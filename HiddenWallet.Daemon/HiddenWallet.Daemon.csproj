<Project Sdk="Microsoft.NET.Sdk.Web">

  <PropertyGroup>
    <TargetFramework>netcoreapp2.0</TargetFramework>
<<<<<<< HEAD
	<RuntimeIdentifiers>win-x64;win-x86;linux-x64;osx-x64</RuntimeIdentifiers>
=======
    <RuntimeIdentifiers>win-x64;win-x86;linux-x64;osx-x64</RuntimeIdentifiers>
>>>>>>> 8fe63b12
    <Version>0.5.3</Version>
    <AssemblyVersion>0.5.3.0</AssemblyVersion>
    <FileVersion>0.5.3.0</FileVersion>
    <Authors>nopara73</Authors>
    <Copyright>MIT</Copyright>
    <PackageProjectUrl></PackageProjectUrl>
    <RepositoryUrl>https://github.com/nopara73/HiddenWallet/</RepositoryUrl>
    <PackageTags>hiddenwallet, wallet, bitcoin, hbitcoin, nbitcoin, fungibility, privacy, anonymity</PackageTags>
    <RepositoryType>Git</RepositoryType>
  </PropertyGroup>

  <PropertyGroup>
    <LangVersion>latest</LangVersion>
  </PropertyGroup>

  <ItemGroup>
    <Compile Remove="wwwroot\**" />
    <Content Remove="wwwroot\**" />
    <EmbeddedResource Remove="wwwroot\**" />
    <None Remove="wwwroot\**" />
  </ItemGroup>

  <ItemGroup>
    <PackageReference Include="Microsoft.AspNetCore.All" Version="2.0.3" />
    <PackageReference Include="Swashbuckle.AspNetCore" Version="1.1.0" />
<<<<<<< HEAD
=======
    <PackageReference Include="Microsoft.AspNetCore.SignalR" Version="1.0.0-alpha2-final" />
>>>>>>> 8fe63b12
  </ItemGroup>

  <ItemGroup>
    <DotNetCliToolReference Include="Microsoft.VisualStudio.Web.CodeGeneration.Tools" Version="2.0.0" />
  </ItemGroup>

  <ItemGroup>
    <ProjectReference Include="..\HiddenWallet.FullSpvWallet\HiddenWallet.FullSpvWallet.csproj" />
    <ProjectReference Include="..\HiddenWallet\HiddenWallet.csproj" />
  </ItemGroup>

</Project><|MERGE_RESOLUTION|>--- conflicted
+++ resolved
@@ -2,11 +2,7 @@
 
   <PropertyGroup>
     <TargetFramework>netcoreapp2.0</TargetFramework>
-<<<<<<< HEAD
-	<RuntimeIdentifiers>win-x64;win-x86;linux-x64;osx-x64</RuntimeIdentifiers>
-=======
     <RuntimeIdentifiers>win-x64;win-x86;linux-x64;osx-x64</RuntimeIdentifiers>
->>>>>>> 8fe63b12
     <Version>0.5.3</Version>
     <AssemblyVersion>0.5.3.0</AssemblyVersion>
     <FileVersion>0.5.3.0</FileVersion>
@@ -32,10 +28,7 @@
   <ItemGroup>
     <PackageReference Include="Microsoft.AspNetCore.All" Version="2.0.3" />
     <PackageReference Include="Swashbuckle.AspNetCore" Version="1.1.0" />
-<<<<<<< HEAD
-=======
     <PackageReference Include="Microsoft.AspNetCore.SignalR" Version="1.0.0-alpha2-final" />
->>>>>>> 8fe63b12
   </ItemGroup>
 
   <ItemGroup>
