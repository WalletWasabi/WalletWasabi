--- conflicted
+++ resolved
@@ -20,11 +20,7 @@
 		public static string TorArguments => $"SOCKSPort {SOCKSPort} ControlPort {ControlPort} HashedControlPassword {HashedControlPassword} DataDirectory {DataDirectory}";
 		public static SocksPortHandler SocksPortHandler = new SocksPortHandler("127.0.0.1", socksPort: SOCKSPort);
 		public static DotNetTor.ControlPort.Client ControlPortClient = new DotNetTor.ControlPort.Client("127.0.0.1", controlPort: ControlPort, password: "ILoveBitcoin21");
-<<<<<<< HEAD
-		public static TorState State = TorState.NotStarted;
-=======
 		private static TorState _state = TorState.NotStarted;
->>>>>>> 8fe63b12
 		public static CancellationTokenSource CircuitEstablishingJobCancel = new CancellationTokenSource();
 
 		public static async Task MakeSureCircuitEstablishedAsync()
