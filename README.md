![](https://i.imgur.com/4GO7nnY.png)

| Code Quality           | Windows Tests           | Linux Tests             | OSX Tests               | License                   |
| :----------------------| :-----------------------| :-----------------------| :-----------------------| :-------------------------|
| [![CodeFactor][9]][10] | [![Build Status][1]][2] | [![Build Status][3]][4] | [![Build Status][5]][6] | [![GitHub license][7]][8] |

[1]: https://dev.azure.com/zkSNACKs/Wasabi/_apis/build/status/Wasabi.Windows?branchName=master
[2]: https://dev.azure.com/zkSNACKs/Wasabi/_build?definitionId=3
[3]: https://dev.azure.com/zkSNACKs/Wasabi/_apis/build/status/Wasabi.Linux?branchName=master
[4]: https://dev.azure.com/zkSNACKs/Wasabi/_build?definitionId=1
[5]: https://dev.azure.com/zkSNACKs/Wasabi/_apis/build/status/Wasabi.Osx?branchName=master
[6]: https://dev.azure.com/zkSNACKs/Wasabi/_build?definitionId=2
[7]: https://img.shields.io/github/license/zkSNACKs/WalletWasabi.svg
[8]: https://github.com/zkSNACKs/WalletWasabi/blob/master/LICENSE.md
[9]: https://www.codefactor.io/repository/github/zksnacks/walletwasabi/badge
[10]: https://www.codefactor.io/repository/github/zksnacks/walletwasabi

[Wasabi Wallet](https://wasabiwallet.io) is an open-source, non-custodial, privacy-focused Bitcoin wallet for desktop, that implements [Chaumian CoinJoin](https://github.com/nopara73/ZeroLink/#ii-chaumian-coinjoin).

The main privacy features on the network level:
- Tor-only by default.
- BIP 158 block filters for private light client.
- Opt-in connection to user full node.

and on the blockchain level:
- Intuitive ZeroLink CoinJoin integration.
- Superb coin selection and labeling.
- Dust attack protections.

For more information, please check out the [Wasabi Documentation](https://docs.wasabiwallet.io), an archive of knowledge about the nuances of Bitcoin privacy and how to properly use Wasabi.


# [Download Wasabi](https://github.com/zkSNACKs/WalletWasabi/releases)

![](https://i.imgur.com/kpjT9ZV.png)

For step by step instructions of PGP verification and package installation, see the [documentation](https://docs.wasabiwallet.io/using-wasabi/InstallPackage.html)

# Build From Source Code

## Get The Requirements

1. Get Git: https://git-scm.com/downloads
<<<<<<< HEAD
2. Get .NET Core 3.1 SDK: https://www.microsoft.com/net/download (Note, you can disable .NET's telemetry by typing `export DOTNET_CLI_TELEMETRY_OPTOUT=1` on Linux and OSX or `set DOTNET_CLI_TELEMETRY_OPTOUT=1` on Windows.)
=======
2. Get .NET Core 3.0 SDKs: https://www.microsoft.com/net/download (Note, you can disable .NET's telemetry by typing `export DOTNET_CLI_TELEMETRY_OPTOUT=1` on Linux and OSX or `setx DOTNET_CLI_TELEMETRY_OPTOUT 1` on Windows.)
>>>>>>> 2af5130b

## Get Wasabi

Clone & Restore & Build

```sh
git clone https://github.com/zkSNACKs/WalletWasabi.git
cd WalletWasabi/WalletWasabi.Gui
dotnet build
```

## Run Wasabi

Run Wasabi with `dotnet run` from the `WalletWasabi.Gui` folder.

## Update Wasabi

```sh
git pull
```<|MERGE_RESOLUTION|>--- conflicted
+++ resolved
@@ -41,11 +41,7 @@
 ## Get The Requirements
 
 1. Get Git: https://git-scm.com/downloads
-<<<<<<< HEAD
-2. Get .NET Core 3.1 SDK: https://www.microsoft.com/net/download (Note, you can disable .NET's telemetry by typing `export DOTNET_CLI_TELEMETRY_OPTOUT=1` on Linux and OSX or `set DOTNET_CLI_TELEMETRY_OPTOUT=1` on Windows.)
-=======
-2. Get .NET Core 3.0 SDKs: https://www.microsoft.com/net/download (Note, you can disable .NET's telemetry by typing `export DOTNET_CLI_TELEMETRY_OPTOUT=1` on Linux and OSX or `setx DOTNET_CLI_TELEMETRY_OPTOUT 1` on Windows.)
->>>>>>> 2af5130b
+2. Get .NET Core 3.1 SDK: https://www.microsoft.com/net/download (Note, you can disable .NET's telemetry by typing `export DOTNET_CLI_TELEMETRY_OPTOUT=1` on Linux and OSX or `setx DOTNET_CLI_TELEMETRY_OPTOUT 1` on Windows.)
 
 ## Get Wasabi
 
