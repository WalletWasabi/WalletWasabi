--- conflicted
+++ resolved
@@ -82,17 +82,10 @@
             <div class="container">
                 <div class="row">
                     <div class="col-md-8">
-<<<<<<< HEAD
-                        <h1 class="title-lined left">About us</h1>
-                        <p>Wasabi Wallet is an open-source, non-custodial, privacy-focused Bitcoin wallet for desktop, that implements trustless coinjoin magic. The development of Wasabi Wallet is sponsored by zkSNACKs who hires the people and determines the vision for the future.</p>
-                        <p>
-                            We live in a world where your information is being used to typecast, manipulate and surveil you. Being put in a position to trust someone is always uncomfortable. Especially regarding personal information or your money. This is why Wasabi Wallet is trustless by design. We don’t, we haven’t and we never will collect any information from you. What you do with your Bitcoin is your business, so use Wasabi Wallet to retain your individuality, regain your identity and ultimately, reclaim your privacy. We let you control what you reveal about your Bitcoin life.
-=======
                         <h1 class="title-lined left">Motivation</h1>
-                        <p>We live in a world where your information is being used to typecast, manipulate and surveil you. This is why Wasabi Wallet is an open-source, non-custodial, privacy-focused Bitcoin wallet for Desktop that implements trustless CoinJoin magic. The development of Wasabi Wallet is sponsored by zkSNACKs who hires the people and determines the vision for the future.</p>
+                        <p>We live in a world where your information is being used to typecast, manipulate and surveil you. This is why Wasabi Wallet is an open-source, non-custodial, privacy-focused Bitcoin wallet for desktop that implements trustless coinjoin magic. The development of Wasabi Wallet is sponsored by zkSNACKs who hires the people and determines the vision for the future.</p>
                         <p>
                             Being put in a position to trust someone is always uncomfortable, especially regarding personal information or your money. For this reason Wasabi Wallet is trustless by design. We don’t, we haven’t and we never will collect any information from you. What you do with your Bitcoin is your business so use Wasabi Wallet to retain your individuality, regain your identity and ultimately, reclaim your privacy. We let you control what you reveal about your Bitcoin life.
->>>>>>> d5c04a37
                         </p>
                     </div>
                 </div>
@@ -124,19 +117,11 @@
                             </li>
                             <li>
                                 <div class="timeline-title">2018 - <img src="img/wasabi-wallet-logo.svg" class="timeline-small-img" alt="Wasabi Wallet"> WASABI WALLET IS RELEASED</div>
-<<<<<<< HEAD
-                                <p>Wasabi v1.0: Stable Release was launched on the 31st of October 2018. The software was described as an “open-source, non-custodial, privacy-focused Bitcoin wallet for desktop, that implements trustless coinjoin.</p>
+                                <p>Wasabi v1.0: Stable Release was launched on the 31st of October 2018. The software was described as an “open-source, non-custodial, privacy-focused Bitcoin wallet for Desktop that implements trustless coinjoin.</p>
                             </li>
                             <li>
                                 <div class="timeline-title">2019 - MIT BITCOIN EXPO</div>
-                                <p>David Molnar CTO and Developer introduces Wasabi Wallet in a presentation titled “Wasabi Wallet: Unfairly Private” where he highlighted Wasabi Wallet’s innovative coinjoin feature.</p>
-=======
-                                <p>Wasabi v1.0: Stable Release was launched on the 31st of October 2018. The software was described as an “open-source, non-custodial, privacy-focused Bitcoin wallet for Desktop that implements trustless CoinJoin.</p>
-                            </li>
-                            <li>
-                                <div class="timeline-title">2019 - MIT BITCOIN EXPO</div>
-                                <p>David Molnár, CTO and Developer, introduces Wasabi Wallet in a presentation titled “Wasabi Wallet: Unfairly Private” where he highlighted Wasabi Wallet’s innovative CoinJoin feature.</p>
->>>>>>> d5c04a37
+                                <p>David Molnár, CTO and Developer, introduces Wasabi Wallet in a presentation titled “Wasabi Wallet: Unfairly Private” where he highlighted Wasabi Wallet’s innovative coinjoin feature.</p>
                             </li>
                             <li>
                                 <div class="timeline-title">2019 - RECOGNITION FROM <a href="https://bitcoin.org" target="_blank">BITCOIN.ORG</a>
@@ -145,13 +130,7 @@
                             </li>
                             <li>
                                 <div class="timeline-title">2019 - 10 BTC BOUNTY</div>
-<<<<<<< HEAD
-                                <p>Wasabi awarded a 10 BTC bounty for the coinjoin privacy implementation for Bitcoin.</p>
-                                <p>Wasabi Wallet was awarded 10 BTC, for building a more end-user accessible solution and larger adoption. The bounty was distributed by Bitcoin core developers Gregory Maxwell, Pieter Wuille, and bitcointalk.org owner Theymos
-=======
-                                <p>Wasabi awarded a 10 BTC bounty for the Coinjoin privacy implementation by building a more end-user accessible solution and larger adoption. The bounty was distributed by Bitcoin core developers Gregory Maxwell, Pieter Wuille, and bitcointalk.org owner, Theymos.
->>>>>>> d5c04a37
-                                </p>
+                                <p>Wasabi awarded a 10 BTC bounty for the Coinjoin privacy implementation by building a more end-user accessible solution and larger adoption. The bounty was distributed by Bitcoin core developers Gregory Maxwell, Pieter Wuille, and bitcointalk.org owner, Theymos.</p>
                             </li>
                             <li>
                                 <div class="timeline-title">2020 - WASABI WALLET DONATES</div>
