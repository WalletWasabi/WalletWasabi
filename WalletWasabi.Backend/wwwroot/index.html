--- conflicted
+++ resolved
@@ -218,11 +218,7 @@
                 <div class="row align-items-end">
                     <div class="col-sm-6 order-sm-6">
                         <div class="my-4 text-center">
-<<<<<<< HEAD
-                            <span class="text-uppercase font-weight-bold">Download Wasabi Wallet <span itemprop="softwareVersion">1.1.9</span></span>
-=======
-                            <span class="text-uppercase font-weight-bold">Download Wasabi Wallet 1.1.9.1</span>
->>>>>>> a4f7ccc0
+                            <span class="text-uppercase font-weight-bold">Download Wasabi Wallet <span itemprop="softwareVersion">1.1.9.1</span></span>
                             <br />
                             <small><a href="https://github.com/zkSNACKs/WalletWasabi#build-from-source-code" class="text-muted">Or build it from source</a></small>
                             <br />
@@ -234,12 +230,7 @@
                                     <img class="d-block mx-auto mb-2" src="images/icon-colored-finder.svg?ver=1.1.0" />
 
                                     <!-- macOS Download Link -->
-<<<<<<< HEAD
-                                    <a href="https://github.com/zkSNACKs/WalletWasabi/releases/download/v1.1.9/Wasabi-1.1.9.dmg" itemprop="downloadUrl" class="btn btn-success btn-block btn-labeled text-uppercase font-weight-bold mb-1">
-=======
-                                    <a href="https://github.com/zkSNACKs/WalletWasabi/releases/download/v1.1.9.1/Wasabi-1.1.9.1.dmg" class="btn btn-success btn-block btn-labeled text-uppercase font-weight-bold mb-1">
->>>>>>> a4f7ccc0
-
+                                    <a href="https://github.com/zkSNACKs/WalletWasabi/releases/download/v1.1.9.1/Wasabi-1.1.9.1.dmg" itemprop="downloadUrl" class="btn btn-success btn-block btn-labeled text-uppercase font-weight-bold mb-1">
                                         <span class="btn-label"><svg width="16" height="16" xmlns="http://www.w3.org/2000/svg" xmlns:xlink="http://www.w3.org/1999/xlink"><g fill="#FFF" fill-rule="nonzero"><path d="M7.874 0c-.232 0-.417.175-.417.39v10.473L5.545 9.087a.44.44 0 0 0-.592 0 .368.368 0 0 0 0 .55l2.627 2.44a.434.434 0 0 0 .298.113.44.44 0 0 0 .297-.114l2.627-2.44a.368.368 0 0 0 0-.549.44.44 0 0 0-.592 0l-1.912 1.776V.39C8.295.175 8.107 0 7.874 0zM15.597 15.238H.403A.392.392 0 0 0 0 15.62c0 .21.18.381.403.381h15.194c.223 0 .403-.17.403-.381 0-.21-.18-.38-.403-.38z" /></g></svg></span>
                                         macOS 10.2+
                                     </a>
@@ -258,12 +249,7 @@
                                     <img class="d-block mx-auto mb-2" src="images/icon-colored-windows.svg?ver=1.1.0" />
 
                                     <!-- Windows Download Link -->
-<<<<<<< HEAD
-                                    <a href="https://github.com/zkSNACKs/WalletWasabi/releases/download/v1.1.9/Wasabi-1.1.9.msi" itemprop="downloadUrl" class="btn btn-success btn-block btn-labeled text-uppercase font-weight-bold mb-1">
-=======
-                                    <a href="https://github.com/zkSNACKs/WalletWasabi/releases/download/v1.1.9.1/Wasabi-1.1.9.1.msi" class="btn btn-success btn-block btn-labeled text-uppercase font-weight-bold mb-1">
->>>>>>> a4f7ccc0
-
+                                    <a href="https://github.com/zkSNACKs/WalletWasabi/releases/download/v1.1.9.1/Wasabi-1.1.9.1.msi" itemprop="downloadUrl" class="btn btn-success btn-block btn-labeled text-uppercase font-weight-bold mb-1">
                                         <span class="btn-label"><svg width="16" height="16" xmlns="http://www.w3.org/2000/svg" xmlns:xlink="http://www.w3.org/1999/xlink"><g fill="#FFF" fill-rule="nonzero"><path d="M7.874 0c-.232 0-.417.175-.417.39v10.473L5.545 9.087a.44.44 0 0 0-.592 0 .368.368 0 0 0 0 .55l2.627 2.44a.434.434 0 0 0 .298.113.44.44 0 0 0 .297-.114l2.627-2.44a.368.368 0 0 0 0-.549.44.44 0 0 0-.592 0l-1.912 1.776V.39C8.295.175 8.107 0 7.874 0zM15.597 15.238H.403A.392.392 0 0 0 0 15.62c0 .21.18.381.403.381h15.194c.223 0 .403-.17.403-.381 0-.21-.18-.38-.403-.38z" /></g></svg></span>
                                         Windows 7+
                                     </a>
@@ -282,12 +268,7 @@
                                     <img class="d-block mx-auto mb-2" src="images/icon-colored-ubuntu.svg?ver=1.1.0" />
 
                                     <!-- Debian/Ubuntu Download Link -->
-<<<<<<< HEAD
-                                    <a href="https://github.com/zkSNACKs/WalletWasabi/releases/download/v1.1.9/Wasabi-1.1.9.deb" itemprop="downloadUrl" class="btn btn-success btn-block btn-labeled text-uppercase font-weight-bold mb-1">
-=======
-                                    <a href="https://github.com/zkSNACKs/WalletWasabi/releases/download/v1.1.9.1/Wasabi-1.1.9.1.deb" class="btn btn-success btn-block btn-labeled text-uppercase font-weight-bold mb-1">
->>>>>>> a4f7ccc0
-
+                                    <a href="https://github.com/zkSNACKs/WalletWasabi/releases/download/v1.1.9.1/Wasabi-1.1.9.1.deb" itemprop="downloadUrl" class="btn btn-success btn-block btn-labeled text-uppercase font-weight-bold mb-1">
                                         <span class="btn-label"><svg width="16" height="16" xmlns="http://www.w3.org/2000/svg" xmlns:xlink="http://www.w3.org/1999/xlink"><g fill="#FFF" fill-rule="nonzero"><path d="M7.874 0c-.232 0-.417.175-.417.39v10.473L5.545 9.087a.44.44 0 0 0-.592 0 .368.368 0 0 0 0 .55l2.627 2.44a.434.434 0 0 0 .298.113.44.44 0 0 0 .297-.114l2.627-2.44a.368.368 0 0 0 0-.549.44.44 0 0 0-.592 0l-1.912 1.776V.39C8.295.175 8.107 0 7.874 0zM15.597 15.238H.403A.392.392 0 0 0 0 15.62c0 .21.18.381.403.381h15.194c.223 0 .403-.17.403-.381 0-.21-.18-.38-.403-.38z" /></g></svg></span>
                                         Debian / Ubuntu
                                     </a>
@@ -306,12 +287,7 @@
                                     <img class="d-block mx-auto mb-2" src="images/icon-colored-linux.svg?ver=1.1.0" />
 
                                     <!-- Linux Download Link -->
-<<<<<<< HEAD
-                                    <a href="https://github.com/zkSNACKs/WalletWasabi/releases/download/v1.1.9/WasabiLinux-1.1.9.tar.gz" itemprop="downloadUrl" class="btn btn-success btn-block btn-labeled text-uppercase font-weight-bold mb-1">
-=======
-                                    <a href="https://github.com/zkSNACKs/WalletWasabi/releases/download/v1.1.9.1/WasabiLinux-1.1.9.1.tar.gz" class="btn btn-success btn-block btn-labeled text-uppercase font-weight-bold mb-1">
->>>>>>> a4f7ccc0
-
+                                    <a href="https://github.com/zkSNACKs/WalletWasabi/releases/download/v1.1.9.1/WasabiLinux-1.1.9.1.tar.gz" itemprop="downloadUrl" class="btn btn-success btn-block btn-labeled text-uppercase font-weight-bold mb-1">
                                         <span class="btn-label"><svg width="16" height="16" xmlns="http://www.w3.org/2000/svg" xmlns:xlink="http://www.w3.org/1999/xlink"><g fill="#FFF" fill-rule="nonzero"><path d="M7.874 0c-.232 0-.417.175-.417.39v10.473L5.545 9.087a.44.44 0 0 0-.592 0 .368.368 0 0 0 0 .55l2.627 2.44a.434.434 0 0 0 .298.113.44.44 0 0 0 .297-.114l2.627-2.44a.368.368 0 0 0 0-.549.44.44 0 0 0-.592 0l-1.912 1.776V.39C8.295.175 8.107 0 7.874 0zM15.597 15.238H.403A.392.392 0 0 0 0 15.62c0 .21.18.381.403.381h15.194c.223 0 .403-.17.403-.381 0-.21-.18-.38-.403-.38z" /></g></svg></span>
                                         Other Linux
                                     </a>
