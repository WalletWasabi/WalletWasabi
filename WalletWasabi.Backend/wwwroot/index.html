--- conflicted
+++ resolved
@@ -156,335 +156,7 @@
                         </ul>
                     </div>
                     <div class="col-md-6 offset-md-1 position-relative">
-<<<<<<< HEAD
-                        <img src="img/screenshots/PreviewYourTransaction.png" class="pull-img pull-img-to-right">
-                    </div>
-                </div>
-                <div class="row mt-5">
-                    <div class="col-md-12 text-center">
-                        <h2 class="title-small title-lined">Bringing Privacy to the Masses</h2>
-                    </div>
-                </div>
-                <div class="row p-100 pt-4">
-                    <div class="col-md-4 mb-4">
-                        <div class="feature-box">
-                                <div class="icon mb-4">
-                                    <svg xmlns="http://www.w3.org/2000/svg" viewBox="0 0 64 64">
-                                        <g>
-                                            <path d="M32,51A10,10,0,1,1,42,41,10.011,10.011,0,0,1,32,51Zm0-18a8,8,0,1,0,8,8A8.009,8.009,0,0,0,32,33Z" />
-                                            <path d="M33,42H29a1,1,0,0,1-1-1V37a1,1,0,0,1,1-1h4a3,3,0,0,1,0,6Zm-3-2h3a1,1,0,0,0,0-2H30Z" />
-                                            <path d="M33,46H29a1,1,0,0,1-1-1V41a1,1,0,0,1,1-1h4a3,3,0,0,1,0,6Zm-3-2h3a1,1,0,0,0,0-2H30Z" />
-                                            <rect x="29" y="35" width="2" height="2" />
-                                            <rect x="32" y="35" width="2" height="2" />
-                                            <rect x="29" y="45" width="2" height="2" />
-                                            <rect x="32" y="45" width="2" height="2" />
-                                            <path d="M38,64H26c-5.229,0-14-2.208-14-17h2c0,9.813,4.149,15,12,15H38c7.851,0,12-5.187,12-15,0-10.034-5.4-17.554-9.73-23.6-.711-.991-1.39-1.937-2.007-2.842l1.652-1.127c.609.892,1.278,1.825,1.98,2.8C46.4,28.513,52,36.322,52,47,52,61.792,43.229,64,38,64Z" />
-                                            <path d="M14.611,41.208l-1.957-.416c1.623-7.644,5.963-13.692,9.45-18.553C24.731,18.577,27,15.415,27,13a1,1,0,0,1,1-1h8a1,1,0,0,1,1,1,9.278,9.278,0,0,0,1.657,4.487l-1.715,1.028A12.848,12.848,0,0,1,35.079,14H28.921c-.432,2.77-2.566,5.744-5.192,9.405C20.351,28.114,16.146,33.974,14.611,41.208Z" />
-                                            <path d="M14.066,45.07l-1.994-.141c.049-.7.122-1.394.218-2.069l1.981.28C14.182,43.77,14.113,44.418,14.066,45.07Z" />
-                                            <path d="M37,13H35V10H29v3H27V9a1,1,0,0,1,1-1h8a1,1,0,0,1,1,1Z" />
-                                            <path d="M37,9H35a11.365,11.365,0,0,1,1.851-5.27c.327-.594.661-1.2.883-1.73H26.266c.222.53.556,1.136.883,1.73A11.365,11.365,0,0,1,29,9H27a9.972,9.972,0,0,0-1.6-4.306A8.471,8.471,0,0,1,24,1a1,1,0,0,1,1-1H39a1,1,0,0,1,1,1,8.471,8.471,0,0,1-1.4,3.694A9.972,9.972,0,0,0,37,9Z" />
-                                            <path d="M55,21H53V12a1,1,0,0,1,1-1h1.586L52,7.414,48.414,11H50a1,1,0,0,1,1,1v9H49V13H46a1,1,0,0,1-.707-1.707l6-6a1,1,0,0,1,1.414,0l6,6A1,1,0,0,1,58,13H55Z" />
-                                            <path d="M15,29H13V20a1,1,0,0,1,1-1h1.586L12,15.414,8.414,19H10a1,1,0,0,1,1,1v9H9V21H6a1,1,0,0,1-.707-1.707l6-6a1,1,0,0,1,1.414,0l6,6A1,1,0,0,1,18,21H15Z" />
-                                            <rect x="53" y="24" width="2" height="6" />
-                                            <rect x="51" y="26" width="6" height="2" />
-                                            <rect x="16" y="4" width="2" height="6" />
-                                            <rect x="14" y="6" width="6" height="2" />
-                                        </g>
-                                    </svg>
-                                </div>
-                                <h2 class="title mb-0 mt-2">Plebs Don't Pay</h2>
-                            <p class="my-4 op-text">Game changing access to privacy: CoinJoins being run with up to 1 million satoshi (pinky finger to mouth - evil laugh) do not incur any coordinator fees*!</p>
-                        </div>
-                    </div>
-                    <div class="col-md-4 mb-4">
-                        <div class="feature-box">
-                                <div class="icon mb-4">
-                                    <svg xmlns="http://www.w3.org/2000/svg" viewBox="0 0 64 64">
-                                        <g>
-                                            <path d="M11,33H9V31a5.006,5.006,0,0,1,5-5v2a3,3,0,0,0-3,3Z" />
-                                            <rect x="9" y="35" width="2" height="2" />
-                                            <path d="M50,64H14a5.006,5.006,0,0,1-5-5V39h2V59a3,3,0,0,0,3,3H50a3,3,0,0,0,3-3V31a3,3,0,0,0-3-3V26a5.006,5.006,0,0,1,5,5V59A5.006,5.006,0,0,1,50,64Z" />
-                                            <path d="M54,51H48a5.006,5.006,0,0,1-5-5V44a5.006,5.006,0,0,1,5-5h6a1,1,0,0,1,1,1V50A1,1,0,0,1,54,51ZM48,41a3,3,0,0,0-3,3v2a3,3,0,0,0,3,3h5V41Z" />
-                                            <path d="M22,20A10,10,0,1,1,32,10,10.011,10.011,0,0,1,22,20ZM22,2a8,8,0,1,0,8,8A8.009,8.009,0,0,0,22,2Z" />
-                                            <path d="M23,11H19a1,1,0,0,1-1-1V6a1,1,0,0,1,1-1h4a3,3,0,0,1,0,6ZM20,9h3a1,1,0,0,0,0-2H20Z" />
-                                            <path d="M23,15H19a1,1,0,0,1-1-1V10a1,1,0,0,1,1-1h4a3,3,0,0,1,0,6Zm-3-2h3a1,1,0,0,0,0-2H20Z" />
-                                            <rect x="19" y="4" width="2" height="2" />
-                                            <rect x="22" y="4" width="2" height="2" />
-                                            <rect x="19" y="14" width="2" height="2" />
-                                            <rect x="22" y="14" width="2" height="2" />
-                                            <path d="M42,33A10,10,0,1,1,52,23,10.011,10.011,0,0,1,42,33Zm0-18a8,8,0,1,0,8,8A8.009,8.009,0,0,0,42,15Z" />
-                                            <path d="M43,24H39a1,1,0,0,1-1-1V19a1,1,0,0,1,1-1h4a3,3,0,0,1,0,6Zm-3-2h3a1,1,0,0,0,0-2H40Z" />
-                                            <path d="M43,28H39a1,1,0,0,1-1-1V23a1,1,0,0,1,1-1h4a3,3,0,0,1,0,6Zm-3-2h3a1,1,0,0,0,0-2H40Z" />
-                                            <rect x="39" y="17" width="2" height="2" />
-                                            <rect x="42" y="17" width="2" height="2" />
-                                            <rect x="39" y="27" width="2" height="2" />
-                                            <rect x="42" y="27" width="2" height="2" />
-                                            <rect x="21" y="19" width="2" height="17" />
-                                            <path d="M22,41a3,3,0,1,1,3-3A3,3,0,0,1,22,41Zm0-4a1,1,0,1,0,1,1A1,1,0,0,0,22,37Z" />
-                                            <path d="M36,47a3,3,0,1,1,3-3A3,3,0,0,1,36,47Zm0-4a1,1,0,1,0,1,1A1,1,0,0,0,36,43Z" />
-                                            <path d="M29,52a3,3,0,1,1,3-3A3,3,0,0,1,29,52Zm0-4a1,1,0,1,0,1,1A1,1,0,0,0,29,48Z" />
-                                            <path d="M30,47H28V32H22V30h7a1,1,0,0,1,1,1Z" />
-                                            <path d="M17,34H15V27a1,1,0,0,1,1-1h6v2H17Z" />
-                                            <rect x="15" y="36" width="2" height="2" />
-                                            <path d="M37,42H35V37a1,1,0,0,1,1-1h5V32h2v5a1,1,0,0,1-1,1H37Z" />
-                                            <rect x="25" y="26" width="6" height="2" />
-                                            <rect x="49" y="2" width="2" height="6" />
-                                            <rect x="47" y="4" width="6" height="2" />
-                                            <rect x="37" y="5" width="2" height="6" />
-                                            <rect x="35" y="7" width="6" height="2" />
-                                        </g>
-                                    </svg>
-                                </div>
-                                <h2 class="title mb-0 mt-2">Friends Don't Pay</h2>
-                            <p class="my-4 op-text">We agree that Bitcoin should be as private as using cash. So anybody you send CoinJoined coins to can then CoinJoin those coins completely free of coordinator fees*!</p>
-                        </div>
-                    </div>
-                    <div class="col-md-4 mb-4">
-                        <div class="feature-box">
-                                <div class="icon mb-4">
-                                    <svg xmlns="http://www.w3.org/2000/svg" viewBox="0 0 64 64">
-                                        <g>
-                                            <path d="M44,22V20a4,4,0,0,0,0-8h-.262a1,1,0,0,1-.968-.75,7.018,7.018,0,0,0-4.823-4.969,1,1,0,0,1-.544-.392A9,9,0,0,0,21,11a1,1,0,0,1-1,1,4,4,0,0,0,0,8v2a6,6,0,0,1-.962-11.923A11,11,0,0,1,38.844,4.465a9.037,9.037,0,0,1,5.64,5.555A6,6,0,0,1,44,22Z" />
-                                            <path d="M19,60H3a3,3,0,0,1-3-3V47a3,3,0,0,1,3-3H19a3,3,0,0,1,3,3V57A3,3,0,0,1,19,60ZM3,46a1,1,0,0,0-1,1V57a1,1,0,0,0,1,1H19a1,1,0,0,0,1-1V47a1,1,0,0,0-1-1Z" />
-                                            <rect x="5" y="62" width="12" height="2" />
-                                            <path d="M14,64H8a1,1,0,0,1-.97-1.243l1-4,1.94.486L9.281,62h3.438l-.689-2.757,1.94-.486,1,4A1,1,0,0,1,14,64Z" />
-                                            <rect x="6" y="54" width="15" height="2" />
-                                            <rect x="1" y="54" width="3" height="2" />
-                                            <path d="M61,60H45a3,3,0,0,1-3-3V47a3,3,0,0,1,3-3H61a3,3,0,0,1,3,3V57A3,3,0,0,1,61,60ZM45,46a1,1,0,0,0-1,1V57a1,1,0,0,0,1,1H61a1,1,0,0,0,1-1V47a1,1,0,0,0-1-1Z" />
-                                            <rect x="47" y="62" width="12" height="2" />
-                                            <path d="M56,64H50a1,1,0,0,1-.97-1.243l1-4,1.94.486L51.281,62h3.438l-.689-2.757,1.94-.486,1,4A1,1,0,0,1,56,64Z" />
-                                            <rect x="48" y="54" width="15" height="2" />
-                                            <rect x="43" y="54" width="3" height="2" />
-                                            <path d="M32,31A10,10,0,1,1,42,21,10.011,10.011,0,0,1,32,31Zm0-18a8,8,0,1,0,8,8A8.009,8.009,0,0,0,32,13Z" />
-                                            <path d="M33,22H29a1,1,0,0,1-1-1V17a1,1,0,0,1,1-1h4a3,3,0,0,1,0,6Zm-3-2h3a1,1,0,0,0,0-2H30Z" />
-                                            <path d="M33,26H29a1,1,0,0,1-1-1V21a1,1,0,0,1,1-1h4a3,3,0,0,1,0,6Zm-3-2h3a1,1,0,0,0,0-2H30Z" />
-                                            <rect x="29" y="15" width="2" height="2" />
-                                            <rect x="32" y="15" width="2" height="2" />
-                                            <rect x="29" y="25" width="2" height="2" />
-                                            <rect x="32" y="25" width="2" height="2" />
-                                            <path d="M26,39a3,3,0,1,1,3-3A3,3,0,0,1,26,39Zm0-4a1,1,0,1,0,1,1A1,1,0,0,0,26,35Z" />
-                                            <path d="M12,27a3,3,0,1,1,3-3A3,3,0,0,1,12,27Zm0-4a1,1,0,1,0,1,1A1,1,0,0,0,12,23Z" />
-                                            <path d="M3,35a3,3,0,1,1,3-3A3,3,0,0,1,3,35Zm0-4a1,1,0,1,0,1,1A1,1,0,0,0,3,31Z" />
-                                            <rect x="11" y="26" width="2" height="16" />
-                                            <path d="M24,37H19a1,1,0,0,1-1-1V32H12V30h7a1,1,0,0,1,1,1v4h4Z" />
-                                            <path d="M12,40H3a1,1,0,0,1-1-1V34H4v4h8Z" />
-                                            <path d="M38,39a3,3,0,1,1,3-3A3,3,0,0,1,38,39Zm0-4a1,1,0,1,0,1,1A1,1,0,0,0,38,35Z" />
-                                            <path d="M52,27a3,3,0,1,1,3-3A3,3,0,0,1,52,27Zm0-4a1,1,0,1,0,1,1A1,1,0,0,0,52,23Z" />
-                                            <path d="M61,35a3,3,0,1,1,3-3A3,3,0,0,1,61,35Zm0-4a1,1,0,1,0,1,1A1,1,0,0,0,61,31Z" />
-                                            <rect x="51" y="26" width="2" height="16" />
-                                            <path d="M45,37H40V35h4V31a1,1,0,0,1,1-1h7v2H46v4A1,1,0,0,1,45,37Z" />
-                                            <path d="M61,40H52V38h8V34h2v5A1,1,0,0,1,61,40Z" />
-                                        </g>
-                                    </svg>
-                                </div>
-                                <h2 class="title mb-0 mt-2">Unlimited Free Remixes</h2>
-                            <p class="my-4 op-text">Want even more privacy? So do we! Every remix (multiple coinjoins of the same coin) is free of any and all coordinator fees*. It's like making it rain with your Bitcoin privacy!</p>
-                        </div>
-                    </div>
-                    <div class="col-12 text-center mt-5">
-                        <p class="small-text op-text">*Transaction fees still apply.</p>
-                    </div>
-                    <div class="col-12 text-center my-5">
-                        <input type="checkbox" name="ww-video" id="ww-video" class="video-show d-none">
-                        <label for="ww-video" class="btn btn-secondary btn-download me-md-4 mb-4 d-block d-md-inline">
-                            How it works?
-                        </label>
-                        <div class="modal-window">
-                            <label for="ww-video" class="close">X</label>
-                            <div class="ratio ratio-16x9">
-                                <iframe src="https://www.youtube.com/embed/HPWo7xmGSoc" title="Wasabi Wallet Privacy video" allow="accelerometer; autoplay; clipboard-write; encrypted-media; gyroscope; picture-in-picture" allowfullscreen></iframe>
-                            </div>
-                        </div>
-                        <a href="index.html#download" class="btn btn-primary btn-download mb-4 d-block d-md-inline">Download NOW</a>
-                    </div>
-                </div>
-            </div>
-        </section>
-        <section class="home p-100">
-            <div class="container">
-                <div class="row align-items-center">
-                    <div class="col-lg-6">
-                        <h2 class="title mt-5 title-lined left">Better money, Better world</h2>
-                        <p class="my-4 op-text">Satoshi brought scarcity, while Wasabi is bringing <a href="https://nopara73.medium.com/privacy-fungibility-anonymity-451d029355f7" target="_blank">fungibility</a>. As inflation is running rampant, vigilant individuals are opting out. Bitcoin is rapidly becoming the world's reserve currency, but its fungibility - a property of good money - is still unsatisfactory. Wasabi Wallet is a bastion of hope in the quest to qualitatively improve the money of the future.</p>
-                    </div>
-                    <div class="col-lg-6">
-                        <img src="img/btc-artwork.svg" class="w-100">
-                    </div>
-                </div>
-                <div class="row mt-5">
-                    <div class="col-md-4 mb-4">
-                        <div class="feature-box">
-                                <div class="icon mb-4">
-                                    <svg xmlns="http://www.w3.org/2000/svg" viewBox="0 0 64 64">
-                                        <g>
-                                            <path d="M28,50H5a5.006,5.006,0,0,1-5-5V5A5.006,5.006,0,0,1,5,0H47a5.006,5.006,0,0,1,5,5V24H50V5a3,3,0,0,0-3-3H5A3,3,0,0,0,2,5V45a3,3,0,0,0,3,3H28Z" />
-                                            <rect x="50" y="26" width="2" height="2" />
-                                            <rect x="1" y="6" width="50" height="2" />
-                                            <rect x="4" y="3" width="2" height="2" />
-                                            <rect x="8" y="3" width="2" height="2" />
-                                            <rect x="12" y="3" width="2" height="2" />
-                                            <path d="M60,64H42a3,3,0,0,1-3-3V47a3,3,0,0,1,3-3H60a3,3,0,0,1,3,3V61A3,3,0,0,1,60,64ZM42,46a1,1,0,0,0-1,1V61a1,1,0,0,0,1,1H60a1,1,0,0,0,1-1V47a1,1,0,0,0-1-1Z" />
-                                            <path d="M60,45H58V39a7,7,0,0,0-14,0v6H42V39a9,9,0,0,1,18,0Z" />
-                                            <path d="M56,45H54V39a3,3,0,0,0-6,0v6H46V39a5,5,0,0,1,10,0Z" />
-                                            <path d="M51,55a3,3,0,1,1,3-3A3,3,0,0,1,51,55Zm0-4a1,1,0,1,0,1,1A1,1,0,0,0,51,51Z" />
-                                            <rect x="50" y="54" width="2" height="4" />
-                                            <path d="M27,39a3,3,0,1,1,3-3A3,3,0,0,1,27,39Zm0-4a1,1,0,1,0,1,1A1,1,0,0,0,27,35Z" />
-                                            <path d="M37,25a3,3,0,1,1,3-3A3,3,0,0,1,37,25Zm0-4a1,1,0,1,0,1,1A1,1,0,0,0,37,21Z" />
-                                            <path d="M61,22a3,3,0,1,1,3-3A3,3,0,0,1,61,22Zm0-4a1,1,0,1,0,1,1A1,1,0,0,0,61,18Z" />
-                                            <path d="M31,57a3,3,0,1,1,3-3A3,3,0,0,1,31,57Zm0-4a1,1,0,1,0,1,1A1,1,0,0,0,31,53Z" />
-                                            <path d="M32,52H30V45a1,1,0,0,1,1-1h7v2H32Z" />
-                                            <path d="M31,46H27a1,1,0,0,1-1-1V38h2v6h3Z" />
-                                            <path d="M43,33H37a1,1,0,0,1-1-1V24h2v7h5Z" />
-                                            <rect x="30" y="27" width="7" height="2" />
-                                            <rect x="26" y="27" width="2" height="2" />
-                                            <path d="M14,20H10a1,1,0,0,1-1-1V15a1,1,0,0,1,1-1h4a3,3,0,0,1,0,6Zm-3-2h3a1,1,0,0,0,0-2H11Z" />
-                                            <path d="M14,24H10a1,1,0,0,1-1-1V19a1,1,0,0,1,1-1h4a3,3,0,0,1,0,6Zm-3-2h3a1,1,0,0,0,0-2H11Z" />
-                                            <rect x="10" y="13" width="2" height="2" />
-                                            <rect x="13" y="13" width="2" height="2" />
-                                            <rect x="10" y="23" width="2" height="2" />
-                                            <rect x="13" y="23" width="2" height="2" />
-                                            <path d="M21,28H5a1,1,0,0,1-1-1V11a1,1,0,0,1,1-1H21a1,1,0,0,1,1,1V27A1,1,0,0,1,21,28ZM6,26H20V12H6Z" />
-                                            <rect x="4" y="31" width="2" height="2" />
-                                            <path d="M28,43H21a1,1,0,0,1-1-1V39h2v2h6Z" />
-                                            <rect x="20" y="35" width="2" height="2" />
-                                            <rect x="8" y="31" width="2" height="2" />
-                                            <rect x="12" y="31" width="2" height="2" />
-                                            <path d="M57,28H55V25a1,1,0,0,1,1-1h4V21h2v4a1,1,0,0,1-1,1H57Z" />
-                                            <rect x="46" y="10" width="2" height="2" />
-                                            <rect x="36" y="10" width="8" height="2" />
-                                            <rect x="34" y="48" width="6" height="2" />
-                                        </g>
-                                    </svg>
-                                </div>
-                                <h2 class="title">Not your keys, not your coins</h2>
-                            <p class="my-4 op-text">If you don't control your private keys, then you are not the true owner of your funds. Wasabi is <a href="https://docs.wasabiwallet.io/glossary/Glossary-GeneralBitcoin.html#non-custodial-wallet-or-mixer" target="_blank">non-custodial:</a> the developers cannot steal or freeze your funds.
-                            </p>
-                        </div>
-                    </div>
-                    <div class="col-md-4 mb-4">
-                        <div class="feature-box">
-                                <div class="icon mb-4">
-                                    <svg xmlns="http://www.w3.org/2000/svg" viewBox="0 0 64 64">
-                                        <g>
-                                            <path d="M37,48H3a3,3,0,0,1-3-3V19a3,3,0,0,1,3-3H37v2H3a1,1,0,0,0-1,1V45a1,1,0,0,0,1,1H37Z" />
-                                            <rect x="18" y="20" width="15" height="2" />
-                                            <rect x="14" y="20" width="2" height="2" />
-                                            <path d="M29,44H9a1,1,0,0,1-.707-.293l-4-4A1,1,0,0,1,4,39V25a1,1,0,0,1,.293-.707l4-4A1,1,0,0,1,9,20h3v2H9.414L6,25.414V38.586L9.414,42H29Z" />
-                                            <rect x="31" y="42" width="2" height="2" />
-                                            <rect x="20" y="31" width="2" height="2" />
-                                            <rect x="8" y="31" width="10" height="2" />
-                                            <path d="M37,52H33a1,1,0,0,1-1-1V49h2v1h2V14H34v1H32V13a1,1,0,0,1,1-1h4a1,1,0,0,1,1,1V51A1,1,0,0,1,37,52Z" />
-                                            <path d="M54,42A10,10,0,1,1,64,32,10.011,10.011,0,0,1,54,42Zm0-18a8,8,0,1,0,8,8A8.009,8.009,0,0,0,54,24Z" />
-                                            <path d="M55,33H51a1,1,0,0,1-1-1V28a1,1,0,0,1,1-1h4a3,3,0,0,1,0,6Zm-3-2h3a1,1,0,0,0,0-2H52Z" />
-                                            <path d="M55,37H51a1,1,0,0,1-1-1V32a1,1,0,0,1,1-1h4a3,3,0,0,1,0,6Zm-3-2h3a1,1,0,0,0,0-2H52Z" />
-                                            <rect x="51" y="26" width="2" height="2" />
-                                            <rect x="54" y="26" width="2" height="2" />
-                                            <rect x="51" y="36" width="2" height="2" />
-                                            <rect x="54" y="36" width="2" height="2" />
-                                            <path d="M61,11a3,3,0,1,1,3-3A3,3,0,0,1,61,11Zm0-4a1,1,0,1,0,1,1A1,1,0,0,0,61,7Z" />
-                                            <path d="M49,14a3,3,0,1,1,3-3A3,3,0,0,1,49,14Zm0-4a1,1,0,1,0,1,1A1,1,0,0,0,49,10Z" />
-                                            <path d="M49,22H37V20H48V13h2v8A1,1,0,0,1,49,22Z" />
-                                            <path d="M61,18H49V16H60V10h2v7A1,1,0,0,1,61,18Z" />
-                                            <path d="M61,59a3,3,0,1,1,3-3A3,3,0,0,1,61,59Zm0-4a1,1,0,1,0,1,1A1,1,0,0,0,61,55Z" />
-                                            <path d="M49,56a3,3,0,1,1,3-3A3,3,0,0,1,49,56Zm0-4a1,1,0,1,0,1,1A1,1,0,0,0,49,52Z" />
-                                            <path d="M50,51H48V44H37V42H49a1,1,0,0,1,1,1Z" />
-                                            <path d="M62,54H60V48H49V46H61a1,1,0,0,1,1,1Z" />
-                                            <rect x="37" y="31" width="8" height="2" />
-                                            <rect x="37" y="25" width="3" height="2" />
-                                            <rect x="42" y="25" width="2" height="2" />
-                                            <rect x="37" y="37" width="3" height="2" />
-                                            <rect x="42" y="37" width="2" height="2" />
-                                            <path d="M33,41a9,9,0,0,1,0-18v2a7,7,0,0,0,0,14Z" />
-                                        </g>
-                                    </svg>
-                                </div>
-                                <h2 class="title">Always be coinjoining</h2>
-                            <p class="my-4 op-text">Wasabi provides privacy by default, it protects your financial information through <a href="https://github.com/zkSNACKs/WabiSabi/" target="_blank">coinjoins</a>, <a href="https://nopara73.medium.com/bitcoin-core-vs-wasabi-wallet-network-level-privacy-bdca1d501387" target="_blank">client-side block filtering</a>, and communication over the <a href="https://www.torproject.org/" target="_blank">Tor anonymity network</a>. Neither the public nor the developers can breach your privacy.</p>
-                        </div>
-                    </div>
-                    <div class="col-md-4 mb-4">
-                        <div class="feature-box">
-                                <div class="icon mb-4">
-                                    <svg xmlns="http://www.w3.org/2000/svg" viewBox="0 0 64 64">
-                                        <g>
-                                            <path d="M34,54A20,20,0,1,1,54,34H52a17.989,17.989,0,1,0-.1,1.9l1.989.208A19.942,19.942,0,0,1,34,54Z" />
-                                            <path d="M20.123,32.132l-1.982-.264a15.9,15.9,0,0,1,.434-2.135l1.928.534A13.944,13.944,0,0,0,20.123,32.132Z" />
-                                            <path d="M34,50A16.019,16.019,0,0,1,18,34h2a13.986,13.986,0,1,0,1.164-5.6l-1.832-.8A16,16,0,1,1,34,50Z" />
-                                            <path d="M34,44A10,10,0,1,1,44,34,10.011,10.011,0,0,1,34,44Zm0-18a8,8,0,1,0,8,8A8.009,8.009,0,0,0,34,26Z" />
-                                            <path d="M35,35H31a1,1,0,0,1-1-1V30a1,1,0,0,1,1-1h4a3,3,0,0,1,0,6Zm-3-2h3a1,1,0,0,0,0-2H32Z" />
-                                            <path d="M35,39H31a1,1,0,0,1-1-1V34a1,1,0,0,1,1-1h4a3,3,0,0,1,0,6Zm-3-2h3a1,1,0,0,0,0-2H32Z" />
-                                            <rect x="31" y="28" width="2" height="2" />
-                                            <rect x="34" y="28" width="2" height="2" />
-                                            <rect x="31" y="38" width="2" height="2" />
-                                            <rect x="34" y="38" width="2" height="2" />
-                                            <path d="M58,64a1,1,0,0,1-.707-.293l-9-9a1,1,0,0,1,0-1.414l5-5a1,1,0,0,1,1.414,0l9,9a1,1,0,0,1,0,1.414l-5,5A1,1,0,0,1,58,64ZM50.414,54,58,61.586,61.586,58,54,50.414Z" />
-                                            <rect x="50.964" y="53.5" width="7.071" height="2" transform="translate(-22.575 54.5) rotate(-45)" />
-                                            <rect x="47.5" y="46.964" width="2" height="7.071" transform="translate(-21.504 49.086) rotate(-45)" />
-                                            <rect x="49.5" y="44.964" width="2" height="7.071" transform="translate(-19.504 49.914) rotate(-45)" />
-                                            <path d="M39,12H1a1,1,0,0,1-1-1V1A1,1,0,0,1,1,0H39a1,1,0,0,1,1,1V11A1,1,0,0,1,39,12ZM2,10H38V2H2Z" />
-                                            <path d="M10,26H1a1,1,0,0,1-1-1V15a1,1,0,0,1,1-1H23v2H2v8h8Z" />
-                                            <rect x="12" y="24" width="2" height="2" />
-                                            <path d="M13,40H1a1,1,0,0,1-1-1V29a1,1,0,0,1,1-1H13v2H2v8H13Z" />
-                                            <rect x="2" y="11" width="2" height="4" />
-                                            <rect x="36" y="11" width="2" height="4" />
-                                            <rect x="2" y="25" width="2" height="4" />
-                                            <path d="M22,9H4A1,1,0,0,1,3,8V4A1,1,0,0,1,4,3H22a1,1,0,0,1,1,1V8A1,1,0,0,1,22,9ZM5,7H21V5H5Z" />
-                                            <rect x="25" y="5" width="2" height="2" />
-                                            <rect x="29" y="5" width="7" height="2" />
-                                            <rect x="4" y="18" width="2" height="4" />
-                                            <rect x="8" y="18" width="2" height="4" />
-                                            <rect x="12" y="18" width="2" height="4" />
-                                            <rect x="1" y="34" width="12" height="2" />
-                                            <path d="M55,17H53V8a1,1,0,0,1,1-1h1.586L52,3.414,48.414,7H50a1,1,0,0,1,1,1v9H49V9H46a1,1,0,0,1-.707-1.707l6-6a1,1,0,0,1,1.414,0l6,6A1,1,0,0,1,58,9H55Z" />
-                                            <path d="M13,59H11V50a1,1,0,0,1,1-1h1.586L10,45.414,6.414,49H8a1,1,0,0,1,1,1v9H7V51H4a1,1,0,0,1-.707-1.707l6-6a1,1,0,0,1,1.414,0l6,6A1,1,0,0,1,16,51H13Z" />
-                                        </g>
-                                    </svg>
-                                </div>
-                                <h2 class="title">Don't trust, verify</h2>
-                            <p class="my-4 op-text">To ensure the code running on your computer can indeed protect you from the developers and the public, Wasabi is <a href="https://github.com/zkSNACKs/WalletWasabi" target="_blank">free, open-source</a> and <a href="https://github.com/zkSNACKs/WalletWasabi/blob/master/WalletWasabi.Documentation/Guides/DeterministicBuildGuide.md" target="_blank">deterministically reproducible</a> software.
-                        </div>
-                    </div>
-                </div>
-            </div>
-        </section>
-        <section class="home p-100">
-            <div class="container">
-                <div class="row align-items-center">
-                    <div class="col-md-6 position-relative">
-                        <input type="checkbox" name="cj-video" id="cj-video" class="video-show d-none">
-                        <label class="video-icon-on" for="cj-video">
-                            <img src="img/screenshots/PrivacyMode.png" class="pull-img pull-img-to-left">
-                        </label>
-                        <div class="modal-window">
-                            <label for="cj-video" class="close">X</label>
-                            <div class="ratio ratio-16x9">
-                                <iframe src="https://www.youtube.com/embed/JLFg3MmxHr8" title="Wasabi Wallet - CoinJoin video" allow="accelerometer; autoplay; clipboard-write; encrypted-media; gyroscope; picture-in-picture" allowfullscreen></iframe>
-                            </div>
-                        </div>
-                    </div>
-                    <div class="col-md-5 offset-md-1">
-                        <h2 class="title-small my-5">CoinJoin</h2>
-                        <ul class="feature-list">
-                            <li>
-                                <h2 class="title">Open Ledger</h2>
-                                <p>Do you want the world to see every single transaction you have made and will ever make? Make it so that the world minds their own business, not yours.</p>
-                            </li>
-                            <li>
-                                <h2 class="title">Just say No!</h2>
-                                <p>Be honest? Who isn't creeped out by targeted advertising based on your spending habits? Opt out of this form of surveilance!</p>
-                            </li>
-                            <li>
-                                <h2 class="title">Don't be a Target</h2>
-                                <p>Thieves are more likely to target those who are worth the risk. Don't let them see how much your worth to avoid becoming a target.</p>
-                            </li>
-                            <li>
-                                <h2 class="title">Reclaim your Privacy</h2>
-                                <p>Are you comfortable revealing your income to your colleagues, neighbors and future employers? There are some things you don't want the world seeing.Your finances should be one of them.</p>
-                            </li>
-                        </ul>
-=======
                         <img src="img/screenshots/PreviewYourTransaction.png" class="pull-img pull-img-to-right" />
->>>>>>> e9dbd8c3
                     </div>
                 </div>
             </div>
