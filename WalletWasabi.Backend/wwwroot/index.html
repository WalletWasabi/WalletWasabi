<!doctype html>
<html lang="en">

<head>
    <meta charset="utf-8">
    <meta name="viewport" content="width=device-width, initial-scale=1">
    <meta name="title" content="Wasabi Wallet - Bitcoin privacy wallet with built-in coinjoin">
    <meta name="description" content="Wasabi is an open-source, non-custodial, privacy-focused Bitcoin wallet for desktop, that implements trustless coinjoin over the Tor anonymity network.">
    <meta http-equiv="onion-location" content="http://wasabiukrxmkdgve5kynjztuovbg43uxcbcxn6y2okcrsg7gb6jdmbad.onion" />

    <!-- Open Graph / Facebook -->
    <meta property="og:type" content="website">
    <meta property="og:url" content="https://wasabiwallet.io">
    <meta property="og:title" content="Wasabi Wallet - Bitcoin privacy wallet with built-in coinjoin">
    <meta property="og:description" content="Wasabi is an open-source, non-custodial, privacy-focused Bitcoin wallet for desktop, it implements trustless coinjoin over the Tor anonymity network.">
    <meta property="og:image" content="https://wasabiwallet.io/img/wasabi-social.jpg">
    <meta property="og:site_name" content="Wasabi Wallet - Bitcoin privacy wallet with built-in coinjoin">

    <!-- Twitter -->
    <meta property="twitter:card" content="summary_large_image">
    <meta property="twitter:url" content="https://wasabiwallet.io">
    <meta property="twitter:title" content="Wasabi Wallet - Bitcoin privacy wallet with built-in coinjoin">
    <meta property="twitter:description" content="Wasabi is an open-source, non-custodial, privacy-focused Bitcoin wallet for desktop, it implements trustless coinjoin over the Tor anonymity network.">
    <meta property="twitter:image" content="https://wasabiwallet.io/img/wasabi-social.jpg">

    <link rel="stylesheet" href="css/bootstrap.css">
    <link rel="stylesheet" href="css/style.css">
    <link rel="shortcut icon" href="img/favicon.ico">
    <title>Wasabi Wallet - Bitcoin privacy wallet with built-in coinjoin</title>
</head>

<body class="pt-100vh">

    <nav class="navbar navbar-expand-lg navbar-dark">
        <div class="container">
            <a class="logo" href="index.html">
                <img src="img/logo.svg" alt="Wasabi Wallet">
            </a>
            <button class="navbar-toggler" type="button" data-bs-toggle="collapse" data-bs-target="#navbarSupportedContent" aria-controls="navbarSupportedContent" aria-expanded="false" aria-label="Toggle navigation">
                <span class="navbar-toggler-icon"></span>
            </button>
            <div class="collapse navbar-collapse" id="navbarSupportedContent">
                <ul class="navbar-nav ms-auto mb-2 mb-lg-0">
                    <li class="nav-item active">
                        <a class="nav-link" href="index.html">The Wallet</a>
                    </li>
                    <li class="nav-item">
                        <a class="nav-link" href="contribution.html">Contribution</a>
                    </li>
                    <li class="nav-item">
                        <a class="nav-link" href="https://docs.wasabiwallet.io/" target="_blank">Docs</a>
                    </li>
                    <li class="nav-item">
                        <a class="nav-link" href="https://blog.wasabiwallet.io" target="_blank">Blog</a>
                    </li>
                    <li class="nav-item">
                        <a class="nav-link" href="faq.html">Help</a>
                    </li>
                    <li class="nav-item">
                        <a class="nav-link" href="about.html">About us</a>
                    </li>
                    <li class="nav-item">
                        <a class="btn btn-primary" href="index.html#download">Download</a>
                    </li>
                </ul>
            </div>
        </div>
    </nav>

    <div class="content">
        <section class="video-homepage">
            <video autoplay=autoplay muted=muted playsinline=playsinline class="d-none d-md-block" poster="img/video_bg.png">
                <source src="img/homepage_anim.mp4" type="video/mp4" />
            </video>
            <img class="mobile_video_bg d-block d-md-none" src="img/video_bg.png" alt="Wasabi Wallet - video" />

            <div class="download-btn-area">
                <div class="home-text-area">
                    <h1>Privacy <span class="green-text d-block">by default</span></h1>
                    <p>
                        Open-source, non-custodial
                        <br /><strong>Bitcoin Wallet</strong> for desktop
                    </p>
                </div>
                <a href="#download" class="btn btn-primary btn-download d-block d-md-inline">
                    DOWNLOAD <img src="img/download-arrow.svg">
                </a>
            </div>
        </section>
        <section class="blured-section p-200">
            <div class="container">
                <div class="row align-items-center position-relative">
                    <div class="col-lg-12">
                        <div class="text-center">
                            <div class="epic-text title-lined mb-5"><strong>Privacy is</strong> your <strong>ability</strong> to <strong>selectively reveal</strong> yourself to the world</div>
                        </div>
                        <div class="row">
                            <div class="col-lg-8 offset-lg-2">
                                <p class="mb-5">We live in an Orwellian surveillance society where your information is being used to typecast and manipulate you. Bitcoin projects are being pressured to collect more and more data, if possible.<br />This is why Wasabi Wallet is programmed to be a zero-knowledge software. Developers can't collect any sensitive information about you. What you do with your bitcoin is your business.</p>
                            </div>
                        </div>
                        <div class="row">
                            <div class="col-xl-12">
                                <img src="img/screenshots/webpage_ui_compilation-02.png" class="w-100" />
                            </div>
                        </div>
                    </div>
                </div>
            </div>
        </section>

        <section class="home p-100">
            <div class="container">
                <div class="row align-items-center">
                    <div class="col-xl-8 offset-xl-2 text-center">
                        <h2 class="title-small title-lined my-5">Why Wasabi Wallet?</h2>
                    </div>
                </div>
                <div class="row align-items-center">
                    <div class="col-md-5">
                        <ul class="feature-list">
                            <li>
                                <h2 class="title">Open Source</h2>
                                <p>Wasabi Wallet is a <a href="https://github.com/zkSNACKs/WalletWasabi" target="_blank">free, open-source</a> and <a href="https://github.com/zkSNACKs/WalletWasabi/blob/master/WalletWasabi.Documentation/Guides/DeterministicBuildGuide.md" target="_blank">deterministically reproducible</a> software. Anyone can see, verify and even contribute to the code.</p>
                            </li>
                            <li>
                                <h2 class="title">Trustless By Design</h2>
                                <p>
                                    The software is designed so that neither the public nor the developers can breach your privacy. This is done through <a href="https://github.com/zkSNACKs/WabiSabi/" target="_blank">coinjoins</a>, <a href="https://nopara73.medium.com/bitcoin-core-vs-wasabi-wallet-network-level-privacy-bdca1d501387" target="_blank">client-side block filtering</a> and communication over the <a href="https://www.torproject.org/" target="_blank">Tor anonymity network.</a>
                                </p>
                            </li>
                            <li>
                                <h2 class="title">Non-custodial</h2>
                                <p>Not your keys, not your coins. Wasabi Wallet lets you control your private keys, offering you true financial self sovereignty.</p>
                            </li>
                        </ul>
                    </div>
                    <div class="col-md-6 offset-md-1 position-relative">
                        <img src="img/screenshots/webpage_ui_compilation-05.png" class="pull-img pull-img-to-right" />
                    </div>
                </div>
                <div class="row align-items-center p-100 m-100">
                    <div class="col-md-5 position-relative">
                        <img src="img/screenshots/webpage_ui_compilation-04.png" class="pull-img pull-img-to-left" />
                    </div>
                    <div class="col-md-6 offset-md-1">
                        <ul class="feature-list">
                            <li>
                                <h2 class="title">Easy To Use</h2>
                                <p>Wasabi is designed to be a <a href="https://www.researchgate.net/publication/228348285_Anonymity_loves_company_Usability_and_the_network_effect" target="_blank">user friendly</a> Bitcoin wallet, that handles its users' privacy automatically under the hood, including network connections, <a href="https://en.bitcoin.it/wiki/Transaction#Input" target="_blank">input</a> selection and coinjoining.</p>
                            </li>
                            <li>
                                <h2 class="title">Comprehensive</h2>
                                <p>The wallet uses <a href="https://github.com/zkSNACKs/WabiSabi/" target="_blank">WabiSabi</a>, an anonymous credential scheme that was designed to enable more accessible and efficient coinjoins. It allows users to utilize the best privacy tool without requiring a large amount of bitcoin in the wallet.</p>
                            </li>
                            <li>
                                <h2 class="title">Affordable</h2>
                                <p>Coinjoining coins with a value above 0.01 BTC costs 0.3% as a <a href="https://github.com/zkSNACKs/WalletWasabi/tree/master/WalletWasabi.Backend" target="_blank">coordinator</a> fee + <a href="https://mempool.space/" target="_blank">mining fees</a>. Inputs of 0.01 BTC or below don't pay coordinator fees, nor remixes, even after one transaction. Thus, a payment made with coinjoined funds allows the sender and the recipient to remix their coins without paying any coordinator fees.</p>
                            </li>
                        </ul>
                    </div>
                </div>
            </div>
        </section>
        <section class="home p-100 green-bordered-section" id="download">
            <div class="container">
                <div class="row align-items-center mt-5 mt-md-0">
                    <div class="col-xl-6 offset-xl-3">
                        <div class="text-center">
                            <h2 class="title title-lined">DOWNLOAD<br>WASABI WALLET</h2>
                        </div>
                    </div>
                    <div class="col-12">
                        <div class="version-content">
                            <div class="text-center lh mb-5">
                                <a href="https://github.com/zkSNACKs/WalletWasabi#build-from-source-code" target="_blank"><i class="muted-text">or build it from source</i></a>
                                <br /> <a href="https://github.com/zkSNACKs/WalletWasabi/blob/master/PGP.txt" target="_blank">PGP</a> <span class="cursor-select">(6FB3 872B 5D42 292F 5992 0797 8563 4832 8949 861E)</span>
                                <br /> <a href="https://github.com/zkSNACKs/WalletWasabi/releases" target="_blank" class="green-text">RELEASE NOTES</a>
                            </div>
                            <div class="row align-items-end">
                                <div class="col-sm-6 col-md-4 col-xl">
                                    <div class="download-box">
                                        <img src="img/icon_windows.svg" class="download-icon">
                                        <div class="my-4">
                                            <div class="system-text">WINDOWS 10+</div>
                                        </div>
                                        <a href="https://github.com/zkSNACKs/WalletWasabi/releases/download/v2.0.2/Wasabi-2.0.2.msi" target="_blank" class="btn btn-primary w-100">Download</a>
                                        <div class="small-text mt-4">
<<<<<<< HEAD
                                            .msi <span class="float-end"><a href="https://github.com/zkSNACKs/WalletWasabi/releases/download/v2.0.1.4/Wasabi-2.0.1.4.msi.asc" target="_blank">signature</a> / <a href="https://docs.wasabiwallet.io/using-wasabi/InstallPackage.html#windows" target="_blank">guide</a></span>
=======
                                            .msi <span class="float-end"><a href="https://github.com/zkSNACKs/WalletWasabi/releases/download/v2.0.2/Wasabi-2.0.2.msi.asc" target="_blank">signature</a> / <a href="https://docs.wasabiwallet.io/using-wasabi/InstallPackage.html#windows" target="_blank">guide</a></span>
>>>>>>> d6a8260e
                                        </div>
                                    </div>
                                </div>
                                <div class="col-sm-6 col-md-4 col-xl">
                                    <div class="download-box">
                                        <img src="img/icon_mac.svg" class="download-icon"><img src="img/icon_intel.svg" class="download-icon small">
                                        <div class="my-4">
                                            <div class="system-text">MACOS 10.15+ INTEL</div>
                                        </div>
                                        <a href="https://github.com/zkSNACKs/WalletWasabi/releases/download/v2.0.2/Wasabi-2.0.2.dmg" target="_blank" class="btn btn-primary w-100">Download</a>
                                        <div class="small-text mt-4">
<<<<<<< HEAD
                                            .dmg <span class="float-end"><a href="https://github.com/zkSNACKs/WalletWasabi/releases/download/v2.0.1.4/Wasabi-2.0.1.4.dmg.asc" target="_blank">signature</a> / <a href="https://docs.wasabiwallet.io/using-wasabi/InstallPackage.html#macos" target="_blank">guide</a></span>
=======
                                            .dmg <span class="float-end"><a href="https://github.com/zkSNACKs/WalletWasabi/releases/download/v2.0.2/Wasabi-2.0.2.dmg.asc" target="_blank">signature</a> / <a href="https://docs.wasabiwallet.io/using-wasabi/InstallPackage.html#macos" target="_blank">guide</a></span>
>>>>>>> d6a8260e
                                        </div>
                                    </div>
                                </div>
                                <div class="col-sm-6 col-md-4 col-xl">
                                    <div class="download-box">
                                        <img src="img/icon_mac.svg" class="download-icon"><img src="img/icon_m1.svg" class="download-icon small">
                                        <div class="my-4">
                                            <div class="system-text">MACOS 10.15+ M1</div>
                                        </div>
                                        <a href="https://github.com/zkSNACKs/WalletWasabi/releases/download/v2.0.2/Wasabi-2.0.2-arm64.dmg" target="_blank" class="btn btn-primary w-100">Download</a>
                                        <div class="small-text mt-4">
<<<<<<< HEAD
                                            .dmg <span class="float-end"><a href="https://github.com/zkSNACKs/WalletWasabi/releases/download/v2.0.1.4/Wasabi-2.0.1.4-arm64.dmg.asc" target="_blank">signature</a> / <a href="https://docs.wasabiwallet.io/using-wasabi/InstallPackage.html#macos" target="_blank">guide</a></span>
=======
                                            .dmg <span class="float-end"><a href="https://github.com/zkSNACKs/WalletWasabi/releases/download/v2.0.2/Wasabi-2.0.2-arm64.dmg.asc" target="_blank">signature</a> / <a href="https://docs.wasabiwallet.io/using-wasabi/InstallPackage.html#macos" target="_blank">guide</a></span>
>>>>>>> d6a8260e
                                        </div>
                                    </div>
                                </div>
                                <div class="col-sm-6 col-md-4 col-xl">
                                    <div class="download-box">
                                        <img src="img/icon_ubuntu.svg" class="download-icon">
                                        <div class="my-4">
                                            <div class="system-text">UBUNTU / DEBIAN</div>
                                        </div>
                                        <a href="https://github.com/zkSNACKs/WalletWasabi/releases/download/v2.0.2/Wasabi-2.0.2.deb" target="_blank" class="btn btn-primary w-100">Download</a>
                                        <div class="small-text mt-4">
<<<<<<< HEAD
                                            .deb <span class="float-end"><a href="https://github.com/zkSNACKs/WalletWasabi/releases/download/v2.0.1.4/Wasabi-2.0.1.4.deb.asc" target="_blank">signature</a> / <a href="https://docs.wasabiwallet.io/using-wasabi/InstallPackage.html#debian-and-ubuntu" target="_blank">guide</a></span>
=======
                                            .deb <span class="float-end"><a href="https://github.com/zkSNACKs/WalletWasabi/releases/download/v2.0.2/Wasabi-2.0.2.deb.asc" target="_blank">signature</a> / <a href="https://docs.wasabiwallet.io/using-wasabi/InstallPackage.html#debian-and-ubuntu" target="_blank">guide</a></span>
>>>>>>> d6a8260e
                                        </div>
                                    </div>
                                </div>
                                <div class="col-sm-6 col-md-4 col-xl">
                                    <div class="download-box">
                                        <img src="img/icon_linux.svg" class="download-icon">
                                        <div class="my-4">
                                            <div class="system-text">OTHER LINUX</div>
                                        </div>
                                        <a href="https://github.com/zkSNACKs/WalletWasabi/releases/download/v2.0.2/Wasabi-2.0.2.tar.gz" target="_blank" class="btn btn-primary w-100">Download</a>
                                        <div class="small-text mt-4">
<<<<<<< HEAD
                                            .tar.gz <span class="float-end"><a href="https://github.com/zkSNACKs/WalletWasabi/releases/download/v2.0.1.4/Wasabi-2.0.1.4.tar.gz.asc" target="_blank">signature</a> / <a href="https://docs.wasabiwallet.io/using-wasabi/InstallPackage.html#other-linux" target="_blank">guide</a></span>
=======
                                            .tar.gz <span class="float-end"><a href="https://github.com/zkSNACKs/WalletWasabi/releases/download/v2.0.2/Wasabi-2.0.2.tar.gz.asc" target="_blank">signature</a> / <a href="https://docs.wasabiwallet.io/using-wasabi/InstallPackage.html#other-linux" target="_blank">guide</a></span>
>>>>>>> d6a8260e
                                        </div>
                                    </div>
                                </div>
                            </div>
                        </div>
                    </div>
                </div>
            </div>
        </section>
    </div>
    <footer>
        <div class="container">
            <div class="row">
                <div class="col-md-4 py-2">
                    <a href="https://zksnacks.com" target="_blank" class="white-text">zkSNACKs Ltd.</a>
                </div>
                <div class="col-md-4 py-2">
                    <ul class="social-icons white-fill justify-content-md-center">
                        <li>
                            <a href="https://twitter.com/wasabiwallet" target="_blank">
                                <svg xmlns="http://www.w3.org/2000/svg" viewBox="0 0 30 30">
                                    <path d="M73.725,238.08H63.445a9.861,9.861,0,0,0-9.86,9.861V258.22a9.86,9.86,0,0,0,9.86,9.86h10.28a9.86,9.86,0,0,0,9.86-9.86V247.941A9.861,9.861,0,0,0,73.725,238.08Zm3.49,10.13c-.466.491-.934.983-1.425,1.448a.546.546,0,0,0-.209.433,12.822,12.822,0,0,1-.816,4.608,9.16,9.16,0,0,1-5.668,5.5,11.379,11.379,0,0,1-9.62-.742,3.535,3.535,0,0,1-.311-.2c-.011-.007-.008-.034-.019-.093a8.018,8.018,0,0,0,5.358-1.406,4.207,4.207,0,0,1-3.393-2.719H62.49a4.038,4.038,0,0,1-2.718-3.741l1.5.446.054-.074A3.813,3.813,0,0,1,59.9,249.4a3.293,3.293,0,0,1,.472-2.678,11.723,11.723,0,0,0,7.674,3.909,10.87,10.87,0,0,1,.007-1.2,3.84,3.84,0,0,1,3.269-3.3,3.759,3.759,0,0,1,3.15.984.391.391,0,0,0,.324.072c.623-.214,1.238-.449,1.855-.68.094-.035.184-.084.342-.157a4.875,4.875,0,0,1-1.277,2.007l1.671-.487A1.369,1.369,0,0,1,77.215,248.21Z" transform="translate(-53.585 -238.08)" />
                                </svg>
                            </a>
                        </li>
                        <li>
                            <a href="https://github.com/zkSNACKs/WalletWasabi" target="_blank">
                                <svg xmlns="http://www.w3.org/2000/svg" viewBox="0 0 30 30">
                                    <path d="M192.16,247.94v10.28a9.854,9.854,0,0,1-9.86,9.86h-.86a.693.693,0,0,1-.66-.65,2.8,2.8,0,0,1,0-.29c0-1.27.01-2.54.01-3.81a4.974,4.974,0,0,0-.19-1.48,2.86,2.86,0,0,0-.74-1.28.19.19,0,0,1-.04-.06c.11-.01.2-.03.3-.04a11.883,11.883,0,0,0,2.22-.49,6.43,6.43,0,0,0,2.14-1.19,5.479,5.479,0,0,0,1.64-2.51,7.94,7.94,0,0,0,.41-2.15,10.384,10.384,0,0,0,.03-1.25,5.62,5.62,0,0,0-1.4-3.59.392.392,0,0,1-.08-.1c-.01,0-.01-.01-.02-.03a5.494,5.494,0,0,0-.16-3.93,1.8,1.8,0,0,0-.8,0,6.386,6.386,0,0,0-1.89.68,11.87,11.87,0,0,0-1.29.77.27.27,0,0,1-.23.04,13.671,13.671,0,0,0-3.92-.47,13.887,13.887,0,0,0-3.28.47.243.243,0,0,1-.22-.04,11.465,11.465,0,0,0-2.04-1.11,5,5,0,0,0-1.44-.37c-.13-.01-.26,0-.39,0-.09,0-.13.05-.16.13a6.361,6.361,0,0,0-.3,1.03,5.378,5.378,0,0,0,.07,2.46l.06.18c.02.06.04.11.06.17a1,1,0,0,0-.1.11,5.685,5.685,0,0,0-1.39,3.23,9.753,9.753,0,0,0,.03,1.87,8.175,8.175,0,0,0,.34,1.76,5.628,5.628,0,0,0,3.5,3.72,10.328,10.328,0,0,0,2.12.55c.23.04.46.07.72.1-.11.12-.21.23-.3.35s-.16.24-.23.36a3.12,3.12,0,0,0-.18.42c-.05.13-.09.27-.13.41s-.06.29-.09.45a4.4,4.4,0,0,1-.95.31,3.217,3.217,0,0,1-1.63-.06,2.886,2.886,0,0,1-1.38-.97,5.478,5.478,0,0,1-.35-.49,4.025,4.025,0,0,0-.98-1.08,2.1,2.1,0,0,0-1.37-.46,1.825,1.825,0,0,0-.4.05c-.25.07-.3.23-.15.44a1.3,1.3,0,0,0,.45.39,3.028,3.028,0,0,1,.99.96,6.512,6.512,0,0,1,.75,1.37,2.67,2.67,0,0,0,1.74,1.57,4.872,4.872,0,0,0,1.65.22,8.8,8.8,0,0,0,1.44-.15.448.448,0,0,0,.11-.01c0,.05.01.1.01.14.01.85.01,1.7.02,2.55a1.149,1.149,0,0,1-.01.19.658.658,0,0,1-.55.58c-.05.01-.1.02-.16.03h-.63a9.854,9.854,0,0,1-9.86-9.86V247.94a9.854,9.854,0,0,1,9.86-9.86H182.3A9.854,9.854,0,0,1,192.16,247.94Z" transform="translate(-162.16 -238.08)" />
                                </svg>
                            </a>
                        </li>
                        <li>
                            <a href="https://www.reddit.com/r/WasabiWallet/" target="_blank">
                                <svg xmlns="http://www.w3.org/2000/svg" viewBox="0 0 30 30">
                                    <path d="M218.5,238.08h-10.28a9.86,9.86,0,0,0-9.86,9.861V258.22a9.859,9.859,0,0,0,9.86,9.86H218.5a9.86,9.86,0,0,0,9.86-9.86V247.941A9.861,9.861,0,0,0,218.5,238.08Zm4.343,15.763c-.156.154-.344.275-.509.42a.205.205,0,0,0-.062.155,5.274,5.274,0,0,1-.246,2.718,6.323,6.323,0,0,1-1.91,2.615,9.255,9.255,0,0,1-2.711,1.567,12.035,12.035,0,0,1-4.927.744,12.523,12.523,0,0,1-2.671-.433,9.609,9.609,0,0,1-3.492-1.725,6.618,6.618,0,0,1-1.621-1.8,5.157,5.157,0,0,1-.7-3.643.18.18,0,0,0-.092-.211,2.467,2.467,0,0,1-1.166-1.672,2.284,2.284,0,0,1,2.141-2.705,2.913,2.913,0,0,1,1.741.544c.158.1.247.061.4-.025.519-.3,1.047-.6,1.59-.852a9.126,9.126,0,0,1,2.5-.732c.557-.086,1.122-.125,1.685-.157a.268.268,0,0,0,.287-.226c.3-.977.61-1.951.917-2.926.1-.329.207-.657.308-.985a.582.582,0,0,1,.714-.413c1.173.252,2.347.5,3.52.751a.186.186,0,0,0,.205-.08,1.757,1.757,0,0,1,3.091,1.478,1.769,1.769,0,0,1-1.686,1.329,1.809,1.809,0,0,1-1.73-1.172.436.436,0,0,1-.038-.106c-.012-.268-.193-.319-.416-.362-.57-.109-1.136-.243-1.705-.364-.33-.07-.662-.136-1.014-.208l-1.086,3.385c.208.019.388.035.569.053a10.371,10.371,0,0,1,3.454.942c.422.2.821.448,1.224.685a.193.193,0,0,0,.265-.017,2.371,2.371,0,0,1,3.879,1.823A2.148,2.148,0,0,1,222.84,253.843Z" transform="translate(-198.357 -238.08)" />
                                    <path d="M215.85,257.652a4.835,4.835,0,0,1-5.594.029.5.5,0,0,0-.613.008.431.431,0,0,0-.2.579.986.986,0,0,0,.5.505,5.6,5.6,0,0,0,3.13.866,5.909,5.909,0,0,0,1.809-.265,4.158,4.158,0,0,0,1.484-.759,1.074,1.074,0,0,0,.265-.356.378.378,0,0,0-.123-.515A.539.539,0,0,0,215.85,257.652Z" transform="translate(-198.357 -238.08)" />
                                    <path d="M211.249,254.264a1.449,1.449,0,0,0-1.415-1.444,1.417,1.417,0,0,0-1.419,1.393,1.433,1.433,0,0,0,1.444,1.442A1.477,1.477,0,0,0,211.249,254.264Z" transform="translate(-198.357 -238.08)" />
                                    <path d="M216.26,252.817a1.419,1.419,0,1,0,1.4,1.421A1.421,1.421,0,0,0,216.26,252.817Z" transform="translate(-198.357 -238.08)" />
                                </svg>
                            </a>
                        </li>
                        <li>
                            <a href="https://youtube.com/c/WasabiWallet" target="_blank">
                                <svg xmlns="http://www.w3.org/2000/svg" x="0px" y="0px" viewBox="0 0 30 30">
                                    <g>
                                        <path d="M20.1,0H9.9C4.4,0,0,4.4,0,9.9c0,0,0,0,0,0v10.3C0,25.6,4.4,30,9.9,30c0,0,0,0,0,0h10.3c5.4,0,9.9-4.4,9.9-9.9V9.9
        C30,4.4,25.6,0,20.1,0z M11.6,20c0-3.4,0.1-6.7,0.1-10.1l8.8,5.1L11.6,20z" />
                                    </g>
                                </svg>
                            </a>
                        </li>
                        <li>
                            <a href="https://discord.gg/nm7YHEZnJs" target="_blank">
                                <svg width="71" height="55" viewBox="0 0 71 55" fill="none" xmlns="http://www.w3.org/2000/svg">
                                    <g clip-path="url(#clip0)">
                                        <path d="M60.1045 4.8978C55.5792 2.8214 50.7265 1.2916 45.6527 0.41542C45.5603 0.39851 45.468 0.440769 45.4204 0.525289C44.7963 1.6353 44.105 3.0834 43.6209 4.2216C38.1637 3.4046 32.7345 3.4046 27.3892 4.2216C26.905 3.0581 26.1886 1.6353 25.5617 0.525289C25.5141 0.443589 25.4218 0.40133 25.3294 0.41542C20.2584 1.2888 15.4057 2.8186 10.8776 4.8978C10.8384 4.9147 10.8048 4.9429 10.7825 4.9795C1.57795 18.7309 -0.943561 32.1443 0.293408 45.3914C0.299005 45.4562 0.335386 45.5182 0.385761 45.5576C6.45866 50.0174 12.3413 52.7249 18.1147 54.5195C18.2071 54.5477 18.305 54.5139 18.3638 54.4378C19.7295 52.5728 20.9469 50.6063 21.9907 48.5383C22.0523 48.4172 21.9935 48.2735 21.8676 48.2256C19.9366 47.4931 18.0979 46.6 16.3292 45.5858C16.1893 45.5041 16.1781 45.304 16.3068 45.2082C16.679 44.9293 17.0513 44.6391 17.4067 44.3461C17.471 44.2926 17.5606 44.2813 17.6362 44.3151C29.2558 49.6202 41.8354 49.6202 53.3179 44.3151C53.3935 44.2785 53.4831 44.2898 53.5502 44.3433C53.9057 44.6363 54.2779 44.9293 54.6529 45.2082C54.7816 45.304 54.7732 45.5041 54.6333 45.5858C52.8646 46.6197 51.0259 47.4931 49.0921 48.2228C48.9662 48.2707 48.9102 48.4172 48.9718 48.5383C50.038 50.6034 51.2554 52.5699 52.5959 54.435C52.6519 54.5139 52.7526 54.5477 52.845 54.5195C58.6464 52.7249 64.529 50.0174 70.6019 45.5576C70.6551 45.5182 70.6887 45.459 70.6943 45.3942C72.1747 30.0791 68.2147 16.7757 60.1968 4.9823C60.1772 4.9429 60.1437 4.9147 60.1045 4.8978ZM23.7259 37.3253C20.2276 37.3253 17.3451 34.1136 17.3451 30.1693C17.3451 26.225 20.1717 23.0133 23.7259 23.0133C27.308 23.0133 30.1626 26.2532 30.1066 30.1693C30.1066 34.1136 27.28 37.3253 23.7259 37.3253ZM47.3178 37.3253C43.8196 37.3253 40.9371 34.1136 40.9371 30.1693C40.9371 26.225 43.7636 23.0133 47.3178 23.0133C50.9 23.0133 53.7545 26.2532 53.6986 30.1693C53.6986 34.1136 50.9 37.3253 47.3178 37.3253Z" fill="#ffffff" />
                                    </g>
                                    <defs>
                                        <clipPath id="clip0">
                                            <rect width="71" height="55" fill="white" />
                                        </clipPath>
                                    </defs>
                                </svg>
                            </a>
                        </li>
                    </ul>
                </div>
                <div class="col-md-4 py-2 text-md-end">
                    <a href="/swagger" class="d-inline-block me-3">API</a>
                    <a href="https://github.com/zkSNACKs/Meta/raw/master/WasabiPressKit.zip" target="_blank" class="d-inline-block me-3">Press Kit</a>
                    <a href="https://github.com/zkSNACKs/WalletWasabi/blob/master/WalletWasabi/Legal/Assets/LegalDocumentsWw2.txt" target="_blank" class="d-inline-block">Privacy policy</a>
                </div>
            </div>
        </div>
    </footer>
</body>
</html><|MERGE_RESOLUTION|>--- conflicted
+++ resolved
@@ -186,11 +186,7 @@
                                         </div>
                                         <a href="https://github.com/zkSNACKs/WalletWasabi/releases/download/v2.0.2/Wasabi-2.0.2.msi" target="_blank" class="btn btn-primary w-100">Download</a>
                                         <div class="small-text mt-4">
-<<<<<<< HEAD
-                                            .msi <span class="float-end"><a href="https://github.com/zkSNACKs/WalletWasabi/releases/download/v2.0.1.4/Wasabi-2.0.1.4.msi.asc" target="_blank">signature</a> / <a href="https://docs.wasabiwallet.io/using-wasabi/InstallPackage.html#windows" target="_blank">guide</a></span>
-=======
                                             .msi <span class="float-end"><a href="https://github.com/zkSNACKs/WalletWasabi/releases/download/v2.0.2/Wasabi-2.0.2.msi.asc" target="_blank">signature</a> / <a href="https://docs.wasabiwallet.io/using-wasabi/InstallPackage.html#windows" target="_blank">guide</a></span>
->>>>>>> d6a8260e
                                         </div>
                                     </div>
                                 </div>
@@ -202,11 +198,7 @@
                                         </div>
                                         <a href="https://github.com/zkSNACKs/WalletWasabi/releases/download/v2.0.2/Wasabi-2.0.2.dmg" target="_blank" class="btn btn-primary w-100">Download</a>
                                         <div class="small-text mt-4">
-<<<<<<< HEAD
-                                            .dmg <span class="float-end"><a href="https://github.com/zkSNACKs/WalletWasabi/releases/download/v2.0.1.4/Wasabi-2.0.1.4.dmg.asc" target="_blank">signature</a> / <a href="https://docs.wasabiwallet.io/using-wasabi/InstallPackage.html#macos" target="_blank">guide</a></span>
-=======
                                             .dmg <span class="float-end"><a href="https://github.com/zkSNACKs/WalletWasabi/releases/download/v2.0.2/Wasabi-2.0.2.dmg.asc" target="_blank">signature</a> / <a href="https://docs.wasabiwallet.io/using-wasabi/InstallPackage.html#macos" target="_blank">guide</a></span>
->>>>>>> d6a8260e
                                         </div>
                                     </div>
                                 </div>
@@ -218,11 +210,7 @@
                                         </div>
                                         <a href="https://github.com/zkSNACKs/WalletWasabi/releases/download/v2.0.2/Wasabi-2.0.2-arm64.dmg" target="_blank" class="btn btn-primary w-100">Download</a>
                                         <div class="small-text mt-4">
-<<<<<<< HEAD
-                                            .dmg <span class="float-end"><a href="https://github.com/zkSNACKs/WalletWasabi/releases/download/v2.0.1.4/Wasabi-2.0.1.4-arm64.dmg.asc" target="_blank">signature</a> / <a href="https://docs.wasabiwallet.io/using-wasabi/InstallPackage.html#macos" target="_blank">guide</a></span>
-=======
                                             .dmg <span class="float-end"><a href="https://github.com/zkSNACKs/WalletWasabi/releases/download/v2.0.2/Wasabi-2.0.2-arm64.dmg.asc" target="_blank">signature</a> / <a href="https://docs.wasabiwallet.io/using-wasabi/InstallPackage.html#macos" target="_blank">guide</a></span>
->>>>>>> d6a8260e
                                         </div>
                                     </div>
                                 </div>
@@ -234,11 +222,7 @@
                                         </div>
                                         <a href="https://github.com/zkSNACKs/WalletWasabi/releases/download/v2.0.2/Wasabi-2.0.2.deb" target="_blank" class="btn btn-primary w-100">Download</a>
                                         <div class="small-text mt-4">
-<<<<<<< HEAD
-                                            .deb <span class="float-end"><a href="https://github.com/zkSNACKs/WalletWasabi/releases/download/v2.0.1.4/Wasabi-2.0.1.4.deb.asc" target="_blank">signature</a> / <a href="https://docs.wasabiwallet.io/using-wasabi/InstallPackage.html#debian-and-ubuntu" target="_blank">guide</a></span>
-=======
                                             .deb <span class="float-end"><a href="https://github.com/zkSNACKs/WalletWasabi/releases/download/v2.0.2/Wasabi-2.0.2.deb.asc" target="_blank">signature</a> / <a href="https://docs.wasabiwallet.io/using-wasabi/InstallPackage.html#debian-and-ubuntu" target="_blank">guide</a></span>
->>>>>>> d6a8260e
                                         </div>
                                     </div>
                                 </div>
@@ -250,11 +234,7 @@
                                         </div>
                                         <a href="https://github.com/zkSNACKs/WalletWasabi/releases/download/v2.0.2/Wasabi-2.0.2.tar.gz" target="_blank" class="btn btn-primary w-100">Download</a>
                                         <div class="small-text mt-4">
-<<<<<<< HEAD
-                                            .tar.gz <span class="float-end"><a href="https://github.com/zkSNACKs/WalletWasabi/releases/download/v2.0.1.4/Wasabi-2.0.1.4.tar.gz.asc" target="_blank">signature</a> / <a href="https://docs.wasabiwallet.io/using-wasabi/InstallPackage.html#other-linux" target="_blank">guide</a></span>
-=======
                                             .tar.gz <span class="float-end"><a href="https://github.com/zkSNACKs/WalletWasabi/releases/download/v2.0.2/Wasabi-2.0.2.tar.gz.asc" target="_blank">signature</a> / <a href="https://docs.wasabiwallet.io/using-wasabi/InstallPackage.html#other-linux" target="_blank">guide</a></span>
->>>>>>> d6a8260e
                                         </div>
                                     </div>
                                 </div>
