--- conflicted
+++ resolved
@@ -93,28 +93,6 @@
                             <p>Open-source software, like the internet, is one of the greatest gifts to humankind. Unfortunately, philanthropy is not as motivating as earning money. For this reason, zkSNACKs is the company which sponsors the development of the open-source software which is Wasabi Wallet.</p>
 
                             <p>Feel free to send us your resumé, portfolio or CV. There may not be any current openings in your field; but if you’re that incredible, then perhaps we should create a position just for you. Hint: consistent contribution to our contribution games is the best path to getting hired.</p>
-
-<<<<<<< HEAD
-                    </div>
-                    <div class="col-lg-6 col-xl-4">
-                        <div class="sticky-top pt-header">
-                            <div class="feature-box">
-                                <h2>Bitcoin Only</h2>
-                                <ol>
-                                    <li>We all hate wasting our time</li>
-                                    <li>Cryptocurrency is the future</li>
-                                    <li>Good money drives out bad money</li>
-                                </ol>
-                                <p>As long as Bitcoin is the largest cryptocurrency, dealing with altcoins is a likely way to end up on the wrong side of history. For this reason, altcoins are noise and Bitcoin is the signal.</p>
-                            </div>
-                            <div class="my-4">
-                                <div class="row">
-                                    <div class="col-6">
-                                        <a href="https://github.com/zkSNACKs/Meta" target="_blank" class="btn btn-secondary d-block">Read our Meta</a>
-                                    </div>
-                                    <div class="col-6">
-                                        <a href="https://github.com/zkSNACKs/WalletWasabi" target="_blank" class="btn btn-primary d-block">OUR GITHUB</a>
-=======
                         </div>
                         <div class="col-lg-6 col-xl-4">
                             <div class="sticky-top pt-header">
@@ -125,7 +103,7 @@
                                         <li>Cryptocurrency is the future</li>
                                         <li>Good money drives out bad money</li>
                                     </ol>
-                                    <p>As long as Bitcoin is the largest cryptocurrency, dealing with altcoins is a likely way to end up on the wrong side of history. As of 2022, altcoins are noise and Bitcoin is the signal.</p>
+                                    <p>As long as Bitcoin is the largest cryptocurrency, dealing with altcoins is a likely way to end up on the wrong side of history. For this reason, altcoins are noise and Bitcoin is the signal.</p>
                                 </div>
                                 <div class="my-4">
                                     <div class="row">
@@ -135,7 +113,6 @@
                                         <div class="col-6">
                                             <a href="https://github.com/zkSNACKs/WalletWasabi" target="_blank" class="btn btn-primary d-block">OUR GITHUB</a>
                                         </div>
->>>>>>> bddabc99
                                     </div>
                                 </div>
                             </div>
@@ -180,8 +157,7 @@
                 </div>
             </div>
         </section>
-<<<<<<< HEAD
-        <hr>
+        <div class="subpage">
         <section class="p-100">
             <div class="container">
                 <div class="row">
@@ -191,18 +167,6 @@
 
                         <p>We now have permanent contributors who came onboard from testing contribution games and some pretty cool artwork was submitted in the art contribution game. But don't misinterpret our intentions, though the word ‘game’ is included in the title, this is very much meaningful work.
                         </p>
-=======
-        <div class="subpage">
-            <section class="p-100">
-                <div class="container">
-                    <div class="row">
-                        <div class="col-md-8">
-                            <h1 class="title-lined left">Contribution</h1>
-                            <p>A contributor is any individual who works to improve and add value to Wasabi and its users. Staying true to its open source nature, Wasabi Wallet has hosted multiple contribution games since its inception in July 2019.</p>
-
-                            <p>These games have progressed into something so much more. We now have permanent contributors who came onboard from testing contribution games and some pretty cool artwork was submitted in last year's art contribution game. But don't misinterpret our intentions, though the word ‘game’ is included in the title, this is very much meaningful work.
-                            </p>
->>>>>>> bddabc99
 
                         </div>
                     </div>
