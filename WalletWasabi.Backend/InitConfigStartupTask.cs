--- conflicted
+++ resolved
@@ -14,26 +14,16 @@
 
 public class InitConfigStartupTask : IStartupTask
 {
-<<<<<<< HEAD
 	public InitConfigStartupTask(Global global, Config config, IMemoryCache cache, IWebHostEnvironment hostingEnvironment)
-=======
-	public InitConfigStartupTask(Global global, IMemoryCache cache)
->>>>>>> 2a78f410
 	{
 		Global = global;
 		Config = config;
 		Cache = cache;
 	}
 
-<<<<<<< HEAD
-	public WebsiteTorifier WebsiteTorifier { get; }
 	private Global Global { get; }
 	private Config Config { get; }
 	private IMemoryCache Cache { get; }
-=======
-	public Global Global { get; }
-	public IMemoryCache Cache { get; }
->>>>>>> 2a78f410
 
 	public async Task ExecuteAsync(CancellationToken cancellationToken)
 	{
@@ -55,20 +45,7 @@
 				network: Config.Network);
 
 		var cachedRpc = new CachedRpcClient(rpc, Cache);
-<<<<<<< HEAD
 		await Global.InitializeAsync(roundConfig, cancellationToken);
-
-		try
-		{
-			await WebsiteTorifier.CloneAndUpdateOnionIndexHtmlAsync();
-		}
-		catch (Exception ex)
-		{
-			Logger.LogWarning(ex);
-		}
-=======
-		await Global.InitializeAsync(config, roundConfig, cachedRpc, cancellationToken);
->>>>>>> 2a78f410
 	}
 
 	private static void TaskScheduler_UnobservedTaskException(object? sender, UnobservedTaskExceptionEventArgs e)
