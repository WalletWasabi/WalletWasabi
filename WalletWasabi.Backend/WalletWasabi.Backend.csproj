<Project Sdk="Microsoft.NET.Sdk.Web">

	<PropertyGroup>
		<TargetFramework>net7.0</TargetFramework>
		<DisableImplicitNamespaceImports>true</DisableImplicitNamespaceImports>
		<AnalysisLevel>latest</AnalysisLevel>
		<LangVersion>latest</LangVersion>
		<NoWarn>1701;1702;1705;1591;1573;CA1031;CA1822</NoWarn>
		<Product>WalletWasabiApi</Product>
		<Copyright>MIT</Copyright>
		<PackageTags>walletwasabi, wasabiwallet, wasabi, wallet, bitcoin, nbitcoin, tor, zerolink, wabisabi, coinjoin, fungibility, privacy, anonymity</PackageTags>
		<RepositoryType>Git</RepositoryType>
		<RepositoryUrl>https://github.com/zkSNACKs/WalletWasabi/</RepositoryUrl>
		<Nullable>enable</Nullable>
		<InvariantGlobalization>true</InvariantGlobalization>
		<RuntimeIdentifiers>win7-x64;linux-x64;linux-arm64;osx-x64;osx-arm64</RuntimeIdentifiers>
		<PathMap>$(MSBuildProjectDirectory)\=WalletWasabi.Backend</PathMap>
		<DockerDefaultTargetOS>Linux</DockerDefaultTargetOS>
		<StaticWebAssetsEnabled>false</StaticWebAssetsEnabled>
	</PropertyGroup>

	<ItemGroup>
		<DotNetCliToolReference Include="Microsoft.VisualStudio.Web.CodeGeneration.Tools" Version="2.0.2" />
	</ItemGroup>

	<ItemGroup>
		<ProjectReference Include="..\WalletWasabi\WalletWasabi.csproj" />
	</ItemGroup>

	<PropertyGroup Condition="'$(Configuration)|$(Platform)'=='Debug|AnyCPU'">
		<DocumentationFile>bin\Debug\net7.0\WalletWasabi.Backend.xml</DocumentationFile>
	</PropertyGroup>

	<PropertyGroup Condition="'$(Configuration)|$(Platform)'=='Release|AnyCPU'">
		<!-- Needed for Swagger! -->
		<DocumentationFile>bin\Release\net7.0\WalletWasabi.Backend.xml</DocumentationFile>
		<DebugType>none</DebugType>
		<DebugSymbols>false</DebugSymbols>
		<ErrorReport>none</ErrorReport>
	</PropertyGroup>

	<ItemGroup>
		<RuntimeHostConfigurationOption Include="System.Globalization.Invariant" Value="true" />
	</ItemGroup>

	<ItemGroup>
		<PackageReference Include="Swashbuckle.AspNetCore" />
<<<<<<< HEAD
		<!-- TODO: Workaround for mobile as this package is causing issues when used in WalletWasabi.csproj -->
=======
>>>>>>> 37ec185e
		<PackageReference Include="Microsoft.AspNetCore.Mvc.NewtonsoftJson" />
	</ItemGroup>

</Project><|MERGE_RESOLUTION|>--- conflicted
+++ resolved
@@ -45,10 +45,6 @@
 
 	<ItemGroup>
 		<PackageReference Include="Swashbuckle.AspNetCore" />
-<<<<<<< HEAD
-		<!-- TODO: Workaround for mobile as this package is causing issues when used in WalletWasabi.csproj -->
-=======
->>>>>>> 37ec185e
 		<PackageReference Include="Microsoft.AspNetCore.Mvc.NewtonsoftJson" />
 	</ItemGroup>
 
