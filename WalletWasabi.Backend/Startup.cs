--- conflicted
+++ resolved
@@ -85,11 +85,7 @@
 
 		private void OnShutdown()
 		{
-<<<<<<< HEAD
-			CleanupAsync().GetAwaiter().GetResult(); // This is needed, if async function is regisered then it will not wait until it finishes
-=======
-			CleanupAsync().GetAwaiter().GetResult(); // This is needed, if async function is registered then it won't wait until it finishes
->>>>>>> f920ea02
+			CleanupAsync().GetAwaiter().GetResult(); // This is needed, if async function is registered then it will not wait until it finishes
 		}
 
 		private async Task CleanupAsync()
