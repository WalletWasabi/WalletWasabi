using NBitcoin;
using System.IO;
using System.Net;
using System.Net.Http;
using System.Threading;
using System.Threading.Tasks;
using WalletWasabi.BitcoinCore;
using WalletWasabi.BitcoinCore.Mempool;
using WalletWasabi.BitcoinCore.Rpc;
using WalletWasabi.Blockchain.BlockFilters;
using WalletWasabi.Blockchain.Blocks;
using WalletWasabi.CoinJoin.Coordinator;
using WalletWasabi.CoinJoin.Coordinator.Rounds;
using WalletWasabi.Helpers;
using WalletWasabi.Logging;
using WalletWasabi.Services;
using WalletWasabi.WabiSabi;
using WalletWasabi.WabiSabi.Backend.Banning;
using WalletWasabi.WabiSabi.Backend.Rounds.CoinJoinStorage;
using WalletWasabi.WabiSabi.Backend.Statistics;

namespace WalletWasabi.Backend;

public class Global : IDisposable
{
	private bool _disposedValue;

	public Global(string dataDir)
	{
		DataDir = dataDir ?? EnvironmentHelpers.GetDataDir(Path.Combine("WalletWasabi", "Backend"));
		HostedServices = new();
	}

	public string DataDir { get; }

	public IRPCClient? RpcClient { get; private set; }

	public P2pNode? P2pNode { get; private set; }

	public HostedServices HostedServices { get; }

<<<<<<< HEAD
	public IndexBuilderService? SegwitTaprootIndexBuilderService { get; private set; }
	public IndexBuilderService? TaprootIndexBuilderService { get; private set; }
=======
	public IndexBuilderService? IndexBuilderService { get; private set; }
	public HttpClient? HttpClient { get; set; }
>>>>>>> 4b3d4ff5

	public Coordinator? Coordinator { get; private set; }

	public Config? Config { get; private set; }

	public CoordinatorRoundConfig? RoundConfig { get; private set; }
	public CoinJoinIdStore? CoinJoinIdStore { get; private set; }
	public WabiSabiCoordinator? WabiSabiCoordinator { get; private set; }

	public async Task InitializeAsync(Config config, CoordinatorRoundConfig roundConfig, IRPCClient rpc, CancellationToken cancel)
	{
		Config = Guard.NotNull(nameof(config), config);
		RoundConfig = Guard.NotNull(nameof(roundConfig), roundConfig);
		RpcClient = Guard.NotNull(nameof(rpc), rpc);

		// Make sure RPC works.
		await AssertRpcNodeFullyInitializedAsync(cancel);

		// Make sure P2P works.
		await InitializeP2pAsync(config.Network, config.GetBitcoinP2pEndPoint(), cancel);

		var p2pNode = Guard.NotNull(nameof(P2pNode), P2pNode);
		HostedServices.Register<MempoolMirror>(() => new MempoolMirror(TimeSpan.FromSeconds(21), RpcClient, p2pNode), "Full Node Mempool Mirror");

		// Initialize index building
		var indexBuilderServiceDir = Path.Combine(DataDir, "IndexBuilderService");
		var segwitTaprootIndexFilePath = Path.Combine(indexBuilderServiceDir, $"Index{RpcClient.Network}.dat");
		var taprootIndexFilePath = Path.Combine(indexBuilderServiceDir, $"TaprootIndex{RpcClient.Network}.dat");
		var blockNotifier = HostedServices.Get<BlockNotifier>();

		CoordinatorParameters coordinatorParameters = new(DataDir);

		CoinJoinIdStore = CoinJoinIdStore.Create(Path.Combine(DataDir, "CcjCoordinator", $"CoinJoins{RpcClient.Network}.txt"), coordinatorParameters.CoinJoinIdStoreFilePath);
		bool shouldBuildCoinVerifier = coordinatorParameters.RuntimeCoordinatorConfig.IsCoinVerifierEnabled || roundConfig.IsCoinVerifierEnabledForWW1;
		CoinVerifier? coinVerifier = null;
		if (shouldBuildCoinVerifier)
		{
			try
			{
				if (!Uri.TryCreate(coordinatorParameters.RuntimeCoordinatorConfig.CoinVerifierApiUrl, UriKind.RelativeOrAbsolute, out Uri? url))
				{
					throw new ArgumentException("Blacklist API URL is invalid in WabiSabiConfig.json.");
				}
				if (string.IsNullOrEmpty(coordinatorParameters.RuntimeCoordinatorConfig.CoinVerifierApiAuthToken))
				{
					throw new ArgumentException("Blacklist API token was not provided in WabiSabiConfig.json.");
				}

				HttpClient = new HttpClient();
				HttpClient.BaseAddress = url;

				var coinVerifierApiClient = new CoinVerifierApiClient(coordinatorParameters.RuntimeCoordinatorConfig.CoinVerifierApiAuthToken, rpc.Network, HttpClient);
				var whitelist = await Whitelist.CreateAndLoadFromFileAsync(coordinatorParameters.WhitelistFilePath, cancel).ConfigureAwait(false);
				coinVerifier = new(CoinJoinIdStore, coinVerifierApiClient, whitelist, coordinatorParameters.RuntimeCoordinatorConfig);
				Logger.LogInfo("CoinVerifier created successfully.");
			}
			catch (Exception exc)
			{
				Logger.LogCritical($"There was an error when creating CoinVerifier. Details: '{exc}'");
			}
		}

		Coordinator = new(RpcClient.Network, blockNotifier, Path.Combine(DataDir, "CcjCoordinator"), RpcClient, roundConfig, roundConfig.IsCoinVerifierEnabledForWW1 ? coinVerifier : null);
		Coordinator.CoinJoinBroadcasted += Coordinator_CoinJoinBroadcasted;

		var coordinator = Guard.NotNull(nameof(Coordinator), Coordinator);
		if (!string.IsNullOrWhiteSpace(roundConfig.FilePath))
		{
			HostedServices.Register<ConfigWatcher>(() =>
			   new ConfigWatcher(
				   TimeSpan.FromSeconds(10), // Every 10 seconds check the config
				   RoundConfig,
				   () =>
				   {
					   try
					   {
						   coordinator.RoundConfig.UpdateOrDefault(RoundConfig, toFile: false);

						   coordinator.AbortAllRoundsInInputRegistration($"{nameof(RoundConfig)} has changed.");
					   }
					   catch (Exception ex)
					   {
						   Logger.LogDebug(ex);
					   }
				   }),
				"Config Watcher");
		}

		var coinJoinScriptStore = CoinJoinScriptStore.LoadFromFile(coordinatorParameters.CoinJoinScriptStoreFilePath);

		WabiSabiCoordinator = new WabiSabiCoordinator(coordinatorParameters, RpcClient, CoinJoinIdStore, coinJoinScriptStore, coordinatorParameters.RuntimeCoordinatorConfig.IsCoinVerifierEnabled ? coinVerifier : null);
		HostedServices.Register<WabiSabiCoordinator>(() => WabiSabiCoordinator, "WabiSabi Coordinator");

		HostedServices.Register<RoundBootstrapper>(() => new RoundBootstrapper(TimeSpan.FromMilliseconds(100), Coordinator), "Round Bootstrapper");

		await HostedServices.StartAllAsync(cancel);

		SegwitTaprootIndexBuilderService = new(IndexType.SegwitTaproot, RpcClient, blockNotifier, segwitTaprootIndexFilePath);
		SegwitTaprootIndexBuilderService.Synchronize();
		Logger.LogInfo($"{nameof(SegwitTaprootIndexBuilderService)} is successfully initialized and started synchronization.");
		TaprootIndexBuilderService = new(IndexType.Taproot, RpcClient, blockNotifier, taprootIndexFilePath);
		TaprootIndexBuilderService.Synchronize();
		Logger.LogInfo($"{nameof(TaprootIndexBuilderService)} is successfully initialized and started synchronization.");
	}

	private void Coordinator_CoinJoinBroadcasted(object? sender, Transaction transaction)
	{
		CoinJoinIdStore!.TryAdd(transaction.GetHash());
	}

	private async Task InitializeP2pAsync(Network network, EndPoint endPoint, CancellationToken cancel)
	{
		Guard.NotNull(nameof(network), network);
		Guard.NotNull(nameof(endPoint), endPoint);
		var rpcClient = Guard.NotNull(nameof(RpcClient), RpcClient);

		// We have to find it, because it's cloned by the node and not perfectly cloned (event handlers cannot be cloned.)
		P2pNode = new(network, endPoint, new(), $"/WasabiCoordinator:{Constants.BackendMajorVersion}/");
		await P2pNode.ConnectAsync(cancel).ConfigureAwait(false);
		HostedServices.Register<BlockNotifier>(() => new BlockNotifier(TimeSpan.FromSeconds(7), rpcClient, P2pNode), "Block Notifier");
	}

	private async Task AssertRpcNodeFullyInitializedAsync(CancellationToken cancellationToken)
	{
		var rpcClient = Guard.NotNull(nameof(RpcClient), RpcClient);
		var config = Guard.NotNull(nameof(Config), Config);

		try
		{
			var blockchainInfo = await rpcClient.GetBlockchainInfoAsync(cancellationToken);

			var blocks = blockchainInfo.Blocks;
			if (blocks == 0 && config.Network != Network.RegTest)
			{
				throw new NotSupportedException($"{nameof(blocks)} == 0");
			}

			var headers = blockchainInfo.Headers;
			if (headers == 0 && config.Network != Network.RegTest)
			{
				throw new NotSupportedException($"{nameof(headers)} == 0");
			}

			if (blocks != headers)
			{
				throw new NotSupportedException($"{Constants.BuiltinBitcoinNodeName} is not fully synchronized.");
			}

			Logger.LogInfo($"{Constants.BuiltinBitcoinNodeName} is fully synchronized.");

			if (config.Network == Network.RegTest) // Make sure there's at least 101 block, if not generate it
			{
				if (blocks < 101)
				{
					var generateBlocksResponse = await rpcClient.GenerateAsync(101, cancellationToken);
					if (generateBlocksResponse is null)
					{
						throw new NotSupportedException($"{Constants.BuiltinBitcoinNodeName} cannot generate blocks on the {Network.RegTest}.");
					}

					blockchainInfo = await rpcClient.GetBlockchainInfoAsync(cancellationToken);
					blocks = blockchainInfo.Blocks;
					if (blocks == 0)
					{
						throw new NotSupportedException($"{nameof(blocks)} == 0");
					}
					Logger.LogInfo($"Generated 101 block on {Network.RegTest}. Number of blocks {blocks}.");
				}
			}
		}
		catch (WebException)
		{
			Logger.LogError($"{Constants.BuiltinBitcoinNodeName} is not running, or incorrect RPC credentials, or network is given in the config file: `{config.FilePath}`.");
			throw;
		}
	}

	protected virtual void Dispose(bool disposing)
	{
		if (!_disposedValue)
		{
			if (disposing)
			{
				if (HttpClient is { } httpClient)
				{
					httpClient.Dispose();
				}

				if (Coordinator is { } coordinator)
				{
					coordinator.CoinJoinBroadcasted -= Coordinator_CoinJoinBroadcasted;
					coordinator.Dispose();
					Logger.LogInfo($"{nameof(coordinator)} is disposed.");
				}

				var stoppingTask = Task.Run(async () =>
				{
					if (SegwitTaprootIndexBuilderService is { } stibs)
					{
						await stibs.StopAsync().ConfigureAwait(false);
						Logger.LogInfo($"{nameof(SegwitTaprootIndexBuilderService)} is stopped.");
					}

					if (TaprootIndexBuilderService is { } tibs)
					{
						await tibs.StopAsync().ConfigureAwait(false);
						Logger.LogInfo($"{nameof(TaprootIndexBuilderService)} is stopped.");
					}

					if (HostedServices is { } hostedServices)
					{
						using var cts = new CancellationTokenSource(TimeSpan.FromSeconds(21));
						await hostedServices.StopAllAsync(cts.Token).ConfigureAwait(false);
						hostedServices.Dispose();
					}

					if (P2pNode is { } p2pNode)
					{
						await p2pNode.DisposeAsync().ConfigureAwait(false);
						Logger.LogInfo($"{nameof(p2pNode)} is disposed.");
					}
				});

				stoppingTask.GetAwaiter().GetResult();
			}

			_disposedValue = true;
		}
	}

	public void Dispose()
	{
		Dispose(disposing: true);
		GC.SuppressFinalize(this);
	}
}<|MERGE_RESOLUTION|>--- conflicted
+++ resolved
@@ -39,13 +39,10 @@
 
 	public HostedServices HostedServices { get; }
 
-<<<<<<< HEAD
 	public IndexBuilderService? SegwitTaprootIndexBuilderService { get; private set; }
 	public IndexBuilderService? TaprootIndexBuilderService { get; private set; }
-=======
-	public IndexBuilderService? IndexBuilderService { get; private set; }
+  
 	public HttpClient? HttpClient { get; set; }
->>>>>>> 4b3d4ff5
 
 	public Coordinator? Coordinator { get; private set; }
 
