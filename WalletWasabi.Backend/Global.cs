--- conflicted
+++ resolved
@@ -20,31 +20,20 @@
 using WalletWasabi.WabiSabi.Backend.Banning;
 using WalletWasabi.WabiSabi.Backend.Rounds.CoinJoinStorage;
 using WalletWasabi.WabiSabi.Backend.Statistics;
-using WalletWasabi.WabiSabi.Backend.WebClients;
 
 namespace WalletWasabi.Backend;
 
 public class Global : IDisposable
 {
 	private bool _disposedValue;
-	private readonly IHttpClientFactory _httpClientFactory;
-
-<<<<<<< HEAD
-	public Global(IHttpClientFactory httpClientFactory, string dataDir, IRPCClient rpcClient, Config config)
-=======
+
 	public Global(string dataDir, IRPCClient rpcClient, Config config, IHttpClientFactory httpClientFactory)
->>>>>>> 57237dec
-	{
-		_httpClientFactory = httpClientFactory;
+	{
 		DataDir = dataDir ?? EnvironmentHelpers.GetDataDir(Path.Combine("WalletWasabi", "Backend"));
 		RpcClient = rpcClient;
 		Config = config;
 		HostedServices = new();
-<<<<<<< HEAD
-=======
-		HttpClient = new();
 		HttpClientFactory = httpClientFactory;
->>>>>>> 57237dec
 
 		CoordinatorParameters = new(DataDir);
 		CoinJoinIdStore = CoinJoinIdStore.Create(Path.Combine(DataDir, "CcjCoordinator", $"CoinJoins{RpcClient.Network}.txt"), CoordinatorParameters.CoinJoinIdStoreFilePath);
@@ -75,12 +64,8 @@
 	public IndexBuilderService SegwitTaprootIndexBuilderService { get; }
 	public IndexBuilderService TaprootIndexBuilderService { get; }
 
-<<<<<<< HEAD
-=======
-	private HttpClient HttpClient { get; }
 	private IHttpClientFactory HttpClientFactory { get; }
 
->>>>>>> 57237dec
 	public Coordinator? Coordinator { get; private set; }
 	public CoinVerifier? CoinVerifier { get; private set; }
 
@@ -188,7 +173,7 @@
 
 	private HttpClient CreateHttpClient()
 	{
-		var httpClient = _httpClientFactory.CreateClient();
+		var httpClient = HttpClientFactory.CreateClient();
 		HttpClients.Add(httpClient);
 		return httpClient;
 	}
