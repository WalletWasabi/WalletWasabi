using NBitcoin;
using System.IO;
using System.Net;
using System.Net.Http;
using System.Threading;
using System.Threading.Tasks;
using WalletWasabi.BitcoinCore;
using WalletWasabi.BitcoinCore.Mempool;
using WalletWasabi.BitcoinCore.Rpc;
using WalletWasabi.Blockchain.BlockFilters;
using WalletWasabi.Blockchain.Blocks;
using WalletWasabi.Helpers;
using WalletWasabi.Logging;
using WalletWasabi.Services;
using WalletWasabi.WabiSabi;
using WalletWasabi.WabiSabi.Backend;
using WalletWasabi.WabiSabi.Backend.Banning;
using WalletWasabi.WabiSabi.Backend.Rounds.CoinJoinStorage;
using WalletWasabi.WabiSabi.Backend.Statistics;

namespace WalletWasabi.Backend;

public class Global : IDisposable
{
	private bool _disposedValue;

	public Global(string dataDir, IRPCClient rpcClient, Config config, IHttpClientFactory httpClientFactory)
	{
		DataDir = dataDir ?? EnvironmentHelpers.GetDataDir(Path.Combine("WalletWasabi", "Backend"));
		RpcClient = rpcClient;
		Config = config;
		HostedServices = new();
		HttpClient = new();
		HttpClientFactory = httpClientFactory;

		CoordinatorParameters = new(DataDir);
		CoinJoinIdStore = CoinJoinIdStore.Create(Path.Combine(DataDir, "CcjCoordinator", $"CoinJoins{RpcClient.Network}.txt"), CoordinatorParameters.CoinJoinIdStoreFilePath);

		// We have to find it, because it's cloned by the node and not perfectly cloned (event handlers cannot be cloned.)
		P2pNode = new(config.Network, config.GetBitcoinP2pEndPoint(), new(), $"/WasabiCoordinator:{Constants.BackendMajorVersion}/");
		HostedServices.Register<BlockNotifier>(() => new BlockNotifier(TimeSpan.FromSeconds(7), rpcClient, P2pNode), "Block Notifier");

		// Initialize index building
		// Initialize index building
		var indexBuilderServiceDir = Path.Combine(DataDir, "IndexBuilderService");
		var segwitTaprootIndexFilePath = Path.Combine(indexBuilderServiceDir, $"Index{RpcClient.Network}.dat");
		var taprootIndexFilePath = Path.Combine(indexBuilderServiceDir, $"TaprootIndex{RpcClient.Network}.dat");

		SegwitTaprootIndexBuilderService = new(IndexType.SegwitTaproot, RpcClient, HostedServices.Get<BlockNotifier>(), segwitTaprootIndexFilePath);
		TaprootIndexBuilderService = new(IndexType.Taproot, RpcClient, HostedServices.Get<BlockNotifier>(), taprootIndexFilePath);
	}

	public string DataDir { get; }

	public IRPCClient RpcClient { get; }

	public P2pNode P2pNode { get; }

	public HostedServices HostedServices { get; }

	public IndexBuilderService SegwitTaprootIndexBuilderService { get; }
	public IndexBuilderService TaprootIndexBuilderService { get; }

	private HttpClient HttpClient { get; }
	private IHttpClientFactory HttpClientFactory { get; }

	private CoinVerifierApiClient? CoinVerifierApiClient { get; set; }
	public CoinVerifier? CoinVerifier { get; private set; }

	public Config Config { get; }

	private CoordinatorParameters CoordinatorParameters { get; }

	public CoinJoinIdStore CoinJoinIdStore { get; }
	public WabiSabiCoordinator? WabiSabiCoordinator { get; private set; }
	private Whitelist? WhiteList { get; set; }

	public async Task InitializeAsync(CancellationToken cancel)
	{
		// Make sure RPC works.
		await AssertRpcNodeFullyInitializedAsync(cancel);

		// Make sure P2P works.
		await P2pNode.ConnectAsync(cancel).ConfigureAwait(false);

		HostedServices.Register<MempoolMirror>(() => new MempoolMirror(TimeSpan.FromSeconds(21), RpcClient, P2pNode), "Full Node Mempool Mirror");

		var blockNotifier = HostedServices.Get<BlockNotifier>();

		var wabiSabiConfig = CoordinatorParameters.RuntimeCoordinatorConfig;
<<<<<<< HEAD
		bool coinVerifierEnabled = wabiSabiConfig.IsCoinVerifierEnabled;
		CoinVerifier? coinVerifier = null;
=======
		bool coinVerifierEnabled = wabiSabiConfig.IsCoinVerifierEnabled || roundConfig.IsCoinVerifierEnabledForWW1;

>>>>>>> 6fd6c237
		if (coinVerifierEnabled)
		{
			try
			{
				if (!Uri.TryCreate(wabiSabiConfig.CoinVerifierApiUrl, UriKind.RelativeOrAbsolute, out Uri? url))
				{
					throw new ArgumentException($"Blacklist API URL is invalid in {nameof(WabiSabiConfig)}.");
				}
				if (string.IsNullOrEmpty(wabiSabiConfig.CoinVerifierApiAuthToken))
				{
					throw new ArgumentException($"Blacklist API token was not provided in {nameof(WabiSabiConfig)}.");
				}
				if (wabiSabiConfig.RiskFlags is null)
				{
					throw new ArgumentException($"Risk indicators were not provided in {nameof(WabiSabiConfig)}.");
				}

				HttpClient.BaseAddress = url;
				HttpClient.Timeout = CoinVerifierApiClient.ApiRequestTimeout;

				WhiteList = await Whitelist.CreateAndLoadFromFileAsync(CoordinatorParameters.WhitelistFilePath, wabiSabiConfig, cancel).ConfigureAwait(false);
				CoinVerifierApiClient = new CoinVerifierApiClient(CoordinatorParameters.RuntimeCoordinatorConfig.CoinVerifierApiAuthToken, HttpClient);
				CoinVerifier = new(CoinJoinIdStore, CoinVerifierApiClient, WhiteList, CoordinatorParameters.RuntimeCoordinatorConfig, auditsDirectoryPath: Path.Combine(CoordinatorParameters.CoordinatorDataDir, "CoinVerifierAudits"));

				Logger.LogInfo("CoinVerifier created successfully.");
			}
			catch (Exception exc)
			{
				throw new InvalidOperationException($"There was an error when creating {nameof(CoinVerifier)}. Details: '{exc}'", exc);
			}
		}

<<<<<<< HEAD
=======
		Coordinator = new(RpcClient.Network, blockNotifier, Path.Combine(DataDir, "CcjCoordinator"), RpcClient, roundConfig, roundConfig.IsCoinVerifierEnabledForWW1 ? CoinVerifier : null);
		Coordinator.CoinJoinBroadcasted += Coordinator_CoinJoinBroadcasted;

		var coordinator = Guard.NotNull(nameof(Coordinator), Coordinator);
		if (!string.IsNullOrWhiteSpace(roundConfig.FilePath))
		{
			HostedServices.Register<ConfigWatcher>(() =>
			   new ConfigWatcher(
				   TimeSpan.FromSeconds(10), // Every 10 seconds check the config
				   RoundConfig,
				   () =>
				   {
					   try
					   {
						   coordinator.RoundConfig.UpdateOrDefault(RoundConfig, toFile: false);

						   coordinator.AbortAllRoundsInInputRegistration($"{nameof(RoundConfig)} has changed.");
					   }
					   catch (Exception ex)
					   {
						   Logger.LogDebug(ex);
					   }
				   }),
				"Config Watcher");
		}

>>>>>>> 6fd6c237
		var coinJoinScriptStore = CoinJoinScriptStore.LoadFromFile(CoordinatorParameters.CoinJoinScriptStoreFilePath);

		WabiSabiCoordinator = new WabiSabiCoordinator(CoordinatorParameters, RpcClient, CoinJoinIdStore, coinJoinScriptStore, HttpClientFactory, wabiSabiConfig.IsCoinVerifierEnabled ? CoinVerifier : null);
		HostedServices.Register<WabiSabiCoordinator>(() => WabiSabiCoordinator, "WabiSabi Coordinator");

		await HostedServices.StartAllAsync(cancel);

		SegwitTaprootIndexBuilderService.Synchronize();
		Logger.LogInfo($"{nameof(SegwitTaprootIndexBuilderService)} is successfully initialized and started synchronization.");
		TaprootIndexBuilderService.Synchronize();
		Logger.LogInfo($"{nameof(TaprootIndexBuilderService)} is successfully initialized and started synchronization.");
	}

	private async Task AssertRpcNodeFullyInitializedAsync(CancellationToken cancellationToken)
	{
		var rpcClient = Guard.NotNull(nameof(RpcClient), RpcClient);
		var config = Guard.NotNull(nameof(Config), Config);

		try
		{
			var blockchainInfo = await rpcClient.GetBlockchainInfoAsync(cancellationToken);

			var blocks = blockchainInfo.Blocks;
			if (blocks == 0 && config.Network != Network.RegTest)
			{
				throw new NotSupportedException($"{nameof(blocks)} == 0");
			}

			var headers = blockchainInfo.Headers;
			if (headers == 0 && config.Network != Network.RegTest)
			{
				throw new NotSupportedException($"{nameof(headers)} == 0");
			}

			if (blocks != headers)
			{
				throw new NotSupportedException($"{Constants.BuiltinBitcoinNodeName} is not fully synchronized.");
			}

			Logger.LogInfo($"{Constants.BuiltinBitcoinNodeName} is fully synchronized.");

			if (config.Network == Network.RegTest) // Make sure there's at least 101 block, if not generate it
			{
				if (blocks < 101)
				{
					var generateBlocksResponse = await rpcClient.GenerateAsync(101, cancellationToken)
						?? throw new NotSupportedException($"{Constants.BuiltinBitcoinNodeName} cannot generate blocks on the {Network.RegTest}.");
					blockchainInfo = await rpcClient.GetBlockchainInfoAsync(cancellationToken);
					blocks = blockchainInfo.Blocks;
					if (blocks == 0)
					{
						throw new NotSupportedException($"{nameof(blocks)} == 0");
					}
					Logger.LogInfo($"Generated 101 block on {Network.RegTest}. Number of blocks {blocks}.");
				}
			}
		}
		catch (WebException)
		{
			Logger.LogError($"{Constants.BuiltinBitcoinNodeName} is not running, or incorrect RPC credentials, or network is given in the config file: `{config.FilePath}`.");
			throw;
		}
	}

	protected virtual void Dispose(bool disposing)
	{
		if (!_disposedValue)
		{
			if (disposing)
			{
				HttpClient.Dispose();
				var stoppingTask = Task.Run(DisposeAsync);

				stoppingTask.GetAwaiter().GetResult();
			}

			_disposedValue = true;
		}
	}

	private async Task DisposeAsync()
	{
		await SegwitTaprootIndexBuilderService.StopAsync().ConfigureAwait(false);
		Logger.LogInfo($"{nameof(SegwitTaprootIndexBuilderService)} is stopped.");

		await TaprootIndexBuilderService.StopAsync().ConfigureAwait(false);
		Logger.LogInfo($"{nameof(TaprootIndexBuilderService)} is stopped.");

		using var cts = new CancellationTokenSource(TimeSpan.FromSeconds(21));
		await HostedServices.StopAllAsync(cts.Token).ConfigureAwait(false);
		HostedServices.Dispose();

		await P2pNode.DisposeAsync().ConfigureAwait(false);
		Logger.LogInfo($"{nameof(P2pNode)} is disposed.");

		if (WhiteList is { } whiteList)
		{
			if (await whiteList.WriteToFileIfChangedAsync().ConfigureAwait(false))
			{
				Logger.LogInfo($"{nameof(WhiteList)} is saved to file.");
			}
		}

		if (CoinVerifier is { } coinVerifier)
		{
			await coinVerifier.DisposeAsync().ConfigureAwait(false);
		}

		if (CoinVerifierApiClient is { } coinVerifierApiClient)
		{
			await coinVerifierApiClient.DisposeAsync().ConfigureAwait(false);
		}
	}

	public void Dispose()
	{
		Dispose(disposing: true);
		GC.SuppressFinalize(this);
	}
}<|MERGE_RESOLUTION|>--- conflicted
+++ resolved
@@ -88,13 +88,8 @@
 		var blockNotifier = HostedServices.Get<BlockNotifier>();
 
 		var wabiSabiConfig = CoordinatorParameters.RuntimeCoordinatorConfig;
-<<<<<<< HEAD
 		bool coinVerifierEnabled = wabiSabiConfig.IsCoinVerifierEnabled;
-		CoinVerifier? coinVerifier = null;
-=======
-		bool coinVerifierEnabled = wabiSabiConfig.IsCoinVerifierEnabled || roundConfig.IsCoinVerifierEnabledForWW1;
-
->>>>>>> 6fd6c237
+
 		if (coinVerifierEnabled)
 		{
 			try
@@ -127,35 +122,6 @@
 			}
 		}
 
-<<<<<<< HEAD
-=======
-		Coordinator = new(RpcClient.Network, blockNotifier, Path.Combine(DataDir, "CcjCoordinator"), RpcClient, roundConfig, roundConfig.IsCoinVerifierEnabledForWW1 ? CoinVerifier : null);
-		Coordinator.CoinJoinBroadcasted += Coordinator_CoinJoinBroadcasted;
-
-		var coordinator = Guard.NotNull(nameof(Coordinator), Coordinator);
-		if (!string.IsNullOrWhiteSpace(roundConfig.FilePath))
-		{
-			HostedServices.Register<ConfigWatcher>(() =>
-			   new ConfigWatcher(
-				   TimeSpan.FromSeconds(10), // Every 10 seconds check the config
-				   RoundConfig,
-				   () =>
-				   {
-					   try
-					   {
-						   coordinator.RoundConfig.UpdateOrDefault(RoundConfig, toFile: false);
-
-						   coordinator.AbortAllRoundsInInputRegistration($"{nameof(RoundConfig)} has changed.");
-					   }
-					   catch (Exception ex)
-					   {
-						   Logger.LogDebug(ex);
-					   }
-				   }),
-				"Config Watcher");
-		}
-
->>>>>>> 6fd6c237
 		var coinJoinScriptStore = CoinJoinScriptStore.LoadFromFile(CoordinatorParameters.CoinJoinScriptStoreFilePath);
 
 		WabiSabiCoordinator = new WabiSabiCoordinator(CoordinatorParameters, RpcClient, CoinJoinIdStore, coinJoinScriptStore, HttpClientFactory, wabiSabiConfig.IsCoinVerifierEnabled ? CoinVerifier : null);
