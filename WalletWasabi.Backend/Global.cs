--- conflicted
+++ resolved
@@ -31,6 +31,10 @@
 		RpcClient = rpcClient;
 		Config = config;
 		HostedServices = new();
+		HttpClient = new();
+
+		CoordinatorParameters = new(DataDir);
+		CoinJoinIdStore = CoinJoinIdStore.Create(Path.Combine(DataDir, "CcjCoordinator", $"CoinJoins{RpcClient.Network}.txt"), CoordinatorParameters.CoinJoinIdStoreFilePath);
 
 		// We have to find it, because it's cloned by the node and not perfectly cloned (event handlers cannot be cloned.)
 		P2pNode = new(config.Network, config.GetBitcoinP2pEndPoint(), new(), $"/WasabiCoordinator:{Constants.BackendMajorVersion}/");
@@ -50,19 +54,19 @@
 
 	public HostedServices HostedServices { get; }
 
-<<<<<<< HEAD
 	public IndexBuilderService IndexBuilderService { get; }
-=======
-	public IndexBuilderService? IndexBuilderService { get; private set; }
-	public HttpClient? HttpClient { get; set; }
->>>>>>> 2a78f410
+
+	public HttpClient HttpClient { get; set; }
 
 	public Coordinator? Coordinator { get; private set; }
 
 	public Config Config { get; }
 
 	public CoordinatorRoundConfig? RoundConfig { get; private set; }
-	public CoinJoinIdStore? CoinJoinIdStore { get; private set; }
+
+	private CoordinatorParameters CoordinatorParameters { get; }
+
+	public CoinJoinIdStore CoinJoinIdStore { get; }
 	public WabiSabiCoordinator? WabiSabiCoordinator { get; private set; }
 
 	public async Task InitializeAsync(CoordinatorRoundConfig roundConfig, CancellationToken cancel)
@@ -79,30 +83,26 @@
 
 		var blockNotifier = HostedServices.Get<BlockNotifier>();
 
-		CoordinatorParameters coordinatorParameters = new(DataDir);
-
-		CoinJoinIdStore = CoinJoinIdStore.Create(Path.Combine(DataDir, "CcjCoordinator", $"CoinJoins{RpcClient.Network}.txt"), coordinatorParameters.CoinJoinIdStoreFilePath);
-		bool shouldBuildCoinVerifier = coordinatorParameters.RuntimeCoordinatorConfig.IsCoinVerifierEnabled || roundConfig.IsCoinVerifierEnabledForWW1;
+		bool shouldBuildCoinVerifier = CoordinatorParameters.RuntimeCoordinatorConfig.IsCoinVerifierEnabled || roundConfig.IsCoinVerifierEnabledForWW1;
 		CoinVerifier? coinVerifier = null;
 		if (shouldBuildCoinVerifier)
 		{
 			try
 			{
-				if (!Uri.TryCreate(coordinatorParameters.RuntimeCoordinatorConfig.CoinVerifierApiUrl, UriKind.RelativeOrAbsolute, out Uri? url))
+				if (!Uri.TryCreate(CoordinatorParameters.RuntimeCoordinatorConfig.CoinVerifierApiUrl, UriKind.RelativeOrAbsolute, out Uri? url))
 				{
 					throw new ArgumentException("Blacklist API URL is invalid in WabiSabiConfig.json.");
 				}
-				if (string.IsNullOrEmpty(coordinatorParameters.RuntimeCoordinatorConfig.CoinVerifierApiAuthToken))
+				if (string.IsNullOrEmpty(CoordinatorParameters.RuntimeCoordinatorConfig.CoinVerifierApiAuthToken))
 				{
 					throw new ArgumentException("Blacklist API token was not provided in WabiSabiConfig.json.");
 				}
 
-				HttpClient = new HttpClient();
 				HttpClient.BaseAddress = url;
 
-				var coinVerifierApiClient = new CoinVerifierApiClient(coordinatorParameters.RuntimeCoordinatorConfig.CoinVerifierApiAuthToken, rpc.Network, HttpClient);
-				var whitelist = await Whitelist.CreateAndLoadFromFileAsync(coordinatorParameters.WhitelistFilePath, cancel).ConfigureAwait(false);
-				coinVerifier = new(CoinJoinIdStore, coinVerifierApiClient, whitelist, coordinatorParameters.RuntimeCoordinatorConfig);
+				var coinVerifierApiClient = new CoinVerifierApiClient(CoordinatorParameters.RuntimeCoordinatorConfig.CoinVerifierApiAuthToken, RpcClient.Network, HttpClient);
+				var whitelist = await Whitelist.CreateAndLoadFromFileAsync(CoordinatorParameters.WhitelistFilePath, cancel).ConfigureAwait(false);
+				coinVerifier = new(CoinJoinIdStore, coinVerifierApiClient, whitelist, CoordinatorParameters.RuntimeCoordinatorConfig);
 				Logger.LogInfo("CoinVerifier created successfully.");
 			}
 			catch (Exception exc)
@@ -137,9 +137,9 @@
 				"Config Watcher");
 		}
 
-		var coinJoinScriptStore = CoinJoinScriptStore.LoadFromFile(coordinatorParameters.CoinJoinScriptStoreFilePath);
-
-		WabiSabiCoordinator = new WabiSabiCoordinator(coordinatorParameters, RpcClient, CoinJoinIdStore, coinJoinScriptStore, coordinatorParameters.RuntimeCoordinatorConfig.IsCoinVerifierEnabled ? coinVerifier : null);
+		var coinJoinScriptStore = CoinJoinScriptStore.LoadFromFile(CoordinatorParameters.CoinJoinScriptStoreFilePath);
+
+		WabiSabiCoordinator = new WabiSabiCoordinator(CoordinatorParameters, RpcClient, CoinJoinIdStore, coinJoinScriptStore, CoordinatorParameters.RuntimeCoordinatorConfig.IsCoinVerifierEnabled ? coinVerifier : null);
 		HostedServices.Register<WabiSabiCoordinator>(() => WabiSabiCoordinator, "WabiSabi Coordinator");
 
 		HostedServices.Register<RoundBootstrapper>(() => new RoundBootstrapper(TimeSpan.FromMilliseconds(100), Coordinator), "Round Bootstrapper");
@@ -216,10 +216,7 @@
 		{
 			if (disposing)
 			{
-				if (HttpClient is { } httpClient)
-				{
-					httpClient.Dispose();
-				}
+				HttpClient.Dispose();
 
 				if (Coordinator is { } coordinator)
 				{
