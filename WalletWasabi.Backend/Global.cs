using NBitcoin;
using System.IO;
using System.Net;
using System.Net.Http;
using System.Threading;
using System.Threading.Tasks;
using WalletWasabi.BitcoinCore;
using WalletWasabi.BitcoinCore.Mempool;
using WalletWasabi.BitcoinCore.Rpc;
using WalletWasabi.Blockchain.BlockFilters;
using WalletWasabi.Blockchain.Blocks;
using WalletWasabi.Helpers;
using WalletWasabi.Logging;
using WalletWasabi.Services;
using WalletWasabi.WabiSabi;
using WalletWasabi.WabiSabi.Backend;
using WalletWasabi.WabiSabi.Backend.Banning;
using WalletWasabi.WabiSabi.Backend.Rounds.CoinJoinStorage;
using WalletWasabi.WabiSabi.Backend.Statistics;

namespace WalletWasabi.Backend;

public class Global : IDisposable
{
	private bool _disposedValue;

	public Global(string dataDir, IRPCClient rpcClient, Config config)
	{
		DataDir = dataDir ?? EnvironmentHelpers.GetDataDir(Path.Combine("WalletWasabi", "Backend"));
		RpcClient = rpcClient;
		Config = config;
		HostedServices = new();
		HttpClient = new();

		CoordinatorParameters = new(DataDir);
		CoinJoinIdStore = CoinJoinIdStore.Create(Path.Combine(DataDir, "CcjCoordinator", $"CoinJoins{RpcClient.Network}.txt"), CoordinatorParameters.CoinJoinIdStoreFilePath);

		// We have to find it, because it's cloned by the node and not perfectly cloned (event handlers cannot be cloned.)
		P2pNode = new(config.Network, config.GetBitcoinP2pEndPoint(), new(), $"/WasabiCoordinator:{Constants.BackendMajorVersion}/");
		HostedServices.Register<BlockNotifier>(() => new BlockNotifier(TimeSpan.FromSeconds(7), rpcClient, P2pNode), "Block Notifier");

		// Initialize index building
		// Initialize index building
		var indexBuilderServiceDir = Path.Combine(DataDir, "IndexBuilderService");
		var segwitTaprootIndexFilePath = Path.Combine(indexBuilderServiceDir, $"Index{RpcClient.Network}.dat");
		var taprootIndexFilePath = Path.Combine(indexBuilderServiceDir, $"TaprootIndex{RpcClient.Network}.dat");

		SegwitTaprootIndexBuilderService = new(IndexType.SegwitTaproot, RpcClient, HostedServices.Get<BlockNotifier>(), segwitTaprootIndexFilePath);
		TaprootIndexBuilderService = new(IndexType.Taproot, RpcClient, HostedServices.Get<BlockNotifier>(), taprootIndexFilePath);
	}

	public string DataDir { get; }

	public IRPCClient RpcClient { get; }

	public P2pNode P2pNode { get; }

	public HostedServices HostedServices { get; }

	public IndexBuilderService SegwitTaprootIndexBuilderService { get; }
	public IndexBuilderService TaprootIndexBuilderService { get; }

	private HttpClient HttpClient { get; }

<<<<<<< HEAD
=======
	public Coordinator? Coordinator { get; private set; }
	public CoinVerifier? CoinVerifier { get; private set; }

>>>>>>> 438f3df9
	public Config Config { get; }

	private CoordinatorParameters CoordinatorParameters { get; }

	public CoinJoinIdStore CoinJoinIdStore { get; }
	public WabiSabiCoordinator? WabiSabiCoordinator { get; private set; }
	private Whitelist? WhiteList { get; set; }

	public async Task InitializeAsync(CancellationToken cancel)
	{
		// Make sure RPC works.
		await AssertRpcNodeFullyInitializedAsync(cancel);

		// Make sure P2P works.
		await P2pNode.ConnectAsync(cancel).ConfigureAwait(false);

		HostedServices.Register<MempoolMirror>(() => new MempoolMirror(TimeSpan.FromSeconds(21), RpcClient, P2pNode), "Full Node Mempool Mirror");

		var blockNotifier = HostedServices.Get<BlockNotifier>();

<<<<<<< HEAD
		bool coinVerifierEnabled = CoordinatorParameters.RuntimeCoordinatorConfig.IsCoinVerifierEnabled;
=======
		var wabiSabiConfig = CoordinatorParameters.RuntimeCoordinatorConfig;
		bool coinVerifierEnabled = wabiSabiConfig.IsCoinVerifierEnabled || roundConfig.IsCoinVerifierEnabledForWW1;
>>>>>>> 438f3df9
		CoinVerifier? coinVerifier = null;
		if (coinVerifierEnabled)
		{
			try
			{
				if (!Uri.TryCreate(wabiSabiConfig.CoinVerifierApiUrl, UriKind.RelativeOrAbsolute, out Uri? url))
				{
					throw new ArgumentException($"Blacklist API URL is invalid in {nameof(WabiSabiConfig)}.");
				}
				if (string.IsNullOrEmpty(wabiSabiConfig.CoinVerifierApiAuthToken))
				{
					throw new ArgumentException($"Blacklist API token was not provided in {nameof(WabiSabiConfig)}.");
				}
				if (wabiSabiConfig.RiskFlags is null)
				{
					throw new ArgumentException($"Risk indicators were not provided in {nameof(WabiSabiConfig)}.");
				}

				HttpClient.BaseAddress = url;

				var coinVerifierApiClient = new CoinVerifierApiClient(CoordinatorParameters.RuntimeCoordinatorConfig.CoinVerifierApiAuthToken, RpcClient.Network, HttpClient);
				var whitelist = await Whitelist.CreateAndLoadFromFileAsync(CoordinatorParameters.WhitelistFilePath, wabiSabiConfig, cancel).ConfigureAwait(false);
				coinVerifier = new(CoinJoinIdStore, coinVerifierApiClient, whitelist, CoordinatorParameters.RuntimeCoordinatorConfig, auditsDirectoryPath: Path.Combine(CoordinatorParameters.CoordinatorDataDir, "CoinVerifierAudits"));
				CoinVerifier = coinVerifier;
				WhiteList = whitelist;
				Logger.LogInfo("CoinVerifier created successfully.");
			}
			catch (Exception exc)
			{
				throw new InvalidOperationException($"There was an error when creating {nameof(CoinVerifier)}. Details: '{exc}'", exc);
			}
		}

		var coinJoinScriptStore = CoinJoinScriptStore.LoadFromFile(CoordinatorParameters.CoinJoinScriptStoreFilePath);

		WabiSabiCoordinator = new WabiSabiCoordinator(CoordinatorParameters, RpcClient, CoinJoinIdStore, coinJoinScriptStore, wabiSabiConfig.IsCoinVerifierEnabled ? coinVerifier : null);
		HostedServices.Register<WabiSabiCoordinator>(() => WabiSabiCoordinator, "WabiSabi Coordinator");

		await HostedServices.StartAllAsync(cancel);

		SegwitTaprootIndexBuilderService.Synchronize();
		Logger.LogInfo($"{nameof(SegwitTaprootIndexBuilderService)} is successfully initialized and started synchronization.");
		TaprootIndexBuilderService.Synchronize();
		Logger.LogInfo($"{nameof(TaprootIndexBuilderService)} is successfully initialized and started synchronization.");
	}

	private async Task AssertRpcNodeFullyInitializedAsync(CancellationToken cancellationToken)
	{
		var rpcClient = Guard.NotNull(nameof(RpcClient), RpcClient);
		var config = Guard.NotNull(nameof(Config), Config);

		try
		{
			var blockchainInfo = await rpcClient.GetBlockchainInfoAsync(cancellationToken);

			var blocks = blockchainInfo.Blocks;
			if (blocks == 0 && config.Network != Network.RegTest)
			{
				throw new NotSupportedException($"{nameof(blocks)} == 0");
			}

			var headers = blockchainInfo.Headers;
			if (headers == 0 && config.Network != Network.RegTest)
			{
				throw new NotSupportedException($"{nameof(headers)} == 0");
			}

			if (blocks != headers)
			{
				throw new NotSupportedException($"{Constants.BuiltinBitcoinNodeName} is not fully synchronized.");
			}

			Logger.LogInfo($"{Constants.BuiltinBitcoinNodeName} is fully synchronized.");

			if (config.Network == Network.RegTest) // Make sure there's at least 101 block, if not generate it
			{
				if (blocks < 101)
				{
					var generateBlocksResponse = await rpcClient.GenerateAsync(101, cancellationToken);
					if (generateBlocksResponse is null)
					{
						throw new NotSupportedException($"{Constants.BuiltinBitcoinNodeName} cannot generate blocks on the {Network.RegTest}.");
					}

					blockchainInfo = await rpcClient.GetBlockchainInfoAsync(cancellationToken);
					blocks = blockchainInfo.Blocks;
					if (blocks == 0)
					{
						throw new NotSupportedException($"{nameof(blocks)} == 0");
					}
					Logger.LogInfo($"Generated 101 block on {Network.RegTest}. Number of blocks {blocks}.");
				}
			}
		}
		catch (WebException)
		{
			Logger.LogError($"{Constants.BuiltinBitcoinNodeName} is not running, or incorrect RPC credentials, or network is given in the config file: `{config.FilePath}`.");
			throw;
		}
	}

	protected virtual void Dispose(bool disposing)
	{
		if (!_disposedValue)
		{
			if (disposing)
			{
				HttpClient.Dispose();

<<<<<<< HEAD
				var stoppingTask = Task.Run(async () =>
				{
					await SegwitTaprootIndexBuilderService.StopAsync().ConfigureAwait(false);
					Logger.LogInfo($"{nameof(SegwitTaprootIndexBuilderService)} is stopped.");
=======
				if (Coordinator is { } coordinator)
				{
					coordinator.CoinJoinBroadcasted -= Coordinator_CoinJoinBroadcasted;
					coordinator.Dispose();
					Logger.LogInfo($"{nameof(coordinator)} is disposed.");
				}

				var stoppingTask = Task.Run(DisposeAsync);
>>>>>>> 438f3df9

				stoppingTask.GetAwaiter().GetResult();
			}

			_disposedValue = true;
		}
	}

	private async Task DisposeAsync()
	{
		await SegwitTaprootIndexBuilderService.StopAsync().ConfigureAwait(false);
		Logger.LogInfo($"{nameof(SegwitTaprootIndexBuilderService)} is stopped.");

		await TaprootIndexBuilderService.StopAsync().ConfigureAwait(false);
		Logger.LogInfo($"{nameof(TaprootIndexBuilderService)} is stopped.");

		using var cts = new CancellationTokenSource(TimeSpan.FromSeconds(21));
		await HostedServices.StopAllAsync(cts.Token).ConfigureAwait(false);
		HostedServices.Dispose();

		await P2pNode.DisposeAsync().ConfigureAwait(false);
		Logger.LogInfo($"{nameof(P2pNode)} is disposed.");

		if (WhiteList is { } whiteList)
		{
			if (await whiteList.WriteToFileIfChangedAsync().ConfigureAwait(false))
			{
				Logger.LogInfo($"{nameof(WhiteList)} is saved to file.");
			}
		}

		if (CoinVerifier is { } coinVerifier)
		{
			await coinVerifier.DisposeAsync().ConfigureAwait(false);
		}
	}

	public void Dispose()
	{
		Dispose(disposing: true);
		GC.SuppressFinalize(this);
	}
}<|MERGE_RESOLUTION|>--- conflicted
+++ resolved
@@ -62,12 +62,8 @@
 
 	private HttpClient HttpClient { get; }
 
-<<<<<<< HEAD
-=======
-	public Coordinator? Coordinator { get; private set; }
 	public CoinVerifier? CoinVerifier { get; private set; }
 
->>>>>>> 438f3df9
 	public Config Config { get; }
 
 	private CoordinatorParameters CoordinatorParameters { get; }
@@ -88,12 +84,8 @@
 
 		var blockNotifier = HostedServices.Get<BlockNotifier>();
 
-<<<<<<< HEAD
-		bool coinVerifierEnabled = CoordinatorParameters.RuntimeCoordinatorConfig.IsCoinVerifierEnabled;
-=======
 		var wabiSabiConfig = CoordinatorParameters.RuntimeCoordinatorConfig;
-		bool coinVerifierEnabled = wabiSabiConfig.IsCoinVerifierEnabled || roundConfig.IsCoinVerifierEnabledForWW1;
->>>>>>> 438f3df9
+		bool coinVerifierEnabled = wabiSabiConfig.IsCoinVerifierEnabled;
 		CoinVerifier? coinVerifier = null;
 		if (coinVerifierEnabled)
 		{
@@ -202,22 +194,7 @@
 			if (disposing)
 			{
 				HttpClient.Dispose();
-
-<<<<<<< HEAD
-				var stoppingTask = Task.Run(async () =>
-				{
-					await SegwitTaprootIndexBuilderService.StopAsync().ConfigureAwait(false);
-					Logger.LogInfo($"{nameof(SegwitTaprootIndexBuilderService)} is stopped.");
-=======
-				if (Coordinator is { } coordinator)
-				{
-					coordinator.CoinJoinBroadcasted -= Coordinator_CoinJoinBroadcasted;
-					coordinator.Dispose();
-					Logger.LogInfo($"{nameof(coordinator)} is disposed.");
-				}
-
 				var stoppingTask = Task.Run(DisposeAsync);
->>>>>>> 438f3df9
 
 				stoppingTask.GetAwaiter().GetResult();
 			}
