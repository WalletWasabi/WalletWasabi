{
  "version": 1,
  "dependencies": {
    ".NETCoreApp,Version=v3.1": {
      "Microsoft.AspNetCore.JsonPatch": {
        "type": "Transitive",
        "resolved": "3.1.1",
        "contentHash": "Y2hwnbYzA8nmRH3+eTXtG+HP7rkMSLcqcLh5vfoN/J3zcmYb7vMtRauSDT9GO85JGwk+blNiCDXEou8Dj2TR4g==",
        "dependencies": {
          "Microsoft.CSharp": "4.7.0",
          "Newtonsoft.Json": "12.0.2"
        }
      },
      "Microsoft.AspNetCore.Mvc.NewtonsoftJson": {
        "type": "Transitive",
        "resolved": "3.1.1",
        "contentHash": "t8vDVyivm/rnWvzvmVKGJUf7w8Mz1C4T3qnPAm0WyEU6LRt4WdLu4k1g8jVQ4qZTR7NDzv2DR0F2VSjZvkQdtQ==",
        "dependencies": {
          "Microsoft.AspNetCore.JsonPatch": "3.1.1",
          "Newtonsoft.Json": "12.0.2",
          "Newtonsoft.Json.Bson": "1.0.2"
        }
      },
      "Microsoft.CSharp": {
        "type": "Transitive",
        "resolved": "4.7.0",
        "contentHash": "pTj+D3uJWyN3My70i2Hqo+OXixq3Os2D1nJ2x92FFo6sk8fYS1m1WLNTs0Dc1uPaViH0YvEEwvzddQ7y4rhXmA=="
      },
      "Microsoft.Extensions.Logging.Abstractions": {
        "type": "Transitive",
        "resolved": "1.0.0",
        "contentHash": "wHT6oY50q36mAXBRKtFaB7u07WxKC5u2M8fi3PqHOOnHyUo9gD0u1TlCNR8UObHQxKMYwqlgI8TLcErpt29n8A==",
        "dependencies": {
          "System.Collections": "4.0.11",
          "System.Collections.Concurrent": "4.0.12",
          "System.Diagnostics.Debug": "4.0.11",
          "System.Globalization": "4.0.11",
          "System.Linq": "4.1.0",
          "System.Reflection": "4.1.0",
          "System.Resources.ResourceManager": "4.0.1",
          "System.Runtime.Extensions": "4.1.0",
          "System.Runtime.InteropServices": "4.1.0"
        }
      },
      "Microsoft.NETCore.Platforms": {
        "type": "Transitive",
        "resolved": "1.0.1",
        "contentHash": "2G6OjjJzwBfNOO8myRV/nFrbTw5iA+DEm0N+qUqhrOmaVtn4pC77h38I1jsXGw5VH55+dPfQsqHD0We9sCl9FQ=="
      },
      "Microsoft.NETCore.Targets": {
        "type": "Transitive",
        "resolved": "1.0.1",
        "contentHash": "rkn+fKobF/cbWfnnfBOQHKVKIOpxMZBvlSHkqDWgBpwGDcLRduvs3D9OLGeV6GWGvVwNlVi2CBbTjuPmtHvyNw=="
      },
<<<<<<< HEAD
      "Microsoft.Win32.Registry": {
        "type": "Transitive",
        "resolved": "4.7.0",
        "contentHash": "KSrRMb5vNi0CWSGG1++id2ZOs/1QhRqROt+qgbEAdQuGjGrFcl4AOl4/exGPUYz2wUnU42nvJqon1T3U0kPXLA==",
        "dependencies": {
          "System.Security.AccessControl": "4.7.0",
          "System.Security.Principal.Windows": "4.7.0"
        }
      },
      "Microsoft.Win32.SystemEvents": {
        "type": "Transitive",
        "resolved": "4.7.0",
        "contentHash": "mtVirZr++rq+XCDITMUdnETD59XoeMxSpLRIII7JRI6Yj0LEDiO1pPn0ktlnIj12Ix8bfvQqQDMMIF9wC98oCA==",
        "dependencies": {
          "Microsoft.NETCore.Platforms": "3.1.0"
        }
      },
=======
>>>>>>> 80c8eca7
      "NBitcoin": {
        "type": "Transitive",
        "resolved": "5.0.60",
        "contentHash": "kLXU2J7KRpI5aOAtfiVRJQJhFBMhQQDauuEFvE/JHgCzx0K+54Tmy05bW54G7HMSEaWNUzbknZxWjg6PW5CdUQ==",
        "dependencies": {
          "Microsoft.Extensions.Logging.Abstractions": "1.0.0",
          "Newtonsoft.Json": "11.0.1"
        }
      },
      "NBitcoin.Secp256k1": {
        "type": "Transitive",
        "resolved": "1.0.8",
        "contentHash": "X96liPg7Xr3qUMq3Js/+Ochq/aCR0DnwkXwzS63rlkL6w2YkYH7V88ngGQe3qNv7HAr9pe+v6Qkn/GF2ggEzsQ=="
      },
      "Newtonsoft.Json": {
        "type": "Transitive",
        "resolved": "12.0.2",
        "contentHash": "rTK0s2EKlfHsQsH6Yx2smvcTCeyoDNgCW7FEYyV01drPlh2T243PR2DiDXqtC5N4GDm4Ma/lkxfW5a/4793vbA=="
      },
      "Newtonsoft.Json.Bson": {
        "type": "Transitive",
        "resolved": "1.0.2",
        "contentHash": "QYFyxhaABwmq3p/21VrZNYvCg3DaEoN/wUuw5nmfAf0X3HLjgupwhkEWdgfb9nvGAUIv3osmZoD3kKl4jxEmYQ==",
        "dependencies": {
          "Newtonsoft.Json": "12.0.1"
        }
      },
      "System.Collections": {
        "type": "Transitive",
        "resolved": "4.0.11",
        "contentHash": "YUJGz6eFKqS0V//mLt25vFGrrCvOnsXjlvFQs+KimpwNxug9x0Pzy4PlFMU3Q2IzqAa9G2L4LsK3+9vCBK7oTg==",
        "dependencies": {
          "Microsoft.NETCore.Platforms": "1.0.1",
          "Microsoft.NETCore.Targets": "1.0.1",
          "System.Runtime": "4.1.0"
        }
      },
      "System.Collections.Concurrent": {
        "type": "Transitive",
        "resolved": "4.0.12",
        "contentHash": "2gBcbb3drMLgxlI0fBfxMA31ec6AEyYCHygGse4vxceJan8mRIWeKJ24BFzN7+bi/NFTgdIgufzb94LWO5EERQ==",
        "dependencies": {
          "System.Collections": "4.0.11",
          "System.Diagnostics.Debug": "4.0.11",
          "System.Diagnostics.Tracing": "4.1.0",
          "System.Globalization": "4.0.11",
          "System.Reflection": "4.1.0",
          "System.Resources.ResourceManager": "4.0.1",
          "System.Runtime": "4.1.0",
          "System.Runtime.Extensions": "4.1.0",
          "System.Threading": "4.0.11",
          "System.Threading.Tasks": "4.0.11"
        }
      },
      "System.Diagnostics.Debug": {
        "type": "Transitive",
        "resolved": "4.0.11",
        "contentHash": "w5U95fVKHY4G8ASs/K5iK3J5LY+/dLFd4vKejsnI/ZhBsWS9hQakfx3Zr7lRWKg4tAw9r4iktyvsTagWkqYCiw==",
        "dependencies": {
          "Microsoft.NETCore.Platforms": "1.0.1",
          "Microsoft.NETCore.Targets": "1.0.1",
          "System.Runtime": "4.1.0"
        }
      },
      "System.Diagnostics.Tracing": {
        "type": "Transitive",
        "resolved": "4.1.0",
        "contentHash": "vDN1PoMZCkkdNjvZLql592oYJZgS7URcJzJ7bxeBgGtx5UtR5leNm49VmfHGqIffX4FKacHbI3H6UyNSHQknBg==",
        "dependencies": {
          "Microsoft.NETCore.Platforms": "1.0.1",
          "Microsoft.NETCore.Targets": "1.0.1",
          "System.Runtime": "4.1.0"
        }
      },
      "System.Globalization": {
        "type": "Transitive",
        "resolved": "4.0.11",
        "contentHash": "B95h0YLEL2oSnwF/XjqSWKnwKOy/01VWkNlsCeMTFJLLabflpGV26nK164eRs5GiaRSBGpOxQ3pKoSnnyZN5pg==",
        "dependencies": {
          "Microsoft.NETCore.Platforms": "1.0.1",
          "Microsoft.NETCore.Targets": "1.0.1",
          "System.Runtime": "4.1.0"
        }
      },
      "System.IO": {
        "type": "Transitive",
        "resolved": "4.1.0",
        "contentHash": "3KlTJceQc3gnGIaHZ7UBZO26SHL1SHE4ddrmiwumFnId+CEHP+O8r386tZKaE6zlk5/mF8vifMBzHj9SaXN+mQ==",
        "dependencies": {
          "Microsoft.NETCore.Platforms": "1.0.1",
          "Microsoft.NETCore.Targets": "1.0.1",
          "System.Runtime": "4.1.0",
          "System.Text.Encoding": "4.0.11",
          "System.Threading.Tasks": "4.0.11"
        }
      },
      "System.Linq": {
        "type": "Transitive",
        "resolved": "4.1.0",
        "contentHash": "bQ0iYFOQI0nuTnt+NQADns6ucV4DUvMdwN6CbkB1yj8i7arTGiTN5eok1kQwdnnNWSDZfIUySQY+J3d5KjWn0g==",
        "dependencies": {
          "System.Collections": "4.0.11",
          "System.Diagnostics.Debug": "4.0.11",
          "System.Resources.ResourceManager": "4.0.1",
          "System.Runtime": "4.1.0",
          "System.Runtime.Extensions": "4.1.0"
        }
      },
      "System.Reflection": {
        "type": "Transitive",
        "resolved": "4.1.0",
        "contentHash": "JCKANJ0TI7kzoQzuwB/OoJANy1Lg338B6+JVacPl4TpUwi3cReg3nMLplMq2uqYfHFQpKIlHAUVAJlImZz/4ng==",
        "dependencies": {
          "Microsoft.NETCore.Platforms": "1.0.1",
          "Microsoft.NETCore.Targets": "1.0.1",
          "System.IO": "4.1.0",
          "System.Reflection.Primitives": "4.0.1",
          "System.Runtime": "4.1.0"
        }
      },
      "System.Reflection.Primitives": {
        "type": "Transitive",
        "resolved": "4.0.1",
        "contentHash": "4inTox4wTBaDhB7V3mPvp9XlCbeGYWVEM9/fXALd52vNEAVisc1BoVWQPuUuD0Ga//dNbA/WeMy9u9mzLxGTHQ==",
        "dependencies": {
          "Microsoft.NETCore.Platforms": "1.0.1",
          "Microsoft.NETCore.Targets": "1.0.1",
          "System.Runtime": "4.1.0"
        }
      },
      "System.Resources.ResourceManager": {
        "type": "Transitive",
        "resolved": "4.0.1",
        "contentHash": "TxwVeUNoTgUOdQ09gfTjvW411MF+w9MBYL7AtNVc+HtBCFlutPLhUCdZjNkjbhj3bNQWMdHboF0KIWEOjJssbA==",
        "dependencies": {
          "Microsoft.NETCore.Platforms": "1.0.1",
          "Microsoft.NETCore.Targets": "1.0.1",
          "System.Globalization": "4.0.11",
          "System.Reflection": "4.1.0",
          "System.Runtime": "4.1.0"
        }
      },
      "System.Runtime": {
        "type": "Transitive",
        "resolved": "4.1.0",
        "contentHash": "v6c/4Yaa9uWsq+JMhnOFewrYkgdNHNG2eMKuNqRn8P733rNXeRCGvV5FkkjBXn2dbVkPXOsO0xjsEeM1q2zC0g==",
        "dependencies": {
          "Microsoft.NETCore.Platforms": "1.0.1",
          "Microsoft.NETCore.Targets": "1.0.1"
        }
      },
      "System.Runtime.Extensions": {
        "type": "Transitive",
        "resolved": "4.1.0",
        "contentHash": "CUOHjTT/vgP0qGW22U4/hDlOqXmcPq5YicBaXdUR2UiUoLwBT+olO6we4DVbq57jeX5uXH2uerVZhf0qGj+sVQ==",
        "dependencies": {
          "Microsoft.NETCore.Platforms": "1.0.1",
          "Microsoft.NETCore.Targets": "1.0.1",
          "System.Runtime": "4.1.0"
        }
      },
      "System.Runtime.Handles": {
        "type": "Transitive",
        "resolved": "4.0.1",
        "contentHash": "nCJvEKguXEvk2ymk1gqj625vVnlK3/xdGzx0vOKicQkoquaTBJTP13AIYkocSUwHCLNBwUbXTqTWGDxBTWpt7g==",
        "dependencies": {
          "Microsoft.NETCore.Platforms": "1.0.1",
          "Microsoft.NETCore.Targets": "1.0.1",
          "System.Runtime": "4.1.0"
        }
      },
      "System.Runtime.InteropServices": {
        "type": "Transitive",
        "resolved": "4.1.0",
        "contentHash": "16eu3kjHS633yYdkjwShDHZLRNMKVi/s0bY8ODiqJ2RfMhDMAwxZaUaWVnZ2P71kr/or+X9o/xFWtNqz8ivieQ==",
        "dependencies": {
          "Microsoft.NETCore.Platforms": "1.0.1",
          "Microsoft.NETCore.Targets": "1.0.1",
          "System.Reflection": "4.1.0",
          "System.Reflection.Primitives": "4.0.1",
          "System.Runtime": "4.1.0",
          "System.Runtime.Handles": "4.0.1"
        }
      },
      "System.Text.Encoding": {
        "type": "Transitive",
        "resolved": "4.0.11",
        "contentHash": "U3gGeMlDZXxCEiY4DwVLSacg+DFWCvoiX+JThA/rvw37Sqrku7sEFeVBBBMBnfB6FeZHsyDx85HlKL19x0HtZA==",
        "dependencies": {
          "Microsoft.NETCore.Platforms": "1.0.1",
          "Microsoft.NETCore.Targets": "1.0.1",
          "System.Runtime": "4.1.0"
        }
      },
      "System.Threading": {
        "type": "Transitive",
        "resolved": "4.0.11",
        "contentHash": "N+3xqIcg3VDKyjwwCGaZ9HawG9aC6cSDI+s7ROma310GQo8vilFZa86hqKppwTHleR/G0sfOzhvgnUxWCR/DrQ==",
        "dependencies": {
          "System.Runtime": "4.1.0",
          "System.Threading.Tasks": "4.0.11"
        }
      },
      "System.Threading.Tasks": {
        "type": "Transitive",
        "resolved": "4.0.11",
        "contentHash": "k1S4Gc6IGwtHGT8188RSeGaX86Qw/wnrgNLshJvsdNUOPP9etMmo8S07c+UlOAx4K/xLuN9ivA1bD0LVurtIxQ==",
        "dependencies": {
          "Microsoft.NETCore.Platforms": "1.0.1",
          "Microsoft.NETCore.Targets": "1.0.1",
          "System.Runtime": "4.1.0"
        }
      },
      "walletwasabi": {
        "type": "Project",
        "dependencies": {
          "Microsoft.AspNetCore.Mvc.NewtonsoftJson": "3.1.1",
<<<<<<< HEAD
          "Microsoft.Win32.Registry": "4.7.0",
          "Microsoft.Win32.SystemEvents": "4.7.0",
=======
>>>>>>> 80c8eca7
          "NBitcoin": "5.0.60",
          "NBitcoin.Secp256k1": "1.0.8"
        }
      }
    },
    ".NETCoreApp,Version=v3.1/linux-x64": {
<<<<<<< HEAD
      "Microsoft.Win32.Registry": {
        "type": "Transitive",
        "resolved": "4.7.0",
        "contentHash": "KSrRMb5vNi0CWSGG1++id2ZOs/1QhRqROt+qgbEAdQuGjGrFcl4AOl4/exGPUYz2wUnU42nvJqon1T3U0kPXLA==",
        "dependencies": {
          "System.Security.AccessControl": "4.7.0",
          "System.Security.Principal.Windows": "4.7.0"
        }
      },
      "Microsoft.Win32.SystemEvents": {
        "type": "Transitive",
        "resolved": "4.7.0",
        "contentHash": "mtVirZr++rq+XCDITMUdnETD59XoeMxSpLRIII7JRI6Yj0LEDiO1pPn0ktlnIj12Ix8bfvQqQDMMIF9wC98oCA==",
        "dependencies": {
          "Microsoft.NETCore.Platforms": "3.1.0"
        }
      },
=======
>>>>>>> 80c8eca7
      "runtime.any.System.Collections": {
        "type": "Transitive",
        "resolved": "4.0.11",
        "contentHash": "MTBT/hu37Dm2042H1JjWSaMd8w+oPJ4ZWAbDNeLzC4ZHdqwHloP07KvD6+4VbwipDqY5obfFFy90mZYCaPDh5Q==",
        "dependencies": {
          "System.Runtime": "4.1.0"
        }
      },
      "runtime.any.System.Diagnostics.Tracing": {
        "type": "Transitive",
        "resolved": "4.1.0",
        "contentHash": "x7VLOl/v504jX97YEMePamZRHA3cJPOFY/xLw9pgjDr0Q3IQIZ+0K4oiKKtQrfMYSvOAntkzw+EvvQ+OWGRL9w=="
      },
      "runtime.any.System.Globalization": {
        "type": "Transitive",
        "resolved": "4.0.11",
        "contentHash": "cjJ3+b83Tpf02AIc5FkGj1vzY68RnsVHiGLrOCc5n7gpNVg1JnZrt1mcY99ykQ/wr3nCdvSP2pYvdxbYsxZdlA=="
      },
      "runtime.any.System.IO": {
        "type": "Transitive",
        "resolved": "4.1.0",
        "contentHash": "sC7zKVdhYQEtrREKBJf4zkUwNdi6fsbkzrhJLDIAxIxD+YA5PABAQJps13zxpA1Ke3AgzOA9551JDymAfmRuTg=="
      },
      "runtime.any.System.Reflection": {
        "type": "Transitive",
        "resolved": "4.1.0",
        "contentHash": "eKq6/GprEINYbugjWf2V9cjkyuAH/y+Raed28PJQ35zd30oR/pvKEHNN8JbPAgzYpI09TCd1yuhXN/Rb8PM8GA=="
      },
      "runtime.any.System.Reflection.Primitives": {
        "type": "Transitive",
        "resolved": "4.0.1",
        "contentHash": "oKs78h11WDhCGFNpxT26IqL8Oo8OBzr6YOW0WG+R14FGaB/WDM5UHiK/jr6dipdnO8Wxlg/U48ka6uaPM6l53w=="
      },
      "runtime.any.System.Resources.ResourceManager": {
        "type": "Transitive",
        "resolved": "4.0.1",
        "contentHash": "hes7WFTOERydB/hLGmLj66NbK7I2AnjLHEeTpf7EmPZOIrRWeuC1dPoFYC9XRVIVzfCcOZI7oXM7KXe4vakt9Q=="
      },
      "runtime.any.System.Runtime": {
        "type": "Transitive",
        "resolved": "4.1.0",
        "contentHash": "0QVLwEGXROl0Trt2XosEjly9uqXcjHKStoZyZG9twJYFZJqq2JJXcBMXl/fnyQAgYEEODV8lUsU+t7NCCY0nUQ==",
        "dependencies": {
          "System.Private.Uri": "4.0.1"
        }
      },
      "runtime.any.System.Runtime.Handles": {
        "type": "Transitive",
        "resolved": "4.0.1",
        "contentHash": "MZ5fVmAE/3S11wt3hPfn3RsAHppj5gUz+VZuLQkRjLCMSlX0krOI601IZsMWc3CoxUb+wMt3gZVb/mEjblw6Mg=="
      },
      "runtime.any.System.Runtime.InteropServices": {
        "type": "Transitive",
        "resolved": "4.1.0",
        "contentHash": "gmibdZ9x/eB6hf5le33DWLCQbhcIUD2vqoc0tBgqSUWlB8YjEzVJXyTPDO+ypKLlL90Kv3ZDrK7yPCNqcyhqCA=="
      },
      "runtime.any.System.Text.Encoding": {
        "type": "Transitive",
        "resolved": "4.0.11",
        "contentHash": "uweRMRDD4O8Iy8m4h1cJvoFIHNCzHMpipuxkRNAMML6EMzAhDCQTjgvRwki7PlUg8RGY1ctXnBZjT1rXvMZuRw=="
      },
      "runtime.any.System.Threading.Tasks": {
        "type": "Transitive",
        "resolved": "4.0.11",
        "contentHash": "CEvWO0IwtdCAsmCb9aAl59psy0hzx+whYh4DzbjNb0GsQmxw/G7bZEcrBtE8c9QupNVbu87c2xaMi6p4r1bpjA=="
      },
      "runtime.native.System": {
        "type": "Transitive",
        "resolved": "4.0.0",
        "contentHash": "QfS/nQI7k/BLgmLrw7qm7YBoULEvgWnPI+cYsbfCVFTW8Aj+i8JhccxcFMu1RWms0YZzF+UHguNBK4Qn89e2Sg==",
        "dependencies": {
          "Microsoft.NETCore.Platforms": "1.0.1",
          "Microsoft.NETCore.Targets": "1.0.1"
        }
      },
      "runtime.native.System.Security.Cryptography": {
        "type": "Transitive",
        "resolved": "4.0.0",
        "contentHash": "2CQK0jmO6Eu7ZeMgD+LOFbNJSXHFVQbCJJkEyEwowh1SCgYnrn9W9RykMfpeeVGw7h4IBvYikzpGUlmZTUafJw==",
        "dependencies": {
          "Microsoft.NETCore.Platforms": "1.0.1",
          "Microsoft.NETCore.Targets": "1.0.1"
        }
      },
      "runtime.unix.System.Diagnostics.Debug": {
        "type": "Transitive",
        "resolved": "4.0.11",
        "contentHash": "dGIYWbyqSlMlZrsqtU/TdvVNp8lieqowdGBVMi6nFTIiCqrL+RbdiJORguexXNjHtFZR30eE6zPWGxuL60NYFw==",
        "dependencies": {
          "runtime.native.System": "4.0.0"
        }
      },
      "runtime.unix.System.Private.Uri": {
        "type": "Transitive",
        "resolved": "4.0.1",
        "contentHash": "m+7TLWWw4cA44vGxcKpMdV2Lgx6HWOe5rUb5RIADE04S6fJNEwXO6u+KY7oWFJQYn5644NyhSxB9oV28fF94NQ==",
        "dependencies": {
          "runtime.native.System": "4.0.0"
        }
      },
      "runtime.unix.System.Runtime.Extensions": {
        "type": "Transitive",
        "resolved": "4.1.0",
        "contentHash": "ouVt2t9k22LcC9HeNX4mu3Ebvp1h+IPKaYiU3tDtOW9YcMR62XQyHsPq5BjBjMHuxjBRL5Hz+BwhSdrY6HjacA==",
        "dependencies": {
          "System.Private.Uri": "4.0.1",
          "runtime.native.System": "4.0.0",
          "runtime.native.System.Security.Cryptography": "4.0.0"
        }
      },
      "System.Collections": {
        "type": "Transitive",
        "resolved": "4.0.11",
        "contentHash": "YUJGz6eFKqS0V//mLt25vFGrrCvOnsXjlvFQs+KimpwNxug9x0Pzy4PlFMU3Q2IzqAa9G2L4LsK3+9vCBK7oTg==",
        "dependencies": {
          "Microsoft.NETCore.Platforms": "1.0.1",
          "Microsoft.NETCore.Targets": "1.0.1",
          "System.Runtime": "4.1.0",
          "runtime.any.System.Collections": "4.0.11"
        }
      },
      "System.Diagnostics.Debug": {
        "type": "Transitive",
        "resolved": "4.0.11",
        "contentHash": "w5U95fVKHY4G8ASs/K5iK3J5LY+/dLFd4vKejsnI/ZhBsWS9hQakfx3Zr7lRWKg4tAw9r4iktyvsTagWkqYCiw==",
        "dependencies": {
          "Microsoft.NETCore.Platforms": "1.0.1",
          "Microsoft.NETCore.Targets": "1.0.1",
          "System.Runtime": "4.1.0",
          "runtime.unix.System.Diagnostics.Debug": "4.0.11"
        }
      },
      "System.Diagnostics.Tracing": {
        "type": "Transitive",
        "resolved": "4.1.0",
        "contentHash": "vDN1PoMZCkkdNjvZLql592oYJZgS7URcJzJ7bxeBgGtx5UtR5leNm49VmfHGqIffX4FKacHbI3H6UyNSHQknBg==",
        "dependencies": {
          "Microsoft.NETCore.Platforms": "1.0.1",
          "Microsoft.NETCore.Targets": "1.0.1",
          "System.Runtime": "4.1.0",
          "runtime.any.System.Diagnostics.Tracing": "4.1.0"
        }
      },
      "System.Globalization": {
        "type": "Transitive",
        "resolved": "4.0.11",
        "contentHash": "B95h0YLEL2oSnwF/XjqSWKnwKOy/01VWkNlsCeMTFJLLabflpGV26nK164eRs5GiaRSBGpOxQ3pKoSnnyZN5pg==",
        "dependencies": {
          "Microsoft.NETCore.Platforms": "1.0.1",
          "Microsoft.NETCore.Targets": "1.0.1",
          "System.Runtime": "4.1.0",
          "runtime.any.System.Globalization": "4.0.11"
        }
      },
      "System.IO": {
        "type": "Transitive",
        "resolved": "4.1.0",
        "contentHash": "3KlTJceQc3gnGIaHZ7UBZO26SHL1SHE4ddrmiwumFnId+CEHP+O8r386tZKaE6zlk5/mF8vifMBzHj9SaXN+mQ==",
        "dependencies": {
          "Microsoft.NETCore.Platforms": "1.0.1",
          "Microsoft.NETCore.Targets": "1.0.1",
          "System.Runtime": "4.1.0",
          "System.Text.Encoding": "4.0.11",
          "System.Threading.Tasks": "4.0.11",
          "runtime.any.System.IO": "4.1.0"
        }
      },
      "System.Private.Uri": {
        "type": "Transitive",
        "resolved": "4.0.1",
        "contentHash": "OltceAn9yyNf9LZIqvf80DhdRH55iVu1fxowdR79018w1CWIRNojUZBStsiRHvADeKI5pXcM9EftOFikBQh5AA==",
        "dependencies": {
          "Microsoft.NETCore.Platforms": "1.0.1",
          "Microsoft.NETCore.Targets": "1.0.1",
          "runtime.unix.System.Private.Uri": "4.0.1"
        }
      },
      "System.Reflection": {
        "type": "Transitive",
        "resolved": "4.1.0",
        "contentHash": "JCKANJ0TI7kzoQzuwB/OoJANy1Lg338B6+JVacPl4TpUwi3cReg3nMLplMq2uqYfHFQpKIlHAUVAJlImZz/4ng==",
        "dependencies": {
          "Microsoft.NETCore.Platforms": "1.0.1",
          "Microsoft.NETCore.Targets": "1.0.1",
          "System.IO": "4.1.0",
          "System.Reflection.Primitives": "4.0.1",
          "System.Runtime": "4.1.0",
          "runtime.any.System.Reflection": "4.1.0"
        }
      },
      "System.Reflection.Primitives": {
        "type": "Transitive",
        "resolved": "4.0.1",
        "contentHash": "4inTox4wTBaDhB7V3mPvp9XlCbeGYWVEM9/fXALd52vNEAVisc1BoVWQPuUuD0Ga//dNbA/WeMy9u9mzLxGTHQ==",
        "dependencies": {
          "Microsoft.NETCore.Platforms": "1.0.1",
          "Microsoft.NETCore.Targets": "1.0.1",
          "System.Runtime": "4.1.0",
          "runtime.any.System.Reflection.Primitives": "4.0.1"
        }
      },
      "System.Resources.ResourceManager": {
        "type": "Transitive",
        "resolved": "4.0.1",
        "contentHash": "TxwVeUNoTgUOdQ09gfTjvW411MF+w9MBYL7AtNVc+HtBCFlutPLhUCdZjNkjbhj3bNQWMdHboF0KIWEOjJssbA==",
        "dependencies": {
          "Microsoft.NETCore.Platforms": "1.0.1",
          "Microsoft.NETCore.Targets": "1.0.1",
          "System.Globalization": "4.0.11",
          "System.Reflection": "4.1.0",
          "System.Runtime": "4.1.0",
          "runtime.any.System.Resources.ResourceManager": "4.0.1"
        }
      },
      "System.Runtime": {
        "type": "Transitive",
        "resolved": "4.1.0",
        "contentHash": "v6c/4Yaa9uWsq+JMhnOFewrYkgdNHNG2eMKuNqRn8P733rNXeRCGvV5FkkjBXn2dbVkPXOsO0xjsEeM1q2zC0g==",
        "dependencies": {
          "Microsoft.NETCore.Platforms": "1.0.1",
          "Microsoft.NETCore.Targets": "1.0.1",
          "runtime.any.System.Runtime": "4.1.0"
        }
      },
      "System.Runtime.Extensions": {
        "type": "Transitive",
        "resolved": "4.1.0",
        "contentHash": "CUOHjTT/vgP0qGW22U4/hDlOqXmcPq5YicBaXdUR2UiUoLwBT+olO6we4DVbq57jeX5uXH2uerVZhf0qGj+sVQ==",
        "dependencies": {
          "Microsoft.NETCore.Platforms": "1.0.1",
          "Microsoft.NETCore.Targets": "1.0.1",
          "System.Runtime": "4.1.0",
          "runtime.unix.System.Runtime.Extensions": "4.1.0"
        }
      },
      "System.Runtime.Handles": {
        "type": "Transitive",
        "resolved": "4.0.1",
        "contentHash": "nCJvEKguXEvk2ymk1gqj625vVnlK3/xdGzx0vOKicQkoquaTBJTP13AIYkocSUwHCLNBwUbXTqTWGDxBTWpt7g==",
        "dependencies": {
          "Microsoft.NETCore.Platforms": "1.0.1",
          "Microsoft.NETCore.Targets": "1.0.1",
          "System.Runtime": "4.1.0",
          "runtime.any.System.Runtime.Handles": "4.0.1"
        }
      },
      "System.Runtime.InteropServices": {
        "type": "Transitive",
        "resolved": "4.1.0",
        "contentHash": "16eu3kjHS633yYdkjwShDHZLRNMKVi/s0bY8ODiqJ2RfMhDMAwxZaUaWVnZ2P71kr/or+X9o/xFWtNqz8ivieQ==",
        "dependencies": {
          "Microsoft.NETCore.Platforms": "1.0.1",
          "Microsoft.NETCore.Targets": "1.0.1",
          "System.Reflection": "4.1.0",
          "System.Reflection.Primitives": "4.0.1",
          "System.Runtime": "4.1.0",
          "System.Runtime.Handles": "4.0.1",
          "runtime.any.System.Runtime.InteropServices": "4.1.0"
        }
      },
      "System.Text.Encoding": {
        "type": "Transitive",
        "resolved": "4.0.11",
        "contentHash": "U3gGeMlDZXxCEiY4DwVLSacg+DFWCvoiX+JThA/rvw37Sqrku7sEFeVBBBMBnfB6FeZHsyDx85HlKL19x0HtZA==",
        "dependencies": {
          "Microsoft.NETCore.Platforms": "1.0.1",
          "Microsoft.NETCore.Targets": "1.0.1",
          "System.Runtime": "4.1.0",
          "runtime.any.System.Text.Encoding": "4.0.11"
        }
      },
      "System.Threading.Tasks": {
        "type": "Transitive",
        "resolved": "4.0.11",
        "contentHash": "k1S4Gc6IGwtHGT8188RSeGaX86Qw/wnrgNLshJvsdNUOPP9etMmo8S07c+UlOAx4K/xLuN9ivA1bD0LVurtIxQ==",
        "dependencies": {
          "Microsoft.NETCore.Platforms": "1.0.1",
          "Microsoft.NETCore.Targets": "1.0.1",
          "System.Runtime": "4.1.0",
          "runtime.any.System.Threading.Tasks": "4.0.11"
        }
      }
    },
    ".NETCoreApp,Version=v3.1/osx-x64": {
<<<<<<< HEAD
      "Microsoft.Win32.Registry": {
        "type": "Transitive",
        "resolved": "4.7.0",
        "contentHash": "KSrRMb5vNi0CWSGG1++id2ZOs/1QhRqROt+qgbEAdQuGjGrFcl4AOl4/exGPUYz2wUnU42nvJqon1T3U0kPXLA==",
        "dependencies": {
          "System.Security.AccessControl": "4.7.0",
          "System.Security.Principal.Windows": "4.7.0"
        }
      },
      "Microsoft.Win32.SystemEvents": {
        "type": "Transitive",
        "resolved": "4.7.0",
        "contentHash": "mtVirZr++rq+XCDITMUdnETD59XoeMxSpLRIII7JRI6Yj0LEDiO1pPn0ktlnIj12Ix8bfvQqQDMMIF9wC98oCA==",
        "dependencies": {
          "Microsoft.NETCore.Platforms": "3.1.0"
        }
      },
=======
>>>>>>> 80c8eca7
      "runtime.any.System.Collections": {
        "type": "Transitive",
        "resolved": "4.0.11",
        "contentHash": "MTBT/hu37Dm2042H1JjWSaMd8w+oPJ4ZWAbDNeLzC4ZHdqwHloP07KvD6+4VbwipDqY5obfFFy90mZYCaPDh5Q==",
        "dependencies": {
          "System.Runtime": "4.1.0"
        }
      },
      "runtime.any.System.Diagnostics.Tracing": {
        "type": "Transitive",
        "resolved": "4.1.0",
        "contentHash": "x7VLOl/v504jX97YEMePamZRHA3cJPOFY/xLw9pgjDr0Q3IQIZ+0K4oiKKtQrfMYSvOAntkzw+EvvQ+OWGRL9w=="
      },
      "runtime.any.System.Globalization": {
        "type": "Transitive",
        "resolved": "4.0.11",
        "contentHash": "cjJ3+b83Tpf02AIc5FkGj1vzY68RnsVHiGLrOCc5n7gpNVg1JnZrt1mcY99ykQ/wr3nCdvSP2pYvdxbYsxZdlA=="
      },
      "runtime.any.System.IO": {
        "type": "Transitive",
        "resolved": "4.1.0",
        "contentHash": "sC7zKVdhYQEtrREKBJf4zkUwNdi6fsbkzrhJLDIAxIxD+YA5PABAQJps13zxpA1Ke3AgzOA9551JDymAfmRuTg=="
      },
      "runtime.any.System.Reflection": {
        "type": "Transitive",
        "resolved": "4.1.0",
        "contentHash": "eKq6/GprEINYbugjWf2V9cjkyuAH/y+Raed28PJQ35zd30oR/pvKEHNN8JbPAgzYpI09TCd1yuhXN/Rb8PM8GA=="
      },
      "runtime.any.System.Reflection.Primitives": {
        "type": "Transitive",
        "resolved": "4.0.1",
        "contentHash": "oKs78h11WDhCGFNpxT26IqL8Oo8OBzr6YOW0WG+R14FGaB/WDM5UHiK/jr6dipdnO8Wxlg/U48ka6uaPM6l53w=="
      },
      "runtime.any.System.Resources.ResourceManager": {
        "type": "Transitive",
        "resolved": "4.0.1",
        "contentHash": "hes7WFTOERydB/hLGmLj66NbK7I2AnjLHEeTpf7EmPZOIrRWeuC1dPoFYC9XRVIVzfCcOZI7oXM7KXe4vakt9Q=="
      },
      "runtime.any.System.Runtime": {
        "type": "Transitive",
        "resolved": "4.1.0",
        "contentHash": "0QVLwEGXROl0Trt2XosEjly9uqXcjHKStoZyZG9twJYFZJqq2JJXcBMXl/fnyQAgYEEODV8lUsU+t7NCCY0nUQ==",
        "dependencies": {
          "System.Private.Uri": "4.0.1"
        }
      },
      "runtime.any.System.Runtime.Handles": {
        "type": "Transitive",
        "resolved": "4.0.1",
        "contentHash": "MZ5fVmAE/3S11wt3hPfn3RsAHppj5gUz+VZuLQkRjLCMSlX0krOI601IZsMWc3CoxUb+wMt3gZVb/mEjblw6Mg=="
      },
      "runtime.any.System.Runtime.InteropServices": {
        "type": "Transitive",
        "resolved": "4.1.0",
        "contentHash": "gmibdZ9x/eB6hf5le33DWLCQbhcIUD2vqoc0tBgqSUWlB8YjEzVJXyTPDO+ypKLlL90Kv3ZDrK7yPCNqcyhqCA=="
      },
      "runtime.any.System.Text.Encoding": {
        "type": "Transitive",
        "resolved": "4.0.11",
        "contentHash": "uweRMRDD4O8Iy8m4h1cJvoFIHNCzHMpipuxkRNAMML6EMzAhDCQTjgvRwki7PlUg8RGY1ctXnBZjT1rXvMZuRw=="
      },
      "runtime.any.System.Threading.Tasks": {
        "type": "Transitive",
        "resolved": "4.0.11",
        "contentHash": "CEvWO0IwtdCAsmCb9aAl59psy0hzx+whYh4DzbjNb0GsQmxw/G7bZEcrBtE8c9QupNVbu87c2xaMi6p4r1bpjA=="
      },
      "runtime.native.System": {
        "type": "Transitive",
        "resolved": "4.0.0",
        "contentHash": "QfS/nQI7k/BLgmLrw7qm7YBoULEvgWnPI+cYsbfCVFTW8Aj+i8JhccxcFMu1RWms0YZzF+UHguNBK4Qn89e2Sg==",
        "dependencies": {
          "Microsoft.NETCore.Platforms": "1.0.1",
          "Microsoft.NETCore.Targets": "1.0.1"
        }
      },
      "runtime.native.System.Security.Cryptography": {
        "type": "Transitive",
        "resolved": "4.0.0",
        "contentHash": "2CQK0jmO6Eu7ZeMgD+LOFbNJSXHFVQbCJJkEyEwowh1SCgYnrn9W9RykMfpeeVGw7h4IBvYikzpGUlmZTUafJw==",
        "dependencies": {
          "Microsoft.NETCore.Platforms": "1.0.1",
          "Microsoft.NETCore.Targets": "1.0.1"
        }
      },
      "runtime.unix.System.Diagnostics.Debug": {
        "type": "Transitive",
        "resolved": "4.0.11",
        "contentHash": "dGIYWbyqSlMlZrsqtU/TdvVNp8lieqowdGBVMi6nFTIiCqrL+RbdiJORguexXNjHtFZR30eE6zPWGxuL60NYFw==",
        "dependencies": {
          "runtime.native.System": "4.0.0"
        }
      },
      "runtime.unix.System.Private.Uri": {
        "type": "Transitive",
        "resolved": "4.0.1",
        "contentHash": "m+7TLWWw4cA44vGxcKpMdV2Lgx6HWOe5rUb5RIADE04S6fJNEwXO6u+KY7oWFJQYn5644NyhSxB9oV28fF94NQ==",
        "dependencies": {
          "runtime.native.System": "4.0.0"
        }
      },
      "runtime.unix.System.Runtime.Extensions": {
        "type": "Transitive",
        "resolved": "4.1.0",
        "contentHash": "ouVt2t9k22LcC9HeNX4mu3Ebvp1h+IPKaYiU3tDtOW9YcMR62XQyHsPq5BjBjMHuxjBRL5Hz+BwhSdrY6HjacA==",
        "dependencies": {
          "System.Private.Uri": "4.0.1",
          "runtime.native.System": "4.0.0",
          "runtime.native.System.Security.Cryptography": "4.0.0"
        }
      },
      "System.Collections": {
        "type": "Transitive",
        "resolved": "4.0.11",
        "contentHash": "YUJGz6eFKqS0V//mLt25vFGrrCvOnsXjlvFQs+KimpwNxug9x0Pzy4PlFMU3Q2IzqAa9G2L4LsK3+9vCBK7oTg==",
        "dependencies": {
          "Microsoft.NETCore.Platforms": "1.0.1",
          "Microsoft.NETCore.Targets": "1.0.1",
          "System.Runtime": "4.1.0",
          "runtime.any.System.Collections": "4.0.11"
        }
      },
      "System.Diagnostics.Debug": {
        "type": "Transitive",
        "resolved": "4.0.11",
        "contentHash": "w5U95fVKHY4G8ASs/K5iK3J5LY+/dLFd4vKejsnI/ZhBsWS9hQakfx3Zr7lRWKg4tAw9r4iktyvsTagWkqYCiw==",
        "dependencies": {
          "Microsoft.NETCore.Platforms": "1.0.1",
          "Microsoft.NETCore.Targets": "1.0.1",
          "System.Runtime": "4.1.0",
          "runtime.unix.System.Diagnostics.Debug": "4.0.11"
        }
      },
      "System.Diagnostics.Tracing": {
        "type": "Transitive",
        "resolved": "4.1.0",
        "contentHash": "vDN1PoMZCkkdNjvZLql592oYJZgS7URcJzJ7bxeBgGtx5UtR5leNm49VmfHGqIffX4FKacHbI3H6UyNSHQknBg==",
        "dependencies": {
          "Microsoft.NETCore.Platforms": "1.0.1",
          "Microsoft.NETCore.Targets": "1.0.1",
          "System.Runtime": "4.1.0",
          "runtime.any.System.Diagnostics.Tracing": "4.1.0"
        }
      },
      "System.Globalization": {
        "type": "Transitive",
        "resolved": "4.0.11",
        "contentHash": "B95h0YLEL2oSnwF/XjqSWKnwKOy/01VWkNlsCeMTFJLLabflpGV26nK164eRs5GiaRSBGpOxQ3pKoSnnyZN5pg==",
        "dependencies": {
          "Microsoft.NETCore.Platforms": "1.0.1",
          "Microsoft.NETCore.Targets": "1.0.1",
          "System.Runtime": "4.1.0",
          "runtime.any.System.Globalization": "4.0.11"
        }
      },
      "System.IO": {
        "type": "Transitive",
        "resolved": "4.1.0",
        "contentHash": "3KlTJceQc3gnGIaHZ7UBZO26SHL1SHE4ddrmiwumFnId+CEHP+O8r386tZKaE6zlk5/mF8vifMBzHj9SaXN+mQ==",
        "dependencies": {
          "Microsoft.NETCore.Platforms": "1.0.1",
          "Microsoft.NETCore.Targets": "1.0.1",
          "System.Runtime": "4.1.0",
          "System.Text.Encoding": "4.0.11",
          "System.Threading.Tasks": "4.0.11",
          "runtime.any.System.IO": "4.1.0"
        }
      },
      "System.Private.Uri": {
        "type": "Transitive",
        "resolved": "4.0.1",
        "contentHash": "OltceAn9yyNf9LZIqvf80DhdRH55iVu1fxowdR79018w1CWIRNojUZBStsiRHvADeKI5pXcM9EftOFikBQh5AA==",
        "dependencies": {
          "Microsoft.NETCore.Platforms": "1.0.1",
          "Microsoft.NETCore.Targets": "1.0.1",
          "runtime.unix.System.Private.Uri": "4.0.1"
        }
      },
      "System.Reflection": {
        "type": "Transitive",
        "resolved": "4.1.0",
        "contentHash": "JCKANJ0TI7kzoQzuwB/OoJANy1Lg338B6+JVacPl4TpUwi3cReg3nMLplMq2uqYfHFQpKIlHAUVAJlImZz/4ng==",
        "dependencies": {
          "Microsoft.NETCore.Platforms": "1.0.1",
          "Microsoft.NETCore.Targets": "1.0.1",
          "System.IO": "4.1.0",
          "System.Reflection.Primitives": "4.0.1",
          "System.Runtime": "4.1.0",
          "runtime.any.System.Reflection": "4.1.0"
        }
      },
      "System.Reflection.Primitives": {
        "type": "Transitive",
        "resolved": "4.0.1",
        "contentHash": "4inTox4wTBaDhB7V3mPvp9XlCbeGYWVEM9/fXALd52vNEAVisc1BoVWQPuUuD0Ga//dNbA/WeMy9u9mzLxGTHQ==",
        "dependencies": {
          "Microsoft.NETCore.Platforms": "1.0.1",
          "Microsoft.NETCore.Targets": "1.0.1",
          "System.Runtime": "4.1.0",
          "runtime.any.System.Reflection.Primitives": "4.0.1"
        }
      },
      "System.Resources.ResourceManager": {
        "type": "Transitive",
        "resolved": "4.0.1",
        "contentHash": "TxwVeUNoTgUOdQ09gfTjvW411MF+w9MBYL7AtNVc+HtBCFlutPLhUCdZjNkjbhj3bNQWMdHboF0KIWEOjJssbA==",
        "dependencies": {
          "Microsoft.NETCore.Platforms": "1.0.1",
          "Microsoft.NETCore.Targets": "1.0.1",
          "System.Globalization": "4.0.11",
          "System.Reflection": "4.1.0",
          "System.Runtime": "4.1.0",
          "runtime.any.System.Resources.ResourceManager": "4.0.1"
        }
      },
      "System.Runtime": {
        "type": "Transitive",
        "resolved": "4.1.0",
        "contentHash": "v6c/4Yaa9uWsq+JMhnOFewrYkgdNHNG2eMKuNqRn8P733rNXeRCGvV5FkkjBXn2dbVkPXOsO0xjsEeM1q2zC0g==",
        "dependencies": {
          "Microsoft.NETCore.Platforms": "1.0.1",
          "Microsoft.NETCore.Targets": "1.0.1",
          "runtime.any.System.Runtime": "4.1.0"
        }
      },
      "System.Runtime.Extensions": {
        "type": "Transitive",
        "resolved": "4.1.0",
        "contentHash": "CUOHjTT/vgP0qGW22U4/hDlOqXmcPq5YicBaXdUR2UiUoLwBT+olO6we4DVbq57jeX5uXH2uerVZhf0qGj+sVQ==",
        "dependencies": {
          "Microsoft.NETCore.Platforms": "1.0.1",
          "Microsoft.NETCore.Targets": "1.0.1",
          "System.Runtime": "4.1.0",
          "runtime.unix.System.Runtime.Extensions": "4.1.0"
        }
      },
      "System.Runtime.Handles": {
        "type": "Transitive",
        "resolved": "4.0.1",
        "contentHash": "nCJvEKguXEvk2ymk1gqj625vVnlK3/xdGzx0vOKicQkoquaTBJTP13AIYkocSUwHCLNBwUbXTqTWGDxBTWpt7g==",
        "dependencies": {
          "Microsoft.NETCore.Platforms": "1.0.1",
          "Microsoft.NETCore.Targets": "1.0.1",
          "System.Runtime": "4.1.0",
          "runtime.any.System.Runtime.Handles": "4.0.1"
        }
      },
      "System.Runtime.InteropServices": {
        "type": "Transitive",
        "resolved": "4.1.0",
        "contentHash": "16eu3kjHS633yYdkjwShDHZLRNMKVi/s0bY8ODiqJ2RfMhDMAwxZaUaWVnZ2P71kr/or+X9o/xFWtNqz8ivieQ==",
        "dependencies": {
          "Microsoft.NETCore.Platforms": "1.0.1",
          "Microsoft.NETCore.Targets": "1.0.1",
          "System.Reflection": "4.1.0",
          "System.Reflection.Primitives": "4.0.1",
          "System.Runtime": "4.1.0",
          "System.Runtime.Handles": "4.0.1",
          "runtime.any.System.Runtime.InteropServices": "4.1.0"
        }
      },
      "System.Text.Encoding": {
        "type": "Transitive",
        "resolved": "4.0.11",
        "contentHash": "U3gGeMlDZXxCEiY4DwVLSacg+DFWCvoiX+JThA/rvw37Sqrku7sEFeVBBBMBnfB6FeZHsyDx85HlKL19x0HtZA==",
        "dependencies": {
          "Microsoft.NETCore.Platforms": "1.0.1",
          "Microsoft.NETCore.Targets": "1.0.1",
          "System.Runtime": "4.1.0",
          "runtime.any.System.Text.Encoding": "4.0.11"
        }
      },
      "System.Threading.Tasks": {
        "type": "Transitive",
        "resolved": "4.0.11",
        "contentHash": "k1S4Gc6IGwtHGT8188RSeGaX86Qw/wnrgNLshJvsdNUOPP9etMmo8S07c+UlOAx4K/xLuN9ivA1bD0LVurtIxQ==",
        "dependencies": {
          "Microsoft.NETCore.Platforms": "1.0.1",
          "Microsoft.NETCore.Targets": "1.0.1",
          "System.Runtime": "4.1.0",
          "runtime.any.System.Threading.Tasks": "4.0.11"
        }
      }
    },
    ".NETCoreApp,Version=v3.1/win7-x64": {
<<<<<<< HEAD
      "Microsoft.Win32.Registry": {
        "type": "Transitive",
        "resolved": "4.7.0",
        "contentHash": "KSrRMb5vNi0CWSGG1++id2ZOs/1QhRqROt+qgbEAdQuGjGrFcl4AOl4/exGPUYz2wUnU42nvJqon1T3U0kPXLA==",
        "dependencies": {
          "System.Security.AccessControl": "4.7.0",
          "System.Security.Principal.Windows": "4.7.0"
        }
      },
      "Microsoft.Win32.SystemEvents": {
        "type": "Transitive",
        "resolved": "4.7.0",
        "contentHash": "mtVirZr++rq+XCDITMUdnETD59XoeMxSpLRIII7JRI6Yj0LEDiO1pPn0ktlnIj12Ix8bfvQqQDMMIF9wC98oCA==",
        "dependencies": {
          "Microsoft.NETCore.Platforms": "3.1.0"
        }
      },
=======
>>>>>>> 80c8eca7
      "runtime.any.System.Collections": {
        "type": "Transitive",
        "resolved": "4.0.11",
        "contentHash": "MTBT/hu37Dm2042H1JjWSaMd8w+oPJ4ZWAbDNeLzC4ZHdqwHloP07KvD6+4VbwipDqY5obfFFy90mZYCaPDh5Q==",
        "dependencies": {
          "System.Runtime": "4.1.0"
        }
      },
      "runtime.any.System.Diagnostics.Tracing": {
        "type": "Transitive",
        "resolved": "4.1.0",
        "contentHash": "x7VLOl/v504jX97YEMePamZRHA3cJPOFY/xLw9pgjDr0Q3IQIZ+0K4oiKKtQrfMYSvOAntkzw+EvvQ+OWGRL9w=="
      },
      "runtime.any.System.Globalization": {
        "type": "Transitive",
        "resolved": "4.0.11",
        "contentHash": "cjJ3+b83Tpf02AIc5FkGj1vzY68RnsVHiGLrOCc5n7gpNVg1JnZrt1mcY99ykQ/wr3nCdvSP2pYvdxbYsxZdlA=="
      },
      "runtime.any.System.IO": {
        "type": "Transitive",
        "resolved": "4.1.0",
        "contentHash": "sC7zKVdhYQEtrREKBJf4zkUwNdi6fsbkzrhJLDIAxIxD+YA5PABAQJps13zxpA1Ke3AgzOA9551JDymAfmRuTg=="
      },
      "runtime.any.System.Reflection": {
        "type": "Transitive",
        "resolved": "4.1.0",
        "contentHash": "eKq6/GprEINYbugjWf2V9cjkyuAH/y+Raed28PJQ35zd30oR/pvKEHNN8JbPAgzYpI09TCd1yuhXN/Rb8PM8GA=="
      },
      "runtime.any.System.Reflection.Primitives": {
        "type": "Transitive",
        "resolved": "4.0.1",
        "contentHash": "oKs78h11WDhCGFNpxT26IqL8Oo8OBzr6YOW0WG+R14FGaB/WDM5UHiK/jr6dipdnO8Wxlg/U48ka6uaPM6l53w=="
      },
      "runtime.any.System.Resources.ResourceManager": {
        "type": "Transitive",
        "resolved": "4.0.1",
        "contentHash": "hes7WFTOERydB/hLGmLj66NbK7I2AnjLHEeTpf7EmPZOIrRWeuC1dPoFYC9XRVIVzfCcOZI7oXM7KXe4vakt9Q=="
      },
      "runtime.any.System.Runtime": {
        "type": "Transitive",
        "resolved": "4.1.0",
        "contentHash": "0QVLwEGXROl0Trt2XosEjly9uqXcjHKStoZyZG9twJYFZJqq2JJXcBMXl/fnyQAgYEEODV8lUsU+t7NCCY0nUQ==",
        "dependencies": {
          "System.Private.Uri": "4.0.1"
        }
      },
      "runtime.any.System.Runtime.Handles": {
        "type": "Transitive",
        "resolved": "4.0.1",
        "contentHash": "MZ5fVmAE/3S11wt3hPfn3RsAHppj5gUz+VZuLQkRjLCMSlX0krOI601IZsMWc3CoxUb+wMt3gZVb/mEjblw6Mg=="
      },
      "runtime.any.System.Runtime.InteropServices": {
        "type": "Transitive",
        "resolved": "4.1.0",
        "contentHash": "gmibdZ9x/eB6hf5le33DWLCQbhcIUD2vqoc0tBgqSUWlB8YjEzVJXyTPDO+ypKLlL90Kv3ZDrK7yPCNqcyhqCA=="
      },
      "runtime.any.System.Text.Encoding": {
        "type": "Transitive",
        "resolved": "4.0.11",
        "contentHash": "uweRMRDD4O8Iy8m4h1cJvoFIHNCzHMpipuxkRNAMML6EMzAhDCQTjgvRwki7PlUg8RGY1ctXnBZjT1rXvMZuRw=="
      },
      "runtime.any.System.Threading.Tasks": {
        "type": "Transitive",
        "resolved": "4.0.11",
        "contentHash": "CEvWO0IwtdCAsmCb9aAl59psy0hzx+whYh4DzbjNb0GsQmxw/G7bZEcrBtE8c9QupNVbu87c2xaMi6p4r1bpjA=="
      },
      "runtime.win.System.Diagnostics.Debug": {
        "type": "Transitive",
        "resolved": "4.0.11",
        "contentHash": "q8Fm954ezFLfmG0tHNUmsNy+qaEjWtWqYhWh3cGSVjtJwkcBsfigWCh+fdaIVZ9K7m+6lgb3ElL2BBU6G+RijA=="
      },
      "runtime.win.System.Runtime.Extensions": {
        "type": "Transitive",
        "resolved": "4.1.0",
        "contentHash": "U3F/M+djxVXuKJaoW2AGpAE2ZWAp372140jsX4d/ctqki+Qb61HuyQY4yUPSA/gdKGbbq6HXzZ6oxB6/G3MYPA==",
        "dependencies": {
          "System.Private.Uri": "4.0.1"
        }
      },
      "runtime.win7.System.Private.Uri": {
        "type": "Transitive",
        "resolved": "4.0.1",
        "contentHash": "LPOuwNel9nJ+G751J/yb64zkodFzVUwYYukQ8vysjiHRBrnvsZOhIxvqKhG6od1szrBNkl8pw8VGvvcfQ/2VOA=="
      },
      "System.Collections": {
        "type": "Transitive",
        "resolved": "4.0.11",
        "contentHash": "YUJGz6eFKqS0V//mLt25vFGrrCvOnsXjlvFQs+KimpwNxug9x0Pzy4PlFMU3Q2IzqAa9G2L4LsK3+9vCBK7oTg==",
        "dependencies": {
          "Microsoft.NETCore.Platforms": "1.0.1",
          "Microsoft.NETCore.Targets": "1.0.1",
          "System.Runtime": "4.1.0",
          "runtime.any.System.Collections": "4.0.11"
        }
      },
      "System.Diagnostics.Debug": {
        "type": "Transitive",
        "resolved": "4.0.11",
        "contentHash": "w5U95fVKHY4G8ASs/K5iK3J5LY+/dLFd4vKejsnI/ZhBsWS9hQakfx3Zr7lRWKg4tAw9r4iktyvsTagWkqYCiw==",
        "dependencies": {
          "Microsoft.NETCore.Platforms": "1.0.1",
          "Microsoft.NETCore.Targets": "1.0.1",
          "System.Runtime": "4.1.0",
          "runtime.win.System.Diagnostics.Debug": "4.0.11"
        }
      },
      "System.Diagnostics.Tracing": {
        "type": "Transitive",
        "resolved": "4.1.0",
        "contentHash": "vDN1PoMZCkkdNjvZLql592oYJZgS7URcJzJ7bxeBgGtx5UtR5leNm49VmfHGqIffX4FKacHbI3H6UyNSHQknBg==",
        "dependencies": {
          "Microsoft.NETCore.Platforms": "1.0.1",
          "Microsoft.NETCore.Targets": "1.0.1",
          "System.Runtime": "4.1.0",
          "runtime.any.System.Diagnostics.Tracing": "4.1.0"
        }
      },
      "System.Globalization": {
        "type": "Transitive",
        "resolved": "4.0.11",
        "contentHash": "B95h0YLEL2oSnwF/XjqSWKnwKOy/01VWkNlsCeMTFJLLabflpGV26nK164eRs5GiaRSBGpOxQ3pKoSnnyZN5pg==",
        "dependencies": {
          "Microsoft.NETCore.Platforms": "1.0.1",
          "Microsoft.NETCore.Targets": "1.0.1",
          "System.Runtime": "4.1.0",
          "runtime.any.System.Globalization": "4.0.11"
        }
      },
      "System.IO": {
        "type": "Transitive",
        "resolved": "4.1.0",
        "contentHash": "3KlTJceQc3gnGIaHZ7UBZO26SHL1SHE4ddrmiwumFnId+CEHP+O8r386tZKaE6zlk5/mF8vifMBzHj9SaXN+mQ==",
        "dependencies": {
          "Microsoft.NETCore.Platforms": "1.0.1",
          "Microsoft.NETCore.Targets": "1.0.1",
          "System.Runtime": "4.1.0",
          "System.Text.Encoding": "4.0.11",
          "System.Threading.Tasks": "4.0.11",
          "runtime.any.System.IO": "4.1.0"
        }
      },
      "System.Private.Uri": {
        "type": "Transitive",
        "resolved": "4.0.1",
        "contentHash": "OltceAn9yyNf9LZIqvf80DhdRH55iVu1fxowdR79018w1CWIRNojUZBStsiRHvADeKI5pXcM9EftOFikBQh5AA==",
        "dependencies": {
          "Microsoft.NETCore.Platforms": "1.0.1",
          "Microsoft.NETCore.Targets": "1.0.1",
          "runtime.win7.System.Private.Uri": "4.0.1"
        }
      },
      "System.Reflection": {
        "type": "Transitive",
        "resolved": "4.1.0",
        "contentHash": "JCKANJ0TI7kzoQzuwB/OoJANy1Lg338B6+JVacPl4TpUwi3cReg3nMLplMq2uqYfHFQpKIlHAUVAJlImZz/4ng==",
        "dependencies": {
          "Microsoft.NETCore.Platforms": "1.0.1",
          "Microsoft.NETCore.Targets": "1.0.1",
          "System.IO": "4.1.0",
          "System.Reflection.Primitives": "4.0.1",
          "System.Runtime": "4.1.0",
          "runtime.any.System.Reflection": "4.1.0"
        }
      },
      "System.Reflection.Primitives": {
        "type": "Transitive",
        "resolved": "4.0.1",
        "contentHash": "4inTox4wTBaDhB7V3mPvp9XlCbeGYWVEM9/fXALd52vNEAVisc1BoVWQPuUuD0Ga//dNbA/WeMy9u9mzLxGTHQ==",
        "dependencies": {
          "Microsoft.NETCore.Platforms": "1.0.1",
          "Microsoft.NETCore.Targets": "1.0.1",
          "System.Runtime": "4.1.0",
          "runtime.any.System.Reflection.Primitives": "4.0.1"
        }
      },
      "System.Resources.ResourceManager": {
        "type": "Transitive",
        "resolved": "4.0.1",
        "contentHash": "TxwVeUNoTgUOdQ09gfTjvW411MF+w9MBYL7AtNVc+HtBCFlutPLhUCdZjNkjbhj3bNQWMdHboF0KIWEOjJssbA==",
        "dependencies": {
          "Microsoft.NETCore.Platforms": "1.0.1",
          "Microsoft.NETCore.Targets": "1.0.1",
          "System.Globalization": "4.0.11",
          "System.Reflection": "4.1.0",
          "System.Runtime": "4.1.0",
          "runtime.any.System.Resources.ResourceManager": "4.0.1"
        }
      },
      "System.Runtime": {
        "type": "Transitive",
        "resolved": "4.1.0",
        "contentHash": "v6c/4Yaa9uWsq+JMhnOFewrYkgdNHNG2eMKuNqRn8P733rNXeRCGvV5FkkjBXn2dbVkPXOsO0xjsEeM1q2zC0g==",
        "dependencies": {
          "Microsoft.NETCore.Platforms": "1.0.1",
          "Microsoft.NETCore.Targets": "1.0.1",
          "runtime.any.System.Runtime": "4.1.0"
        }
      },
      "System.Runtime.Extensions": {
        "type": "Transitive",
        "resolved": "4.1.0",
        "contentHash": "CUOHjTT/vgP0qGW22U4/hDlOqXmcPq5YicBaXdUR2UiUoLwBT+olO6we4DVbq57jeX5uXH2uerVZhf0qGj+sVQ==",
        "dependencies": {
          "Microsoft.NETCore.Platforms": "1.0.1",
          "Microsoft.NETCore.Targets": "1.0.1",
          "System.Runtime": "4.1.0",
          "runtime.win.System.Runtime.Extensions": "4.1.0"
        }
      },
      "System.Runtime.Handles": {
        "type": "Transitive",
        "resolved": "4.0.1",
        "contentHash": "nCJvEKguXEvk2ymk1gqj625vVnlK3/xdGzx0vOKicQkoquaTBJTP13AIYkocSUwHCLNBwUbXTqTWGDxBTWpt7g==",
        "dependencies": {
          "Microsoft.NETCore.Platforms": "1.0.1",
          "Microsoft.NETCore.Targets": "1.0.1",
          "System.Runtime": "4.1.0",
          "runtime.any.System.Runtime.Handles": "4.0.1"
        }
      },
      "System.Runtime.InteropServices": {
        "type": "Transitive",
        "resolved": "4.1.0",
        "contentHash": "16eu3kjHS633yYdkjwShDHZLRNMKVi/s0bY8ODiqJ2RfMhDMAwxZaUaWVnZ2P71kr/or+X9o/xFWtNqz8ivieQ==",
        "dependencies": {
          "Microsoft.NETCore.Platforms": "1.0.1",
          "Microsoft.NETCore.Targets": "1.0.1",
          "System.Reflection": "4.1.0",
          "System.Reflection.Primitives": "4.0.1",
          "System.Runtime": "4.1.0",
          "System.Runtime.Handles": "4.0.1",
          "runtime.any.System.Runtime.InteropServices": "4.1.0"
        }
      },
      "System.Text.Encoding": {
        "type": "Transitive",
        "resolved": "4.0.11",
        "contentHash": "U3gGeMlDZXxCEiY4DwVLSacg+DFWCvoiX+JThA/rvw37Sqrku7sEFeVBBBMBnfB6FeZHsyDx85HlKL19x0HtZA==",
        "dependencies": {
          "Microsoft.NETCore.Platforms": "1.0.1",
          "Microsoft.NETCore.Targets": "1.0.1",
          "System.Runtime": "4.1.0",
          "runtime.any.System.Text.Encoding": "4.0.11"
        }
      },
      "System.Threading.Tasks": {
        "type": "Transitive",
        "resolved": "4.0.11",
        "contentHash": "k1S4Gc6IGwtHGT8188RSeGaX86Qw/wnrgNLshJvsdNUOPP9etMmo8S07c+UlOAx4K/xLuN9ivA1bD0LVurtIxQ==",
        "dependencies": {
          "Microsoft.NETCore.Platforms": "1.0.1",
          "Microsoft.NETCore.Targets": "1.0.1",
          "System.Runtime": "4.1.0",
          "runtime.any.System.Threading.Tasks": "4.0.11"
        }
      }
    }
  }
}<|MERGE_RESOLUTION|>--- conflicted
+++ resolved
@@ -44,24 +44,14 @@
       },
       "Microsoft.NETCore.Platforms": {
         "type": "Transitive",
-        "resolved": "1.0.1",
-        "contentHash": "2G6OjjJzwBfNOO8myRV/nFrbTw5iA+DEm0N+qUqhrOmaVtn4pC77h38I1jsXGw5VH55+dPfQsqHD0We9sCl9FQ=="
+        "resolved": "3.1.0",
+        "contentHash": "z7aeg8oHln2CuNulfhiLYxCVMPEwBl3rzicjvIX+4sUuCwvXw5oXQEtbiU2c0z4qYL5L3Kmx0mMA/+t/SbY67w=="
       },
       "Microsoft.NETCore.Targets": {
         "type": "Transitive",
         "resolved": "1.0.1",
         "contentHash": "rkn+fKobF/cbWfnnfBOQHKVKIOpxMZBvlSHkqDWgBpwGDcLRduvs3D9OLGeV6GWGvVwNlVi2CBbTjuPmtHvyNw=="
       },
-<<<<<<< HEAD
-      "Microsoft.Win32.Registry": {
-        "type": "Transitive",
-        "resolved": "4.7.0",
-        "contentHash": "KSrRMb5vNi0CWSGG1++id2ZOs/1QhRqROt+qgbEAdQuGjGrFcl4AOl4/exGPUYz2wUnU42nvJqon1T3U0kPXLA==",
-        "dependencies": {
-          "System.Security.AccessControl": "4.7.0",
-          "System.Security.Principal.Windows": "4.7.0"
-        }
-      },
       "Microsoft.Win32.SystemEvents": {
         "type": "Transitive",
         "resolved": "4.7.0",
@@ -70,8 +60,6 @@
           "Microsoft.NETCore.Platforms": "3.1.0"
         }
       },
-=======
->>>>>>> 80c8eca7
       "NBitcoin": {
         "type": "Transitive",
         "resolved": "5.0.60",
@@ -289,27 +277,13 @@
         "type": "Project",
         "dependencies": {
           "Microsoft.AspNetCore.Mvc.NewtonsoftJson": "3.1.1",
-<<<<<<< HEAD
-          "Microsoft.Win32.Registry": "4.7.0",
           "Microsoft.Win32.SystemEvents": "4.7.0",
-=======
->>>>>>> 80c8eca7
           "NBitcoin": "5.0.60",
           "NBitcoin.Secp256k1": "1.0.8"
         }
       }
     },
     ".NETCoreApp,Version=v3.1/linux-x64": {
-<<<<<<< HEAD
-      "Microsoft.Win32.Registry": {
-        "type": "Transitive",
-        "resolved": "4.7.0",
-        "contentHash": "KSrRMb5vNi0CWSGG1++id2ZOs/1QhRqROt+qgbEAdQuGjGrFcl4AOl4/exGPUYz2wUnU42nvJqon1T3U0kPXLA==",
-        "dependencies": {
-          "System.Security.AccessControl": "4.7.0",
-          "System.Security.Principal.Windows": "4.7.0"
-        }
-      },
       "Microsoft.Win32.SystemEvents": {
         "type": "Transitive",
         "resolved": "4.7.0",
@@ -318,8 +292,6 @@
           "Microsoft.NETCore.Platforms": "3.1.0"
         }
       },
-=======
->>>>>>> 80c8eca7
       "runtime.any.System.Collections": {
         "type": "Transitive",
         "resolved": "4.0.11",
@@ -604,16 +576,6 @@
       }
     },
     ".NETCoreApp,Version=v3.1/osx-x64": {
-<<<<<<< HEAD
-      "Microsoft.Win32.Registry": {
-        "type": "Transitive",
-        "resolved": "4.7.0",
-        "contentHash": "KSrRMb5vNi0CWSGG1++id2ZOs/1QhRqROt+qgbEAdQuGjGrFcl4AOl4/exGPUYz2wUnU42nvJqon1T3U0kPXLA==",
-        "dependencies": {
-          "System.Security.AccessControl": "4.7.0",
-          "System.Security.Principal.Windows": "4.7.0"
-        }
-      },
       "Microsoft.Win32.SystemEvents": {
         "type": "Transitive",
         "resolved": "4.7.0",
@@ -622,8 +584,6 @@
           "Microsoft.NETCore.Platforms": "3.1.0"
         }
       },
-=======
->>>>>>> 80c8eca7
       "runtime.any.System.Collections": {
         "type": "Transitive",
         "resolved": "4.0.11",
@@ -908,16 +868,6 @@
       }
     },
     ".NETCoreApp,Version=v3.1/win7-x64": {
-<<<<<<< HEAD
-      "Microsoft.Win32.Registry": {
-        "type": "Transitive",
-        "resolved": "4.7.0",
-        "contentHash": "KSrRMb5vNi0CWSGG1++id2ZOs/1QhRqROt+qgbEAdQuGjGrFcl4AOl4/exGPUYz2wUnU42nvJqon1T3U0kPXLA==",
-        "dependencies": {
-          "System.Security.AccessControl": "4.7.0",
-          "System.Security.Principal.Windows": "4.7.0"
-        }
-      },
       "Microsoft.Win32.SystemEvents": {
         "type": "Transitive",
         "resolved": "4.7.0",
@@ -926,8 +876,6 @@
           "Microsoft.NETCore.Platforms": "3.1.0"
         }
       },
-=======
->>>>>>> 80c8eca7
       "runtime.any.System.Collections": {
         "type": "Transitive",
         "resolved": "4.0.11",
