--- conflicted
+++ resolved
@@ -422,42 +422,10 @@
 			}
 
 			string jsonString = await File.ReadAllTextAsync(FilePath, Encoding.UTF8);
-<<<<<<< HEAD
-			var config = JsonConvert.DeserializeObject<Config>(jsonString);
-
-			if (Network == config.Network
-				&& MainNetBackendUriV3.Equals(config.MainNetBackendUriV3, StringComparison.OrdinalIgnoreCase)
-				&& TestNetBackendUriV3.Equals(config.TestNetBackendUriV3, StringComparison.OrdinalIgnoreCase)
-				&& MainNetFallbackBackendUri.Equals(config.MainNetFallbackBackendUri, StringComparison.OrdinalIgnoreCase)
-				&& TestNetFallbackBackendUri.Equals(config.TestNetFallbackBackendUri, StringComparison.OrdinalIgnoreCase)
-				&& RegTestBackendUriV3.Equals(config.RegTestBackendUriV3, StringComparison.OrdinalIgnoreCase)
-				&& UseTor == config.UseTor
-				&& TorHost.Equals(config.TorHost, StringComparison.Ordinal)
-				&& TorSocks5Port == config.TorSocks5Port
-				&& MainNetBitcoinCoreHost.Equals(config.MainNetBitcoinCoreHost, StringComparison.OrdinalIgnoreCase)
-				&& TestNetBitcoinCoreHost.Equals(config.TestNetBitcoinCoreHost, StringComparison.OrdinalIgnoreCase)
-				&& RegTestBitcoinCoreHost.Equals(config.RegTestBitcoinCoreHost, StringComparison.OrdinalIgnoreCase)
-				&& MainNetBitcoinCorePort == config.MainNetBitcoinCorePort
-				&& TestNetBitcoinCorePort == config.TestNetBitcoinCorePort
-				&& RegTestBitcoinCorePort == config.RegTestBitcoinCorePort
-				&& MixUntilAnonymitySet == config.MixUntilAnonymitySet
-				&& PrivacyLevelSome == config.PrivacyLevelSome
-				&& PrivacyLevelFine == config.PrivacyLevelFine
-				&& PrivacyLevelStrong == config.PrivacyLevelStrong
-				&& DustThreshold == config.DustThreshold)
-			{
-				return false;
-			}
-			else
-			{
-				return true;
-			}
-=======
 			var newConfig = JsonConvert.DeserializeObject<JObject>(jsonString);
 			var currentConfig = JObject.FromObject(this);
 
 			return !JToken.DeepEquals(newConfig, currentConfig);
->>>>>>> f1560df1
 		}
 
 		/// <inheritdoc />
