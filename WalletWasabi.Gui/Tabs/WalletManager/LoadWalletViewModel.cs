using Avalonia;
using Avalonia.Controls;
using Avalonia.Controls.ApplicationLifetimes;
using Avalonia.Threading;
using AvalonStudio.Extensibility;
using AvalonStudio.Shell;
using NBitcoin;
using Newtonsoft.Json;
using Newtonsoft.Json.Linq;
using Nito.AsyncEx;
using ReactiveUI;
using System;
using System.Collections.Generic;
using System.Collections.ObjectModel;
using System.IO;
using System.Linq;
using System.Reactive;
using System.Reactive.Linq;
using System.Runtime.InteropServices;
using System.Text;
using System.Threading;
using System.Threading.Tasks;
using WalletWasabi.Gui.Controls.WalletExplorer;
using WalletWasabi.Gui.Dialogs;
using WalletWasabi.Gui.Models;
using WalletWasabi.Gui.ViewModels;
using WalletWasabi.Gui.ViewModels.Validation;
using WalletWasabi.Helpers;
using WalletWasabi.Hwi;
using WalletWasabi.Hwi.Models;
using WalletWasabi.KeyManagement;
using WalletWasabi.Logging;
using WalletWasabi.Models;

namespace WalletWasabi.Gui.Tabs.WalletManager
{
	internal class LoadWalletViewModel : CategoryViewModel
	{
		private ObservableCollection<LoadWalletEntry> _wallets;
		private string _password;
		private LoadWalletEntry _selectedWallet;
		private bool _isWalletSelected;
		private bool _isWalletOpened;
		private bool _canLoadWallet;
		private bool _canTestPassword;
		private string _warningMessage;
		private string _validationMessage;
		private string _successMessage;
		private bool _isBusy;
		private bool _isHardwareBusy;
		private string _loadButtonText;
		private bool _isHwWalletSearchTextVisible;

		public bool IsLinux => RuntimeInformation.IsOSPlatform(OSPlatform.Linux);

		private WalletManagerViewModel Owner { get; }
		public Global Global => Owner.Global;
		public LoadWalletType LoadWalletType { get; }

		public bool IsPasswordRequired => LoadWalletType == LoadWalletType.Password;
		public bool IsHardwareWallet => LoadWalletType == LoadWalletType.Hardware;
		public bool IsDesktopWallet => LoadWalletType == LoadWalletType.Desktop;

		public LoadWalletViewModel(WalletManagerViewModel owner, LoadWalletType loadWalletType)
			: base(loadWalletType == LoadWalletType.Password ? "Test Password" : (loadWalletType == LoadWalletType.Desktop ? "Load Wallet" : "Hardware Wallet"))
		{
			Owner = owner;
			Password = "";
			LoadWalletType = loadWalletType;
			Wallets = new ObservableCollection<LoadWalletEntry>();
			IsHwWalletSearchTextVisible = false;

			this.WhenAnyValue(x => x.SelectedWallet)
				.Subscribe(_ => TrySetWalletStates());

			this.WhenAnyValue(x => x.IsWalletOpened)
				.Subscribe(_ => TrySetWalletStates());

			this.WhenAnyValue(x => x.IsBusy)
				.Subscribe(_ => TrySetWalletStates());

			LoadCommand = ReactiveCommand.CreateFromTask(async () => await LoadWalletAsync(), this.WhenAnyValue(x => x.CanLoadWallet));
			TestPasswordCommand = ReactiveCommand.CreateFromTask(async () => await LoadKeyManagerAsync(requirePassword: true, isHardwareWallet: false), this.WhenAnyValue(x => x.CanTestPassword));
			OpenFolderCommand = ReactiveCommand.Create(OpenWalletsFolder);
			ImportColdcardCommand = ReactiveCommand.CreateFromTask(async () =>
			{
				var ofd = new OpenFileDialog
				{
					AllowMultiple = false,
					Title = "Import Coldcard"
				};

				if (!RuntimeInformation.IsOSPlatform(OSPlatform.Windows))
				{
					ofd.InitialDirectory = Environment.GetFolderPath(Environment.SpecialFolder.Personal);
				}

				var selected = await ofd.ShowAsync(Application.Current.MainWindow, fallBack: true);
				if (selected != null && selected.Any())
				{
					var path = selected.First();
					var jsonString = await File.ReadAllTextAsync(path);
					var json = JObject.Parse(jsonString);
					var xpubString = json["ExtPubKey"].ToString();
					var mfpString = json["MasterFingerprint"].ToString();

					// https://github.com/zkSNACKs/WalletWasabi/pull/1663#issuecomment-508073066
					// Coldcard 2.1.0 improperly implemented Wasabi skeleton fingerprint at first, so we must reverse byte order.
					// The solution was to add a ColdCardFirmwareVersion json field from 2.1.1 and correct the one generated by 2.1.0.
					var coldCardVersionString = json["ColdCardFirmwareVersion"]?.ToString();
					var reverseByteOrder = false;
					if (coldCardVersionString is null)
					{
						reverseByteOrder = true;
					}
<<<<<<< HEAD

					var window = (Application.Current.ApplicationLifetime as IClassicDesktopStyleApplicationLifetime).MainWindow;
					var selected = await ofd.ShowAsync(window, fallBack: true);
					if (selected != null && selected.Any())
=======
					else
>>>>>>> 45d3c4d7
					{
						Version coldCardVersion = new Version(coldCardVersionString);

						if (coldCardVersion == new Version("2.1.0")) // Should never happen though.
						{
							reverseByteOrder = true;
						}
					}
					HDFingerprint mfp = NBitcoinHelpers.BetterParseHDFingerprint(mfpString, reverseByteOrder: reverseByteOrder);
					ExtPubKey extPubKey = NBitcoinHelpers.BetterParseExtPubKey(xpubString);
					Logger.LogInfo("Creating new wallet file.");
					var walletName = Global.GetNextHardwareWalletName(customPrefix: "Coldcard");
					var walletFullPath = Global.GetWalletFullPath(walletName);
					KeyManager.CreateNewHardwareWalletWatchOnly(mfp, extPubKey, walletFullPath);
					owner.SelectLoadWallet();
				}
			});

			EnumerateHardwareWalletsCommand = ReactiveCommand.CreateFromTask(async () => await EnumerateHardwareWalletsAsync());

			OpenBrowserCommand = ReactiveCommand.Create<string>(x => IoHelpers.OpenBrowser(x));

			Observable.Merge(OpenBrowserCommand.ThrownExceptions)
				.Merge(LoadCommand.ThrownExceptions)
				.Merge(TestPasswordCommand.ThrownExceptions)
				.Merge(OpenFolderCommand.ThrownExceptions)
				.Merge(ImportColdcardCommand.ThrownExceptions)
				.Merge(EnumerateHardwareWalletsCommand.ThrownExceptions)
				.Subscribe(ex =>
				{
					SetWarningMessage(ex.ToTypeMessageString());
					Logger.LogError(ex);
				});

			SetLoadButtonText();
		}

		public string UDevRulesLink => "https://github.com/bitcoin-core/HWI/tree/master/udev";

		public bool IsHwWalletSearchTextVisible
		{
			get => _isHwWalletSearchTextVisible;
			set => this.RaiseAndSetIfChanged(ref _isHwWalletSearchTextVisible, value);
		}

		public ObservableCollection<LoadWalletEntry> Wallets
		{
			get => _wallets;
			set => this.RaiseAndSetIfChanged(ref _wallets, value);
		}

		public ErrorDescriptors ValidatePassword() => PasswordHelper.ValidatePassword(Password);

		[ValidateMethod(nameof(ValidatePassword))]
		public string Password
		{
			get => _password;
			set => this.RaiseAndSetIfChanged(ref _password, value);
		}

		public LoadWalletEntry SelectedWallet
		{
			get => _selectedWallet;
			set => this.RaiseAndSetIfChanged(ref _selectedWallet, value);
		}

		public bool IsWalletSelected
		{
			get => _isWalletSelected;
			set => this.RaiseAndSetIfChanged(ref _isWalletSelected, value);
		}

		public bool IsWalletOpened
		{
			get => _isWalletOpened;
			set => this.RaiseAndSetIfChanged(ref _isWalletOpened, value);
		}

		public string WarningMessage
		{
			get => _warningMessage;
			set => this.RaiseAndSetIfChanged(ref _warningMessage, value);
		}

		public string ValidationMessage
		{
			get => _validationMessage;
			set => this.RaiseAndSetIfChanged(ref _validationMessage, value);
		}

		public string SuccessMessage
		{
			get => _successMessage;
			set => this.RaiseAndSetIfChanged(ref _successMessage, value);
		}

		public void SetWarningMessage(string message)
		{
			WarningMessage = message;
			ValidationMessage = "";
			SuccessMessage = "";
		}

		public void SetValidationMessage(string message)
		{
			WarningMessage = "";
			ValidationMessage = message;
			SuccessMessage = "";
		}

		public void SetLoadButtonText()
		{
			var text = "Load Wallet";
			if (IsHardwareBusy)
			{
				text = "Waiting for Hardware Wallet...";
			}
			else if (IsBusy)
			{
				text = "Loading...";
			}
			else
			{
				// If the hardware wallet was not initialized, then make the button say Setup, not Load.
				// If pin is needed, then make the button say Send Pin instead.

				if (SelectedWallet?.HardwareWalletInfo != null)
				{
					if (!SelectedWallet.HardwareWalletInfo.IsInitialized())
					{
						text = "Setup Wallet";
					}

					if (SelectedWallet.HardwareWalletInfo.NeedsPinSent is true)
					{
						text = "Send PIN";
					}
				}
			}

			LoadButtonText = text;
		}

		public string LoadButtonText
		{
			get => _loadButtonText;
			set => this.RaiseAndSetIfChanged(ref _loadButtonText, value);
		}

		public bool CanLoadWallet
		{
			get => _canLoadWallet;
			set => this.RaiseAndSetIfChanged(ref _canLoadWallet, value);
		}

		public bool CanTestPassword
		{
			get => _canTestPassword;
			set => this.RaiseAndSetIfChanged(ref _canTestPassword, value);
		}

		public bool IsBusy
		{
			get => _isBusy;
			set => this.RaiseAndSetIfChanged(ref _isBusy, value);
		}

		public bool IsHardwareBusy
		{
			get => _isHardwareBusy;
			set
			{
				this.RaiseAndSetIfChanged(ref _isHardwareBusy, value);

				try
				{
					TrySetWalletStates();
				}
				catch (Exception ex)
				{
					Logger.LogInfo(ex);
				}
			}
		}

		public override void OnCategorySelected()
		{
			if (IsHardwareWallet)
			{
				return;
			}

			Wallets.Clear();
			Password = "";
			SetValidationMessage("");

			var directoryInfo = new DirectoryInfo(Global.WalletsDir);
			var walletFiles = directoryInfo.GetFiles("*.json", SearchOption.TopDirectoryOnly).OrderByDescending(t => t.LastAccessTimeUtc);
			foreach (var file in walletFiles)
			{
				var wallet = new LoadWalletEntry(Path.GetFileNameWithoutExtension(file.FullName));
				if (IsPasswordRequired)
				{
					if (KeyManager.TryGetEncryptedSecretFromFile(file.FullName, out _))
					{
						Wallets.Add(wallet);
					}
				}
				else
				{
					Wallets.Add(wallet);
				}
			}

			TrySetWalletStates();
		}

		private bool TrySetWalletStates()
		{
			try
			{
				if (SelectedWallet is null)
				{
					SelectedWallet = Wallets.FirstOrDefault();
				}

				IsWalletSelected = SelectedWallet != null;
				CanTestPassword = IsWalletSelected;

				if (Global.WalletService is null)
				{
					IsWalletOpened = false;

					// If not busy loading.
					// And wallet is selected.
					// And no wallet is opened.
					CanLoadWallet = !IsBusy && IsWalletSelected;
				}
				else
				{
					IsWalletOpened = true;
					CanLoadWallet = false;
					SetWarningMessage("There is already an open wallet. Restart the application in order to open a different one.");
				}

				SetLoadButtonText();
				return true;
			}
			catch (Exception ex)
			{
				Logger.LogWarning(ex);
			}

			return false;
		}

		public ReactiveCommand<Unit, Unit> LoadCommand { get; }
		public ReactiveCommand<Unit, KeyManager> TestPasswordCommand { get; }
		public ReactiveCommand<Unit, Unit> ImportColdcardCommand { get; set; }
		public ReactiveCommand<Unit, Unit> EnumerateHardwareWalletsCommand { get; set; }
		public ReactiveCommand<string, Unit> OpenBrowserCommand { get; }

		public async Task<KeyManager> LoadKeyManagerAsync(bool requirePassword, bool isHardwareWallet)
		{
			try
			{
				SetValidationMessage("");
				CanTestPassword = false;
				var password = Guard.Correct(Password); // Do not let whitespaces to the beginning and to the end.
				Password = ""; // Clear password field.

				var selectedWallet = SelectedWallet;
				if (selectedWallet is null)
				{
					SetValidationMessage("No wallet selected.");
					return null;
				}

				var walletName = selectedWallet.WalletName;
				if (isHardwareWallet)
				{
					var client = new HwiClient(Global.Network);

					if (selectedWallet.HardwareWalletInfo is null)
					{
						SetValidationMessage("No hardware wallets detected.");
						return null;
					}

					if (!selectedWallet.HardwareWalletInfo.IsInitialized())
					{
						try
						{
							IsHardwareBusy = true;
							MainWindowViewModel.Instance.StatusBar.TryAddStatus(StatusBarStatus.SettingUpHardwareWallet);

							// Setup may take a while for users to write down stuff.
							using (var ctsSetup = new CancellationTokenSource(TimeSpan.FromMinutes(21)))
							{
								// Trezor T doesn't require interactive mode.
								if (selectedWallet.HardwareWalletInfo.Model == HardwareWalletModels.Trezor_T
								|| selectedWallet.HardwareWalletInfo.Model == HardwareWalletModels.Trezor_T_Simulator)
								{
									await client.SetupAsync(selectedWallet.HardwareWalletInfo.Model, selectedWallet.HardwareWalletInfo.Path, false, ctsSetup.Token);
								}
								else
								{
									await client.SetupAsync(selectedWallet.HardwareWalletInfo.Model, selectedWallet.HardwareWalletInfo.Path, true, ctsSetup.Token);
								}
							}

							MainWindowViewModel.Instance.StatusBar.TryAddStatus(StatusBarStatus.ConnectingToHardwareWallet);
							await EnumerateHardwareWalletsAsync();
						}
						finally
						{
							IsHardwareBusy = false;
							MainWindowViewModel.Instance.StatusBar.TryRemoveStatus(StatusBarStatus.SettingUpHardwareWallet, StatusBarStatus.ConnectingToHardwareWallet);
						}

						return await LoadKeyManagerAsync(requirePassword, isHardwareWallet);
					}
					else if (selectedWallet.HardwareWalletInfo.NeedsPinSent is true)
					{
						await PinPadViewModel.UnlockAsync(Global, selectedWallet.HardwareWalletInfo);

						var p = selectedWallet.HardwareWalletInfo.Path;
						var t = selectedWallet.HardwareWalletInfo.Model;
						await EnumerateHardwareWalletsAsync();
						selectedWallet = Wallets.FirstOrDefault(x => x.HardwareWalletInfo.Model == t && x.HardwareWalletInfo.Path == p);
						if (selectedWallet is null)
						{
							SetValidationMessage("Could not find the hardware wallet you are working with. Did you disconnect it?");
							return null;
						}
						else
						{
							SelectedWallet = selectedWallet;
						}

						if (!selectedWallet.HardwareWalletInfo.IsInitialized())
						{
							SetValidationMessage("Hardware wallet is not initialized.");
							return null;
						}

						if (selectedWallet.HardwareWalletInfo.NeedsPinSent is true)
						{
							SetValidationMessage("Hardware wallet needs a PIN to be sent.");
							return null;
						}
					}

					ExtPubKey extPubKey;
					var cts = new CancellationTokenSource(TimeSpan.FromMinutes(3));
					try
					{
						MainWindowViewModel.Instance.StatusBar.TryAddStatus(StatusBarStatus.AcquiringXpubFromHardwareWallet);
						extPubKey = await client.GetXpubAsync(selectedWallet.HardwareWalletInfo.Model, selectedWallet.HardwareWalletInfo.Path, KeyManager.DefaultAccountKeyPath, cts.Token);
					}
					finally
					{
						cts?.Dispose();
						MainWindowViewModel.Instance.StatusBar.TryRemoveStatus(StatusBarStatus.AcquiringXpubFromHardwareWallet);
					}

					Logger.LogInfo("Hardware wallet was not used previously on this computer. Creating new wallet file.");

					if (TryFindWalletByExtPubKey(extPubKey, out string wn))
					{
						walletName = wn;
					}
					else
					{
						walletName = Global.GetNextHardwareWalletName(selectedWallet.HardwareWalletInfo);
						var path = Global.GetWalletFullPath(walletName);

						// Get xpub should had triggered passphrase request, so the fingerprint should be available here.
						if (!selectedWallet.HardwareWalletInfo.Fingerprint.HasValue)
						{
							await EnumerateHardwareWalletsAsync();
							selectedWallet = Wallets.FirstOrDefault(x => x.HardwareWalletInfo.Model == selectedWallet.HardwareWalletInfo.Model && x.HardwareWalletInfo.Path == selectedWallet.HardwareWalletInfo.Path);
						}
						KeyManager.CreateNewHardwareWalletWatchOnly(selectedWallet.HardwareWalletInfo.Fingerprint.Value, extPubKey, path);
					}
				}

				var walletFullPath = Global.GetWalletFullPath(walletName);
				var walletBackupFullPath = Global.GetWalletBackupFullPath(walletName);
				if (!File.Exists(walletFullPath) && !File.Exists(walletBackupFullPath))
				{
					// The selected wallet is not available any more (someone deleted it?).
					OnCategorySelected();
					SetValidationMessage("The selected wallet and its backup do not exist, did you delete them?");
					return null;
				}

				KeyManager keyManager = Global.LoadKeyManager(walletFullPath, walletBackupFullPath);

				// Only check requirepassword here, because the above checks are applicable to loadwallet, too and we are using this function from load wallet.
				if (requirePassword)
				{
					if (PasswordHelper.TryPassword(keyManager, password, out string compatibilityPasswordUsed))
					{
						SuccessMessage = "Correct password.";
						if (compatibilityPasswordUsed != null)
						{
							WarningMessage = PasswordHelper.CompatibilityPasswordWarnMessage;
							ValidationMessage = "";
						}

						keyManager.SetPasswordVerified();
					}
					else
					{
						SetValidationMessage("Wrong password.");
						return null;
					}
				}
				else
				{
					if (keyManager.PasswordVerified == false)
					{
						Owner.SelectTestPassword();
						return null;
					}
				}

				return keyManager;
			}
			catch (Exception ex)
			{
				try
				{
					await EnumerateHardwareWalletsAsync();
				}
				catch (Exception ex2)
				{
					Logger.LogError(ex2);
				}

				// Initialization failed.
				SetValidationMessage(ex.ToTypeMessageString());
				Logger.LogError(ex);

				return null;
			}
			finally
			{
				CanTestPassword = IsWalletSelected;
			}
		}

		private async Task EnumerateHardwareWalletsAsync()
		{
			var cts = new CancellationTokenSource(TimeSpan.FromMinutes(3));
			IsHwWalletSearchTextVisible = true;
			try
			{
				var client = new HwiClient(Global.Network);
				var devices = await client.EnumerateAsync(cts.Token);

				Wallets.Clear();
				foreach (var dev in devices)
				{
					var walletEntry = new LoadWalletEntry(dev);
					Wallets.Add(walletEntry);
				}
				TrySetWalletStates();
			}
			finally
			{
				IsHwWalletSearchTextVisible = false;
				cts.Dispose();
			}
		}

		private bool TryFindWalletByExtPubKey(ExtPubKey extPubKey, out string walletName)
		{
			// Start searching for the real wallet name.
			walletName = null;

			var walletFiles = new DirectoryInfo(Global.WalletsDir);
			var walletBackupFiles = new DirectoryInfo(Global.WalletBackupsDir);

			List<FileInfo> walletFileNames = new List<FileInfo>();

			if (walletFiles.Exists)
			{
				walletFileNames.AddRange(walletFiles.EnumerateFiles());
			}

			if (walletBackupFiles.Exists)
			{
				walletFileNames.AddRange(walletFiles.EnumerateFiles());
			}

			walletFileNames = walletFileNames.OrderByDescending(x => x.LastAccessTimeUtc).ToList();

			foreach (FileInfo walletFile in walletFileNames)
			{
				if (walletFile?.Extension?.Equals(".json", StringComparison.OrdinalIgnoreCase) is true
					&& KeyManager.TryGetExtPubKeyFromFile(walletFile.FullName, out ExtPubKey epk))
				{
					if (epk == extPubKey) // We already had it.
					{
						walletName = walletFile.Name;
						return true;
					}
				}
			}

			return false;
		}

		public async Task LoadWalletAsync()
		{
			try
			{
				IsBusy = true;
				SetValidationMessage("");
				MainWindowViewModel.Instance.StatusBar.TryAddStatus(StatusBarStatus.Loading);

				var keyManager = await LoadKeyManagerAsync(IsPasswordRequired, IsHardwareWallet);
				if (keyManager is null)
				{
					return;
				}

				try
				{
					await Task.Run(async () => await Global.InitializeWalletServiceAsync(keyManager));
					// Successffully initialized.
					Owner.OnClose();
					// Open Wallet Explorer tabs
					if (Global.WalletService.Coins.Any())
					{
						// If already have coins then open with History tab first.
						IoC.Get<WalletExplorerViewModel>().OpenWallet(Global.WalletService, receiveDominant: false);
					}
					else // Else open with Receive tab first.
					{
						IoC.Get<WalletExplorerViewModel>().OpenWallet(Global.WalletService, receiveDominant: true);
					}
				}
				catch (Exception ex)
				{
					// Initialization failed.
					SetValidationMessage(ex.ToTypeMessageString());
					if (!(ex is OperationCanceledException))
					{
						Logger.LogError(ex);
					}
					await Global.DisposeInWalletDependentServicesAsync();
				}
			}
			finally
			{
				MainWindowViewModel.Instance.StatusBar.TryRemoveStatus(StatusBarStatus.Loading);
				IsBusy = false;
			}
		}

		public ReactiveCommand<Unit, Unit> OpenFolderCommand { get; }

		public void OpenWalletsFolder()
		{
			var path = Global.WalletsDir;
			IoHelpers.OpenFolderInFileExplorer(path);
		}
	}
}<|MERGE_RESOLUTION|>--- conflicted
+++ resolved
@@ -113,14 +113,7 @@
 					{
 						reverseByteOrder = true;
 					}
-<<<<<<< HEAD
-
-					var window = (Application.Current.ApplicationLifetime as IClassicDesktopStyleApplicationLifetime).MainWindow;
-					var selected = await ofd.ShowAsync(window, fallBack: true);
-					if (selected != null && selected.Any())
-=======
 					else
->>>>>>> 45d3c4d7
 					{
 						Version coldCardVersion = new Version(coldCardVersionString);
 
