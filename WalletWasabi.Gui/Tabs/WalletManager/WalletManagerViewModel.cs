using Avalonia.Threading;
using ReactiveUI;
using System;
using System.Collections.Generic;
using System.Collections.ObjectModel;
using System.Composition;
using System.Linq;
using System.Reactive.Disposables;
using System.Reactive.Linq;
using System.Threading;
using System.Threading.Tasks;
using WalletWasabi.Gui.ViewModels;
using WalletWasabi.Hwi;
using WalletWasabi.Hwi.Models;
using WalletWasabi.Logging;

namespace WalletWasabi.Gui.Tabs.WalletManager
{
	[Export]
	[Shared]
	internal class WalletManagerViewModel : WasabiDocumentTabViewModel
	{
		private ObservableCollection<CategoryViewModel> _categories;
		private CategoryViewModel _selectedCategory;
		private ViewModelBase _currentView;
		private LoadWalletViewModel LoadWalletViewModelDesktop { get; }
		private LoadWalletViewModel LoadWalletViewModelHardware { get; }
		private CompositeDisposable Disposables { get; set; }

		[ImportingConstructor]
		public WalletManagerViewModel(AvaloniaGlobalComponent global) : base(global.Global, "Wallet Manager")
		{
			LoadWalletViewModelDesktop = new LoadWalletViewModel(this, LoadWalletType.Desktop);
			LoadWalletViewModelHardware = new LoadWalletViewModel(this, LoadWalletType.Hardware);

			Categories = new ObservableCollection<CategoryViewModel>
			{
				new GenerateWalletViewModel(this),
				new RecoverWalletViewModel(this),
				LoadWalletViewModelDesktop,
				new LoadWalletViewModel(this, LoadWalletType.Password),
				LoadWalletViewModelHardware
			};

			SelectedCategory = Categories.FirstOrDefault();

			this.WhenAnyValue(x => x.SelectedCategory).Subscribe(category =>
			{
				category?.OnCategorySelected();

				CurrentView = category;
			});
		}

		public ObservableCollection<CategoryViewModel> Categories
		{
			get => _categories;
			set => this.RaiseAndSetIfChanged(ref _categories, value);
		}

		public CategoryViewModel SelectedCategory
		{
			get => _selectedCategory;
			set => this.RaiseAndSetIfChanged(ref _selectedCategory, value);
		}

		public void SelectGenerateWallet()
		{
			SelectedCategory = Categories.First(x => x is GenerateWalletViewModel);
		}

		public void SelectRecoverWallet()
		{
			SelectedCategory = Categories.First(x => x is RecoverWalletViewModel);
		}

		public void SelectLoadWallet()
		{
			SelectedCategory = Categories.First(x => x is LoadWalletViewModel model && model.LoadWalletType == LoadWalletType.Desktop);
		}

		public void SelectTestPassword()
		{
			SelectedCategory = Categories.First(x => x is LoadWalletViewModel model && model.LoadWalletType == LoadWalletType.Password);
		}

		public void SelectHardwareWallet()
		{
			SelectedCategory = Categories.First(x => x is LoadWalletViewModel model && model.LoadWalletType == LoadWalletType.Hardware);
		}

		public ViewModelBase CurrentView
		{
			get => _currentView;
			set => this.RaiseAndSetIfChanged(ref _currentView, value);
		}

		public override void OnOpen()
		{
			base.OnOpen();
			if (Disposables != null)
			{
				throw new Exception("Send tab opened before last one closed.");
			}

			Disposables = new CompositeDisposable();

			Observable.FromEventPattern<IEnumerable<HardwareWalletInfo>>(
				Global.HwiService,
				nameof(Global.HwiService.NewEnumeration))
				.ObserveOn(RxApp.MainThreadScheduler)
				.Subscribe(e =>
				{
					IEnumerable<HardwareWalletInfo> hwis = e.EventArgs;
					RefreshHardwareWalletListAsync(hwis);
				}).DisposeWith(Disposables);

			Global.HwiService.Start();
		}

		private bool HwTabAutomaticallySelectedOnce { get; set; } = false;

		private void RefreshHardwareWalletListAsync(IEnumerable<HardwareWalletInfo> hwis)
		{
			try
			{
				if (LoadWalletViewModelDesktop.IsWalletOpened || LoadWalletViewModelHardware.IsWalletOpened || HwiProcessManager.HwiPath is null)
				{
					return;
				}

				LoadWalletViewModelHardware.TryRefreshHardwareWallets(hwis);

				if (hwis.Any())
				{
					if (!HwTabAutomaticallySelectedOnce)
					{
						try
						{
<<<<<<< HEAD
							HwTabAutomaticallySelectedOnce = true;
							SelectHardwareWallet();
=======
							waitTime = 7000;
							if (!HwTabAutomaticallySelectedOnce)
							{
								try
								{
									HwTabAutomaticallySelectedOnce = true;
									SelectHardwareWallet();
								}
								catch (Exception ex)
								{
									Logger.LogWarning<MainWindow>(ex);
								}
							}

							// Stop enumerating after you find one. Hardware wallets are acting up, sometimes fingerprint does not arrive for example.
							bool ledgerNotReady = hwis.Any(x => x.Type == HardwareWalletType.Ledger && !x.Ready);
							if (ledgerNotReady) // For Ledger you have to log into your "Bitcoin" account.
							{
								LoadWalletViewModelHardware.SetWarningMessage("Log into your Bitcoin account on your Ledger. If you're already logged in, log out and log in again.");
								continue;
							}

							if (hwis.Any(x => x.Type == HardwareWalletType.Ledger && x.Ready))
							{
								LoadWalletViewModelHardware.SetWarningMessage("To have a smooth user experience consider turning off your Ledger screensaver.");
							}

							break;

							//foreach (var hwi in hwis)
							//{
							//	// https://github.com/zkSNACKs/WalletWasabi/issues/1344#issuecomment-484607454
							//	if (hwi.Type == HardwareWalletType.Trezor // If Trezor Model T has passphrase set then user must keep confirming the enumerate command -> https://github.com/zkSNACKs/WalletWasabi/pull/1341#issuecomment-483916529
							//		|| hwi.Type == HardwareWalletType.Coldcard) //https://github.com/zkSNACKs/WalletWasabi/issues/1344#issuecomment-484691409
							//	{
							//		return;
							//	}
							//}
>>>>>>> cad10369
						}
						catch (Exception ex)
						{
							Logger.LogWarning<MainWindow>(ex);
						}
					}

					// Stop enumerating after you find one. Hardware wallets are acting up, sometimes fingerprint doesn't arrive for example.
					bool ledgerNotReady = hwis.Any(x => x.Type == HardwareWalletType.Ledger && !x.Ready);
					if (ledgerNotReady) // For Ledger you have to log into your "Bitcoin" account.
					{
						LoadWalletViewModelHardware.SetWarningMessage("Log into your Bitcoin account on your Ledger. If you're already logged in, log out and log in again.");
						return;
					}
					else if (hwis.Any(x => x.Type == HardwareWalletType.Ledger && x.Ready))
					{
						LoadWalletViewModelHardware.SetWarningMessage("To have a smooth user experience consider turning off your Ledger screensaver.");
						_ = Global.HwiService.StopAsync(); // Just make it stop we don't have to wait for it.
					}
					else
					{
						_ = Global.HwiService.StopAsync(); // Just make it stop we don't have to wait for it.
					}
					//foreach (var hwi in hwis)
					//{
					//	// https://github.com/zkSNACKs/WalletWasabi/issues/1344#issuecomment-484607454
					//	if (hwi.Type == HardwareWalletType.Trezor // If Trezor Model T has passphrase set then user must keep confirming the enumerate command -> https://github.com/zkSNACKs/WalletWasabi/pull/1341#issuecomment-483916529
					//		|| hwi.Type == HardwareWalletType.Coldcard) //https://github.com/zkSNACKs/WalletWasabi/issues/1344#issuecomment-484691409
					//	{
					//		return;
					//	}
					//}
				}
			}
			catch (Exception ex)
			{
				LoadWalletViewModelHardware.SetValidationMessage(ex.ToTypeMessageString());
				Logger.LogWarning<WalletManagerViewModel>(ex);
			}
		}

		public override bool OnClose()
		{
			_ = Global.HwiService.StopAsync(); // Just make it stop we don't have to wait for it.

			Disposables.Dispose();

			Disposables = null;

			return base.OnClose();
		}
	}
}<|MERGE_RESOLUTION|>--- conflicted
+++ resolved
@@ -5,8 +5,6 @@
 using System.Collections.ObjectModel;
 using System.Composition;
 using System.Linq;
-using System.Reactive.Disposables;
-using System.Reactive.Linq;
 using System.Threading;
 using System.Threading.Tasks;
 using WalletWasabi.Gui.ViewModels;
@@ -25,7 +23,6 @@
 		private ViewModelBase _currentView;
 		private LoadWalletViewModel LoadWalletViewModelDesktop { get; }
 		private LoadWalletViewModel LoadWalletViewModelHardware { get; }
-		private CompositeDisposable Disposables { get; set; }
 
 		[ImportingConstructor]
 		public WalletManagerViewModel(AvaloniaGlobalComponent global) : base(global.Global, "Wallet Manager")
@@ -43,6 +40,7 @@
 			};
 
 			SelectedCategory = Categories.FirstOrDefault();
+			HardwareWalletRefreshCancel = new CancellationTokenSource();
 
 			this.WhenAnyValue(x => x.SelectedCategory).Subscribe(category =>
 			{
@@ -98,49 +96,37 @@
 		public override void OnOpen()
 		{
 			base.OnOpen();
-			if (Disposables != null)
+
+			Dispatcher.UIThread.PostLogException(async () =>
 			{
-				throw new Exception("Send tab opened before last one closed.");
-			}
-
-			Disposables = new CompositeDisposable();
-
-			Observable.FromEventPattern<IEnumerable<HardwareWalletInfo>>(
-				Global.HwiService,
-				nameof(Global.HwiService.NewEnumeration))
-				.ObserveOn(RxApp.MainThreadScheduler)
-				.Subscribe(e =>
-				{
-					IEnumerable<HardwareWalletInfo> hwis = e.EventArgs;
-					RefreshHardwareWalletListAsync(hwis);
-				}).DisposeWith(Disposables);
-
-			Global.HwiService.Start();
+				await RefreshHardwareWalletListAsync();
+				HardwareWalletRefreshCancel?.Dispose();
+				HardwareWalletRefreshCancel = null;
+			});
 		}
 
+		private CancellationTokenSource HardwareWalletRefreshCancel { get; set; }
 		private bool HwTabAutomaticallySelectedOnce { get; set; } = false;
 
-		private void RefreshHardwareWalletListAsync(IEnumerable<HardwareWalletInfo> hwis)
+		private async Task RefreshHardwareWalletListAsync()
 		{
 			try
 			{
-				if (LoadWalletViewModelDesktop.IsWalletOpened || LoadWalletViewModelHardware.IsWalletOpened || HwiProcessManager.HwiPath is null)
+				int waitTime = 3000;
+				while (!HardwareWalletRefreshCancel.IsCancellationRequested)
 				{
-					return;
-				}
+					try
+					{
+						if (LoadWalletViewModelDesktop.IsWalletOpened || LoadWalletViewModelHardware.IsWalletOpened || HwiProcessManager.HwiPath is null)
+						{
+							continue; // Will wait 3sec, because of the finally.
+						}
 
-				LoadWalletViewModelHardware.TryRefreshHardwareWallets(hwis);
+						var hwis = await HwiProcessManager.EnumerateAsync();
+						LoadWalletViewModelHardware.TryRefreshHardwareWallets(hwis);
 
-				if (hwis.Any())
-				{
-					if (!HwTabAutomaticallySelectedOnce)
-					{
-						try
+						if (hwis.Any())
 						{
-<<<<<<< HEAD
-							HwTabAutomaticallySelectedOnce = true;
-							SelectHardwareWallet();
-=======
 							waitTime = 7000;
 							if (!HwTabAutomaticallySelectedOnce)
 							{
@@ -179,56 +165,32 @@
 							//		return;
 							//	}
 							//}
->>>>>>> cad10369
 						}
-						catch (Exception ex)
+						else
 						{
-							Logger.LogWarning<MainWindow>(ex);
+							waitTime = 3000;
 						}
 					}
-
-					// Stop enumerating after you find one. Hardware wallets are acting up, sometimes fingerprint doesn't arrive for example.
-					bool ledgerNotReady = hwis.Any(x => x.Type == HardwareWalletType.Ledger && !x.Ready);
-					if (ledgerNotReady) // For Ledger you have to log into your "Bitcoin" account.
+					catch (Exception ex)
 					{
-						LoadWalletViewModelHardware.SetWarningMessage("Log into your Bitcoin account on your Ledger. If you're already logged in, log out and log in again.");
-						return;
+						LoadWalletViewModelHardware.SetValidationMessage(ex.ToTypeMessageString());
+						Logger.LogWarning<WalletManagerViewModel>(ex);
 					}
-					else if (hwis.Any(x => x.Type == HardwareWalletType.Ledger && x.Ready))
+					finally
 					{
-						LoadWalletViewModelHardware.SetWarningMessage("To have a smooth user experience consider turning off your Ledger screensaver.");
-						_ = Global.HwiService.StopAsync(); // Just make it stop we don't have to wait for it.
+						await Task.Delay(waitTime, HardwareWalletRefreshCancel.Token);
 					}
-					else
-					{
-						_ = Global.HwiService.StopAsync(); // Just make it stop we don't have to wait for it.
-					}
-					//foreach (var hwi in hwis)
-					//{
-					//	// https://github.com/zkSNACKs/WalletWasabi/issues/1344#issuecomment-484607454
-					//	if (hwi.Type == HardwareWalletType.Trezor // If Trezor Model T has passphrase set then user must keep confirming the enumerate command -> https://github.com/zkSNACKs/WalletWasabi/pull/1341#issuecomment-483916529
-					//		|| hwi.Type == HardwareWalletType.Coldcard) //https://github.com/zkSNACKs/WalletWasabi/issues/1344#issuecomment-484691409
-					//	{
-					//		return;
-					//	}
-					//}
 				}
 			}
-			catch (Exception ex)
+			catch (TaskCanceledException ex)
 			{
-				LoadWalletViewModelHardware.SetValidationMessage(ex.ToTypeMessageString());
-				Logger.LogWarning<WalletManagerViewModel>(ex);
+				Logger.LogTrace<WalletManagerViewModel>(ex);
 			}
 		}
 
 		public override bool OnClose()
 		{
-			_ = Global.HwiService.StopAsync(); // Just make it stop we don't have to wait for it.
-
-			Disposables.Dispose();
-
-			Disposables = null;
-
+			HardwareWalletRefreshCancel?.Cancel();
 			return base.OnClose();
 		}
 	}
