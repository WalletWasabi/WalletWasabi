﻿<UserControl xmlns="https://github.com/avaloniaui"
             xmlns:controls="clr-namespace:WalletWasabi.Gui.Controls;assembly=WalletWasabi.Gui">
  <StackPanel Margin="10" Spacing="10">
<<<<<<< HEAD
    <TextBlock Text="Write down these recovery words:" FontWeight="Bold" />
    <Border Padding="2" Background="White" HorizontalAlignment="Stretch" Opacity="0.9">
      <controls:ExtendedTextBox Text="{Binding MnemonicWords, Mode=TwoWay}" Background="Transparent" FontWeight="Bold" Foreground="Black" HorizontalAlignment="Center" Classes="selectableTextBlock" />
    </Border>
    <TextBlock Text="You can recover your wallet on any computer, but only if you know both:" FontWeight="Bold" />
    <TextBlock Text="- your recovery words" FontWeight="Bold" />
    <TextBlock Text="AND" FontWeight="Bold" />
    <TextBlock Text="- your password" FontWeight="Bold" />
    <TextBlock Text="Unlike most other wallets, Wasabi wallet uses password on top of your 12 recovery words. Password functions as a 13th word in addition to your recovery words. It is being used to encrypt your wallet file locally as well." TextWrapping="Wrap" />
    <TextBlock Text="If an attacker acquires your recovery words, it will not be able to hack your wallet without knowing your password as well." TextWrapping="Wrap" />
    <TextBlock Text="However, unlike other wallets, you WILL NOT be able to recover your wallet only with your recovery words if you lose your password." TextWrapping="Wrap" />
    <TextBlock Text="Remembering the password is equally important as writing down recovery words." TextWrapping="Wrap" />
    <Button Background="IndianRed" Content="I backed up my recovery words and I know my password!" Command="{Binding ConfirmCommand}" />
=======
    <TextBlock Text="Write down these Recovery Words:" FontWeight="Bold" />
    <Border Padding="2" Background="White" HorizontalAlignment="Stretch" Opacity="0.9">
      <controls:ExtendedTextBox Text="{Binding MnemonicWords, Mode=TwoWay}" Background="Transparent" FontWeight="Bold" Foreground="Black" HorizontalAlignment="Center" Classes="selectableTextBlock" />
    </Border>
    <TextBlock Text="You can recover your wallet on any computer with:" FontWeight="Bold" />
    <TextBlock Text="- your Recovery Words AND" FontWeight="Bold" />
    <TextBlock Text="- your password" FontWeight="Bold" />
    <TextBlock Text="Unlike most other wallets if an attacker acquires your Recovery Words, it will not be able to hack your wallet without knowing your password. However, unlike other wallets, you will not be able to recover your wallet only with your Recovery Words if you lose your password." TextWrapping="Wrap" />
    <Button Background="IndianRed" Content="I backed up the Recovery Words!" Command="{Binding ConfirmCommand}" />
>>>>>>> 34fd0a50
  </StackPanel>
</UserControl><|MERGE_RESOLUTION|>--- conflicted
+++ resolved
@@ -1,30 +1,19 @@
 ﻿<UserControl xmlns="https://github.com/avaloniaui"
              xmlns:controls="clr-namespace:WalletWasabi.Gui.Controls;assembly=WalletWasabi.Gui">
   <StackPanel Margin="10" Spacing="10">
-<<<<<<< HEAD
-    <TextBlock Text="Write down these recovery words:" FontWeight="Bold" />
+
+    <TextBlock Text="Write down these Recovery Words:" FontWeight="Bold" />
     <Border Padding="2" Background="White" HorizontalAlignment="Stretch" Opacity="0.9">
       <controls:ExtendedTextBox Text="{Binding MnemonicWords, Mode=TwoWay}" Background="Transparent" FontWeight="Bold" Foreground="Black" HorizontalAlignment="Center" Classes="selectableTextBlock" />
     </Border>
     <TextBlock Text="You can recover your wallet on any computer, but only if you know both:" FontWeight="Bold" />
-    <TextBlock Text="- your recovery words" FontWeight="Bold" />
+    <TextBlock Text="- your Recovery Words" FontWeight="Bold" />
     <TextBlock Text="AND" FontWeight="Bold" />
     <TextBlock Text="- your password" FontWeight="Bold" />
-    <TextBlock Text="Unlike most other wallets, Wasabi wallet uses password on top of your 12 recovery words. Password functions as a 13th word in addition to your recovery words. It is being used to encrypt your wallet file locally as well." TextWrapping="Wrap" />
-    <TextBlock Text="If an attacker acquires your recovery words, it will not be able to hack your wallet without knowing your password as well." TextWrapping="Wrap" />
-    <TextBlock Text="However, unlike other wallets, you WILL NOT be able to recover your wallet only with your recovery words if you lose your password." TextWrapping="Wrap" />
-    <TextBlock Text="Remembering the password is equally important as writing down recovery words." TextWrapping="Wrap" />
-    <Button Background="IndianRed" Content="I backed up my recovery words and I know my password!" Command="{Binding ConfirmCommand}" />
-=======
-    <TextBlock Text="Write down these Recovery Words:" FontWeight="Bold" />
-    <Border Padding="2" Background="White" HorizontalAlignment="Stretch" Opacity="0.9">
-      <controls:ExtendedTextBox Text="{Binding MnemonicWords, Mode=TwoWay}" Background="Transparent" FontWeight="Bold" Foreground="Black" HorizontalAlignment="Center" Classes="selectableTextBlock" />
-    </Border>
-    <TextBlock Text="You can recover your wallet on any computer with:" FontWeight="Bold" />
-    <TextBlock Text="- your Recovery Words AND" FontWeight="Bold" />
-    <TextBlock Text="- your password" FontWeight="Bold" />
-    <TextBlock Text="Unlike most other wallets if an attacker acquires your Recovery Words, it will not be able to hack your wallet without knowing your password. However, unlike other wallets, you will not be able to recover your wallet only with your Recovery Words if you lose your password." TextWrapping="Wrap" />
-    <Button Background="IndianRed" Content="I backed up the Recovery Words!" Command="{Binding ConfirmCommand}" />
->>>>>>> 34fd0a50
+    <TextBlock Text="Unlike most other wallets, Wasabi wallet uses password on top of your 12 Recovery Words. Password functions as a 13th word in addition to your Recovery Words. It is being used to encrypt your wallet file locally as well." TextWrapping="Wrap" />
+    <TextBlock Text="If an attacker acquires your Recovery Words, it will not be able to hack your wallet without knowing your password as well." TextWrapping="Wrap" />
+    <TextBlock Text="However, unlike other wallets, you WILL NOT be able to recover your wallet only with your Recovery Words if you lose your password." TextWrapping="Wrap" />
+    <TextBlock Text="Remembering the password is equally important as writing down Recovery Words." TextWrapping="Wrap" />
+    <Button Background="IndianRed" Content="I backed up my Recovery Words and I know my password!" Command="{Binding ConfirmCommand}" />
   </StackPanel>
 </UserControl>