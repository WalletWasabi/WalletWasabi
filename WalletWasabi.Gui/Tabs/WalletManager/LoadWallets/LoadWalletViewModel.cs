--- conflicted
+++ resolved
@@ -89,15 +89,6 @@
 		public LoadWalletType LoadWalletType { get; }
 		public bool IsPasswordRequired => LoadWalletType == LoadWalletType.Password;
 		public bool IsDesktopWallet => LoadWalletType == LoadWalletType.Desktop;
-<<<<<<< HEAD
-=======
-
-		public bool IsHwWalletSearchTextVisible
-		{
-			get => _isHwWalletSearchTextVisible;
-			set => this.RaiseAndSetIfChanged(ref _isHwWalletSearchTextVisible, value);
-		}
->>>>>>> 7d4435f2
 
 		public ObservableCollection<LoadWalletEntry> Wallets
 		{
