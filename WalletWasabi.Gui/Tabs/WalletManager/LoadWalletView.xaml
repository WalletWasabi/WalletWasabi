<UserControl xmlns="https://github.com/avaloniaui"
             xmlns:x="http://schemas.microsoft.com/winfx/2006/xaml"
             xmlns:controls="clr-namespace:WalletWasabi.Gui.Controls;assembly=WalletWasabi.Gui"
             xmlns:i="clr-namespace:Avalonia.Xaml.Interactivity;assembly=Avalonia.Xaml.Interactivity"
             xmlns:behaviors="clr-namespace:WalletWasabi.Gui.Behaviors;assembly=WalletWasabi.Gui"
             x:Class="WalletWasabi.Gui.Tabs.WalletManager.LoadWalletView">
  <DockPanel LastChildFill="True">
    <StackPanel DockPanel.Dock="Bottom" Spacing="10">
      <controls:GroupBox IsVisible="{Binding !IsDesktopWallet}" TextBlock.FontSize="30" Padding="30" Margin="20 0">
        <Grid Classes="content">
          <StackPanel IsVisible="{Binding IsPasswordRequired}" Spacing="8">
            <StackPanel>
              <TextBlock Text="Select a wallet to test its password!" FontWeight="Bold" />
            </StackPanel>
            <controls:TogglePasswordBox Text="{Binding Password}">
              <i:Interaction.Behaviors>
                <behaviors:CommandOnEnterBehavior Command="{Binding LoadCommand}" />
              </i:Interaction.Behaviors>
            </controls:TogglePasswordBox>
          </StackPanel>
          <StackPanel IsVisible="{Binding IsHardwareWallet}" Spacing="8">
            <StackPanel>
              <TextBlock Text="Limitations?" FontWeight="Bold" />
              <TextBlock Text="- Currently all hardware wallets on the market are incompatible with coinjoins." />
              <TextBlock Text="- Only bech32 keypaths are supported, so your legacy hardware wallet transactions won't show up in Wasabi." />
            </StackPanel>
            <StackPanel>
              <TextBlock Text="Which hardware wallets are currently supported?" FontWeight="Bold" />
              <TextBlock Text="- Coldcard, Ledger Nano S, Trezor One, and Trezor T." TextWrapping="Wrap" />
              <TextBlock Text="- While other hardware wallets may also work, they were not tested by Wasabi developers." TextWrapping="Wrap" />
            </StackPanel>
          </StackPanel>
        </Grid>
      </controls:GroupBox>
      <StackPanel DockPanel.Dock="Bottom" Margin="20 10">
        <DockPanel LastChildFill="True">
          <Button IsVisible="{Binding IsPasswordRequired}" Content="Test Password" Command="{Binding TestPasswordCommand}" DockPanel.Dock="Right" Margin="10 0 0 0" />
          <Button Command="{Binding LoadCommand}" DockPanel.Dock="Right">
            <StackPanel Orientation="Horizontal">
              <controls:Spinner Height="20" Width="20" IsVisible="{Binding IsBusy}" Margin="0 0 8 0" />
              <TextBlock Text="{Binding LoadButtonText}" />
            </StackPanel>
          </Button>
          <Button IsVisible="{Binding IsHardwareWallet}" Content="Search Hardware Wallets" Command="{Binding EnumerateHardwareWalletsCommand}" DockPanel.Dock="Right" Margin="0 0 10 0" />
          <Button IsVisible="{Binding IsHardwareWallet}" Content="Import Coldcard" Command="{Binding ImportColdcardCommand}" DockPanel.Dock="Right" Margin="0 0 10 0" />
          <Button IsVisible="{Binding IsDesktopWallet}" Command="{Binding OpenFolderCommand}" DockPanel.Dock="Right" Margin="0 0 10 0">
            <StackPanel Orientation="Horizontal" Spacing="8">
              <DrawingPresenter Width="28" Drawing="{DynamicResource LoadWallet_Folder}" />
              <TextBlock Text="Open Wallets Folder" />
            </StackPanel>
          </Button>
          <Grid></Grid>
        </DockPanel>
        <TextBlock Text="{Binding WarningMessage}" Classes="warningMessage" />
        <TextBlock Text="{Binding ValidationMessage}" Classes="errorMessage" />
        <TextBlock Text="{Binding SuccessMessage}" Classes="validationMessage" Foreground="Green" />
      </StackPanel>
    </StackPanel>
    <controls:GroupBox Title="{Binding Title}" TextBlock.FontSize="30" Padding="20" BorderThickness="0">
      <DockPanel LastChildFill="True">
        <Grid Classes="content" DockPanel.Dock="Top" IsVisible="{Binding IsHwWalletSearchTextVisible}" Margin="10">
          <StackPanel Spacing="8">
            <StackPanel Orientation="Horizontal">
              <controls:Spinner Height="15" Width="15" Margin="0 0 8 0" />
              <TextBlock Text="Looking for hardware wallets..." FontWeight="Bold" />
            </StackPanel>
<<<<<<< HEAD
            <TextBlock Text="Set up the device and log in to it, usually with a PIN. Some hardware wallets are picky about their USB cables, so try out multiple ones." TextWrapping="Wrap" />
            <TextBlock IsVisible="{Binding IsLinux}" Text="Make sure that you properly applied udev rules. These are necessary for the devices to be reachable on Linux environments:" TextWrapping="Wrap" />
            <StackPanel Orientation="Horizontal">
=======
            <TextBlock Text="Make sure you set up and logged into the device, usually with a PIN. Some hardware wallets are picky about their USB cables, so you may want to try out multiple ones." TextWrapping="Wrap" />
            <TextBlock IsVisible="{Binding IsLinux}" Text="Also make sure that you properly applied udev rules. These are necessary for the devices to be reachable on Linux environments:" TextWrapping="Wrap" />
            <StackPanel IsVisible="{Binding IsLinux}" Orientation="Horizontal">
>>>>>>> d6837670
              <Button Content="{Binding UDevRulesLink}" Classes="activeHyperLink" Command="{Binding OpenBrowserCommand}" CommandParameter="{Binding UDevRulesLink}" />
            </StackPanel>
          </StackPanel>
        </Grid>
        <Grid Classes="content">
          <controls:ExtendedListBox Items="{Binding Wallets}" SelectedItem="{Binding SelectedWallet, Mode=TwoWay}">
            <controls:ExtendedListBox.ItemTemplate>
              <DataTemplate>
                <TextBlock Text="{Binding WalletName}">
                  <i:Interaction.Behaviors>
                    <behaviors:CommandOnDoubleClickBehavior Command="{Binding RelativeSource={RelativeSource AncestorType=ListBox}, Path=DataContext.LoadCommand}" />
                  </i:Interaction.Behaviors>
                </TextBlock>
              </DataTemplate>
            </controls:ExtendedListBox.ItemTemplate>
          </controls:ExtendedListBox>
        </Grid>
      </DockPanel>
    </controls:GroupBox>
  </DockPanel>
</UserControl><|MERGE_RESOLUTION|>--- conflicted
+++ resolved
@@ -64,15 +64,9 @@
               <controls:Spinner Height="15" Width="15" Margin="0 0 8 0" />
               <TextBlock Text="Looking for hardware wallets..." FontWeight="Bold" />
             </StackPanel>
-<<<<<<< HEAD
             <TextBlock Text="Set up the device and log in to it, usually with a PIN. Some hardware wallets are picky about their USB cables, so try out multiple ones." TextWrapping="Wrap" />
             <TextBlock IsVisible="{Binding IsLinux}" Text="Make sure that you properly applied udev rules. These are necessary for the devices to be reachable on Linux environments:" TextWrapping="Wrap" />
-            <StackPanel Orientation="Horizontal">
-=======
-            <TextBlock Text="Make sure you set up and logged into the device, usually with a PIN. Some hardware wallets are picky about their USB cables, so you may want to try out multiple ones." TextWrapping="Wrap" />
-            <TextBlock IsVisible="{Binding IsLinux}" Text="Also make sure that you properly applied udev rules. These are necessary for the devices to be reachable on Linux environments:" TextWrapping="Wrap" />
             <StackPanel IsVisible="{Binding IsLinux}" Orientation="Horizontal">
->>>>>>> d6837670
               <Button Content="{Binding UDevRulesLink}" Classes="activeHyperLink" Command="{Binding OpenBrowserCommand}" CommandParameter="{Binding UDevRulesLink}" />
             </StackPanel>
           </StackPanel>
