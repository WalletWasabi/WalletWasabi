<<<<<<< HEAD
﻿<UserControl xmlns="https://github.com/avaloniaui"
=======
<UserControl xmlns="https://github.com/avaloniaui"
>>>>>>> ffff8d55
             xmlns:x="http://schemas.microsoft.com/winfx/2006/xaml"
             xmlns:controls="clr-namespace:WalletWasabi.Gui.Controls;assembly=WalletWasabi.Gui"
             xmlns:cont="clr-namespace:AvalonStudio.Controls;assembly=AvalonStudio.Shell.Extensibility"
             x:Class="WalletWasabi.Gui.Tabs.WalletManager.WalletManagerView">
  <Grid Classes="content">
    <DockPanel>
      <Panel DockPanel.Dock="Left" Width="200">
        <ListBox Items="{Binding Categories}" SelectedItem="{Binding SelectedCategory, Mode=TwoWay}" BorderThickness="0 0 1 0">
          <ListBox.ItemTemplate>
            <DataTemplate>
              <TextBlock Text="{Binding Title}" />
            </DataTemplate>
          </ListBox.ItemTemplate>
        </ListBox>
      </Panel>
      <cont:ViewModelViewHost DataContext="{Binding CurrentView}" Margin="4" />
    </DockPanel>
  </Grid>
</UserControl><|MERGE_RESOLUTION|>--- conflicted
+++ resolved
@@ -1,8 +1,4 @@
-<<<<<<< HEAD
-﻿<UserControl xmlns="https://github.com/avaloniaui"
-=======
 <UserControl xmlns="https://github.com/avaloniaui"
->>>>>>> ffff8d55
              xmlns:x="http://schemas.microsoft.com/winfx/2006/xaml"
              xmlns:controls="clr-namespace:WalletWasabi.Gui.Controls;assembly=WalletWasabi.Gui"
              xmlns:cont="clr-namespace:AvalonStudio.Controls;assembly=AvalonStudio.Shell.Extensibility"
