--- conflicted
+++ resolved
@@ -50,11 +50,8 @@
 					try
 					{
 						KeyManager.CreateNew(out Mnemonic mnemonic, Password, walletFilePath);
-<<<<<<< HEAD
 
 						owner.SelectedCategory = new GenerateWalletSuccessViewModel();
-=======
->>>>>>> 1557cd10
 					}
 					catch (Exception ex)
 					{
