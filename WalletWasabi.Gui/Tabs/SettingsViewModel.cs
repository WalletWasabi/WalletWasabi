using Avalonia.Threading;
using NBitcoin;
using Nito.AsyncEx;
using ReactiveUI;
using System;
using System.Collections.Generic;
using System.IO;
using System.Net;
using System.Net.Sockets;
using System.Reactive;
using System.Reactive.Disposables;
using System.Reactive.Linq;
using WalletWasabi.Gui.ViewModels;
using WalletWasabi.Gui.ViewModels.Validation;

namespace WalletWasabi.Gui.Tabs
{
<<<<<<< HEAD
    internal class SettingsViewModel : WasabiDocumentTabViewModel
    {
        private CompositeDisposable Disposables { get; set; }

        private string _network;
        private string _torHost;
        private string _torPort;
        private string _localNodeHost;
        private string _localNodePort;
        private bool _autocopy;
        private bool _useTor;
        private bool _isModified;
        private bool _enablePINLock;
        private string _somePrivacyLevel;
        private string _finePrivacyLevel;
        private string _strongPrivacyLevel;
        private string _dustThreshold;
        private string _oldPINPwdBox;
        private string _newPINPwdBox;
        private AsyncLock ConfigLock { get; } = new AsyncLock();

        public ReactiveCommand<Unit, Unit> OpenConfigFileCommand { get; }
        public ReactiveCommand<Unit, Unit> LurkingWifeModeCommand { get; }
        public ReactiveCommand<Unit, Unit> EnablePINLockCommand { get; }
        public ReactiveCommand<Unit, Unit> SetPINLockCommand { get; }

        public SettingsViewModel(Global global) : base(global, "Settings")
        {
            var config = new Config(Global.Config.FilePath);
            Autocopy = Global.UiConfig?.Autocopy is true;

            this.WhenAnyValue(x => x.Network)
                .ObserveOn(RxApp.MainThreadScheduler)
                .Subscribe(async _ =>
                {
                    await config.LoadFileAsync();

                    var (configLocalHost, configLocalPort) = Network == NBitcoin.Network.Main.Name
                        ? (config.MainNetBitcoinCoreHost, config.MainNetBitcoinCorePort)
                        : (Network == NBitcoin.Network.TestNet.Name
                            ? (config.TestNetBitcoinCoreHost, config.TestNetBitcoinCorePort)
                            : (config.RegTestBitcoinCoreHost, config.RegTestBitcoinCorePort));

                    LocalNodeHost = configLocalHost;
                    LocalNodePort = configLocalPort.ToString();
                });

            this.WhenAnyValue(x => x.Network,
                x => x.TorHost, x => x.TorPort, x => x.UseTor)
                .Subscribe(x => Save());

            this.WhenAnyValue(
                x => x.LocalNodeHost, x => x.LocalNodePort)
                .Subscribe(x => Save());

            this.WhenAnyValue(
                x => x.SomePrivacyLevel, x => x.FinePrivacyLevel, x => x.StrongPrivacyLevel,
                x => x.DustThreshold)
                .Subscribe(x => Save());

            this.WhenAnyValue(x => x.Autocopy)
                .Subscribe(async x =>
            {
                Global.UiConfig.Autocopy = x;
                await Global.UiConfig.ToFileAsync();
            });

            Dispatcher.UIThread.PostLogException(async () =>
            {
                await config.LoadFileAsync();

                Network = config.Network.ToString();
                TorHost = config.TorHost;
                TorPort = config.TorSocks5Port.ToString();
                UseTor = config.UseTor.Value;

                SomePrivacyLevel = config.PrivacyLevelSome.ToString();
                FinePrivacyLevel = config.PrivacyLevelFine.ToString();
                StrongPrivacyLevel = config.PrivacyLevelStrong.ToString();

                DustThreshold = config.DustThreshold.ToString();

                IsModified = await Global.Config.CheckFileChangeAsync();

                EnablePINLock = Global.UiConfig.LockScreenPinHash != string.Empty;
            });

            OpenConfigFileCommand = ReactiveCommand.Create(OpenConfigFile);

            LurkingWifeModeCommand = ReactiveCommand.CreateFromTask(async () =>
            {
                Global.UiConfig.LurkingWifeMode = !LurkingWifeMode;
                await Global.UiConfig.ToFileAsync();
            });

            EnablePINLockCommand = ReactiveCommand.CreateFromTask(async () =>
            {
                EnablePINLock = !EnablePINLock;

                if (!EnablePINLock)
                {
                    Global.UiConfig.LockScreenPinHash = string.Empty;
                }

                await Global.UiConfig.ToFileAsync();
            });

            SetPINLockCommand = ReactiveCommand.CreateFromTask(async () =>
            {
                EnablePINLock = !EnablePINLock;

                await Global.UiConfig.ToFileAsync();
            });
        }

        public override void OnOpen()
        {
            if (Disposables != null)
            {
                throw new Exception("Settings was opened before it was closed.");
            }

            Disposables = new CompositeDisposable();

            Global.UiConfig.WhenAnyValue(x => x.LurkingWifeMode).Subscribe(_ =>
            {
                this.RaisePropertyChanged(nameof(LurkingWifeMode));
            }).DisposeWith(Disposables);

            base.OnOpen();
        }

        public override bool OnClose()
        {
            Disposables?.Dispose();
            Disposables = null;

            return base.OnClose();
        }

        public IEnumerable<string> Networks => new[]
        {
            "Main",
            "TestNet",
            "RegTest"
        };

        public string Network
        {
            get => _network;
            set => this.RaiseAndSetIfChanged(ref _network, value);
        }

        [ValidateMethod(nameof(ValidateTorHost))]
        public string TorHost
        {
            get => _torHost;
            set => this.RaiseAndSetIfChanged(ref _torHost, value);
        }

        [ValidateMethod(nameof(ValidateTorPort))]
        public string TorPort
        {
            get => _torPort;
            set => this.RaiseAndSetIfChanged(ref _torPort, value);
        }

        [ValidateMethod(nameof(ValidateLocalNodeHost))]
        public string LocalNodeHost
        {
            get => _localNodeHost;
            set => this.RaiseAndSetIfChanged(ref _localNodeHost, value);
        }

        [ValidateMethod(nameof(ValidateLocalNodePort))]
        public string LocalNodePort
        {
            get => _localNodePort;
            set => this.RaiseAndSetIfChanged(ref _localNodePort, value);
        }

        public bool IsModified
        {
            get => _isModified;
            set => this.RaiseAndSetIfChanged(ref _isModified, value);
        }

        public bool Autocopy
        {
            get => _autocopy;
            set => this.RaiseAndSetIfChanged(ref _autocopy, value);
        }

        public bool UseTor
        {
            get => _useTor;
            set => this.RaiseAndSetIfChanged(ref _useTor, value);
        }

        [ValidateMethod(nameof(ValidateSomePrivacyLevel))]
        public string SomePrivacyLevel
        {
            get => _somePrivacyLevel;
            set => this.RaiseAndSetIfChanged(ref _somePrivacyLevel, value);
        }

        [ValidateMethod(nameof(ValidateFinePrivacyLevel))]
        public string FinePrivacyLevel
        {
            get => _finePrivacyLevel;
            set => this.RaiseAndSetIfChanged(ref _finePrivacyLevel, value);
        }

        [ValidateMethod(nameof(ValidateStrongPrivacyLevel))]
        public string StrongPrivacyLevel
        {
            get => _strongPrivacyLevel;
            set => this.RaiseAndSetIfChanged(ref _strongPrivacyLevel, value);
        }

        [ValidateMethod(nameof(ValidateDustThreshold))]
        public string DustThreshold
        {
            get => _dustThreshold;
            set => this.RaiseAndSetIfChanged(ref _dustThreshold, value);
        }

        public bool LurkingWifeMode => Global.UiConfig.LurkingWifeMode is true;

        public bool EnablePINLock
        {
            get => _enablePINLock;
            set => this.RaiseAndSetIfChanged(ref _enablePINLock, value);
        }

        [ValidateMethod(nameof(ValidateOldPINPwdBox))]
        public string OldPINPwdBox
        {
            get => _oldPINPwdBox;
            set => this.RaiseAndSetIfChanged(ref _oldPINPwdBox, value);
        }

        [ValidateMethod(nameof(ValidateNewPINPwdBox))]
        public string NewPINPwdBox
        {
            get => _newPINPwdBox;
            set => this.RaiseAndSetIfChanged(ref _newPINPwdBox, value);
        }

        private void Save()
        {
            var isValid = string.IsNullOrEmpty(ValidateTorHost())
                        && string.IsNullOrEmpty(ValidateTorPort())
                        && string.IsNullOrEmpty(ValidateLocalNodeHost())
                        && string.IsNullOrEmpty(ValidateLocalNodePort());
            if (!isValid)
            {
                return;
            }

            if (string.IsNullOrWhiteSpace(Network)
                || string.IsNullOrWhiteSpace(SomePrivacyLevel)
                || string.IsNullOrWhiteSpace(FinePrivacyLevel)
                || string.IsNullOrWhiteSpace(StrongPrivacyLevel)
                || string.IsNullOrWhiteSpace(DustThreshold))
            {
                return;
            }

            var config = new Config(Global.Config.FilePath);

            Dispatcher.UIThread.PostLogException(async () =>
            {
                using (await ConfigLock.LockAsync())
                {
                    await config.LoadFileAsync();

                    var network = NBitcoin.Network.GetNetwork(Network);
                    var torHost = TorHost;
                    var localNodeHost = LocalNodeHost;
                    var localNodePort = LocalNodePort;
                    var torSocks5Port = int.TryParse(TorPort, out var port) ? (int?)port : null;
                    var useTor = UseTor;
                    var somePrivacyLevel = int.TryParse(SomePrivacyLevel, out int level) ? (int?)level : null;
                    var finePrivacyLevel = int.TryParse(FinePrivacyLevel, out level) ? (int?)level : null;
                    var strongPrivacyLevel = int.TryParse(StrongPrivacyLevel, out level) ? (int?)level : null;
                    var dustThreshold = decimal.TryParse(DustThreshold, out var threshold) ? (decimal?)threshold : null;

                    var (configLocalHost, configLocalPort) = network == NBitcoin.Network.Main
                        ? (config.MainNetBitcoinCoreHost, config.MainNetBitcoinCorePort)
                        : (network == NBitcoin.Network.TestNet
                            ? (config.TestNetBitcoinCoreHost, config.TestNetBitcoinCorePort)
                            : (config.RegTestBitcoinCoreHost, config.RegTestBitcoinCorePort));

                    if (config.Network != network
                        || config.TorHost != torHost
                        || config.TorSocks5Port != torSocks5Port
                        || config.UseTor != useTor
                        || config.PrivacyLevelSome != somePrivacyLevel
                        || config.PrivacyLevelFine != finePrivacyLevel
                        || config.PrivacyLevelStrong != strongPrivacyLevel
                        || config.DustThreshold.ToUnit(MoneyUnit.BTC) != dustThreshold
                        || configLocalHost != localNodeHost
                        || configLocalPort.ToString() != localNodePort
                    )
                    {
                        config.Network = network;
                        config.TorHost = torHost;
                        config.TorSocks5Port = torSocks5Port;
                        config.UseTor = useTor;
                        config.PrivacyLevelSome = somePrivacyLevel;
                        config.PrivacyLevelFine = finePrivacyLevel;
                        config.PrivacyLevelStrong = strongPrivacyLevel;
                        config.DustThreshold = Money.Coins(dustThreshold.Value);

                        switch (network.Name)
                        {
                            case "Main":
                                config.MainNetBitcoinCoreHost = localNodeHost;
                                config.MainNetBitcoinCorePort = int.Parse(localNodePort);
                                break;

                            case "TestNet":
                                config.TestNetBitcoinCoreHost = localNodeHost;
                                config.TestNetBitcoinCorePort = int.Parse(localNodePort);
                                break;

                            case "RegTest":
                                config.RegTestBitcoinCoreHost = localNodeHost;
                                config.RegTestBitcoinCorePort = int.Parse(localNodePort);
                                break;
                        }

                        await config.ToFileAsync();
                    }

                    IsModified = await Global.Config.CheckFileChangeAsync();
                }
            });
        }

        public string ValidateTorHost()
            => ValidateHost(TorHost);

        public string ValidateLocalNodeHost()
            => ValidateHost(LocalNodeHost);

        public string ValidateTorPort()
            => ValidatePort(TorPort);

        public string ValidateLocalNodePort()
            => ValidatePort(LocalNodePort);

        public string ValidateSomePrivacyLevel()
            => ValidatePrivacyLevel(SomePrivacyLevel);

        public string ValidateFinePrivacyLevel()
            => ValidatePrivacyLevel(FinePrivacyLevel);

        public string ValidateStrongPrivacyLevel()
            => ValidatePrivacyLevel(StrongPrivacyLevel);

        public string ValidatePrivacyLevel(string value)
        {
            if (string.IsNullOrWhiteSpace(value))
            {
                return string.Empty;
            }

            if (uint.TryParse(value, out _))
            {
                return string.Empty;
            }

            return "Invalid privacy level.";
        }

        public string ValidateDustThreshold()
        {
            if (string.IsNullOrWhiteSpace(DustThreshold))
            {
                return string.Empty;
            }

            if (decimal.TryParse(DustThreshold, out _))
            {
                return string.Empty;
            }

            return "Invalid dust amount.";
        }

        public string ValidateHost(string host)
        {
            if (string.IsNullOrWhiteSpace(host))
            {
                return string.Empty;
            }

            var theHost = host.Trim();
            if (Uri.TryCreate(theHost, UriKind.Absolute, out _))
            {
                return string.Empty;
            }
            if (IPAddress.TryParse(theHost, out var ip))
            {
                if (ip.AddressFamily == AddressFamily.InterNetworkV6 && !Socket.OSSupportsIPv6)
                {
                    return "OS does not support IPv6 addresses.";
                }
                return string.Empty;
            }

            return "Invalid host.";
        }

        public string ValidatePort(string port)
        {
            if (string.IsNullOrEmpty(port))
            {
                return string.Empty;
            }

            var thePort = port.Trim();
            if (ushort.TryParse(thePort, out _))
            {
                return string.Empty;
            }

            return "Invalid port.";
        }

        private string ValidateOldPINPwdBox()
        {
            if (OldPINPwdBox == string.Empty)
                return "Empty PIN is not allowed.";

            if (OldPINPwdBox != NewPINPwdBox)
                return "PIN Entries doesnt match.";

            return string.Empty;
        }

        private object ValidateNewPINPwdBox()
        {
            if (NewPINPwdBox == string.Empty)
                return "Empty PIN is not allowed.";

            if (NewPINPwdBox != OldPINPwdBox)
                return "PIN Entries doesnt match.";

            return string.Empty;
        }

        private void OpenConfigFile()
        {
            IoHelpers.OpenFileInTextEditor(Global.Config.FilePath);
        }
    }
=======
	internal class SettingsViewModel : WasabiDocumentTabViewModel
	{
		private CompositeDisposable Disposables { get; set; }

		private string _network;
		private string _torHost;
		private string _torPort;
		private string _localNodeHost;
		private string _localNodePort;
		private bool _autocopy;
		private bool _useTor;
		private bool _isModified;
		private string _somePrivacyLevel;
		private string _finePrivacyLevel;
		private string _strongPrivacyLevel;
		private string _dustThreshold;
		private AsyncLock ConfigLock { get; } = new AsyncLock();

		public ReactiveCommand<Unit, Unit> OpenConfigFileCommand { get; }
		public ReactiveCommand<Unit, Unit> LurkingWifeModeCommand { get; }

		public SettingsViewModel(Global global) : base(global, "Settings")
		{
			var config = new Config(Global.Config.FilePath);
			Autocopy = Global.UiConfig?.Autocopy is true;

			this.WhenAnyValue(x => x.Network)
				.ObserveOn(RxApp.MainThreadScheduler)
				.Subscribe(async _ =>
				{
					await config.LoadFileAsync();

					var (configLocalHost, configLocalPort) = Network == NBitcoin.Network.Main.Name
						? (config.MainNetBitcoinCoreHost, config.MainNetBitcoinCorePort)
						: (Network == NBitcoin.Network.TestNet.Name
							? (config.TestNetBitcoinCoreHost, config.TestNetBitcoinCorePort)
							: (config.RegTestBitcoinCoreHost, config.RegTestBitcoinCorePort));

					LocalNodeHost = configLocalHost;
					LocalNodePort = configLocalPort.ToString();
				});

			this.WhenAnyValue(x => x.Network,
				x => x.TorHost, x => x.TorPort, x => x.UseTor)
				.Subscribe(x => Save());

			this.WhenAnyValue(
				x => x.LocalNodeHost, x => x.LocalNodePort)
				.Subscribe(x => Save());

			this.WhenAnyValue(
				x => x.SomePrivacyLevel, x => x.FinePrivacyLevel, x => x.StrongPrivacyLevel,
				x => x.DustThreshold)
				.Subscribe(x => Save());

			this.WhenAnyValue(x => x.Autocopy)
				.Subscribe(async x =>
			{
				Global.UiConfig.Autocopy = x;
				await Global.UiConfig.ToFileAsync();
			});

			Dispatcher.UIThread.PostLogException(async () =>
			{
				await config.LoadFileAsync();

				Network = config.Network.ToString();
				TorHost = config.TorHost;
				TorPort = config.TorSocks5Port.ToString();
				UseTor = config.UseTor.Value;

				SomePrivacyLevel = config.PrivacyLevelSome.ToString();
				FinePrivacyLevel = config.PrivacyLevelFine.ToString();
				StrongPrivacyLevel = config.PrivacyLevelStrong.ToString();

				DustThreshold = config.DustThreshold.ToString();

				IsModified = await Global.Config.CheckFileChangeAsync();
			});

			OpenConfigFileCommand = ReactiveCommand.Create(OpenConfigFile);

			LurkingWifeModeCommand = ReactiveCommand.CreateFromTask(async () =>
			{
				Global.UiConfig.LurkingWifeMode = !LurkingWifeMode;
				await Global.UiConfig.ToFileAsync();
			});
		}

		public override void OnOpen()
		{
			if (Disposables != null)
			{
				throw new Exception("Settings was opened before it was closed.");
			}

			Disposables = new CompositeDisposable();

			Global.UiConfig.WhenAnyValue(x => x.LurkingWifeMode).Subscribe(_ =>
			{
				this.RaisePropertyChanged(nameof(LurkingWifeMode));
			}).DisposeWith(Disposables);

			base.OnOpen();
		}

		public override bool OnClose()
		{
			Disposables?.Dispose();
			Disposables = null;

			return base.OnClose();
		}

		public IEnumerable<string> Networks => new[]
		{
			"Main",
			"TestNet",
			"RegTest"
		};

		public string Network
		{
			get => _network;
			set => this.RaiseAndSetIfChanged(ref _network, value);
		}

		[ValidateMethod(nameof(ValidateTorHost))]
		public string TorHost
		{
			get => _torHost;
			set => this.RaiseAndSetIfChanged(ref _torHost, value);
		}

		[ValidateMethod(nameof(ValidateTorPort))]
		public string TorPort
		{
			get => _torPort;
			set => this.RaiseAndSetIfChanged(ref _torPort, value);
		}

		[ValidateMethod(nameof(ValidateLocalNodeHost))]
		public string LocalNodeHost
		{
			get => _localNodeHost;
			set => this.RaiseAndSetIfChanged(ref _localNodeHost, value);
		}

		[ValidateMethod(nameof(ValidateLocalNodePort))]
		public string LocalNodePort
		{
			get => _localNodePort;
			set => this.RaiseAndSetIfChanged(ref _localNodePort, value);
		}

		public bool IsModified
		{
			get => _isModified;
			set => this.RaiseAndSetIfChanged(ref _isModified, value);
		}

		public bool Autocopy
		{
			get => _autocopy;
			set => this.RaiseAndSetIfChanged(ref _autocopy, value);
		}

		public bool UseTor
		{
			get => _useTor;
			set => this.RaiseAndSetIfChanged(ref _useTor, value);
		}

		[ValidateMethod(nameof(ValidateSomePrivacyLevel))]
		public string SomePrivacyLevel
		{
			get => _somePrivacyLevel;
			set => this.RaiseAndSetIfChanged(ref _somePrivacyLevel, value);
		}

		[ValidateMethod(nameof(ValidateFinePrivacyLevel))]
		public string FinePrivacyLevel
		{
			get => _finePrivacyLevel;
			set => this.RaiseAndSetIfChanged(ref _finePrivacyLevel, value);
		}

		[ValidateMethod(nameof(ValidateStrongPrivacyLevel))]
		public string StrongPrivacyLevel
		{
			get => _strongPrivacyLevel;
			set => this.RaiseAndSetIfChanged(ref _strongPrivacyLevel, value);
		}

		[ValidateMethod(nameof(ValidateDustThreshold))]
		public string DustThreshold
		{
			get => _dustThreshold;
			set => this.RaiseAndSetIfChanged(ref _dustThreshold, value);
		}

		public bool LurkingWifeMode => Global.UiConfig.LurkingWifeMode is true;

		private void Save()
		{
			var isValid = string.IsNullOrEmpty(ValidateTorHost())
						&& string.IsNullOrEmpty(ValidateTorPort())
						&& string.IsNullOrEmpty(ValidateLocalNodeHost())
						&& string.IsNullOrEmpty(ValidateLocalNodePort());
			if (!isValid)
			{
				return;
			}

			if (string.IsNullOrWhiteSpace(Network)
				|| string.IsNullOrWhiteSpace(SomePrivacyLevel)
				|| string.IsNullOrWhiteSpace(FinePrivacyLevel)
				|| string.IsNullOrWhiteSpace(StrongPrivacyLevel)
				|| string.IsNullOrWhiteSpace(DustThreshold))
			{
				return;
			}

			var config = new Config(Global.Config.FilePath);

			Dispatcher.UIThread.PostLogException(async () =>
			{
				using (await ConfigLock.LockAsync())
				{
					await config.LoadFileAsync();

					var network = NBitcoin.Network.GetNetwork(Network);
					var torHost = TorHost;
					var localNodeHost = LocalNodeHost;
					var localNodePort = LocalNodePort;
					var torSocks5Port = int.TryParse(TorPort, out var port) ? (int?)port : null;
					var useTor = UseTor;
					var somePrivacyLevel = int.TryParse(SomePrivacyLevel, out int level) ? (int?)level : null;
					var finePrivacyLevel = int.TryParse(FinePrivacyLevel, out level) ? (int?)level : null;
					var strongPrivacyLevel = int.TryParse(StrongPrivacyLevel, out level) ? (int?)level : null;
					var dustThreshold = decimal.TryParse(DustThreshold, out var threshold) ? (decimal?)threshold : null;

					var (configLocalHost, configLocalPort) = network == NBitcoin.Network.Main
						? (config.MainNetBitcoinCoreHost, config.MainNetBitcoinCorePort)
						: (network == NBitcoin.Network.TestNet
							? (config.TestNetBitcoinCoreHost, config.TestNetBitcoinCorePort)
							: (config.RegTestBitcoinCoreHost, config.RegTestBitcoinCorePort));

					if (config.Network != network
						|| config.TorHost != torHost
						|| config.TorSocks5Port != torSocks5Port
						|| config.UseTor != useTor
						|| config.PrivacyLevelSome != somePrivacyLevel
						|| config.PrivacyLevelFine != finePrivacyLevel
						|| config.PrivacyLevelStrong != strongPrivacyLevel
						|| config.DustThreshold.ToUnit(MoneyUnit.BTC) != dustThreshold
						|| configLocalHost != localNodeHost
						|| configLocalPort.ToString() != localNodePort
					)
					{
						config.Network = network;
						config.TorHost = torHost;
						config.TorSocks5Port = torSocks5Port;
						config.UseTor = useTor;
						config.PrivacyLevelSome = somePrivacyLevel;
						config.PrivacyLevelFine = finePrivacyLevel;
						config.PrivacyLevelStrong = strongPrivacyLevel;
						config.DustThreshold = Money.Coins(dustThreshold.Value);

						switch (network.Name)
						{
							case "Main":
								config.MainNetBitcoinCoreHost = localNodeHost;
								config.MainNetBitcoinCorePort = int.Parse(localNodePort);
								break;

							case "TestNet":
								config.TestNetBitcoinCoreHost = localNodeHost;
								config.TestNetBitcoinCorePort = int.Parse(localNodePort);
								break;

							case "RegTest":
								config.RegTestBitcoinCoreHost = localNodeHost;
								config.RegTestBitcoinCorePort = int.Parse(localNodePort);
								break;
						}

						await config.ToFileAsync();
					}

					IsModified = await Global.Config.CheckFileChangeAsync();
				}
			});
		}

		public string ValidateTorHost()
			=> ValidateHost(TorHost);

		public string ValidateLocalNodeHost()
			=> ValidateHost(LocalNodeHost);

		public string ValidateTorPort()
			=> ValidatePort(TorPort);

		public string ValidateLocalNodePort()
			=> ValidatePort(LocalNodePort);

		public string ValidateSomePrivacyLevel()
			=> ValidatePrivacyLevel(SomePrivacyLevel);

		public string ValidateFinePrivacyLevel()
			=> ValidatePrivacyLevel(FinePrivacyLevel);

		public string ValidateStrongPrivacyLevel()
			=> ValidatePrivacyLevel(StrongPrivacyLevel);

		public string ValidatePrivacyLevel(string value)
		{
			if (string.IsNullOrWhiteSpace(value))
			{
				return string.Empty;
			}

			if (uint.TryParse(value, out _))
			{
				return string.Empty;
			}

			return "Invalid privacy level.";
		}

		public string ValidateDustThreshold()
		{
			if (string.IsNullOrWhiteSpace(DustThreshold))
			{
				return string.Empty;
			}

			if (decimal.TryParse(DustThreshold, out var dust) && dust >= 0)
			{
				return string.Empty;
			}

			return "Invalid dust amount.";
		}

		public string ValidateHost(string host)
		{
			if (string.IsNullOrWhiteSpace(host))
			{
				return string.Empty;
			}

			var theHost = host.Trim();
			if (Uri.TryCreate(theHost, UriKind.Absolute, out _))
			{
				return string.Empty;
			}
			if (IPAddress.TryParse(theHost, out var ip))
			{
				if (ip.AddressFamily == AddressFamily.InterNetworkV6 && !Socket.OSSupportsIPv6)
				{
					return "OS does not support IPv6 addresses.";
				}
				return string.Empty;
			}

			return "Invalid host.";
		}

		public string ValidatePort(string port)
		{
			if (string.IsNullOrEmpty(port))
			{
				return string.Empty;
			}

			var thePort = port.Trim();
			if (ushort.TryParse(thePort, out var p) && p > 1024)
			{
				return string.Empty;
			}

			return "Invalid port.";
		}

		private void OpenConfigFile()
		{
			IoHelpers.OpenFileInTextEditor(Global.Config.FilePath);
		}
	}
>>>>>>> 7b227cbf
}<|MERGE_RESOLUTION|>--- conflicted
+++ resolved
@@ -15,7 +15,6 @@
 
 namespace WalletWasabi.Gui.Tabs
 {
-<<<<<<< HEAD
     internal class SettingsViewModel : WasabiDocumentTabViewModel
     {
         private CompositeDisposable Disposables { get; set; }
@@ -400,7 +399,7 @@
                 return string.Empty;
             }
 
-            if (decimal.TryParse(DustThreshold, out _))
+			if (decimal.TryParse(DustThreshold, out var dust) && dust >= 0)
             {
                 return string.Empty;
             }
@@ -440,7 +439,7 @@
             }
 
             var thePort = port.Trim();
-            if (ushort.TryParse(thePort, out _))
+			if (ushort.TryParse(thePort, out var p) && p > 1024)
             {
                 return string.Empty;
             }
@@ -475,397 +474,4 @@
             IoHelpers.OpenFileInTextEditor(Global.Config.FilePath);
         }
     }
-=======
-	internal class SettingsViewModel : WasabiDocumentTabViewModel
-	{
-		private CompositeDisposable Disposables { get; set; }
-
-		private string _network;
-		private string _torHost;
-		private string _torPort;
-		private string _localNodeHost;
-		private string _localNodePort;
-		private bool _autocopy;
-		private bool _useTor;
-		private bool _isModified;
-		private string _somePrivacyLevel;
-		private string _finePrivacyLevel;
-		private string _strongPrivacyLevel;
-		private string _dustThreshold;
-		private AsyncLock ConfigLock { get; } = new AsyncLock();
-
-		public ReactiveCommand<Unit, Unit> OpenConfigFileCommand { get; }
-		public ReactiveCommand<Unit, Unit> LurkingWifeModeCommand { get; }
-
-		public SettingsViewModel(Global global) : base(global, "Settings")
-		{
-			var config = new Config(Global.Config.FilePath);
-			Autocopy = Global.UiConfig?.Autocopy is true;
-
-			this.WhenAnyValue(x => x.Network)
-				.ObserveOn(RxApp.MainThreadScheduler)
-				.Subscribe(async _ =>
-				{
-					await config.LoadFileAsync();
-
-					var (configLocalHost, configLocalPort) = Network == NBitcoin.Network.Main.Name
-						? (config.MainNetBitcoinCoreHost, config.MainNetBitcoinCorePort)
-						: (Network == NBitcoin.Network.TestNet.Name
-							? (config.TestNetBitcoinCoreHost, config.TestNetBitcoinCorePort)
-							: (config.RegTestBitcoinCoreHost, config.RegTestBitcoinCorePort));
-
-					LocalNodeHost = configLocalHost;
-					LocalNodePort = configLocalPort.ToString();
-				});
-
-			this.WhenAnyValue(x => x.Network,
-				x => x.TorHost, x => x.TorPort, x => x.UseTor)
-				.Subscribe(x => Save());
-
-			this.WhenAnyValue(
-				x => x.LocalNodeHost, x => x.LocalNodePort)
-				.Subscribe(x => Save());
-
-			this.WhenAnyValue(
-				x => x.SomePrivacyLevel, x => x.FinePrivacyLevel, x => x.StrongPrivacyLevel,
-				x => x.DustThreshold)
-				.Subscribe(x => Save());
-
-			this.WhenAnyValue(x => x.Autocopy)
-				.Subscribe(async x =>
-			{
-				Global.UiConfig.Autocopy = x;
-				await Global.UiConfig.ToFileAsync();
-			});
-
-			Dispatcher.UIThread.PostLogException(async () =>
-			{
-				await config.LoadFileAsync();
-
-				Network = config.Network.ToString();
-				TorHost = config.TorHost;
-				TorPort = config.TorSocks5Port.ToString();
-				UseTor = config.UseTor.Value;
-
-				SomePrivacyLevel = config.PrivacyLevelSome.ToString();
-				FinePrivacyLevel = config.PrivacyLevelFine.ToString();
-				StrongPrivacyLevel = config.PrivacyLevelStrong.ToString();
-
-				DustThreshold = config.DustThreshold.ToString();
-
-				IsModified = await Global.Config.CheckFileChangeAsync();
-			});
-
-			OpenConfigFileCommand = ReactiveCommand.Create(OpenConfigFile);
-
-			LurkingWifeModeCommand = ReactiveCommand.CreateFromTask(async () =>
-			{
-				Global.UiConfig.LurkingWifeMode = !LurkingWifeMode;
-				await Global.UiConfig.ToFileAsync();
-			});
-		}
-
-		public override void OnOpen()
-		{
-			if (Disposables != null)
-			{
-				throw new Exception("Settings was opened before it was closed.");
-			}
-
-			Disposables = new CompositeDisposable();
-
-			Global.UiConfig.WhenAnyValue(x => x.LurkingWifeMode).Subscribe(_ =>
-			{
-				this.RaisePropertyChanged(nameof(LurkingWifeMode));
-			}).DisposeWith(Disposables);
-
-			base.OnOpen();
-		}
-
-		public override bool OnClose()
-		{
-			Disposables?.Dispose();
-			Disposables = null;
-
-			return base.OnClose();
-		}
-
-		public IEnumerable<string> Networks => new[]
-		{
-			"Main",
-			"TestNet",
-			"RegTest"
-		};
-
-		public string Network
-		{
-			get => _network;
-			set => this.RaiseAndSetIfChanged(ref _network, value);
-		}
-
-		[ValidateMethod(nameof(ValidateTorHost))]
-		public string TorHost
-		{
-			get => _torHost;
-			set => this.RaiseAndSetIfChanged(ref _torHost, value);
-		}
-
-		[ValidateMethod(nameof(ValidateTorPort))]
-		public string TorPort
-		{
-			get => _torPort;
-			set => this.RaiseAndSetIfChanged(ref _torPort, value);
-		}
-
-		[ValidateMethod(nameof(ValidateLocalNodeHost))]
-		public string LocalNodeHost
-		{
-			get => _localNodeHost;
-			set => this.RaiseAndSetIfChanged(ref _localNodeHost, value);
-		}
-
-		[ValidateMethod(nameof(ValidateLocalNodePort))]
-		public string LocalNodePort
-		{
-			get => _localNodePort;
-			set => this.RaiseAndSetIfChanged(ref _localNodePort, value);
-		}
-
-		public bool IsModified
-		{
-			get => _isModified;
-			set => this.RaiseAndSetIfChanged(ref _isModified, value);
-		}
-
-		public bool Autocopy
-		{
-			get => _autocopy;
-			set => this.RaiseAndSetIfChanged(ref _autocopy, value);
-		}
-
-		public bool UseTor
-		{
-			get => _useTor;
-			set => this.RaiseAndSetIfChanged(ref _useTor, value);
-		}
-
-		[ValidateMethod(nameof(ValidateSomePrivacyLevel))]
-		public string SomePrivacyLevel
-		{
-			get => _somePrivacyLevel;
-			set => this.RaiseAndSetIfChanged(ref _somePrivacyLevel, value);
-		}
-
-		[ValidateMethod(nameof(ValidateFinePrivacyLevel))]
-		public string FinePrivacyLevel
-		{
-			get => _finePrivacyLevel;
-			set => this.RaiseAndSetIfChanged(ref _finePrivacyLevel, value);
-		}
-
-		[ValidateMethod(nameof(ValidateStrongPrivacyLevel))]
-		public string StrongPrivacyLevel
-		{
-			get => _strongPrivacyLevel;
-			set => this.RaiseAndSetIfChanged(ref _strongPrivacyLevel, value);
-		}
-
-		[ValidateMethod(nameof(ValidateDustThreshold))]
-		public string DustThreshold
-		{
-			get => _dustThreshold;
-			set => this.RaiseAndSetIfChanged(ref _dustThreshold, value);
-		}
-
-		public bool LurkingWifeMode => Global.UiConfig.LurkingWifeMode is true;
-
-		private void Save()
-		{
-			var isValid = string.IsNullOrEmpty(ValidateTorHost())
-						&& string.IsNullOrEmpty(ValidateTorPort())
-						&& string.IsNullOrEmpty(ValidateLocalNodeHost())
-						&& string.IsNullOrEmpty(ValidateLocalNodePort());
-			if (!isValid)
-			{
-				return;
-			}
-
-			if (string.IsNullOrWhiteSpace(Network)
-				|| string.IsNullOrWhiteSpace(SomePrivacyLevel)
-				|| string.IsNullOrWhiteSpace(FinePrivacyLevel)
-				|| string.IsNullOrWhiteSpace(StrongPrivacyLevel)
-				|| string.IsNullOrWhiteSpace(DustThreshold))
-			{
-				return;
-			}
-
-			var config = new Config(Global.Config.FilePath);
-
-			Dispatcher.UIThread.PostLogException(async () =>
-			{
-				using (await ConfigLock.LockAsync())
-				{
-					await config.LoadFileAsync();
-
-					var network = NBitcoin.Network.GetNetwork(Network);
-					var torHost = TorHost;
-					var localNodeHost = LocalNodeHost;
-					var localNodePort = LocalNodePort;
-					var torSocks5Port = int.TryParse(TorPort, out var port) ? (int?)port : null;
-					var useTor = UseTor;
-					var somePrivacyLevel = int.TryParse(SomePrivacyLevel, out int level) ? (int?)level : null;
-					var finePrivacyLevel = int.TryParse(FinePrivacyLevel, out level) ? (int?)level : null;
-					var strongPrivacyLevel = int.TryParse(StrongPrivacyLevel, out level) ? (int?)level : null;
-					var dustThreshold = decimal.TryParse(DustThreshold, out var threshold) ? (decimal?)threshold : null;
-
-					var (configLocalHost, configLocalPort) = network == NBitcoin.Network.Main
-						? (config.MainNetBitcoinCoreHost, config.MainNetBitcoinCorePort)
-						: (network == NBitcoin.Network.TestNet
-							? (config.TestNetBitcoinCoreHost, config.TestNetBitcoinCorePort)
-							: (config.RegTestBitcoinCoreHost, config.RegTestBitcoinCorePort));
-
-					if (config.Network != network
-						|| config.TorHost != torHost
-						|| config.TorSocks5Port != torSocks5Port
-						|| config.UseTor != useTor
-						|| config.PrivacyLevelSome != somePrivacyLevel
-						|| config.PrivacyLevelFine != finePrivacyLevel
-						|| config.PrivacyLevelStrong != strongPrivacyLevel
-						|| config.DustThreshold.ToUnit(MoneyUnit.BTC) != dustThreshold
-						|| configLocalHost != localNodeHost
-						|| configLocalPort.ToString() != localNodePort
-					)
-					{
-						config.Network = network;
-						config.TorHost = torHost;
-						config.TorSocks5Port = torSocks5Port;
-						config.UseTor = useTor;
-						config.PrivacyLevelSome = somePrivacyLevel;
-						config.PrivacyLevelFine = finePrivacyLevel;
-						config.PrivacyLevelStrong = strongPrivacyLevel;
-						config.DustThreshold = Money.Coins(dustThreshold.Value);
-
-						switch (network.Name)
-						{
-							case "Main":
-								config.MainNetBitcoinCoreHost = localNodeHost;
-								config.MainNetBitcoinCorePort = int.Parse(localNodePort);
-								break;
-
-							case "TestNet":
-								config.TestNetBitcoinCoreHost = localNodeHost;
-								config.TestNetBitcoinCorePort = int.Parse(localNodePort);
-								break;
-
-							case "RegTest":
-								config.RegTestBitcoinCoreHost = localNodeHost;
-								config.RegTestBitcoinCorePort = int.Parse(localNodePort);
-								break;
-						}
-
-						await config.ToFileAsync();
-					}
-
-					IsModified = await Global.Config.CheckFileChangeAsync();
-				}
-			});
-		}
-
-		public string ValidateTorHost()
-			=> ValidateHost(TorHost);
-
-		public string ValidateLocalNodeHost()
-			=> ValidateHost(LocalNodeHost);
-
-		public string ValidateTorPort()
-			=> ValidatePort(TorPort);
-
-		public string ValidateLocalNodePort()
-			=> ValidatePort(LocalNodePort);
-
-		public string ValidateSomePrivacyLevel()
-			=> ValidatePrivacyLevel(SomePrivacyLevel);
-
-		public string ValidateFinePrivacyLevel()
-			=> ValidatePrivacyLevel(FinePrivacyLevel);
-
-		public string ValidateStrongPrivacyLevel()
-			=> ValidatePrivacyLevel(StrongPrivacyLevel);
-
-		public string ValidatePrivacyLevel(string value)
-		{
-			if (string.IsNullOrWhiteSpace(value))
-			{
-				return string.Empty;
-			}
-
-			if (uint.TryParse(value, out _))
-			{
-				return string.Empty;
-			}
-
-			return "Invalid privacy level.";
-		}
-
-		public string ValidateDustThreshold()
-		{
-			if (string.IsNullOrWhiteSpace(DustThreshold))
-			{
-				return string.Empty;
-			}
-
-			if (decimal.TryParse(DustThreshold, out var dust) && dust >= 0)
-			{
-				return string.Empty;
-			}
-
-			return "Invalid dust amount.";
-		}
-
-		public string ValidateHost(string host)
-		{
-			if (string.IsNullOrWhiteSpace(host))
-			{
-				return string.Empty;
-			}
-
-			var theHost = host.Trim();
-			if (Uri.TryCreate(theHost, UriKind.Absolute, out _))
-			{
-				return string.Empty;
-			}
-			if (IPAddress.TryParse(theHost, out var ip))
-			{
-				if (ip.AddressFamily == AddressFamily.InterNetworkV6 && !Socket.OSSupportsIPv6)
-				{
-					return "OS does not support IPv6 addresses.";
-				}
-				return string.Empty;
-			}
-
-			return "Invalid host.";
-		}
-
-		public string ValidatePort(string port)
-		{
-			if (string.IsNullOrEmpty(port))
-			{
-				return string.Empty;
-			}
-
-			var thePort = port.Trim();
-			if (ushort.TryParse(thePort, out var p) && p > 1024)
-			{
-				return string.Empty;
-			}
-
-			return "Invalid port.";
-		}
-
-		private void OpenConfigFile()
-		{
-			IoHelpers.OpenFileInTextEditor(Global.Config.FilePath);
-		}
-	}
->>>>>>> 7b227cbf
 }