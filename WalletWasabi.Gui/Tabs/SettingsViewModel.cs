--- conflicted
+++ resolved
@@ -50,22 +50,6 @@
 		{
 			Autocopy = Global.UiConfig?.Autocopy is true;
 
-<<<<<<< HEAD
-			this.WhenAnyValue(x => x.Network)
-				.ObserveOn(RxApp.MainThreadScheduler)
-				.Subscribe(async _ =>
-				{
-					await config.LoadFileAsync();
-
-					var configBitcoinP2pEndPoint = Network == Network.Main
-						? config.MainNetBitcoinP2pEndPoint
-						: Network == Network.TestNet
-							? config.TestNetBitcoinP2pEndPoint
-							: config.RegTestBitcoinP2pEndPoint;
-
-					BitcoinP2pEndPoint = configBitcoinP2pEndPoint.ToString(defaultPort: -1);
-				});
-=======
 			// Use global config's data as default filler until the real data is filled out by the loading of the config onopen.
 			var globalConfig = Global.Config;
 			Network = globalConfig.Network;
@@ -77,7 +61,6 @@
 			DustThreshold = globalConfig.DustThreshold.ToString();
 			BitcoinP2pEndPoint = globalConfig.GetP2PEndpoint().ToString(defaultPort: -1);
 			IsModified = false;
->>>>>>> f58c47cb
 
 			this.WhenAnyValue(
 				x => x.Network,
@@ -313,34 +296,7 @@
 				using (await ConfigLock.LockAsync())
 				{
 					await config.LoadFileAsync();
-<<<<<<< HEAD
-
-					var torSocks5EndPoint = EndPointParser.TryParse(TorSocks5EndPoint, Constants.DefaultTorSocksPort, out EndPoint torEp) ? torEp : null;
-					var bitcoinP2pEndPoint = EndPointParser.TryParse(BitcoinP2pEndPoint, network.DefaultPort, out EndPoint p2pEp) ? p2pEp : null;
-					var useTor = UseTor;
-					var somePrivacyLevel = int.TryParse(SomePrivacyLevel, out int level) ? (int?)level : null;
-					var finePrivacyLevel = int.TryParse(FinePrivacyLevel, out level) ? (int?)level : null;
-					var strongPrivacyLevel = int.TryParse(StrongPrivacyLevel, out level) ? (int?)level : null;
-					var dustThreshold = decimal.TryParse(DustThreshold, out var threshold) ? (decimal?)threshold : null;
-
-					var configBitcoinP2pEndPoint = network == NBitcoin.Network.Main
-						? config.MainNetBitcoinP2pEndPoint
-						: network == NBitcoin.Network.TestNet
-							? config.TestNetBitcoinP2pEndPoint
-							: config.RegTestBitcoinP2pEndPoint;
-
-					if (config.Network != network
-						|| config.TorSocks5EndPoint != torSocks5EndPoint
-						|| config.UseTor != useTor
-						|| config.PrivacyLevelSome != somePrivacyLevel
-						|| config.PrivacyLevelFine != finePrivacyLevel
-						|| config.PrivacyLevelStrong != strongPrivacyLevel
-						|| config.DustThreshold.ToUnit(MoneyUnit.BTC) != dustThreshold
-						|| configBitcoinP2pEndPoint != bitcoinP2pEndPoint
-					)
-=======
 					if (Network == config.Network)
->>>>>>> f58c47cb
 					{
 						if (EndPointParser.TryParse(TorSocks5EndPoint, Constants.DefaultTorSocksPort, out EndPoint torEp))
 						{
