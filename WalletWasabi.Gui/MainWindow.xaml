﻿<cont:MetroWindow xmlns="https://github.com/avaloniaui"
<<<<<<< HEAD
                  xmlns:cont="clr-namespace:AvalonStudio.Shell.Controls;assembly=AvalonStudio.Shell"
                  xmlns:wasabi="clr-namespace:WalletWasabi.Gui.Controls;assembly=WalletWasabi.Gui"
                  xmlns:behaviors="clr-namespace:WalletWasabi.Gui.Behaviors;assembly=WalletWasabi.Gui"
                  xmlns:shell="clr-namespace:AvalonStudio.Shell;assembly=AvalonStudio.Shell"
                  xmlns:menu="clr-namespace:AvalonStudio.Shell.Extensibility.MainMenu.Views;assembly=AvalonStudio.Shell.Extensibility"
                  xmlns:i="clr-namespace:Avalonia.Xaml.Interactivity;assembly=Avalonia.Xaml.Interactivity"
                  xmlns:ia="clr-namespace:Avalonia.Xaml.Interactions.Core;assembly=Avalonia.Xaml.Interactions"
                  xmlns:id="clr-namespace:Dock.Avalonia;assembly=Dock.Avalonia"
                  xmlns:idc="clr-namespace:Dock.Avalonia.Controls;assembly=Dock.Avalonia"
                  xmlns:beh="clr-namespace:AvalonStudio.Utils.Behaviors;assembly=AvalonStudio.Utils"
                  xmlns:x="http://schemas.microsoft.com/winfx/2006/xaml" Icon="resm:WalletWasabi.Gui.Assets.WasabiLogo256.png?assembly=WalletWasabi.Gui" Title="{Binding Title}" MinWidth="1100" MinHeight="530" FontFamily="{DynamicResource UiFont}" FontSize="14" Foreground="{DynamicResource ThemeForegroundBrush}" Width="{Binding Width}" Height="{Binding Height}" WindowState="{Binding WindowState}" UseLayoutRounding="True" RenderOptions.BitmapInterpolationMode="HighQuality" id:DragBehavior.IsEnabled="False" id:DropBehavior.IsEnabled="False">
  <cont:MetroWindow.TitleBarContent>
    <menu:MainMenuView DataContext="{Binding Shell.MainMenu}" Margin="4 0 0 0" Foreground="{DynamicResource ThemeForegroundBrush}" VerticalAlignment="Stretch" FontSize="13" />
=======
                      xmlns:cont="clr-namespace:AvalonStudio.Shell.Controls;assembly=AvalonStudio.Shell"
                      xmlns:wasabi="clr-namespace:WalletWasabi.Gui.Controls;assembly=WalletWasabi.Gui"
                      xmlns:lockscreen="clr-namespace:WalletWasabi.Gui.Controls.LockScreen;assembly=WalletWasabi.Gui"
                      xmlns:behaviors="clr-namespace:WalletWasabi.Gui.Behaviors;assembly=WalletWasabi.Gui"
                      xmlns:shell="clr-namespace:AvalonStudio.Shell;assembly=AvalonStudio.Shell"
                      xmlns:menu="clr-namespace:AvalonStudio.Shell.Extensibility.MainMenu.Views;assembly=AvalonStudio.Shell.Extensibility"
                      xmlns:i="clr-namespace:Avalonia.Xaml.Interactivity;assembly=Avalonia.Xaml.Interactivity"
                      xmlns:ia="clr-namespace:Avalonia.Xaml.Interactions.Core;assembly=Avalonia.Xaml.Interactions"
                      xmlns:id="clr-namespace:Dock.Avalonia;assembly=Dock.Avalonia"
                      xmlns:idc="clr-namespace:Dock.Avalonia.Controls;assembly=Dock.Avalonia"
                      xmlns:beh="clr-namespace:AvalonStudio.Utils.Behaviors;assembly=AvalonStudio.Utils"
                      xmlns:x="http://schemas.microsoft.com/winfx/2006/xaml"
                      Icon="resm:WalletWasabi.Gui.Assets.WasabiLogo256.png?assembly=WalletWasabi.Gui"
                      Title="{Binding Title}"
                      MinWidth="1100" MinHeight="530"
                      FontFamily="{DynamicResource UiFont}" FontSize="14"
                      Foreground="{DynamicResource ThemeForegroundBrush}"
                      Width ="{Binding Width}" Height ="{Binding Height}"
                      WindowState ="{Binding WindowState}"
                      UseLayoutRounding="True" RenderOptions.BitmapInterpolationMode="HighQuality"
                      id:DragBehavior.IsEnabled="False" id:DropBehavior.IsEnabled="False">
  <cont:MetroWindow.TitleBarContent>
    <StackPanel Orientation ="Horizontal" IsVisible="{Binding !$parent[cont|MetroWindow].DataContext.LockScreen.IsLocked}">
      <menu:MainMenuView DataContext="{Binding Shell.MainMenu}" Margin="4 0 0 0" Foreground="{DynamicResource ThemeForegroundBrush}" VerticalAlignment="Stretch" FontSize="13" />
      <Button Command="{Binding LockScreenCommand}" Margin="10 0" Background="Transparent" BorderBrush="Transparent">
        <StackPanel Orientation="Horizontal" Spacing="8">
          <Grid Height="10" Width="10">
            <DrawingPresenter VerticalAlignment="Center" HorizontalAlignment="Center">
              <DrawingPresenter.Drawing>
                <DrawingGroup>
                  <DrawingGroup.Children>
                    <GeometryDrawing Brush="#00FFFFFF" Geometry="F1M16,16L0,16 0,0 16,0z" />
                    <GeometryDrawing Brush="#FFF6F6F6" Geometry="F1M13,5L13,4.75C13,2.513,11.513,0.636,9.482,0L6.517,0C4.487,0.636,3,2.513,3,4.75L3,5 1,5 1,16 15,16 15,5z" />
                    <GeometryDrawing Brush="#FFEFEFF0" Geometry="F1M9.25,9.25C9.25,8.56 8.69,8 8,8 7.31,8 6.75,8.56 6.75,9.25 6.75,9.762 7.06,10.199 7.5,10.393L7.5,13 8.5,13 8.5,10.393C8.94,10.199,9.25,9.762,9.25,9.25 M13,14L3,14 3,7 13,7z" />
                    <GeometryDrawing Brush="#FF424242" Geometry="F1M6.75,9.25C6.75,8.56 7.31,8 8,8 8.69,8 9.25,8.56 9.25,9.25 9.25,9.762 8.94,10.199 8.5,10.393L8.5,13 7.5,13 7.5,10.393C7.06,10.199,6.75,9.762,6.75,9.25 M13,14L3,14 3,7 13,7z M5,4.75C5,3.096 6.346,1.75 8,1.75 9.654,1.75 11,3.096 11,4.75L11,6 5,6z M12,6L12,4.75C12,2.544 10.206,0.75 8,0.75 5.794,0.75 4,2.544 4,4.75L4,6 2,6 2,15 14,15 14,6z" />
                  </DrawingGroup.Children>
                </DrawingGroup>
              </DrawingPresenter.Drawing>
            </DrawingPresenter>
          </Grid>
          <TextBlock FontSize="13">Lock Screen</TextBlock>
        </StackPanel>
      </Button>
    </StackPanel>
>>>>>>> 6da51c7b
  </cont:MetroWindow.TitleBarContent>
  <cont:MetroWindow.Styles>
    <Style Selector="Menu > MenuItem:selected /template/ Border#root">
      <Setter Property="Background" Value="{DynamicResource ThemeControlMidBrush}" />
    </Style>
    <Style Selector="Menu > MenuItem">
      <Setter Property="Padding" Value="7 0" />
    </Style>
  </cont:MetroWindow.Styles>
  <Grid>
    <DockPanel LastChildFill="True">
      <wasabi:StatusBar DockPanel.Dock="Bottom" DataContext="{Binding StatusBar}" />
      <shell:ShellView DataContext="{Binding Shell}" />
    </DockPanel>
    <wasabi:ModalDialog DataContext="{Binding ModalDialog}" />
    <lockscreen:LockScreen DataContext="{Binding LockScreen}" />
  </Grid>
</cont:MetroWindow><|MERGE_RESOLUTION|>--- conflicted
+++ resolved
@@ -1,42 +1,22 @@
-﻿<cont:MetroWindow xmlns="https://github.com/avaloniaui"
-<<<<<<< HEAD
+<cont:MetroWindow xmlns="https://github.com/avaloniaui"
                   xmlns:cont="clr-namespace:AvalonStudio.Shell.Controls;assembly=AvalonStudio.Shell"
                   xmlns:wasabi="clr-namespace:WalletWasabi.Gui.Controls;assembly=WalletWasabi.Gui"
-                  xmlns:behaviors="clr-namespace:WalletWasabi.Gui.Behaviors;assembly=WalletWasabi.Gui"
+                  xmlns:lockscreen="clr-namespace:WalletWasabi.Gui.Controls.LockScreen;assembly=WalletWasabi.Gui"
                   xmlns:shell="clr-namespace:AvalonStudio.Shell;assembly=AvalonStudio.Shell"
                   xmlns:menu="clr-namespace:AvalonStudio.Shell.Extensibility.MainMenu.Views;assembly=AvalonStudio.Shell.Extensibility"
-                  xmlns:i="clr-namespace:Avalonia.Xaml.Interactivity;assembly=Avalonia.Xaml.Interactivity"
-                  xmlns:ia="clr-namespace:Avalonia.Xaml.Interactions.Core;assembly=Avalonia.Xaml.Interactions"
                   xmlns:id="clr-namespace:Dock.Avalonia;assembly=Dock.Avalonia"
-                  xmlns:idc="clr-namespace:Dock.Avalonia.Controls;assembly=Dock.Avalonia"
-                  xmlns:beh="clr-namespace:AvalonStudio.Utils.Behaviors;assembly=AvalonStudio.Utils"
-                  xmlns:x="http://schemas.microsoft.com/winfx/2006/xaml" Icon="resm:WalletWasabi.Gui.Assets.WasabiLogo256.png?assembly=WalletWasabi.Gui" Title="{Binding Title}" MinWidth="1100" MinHeight="530" FontFamily="{DynamicResource UiFont}" FontSize="14" Foreground="{DynamicResource ThemeForegroundBrush}" Width="{Binding Width}" Height="{Binding Height}" WindowState="{Binding WindowState}" UseLayoutRounding="True" RenderOptions.BitmapInterpolationMode="HighQuality" id:DragBehavior.IsEnabled="False" id:DropBehavior.IsEnabled="False">
+                  Icon="resm:WalletWasabi.Gui.Assets.WasabiLogo256.png?assembly=WalletWasabi.Gui"
+                  Title="{Binding Title}"
+                  MinWidth="1100" MinHeight="530"
+                  FontFamily="{DynamicResource UiFont}" FontSize="14"
+                  Foreground="{DynamicResource ThemeForegroundBrush}"
+                  Width="{Binding Width}" Height="{Binding Height}"
+                  WindowState="{Binding WindowState}"
+                  UseLayoutRounding="True"
+                  RenderOptions.BitmapInterpolationMode="HighQuality"
+                  id:DragBehavior.IsEnabled="False" id:DropBehavior.IsEnabled="False">
   <cont:MetroWindow.TitleBarContent>
-    <menu:MainMenuView DataContext="{Binding Shell.MainMenu}" Margin="4 0 0 0" Foreground="{DynamicResource ThemeForegroundBrush}" VerticalAlignment="Stretch" FontSize="13" />
-=======
-                      xmlns:cont="clr-namespace:AvalonStudio.Shell.Controls;assembly=AvalonStudio.Shell"
-                      xmlns:wasabi="clr-namespace:WalletWasabi.Gui.Controls;assembly=WalletWasabi.Gui"
-                      xmlns:lockscreen="clr-namespace:WalletWasabi.Gui.Controls.LockScreen;assembly=WalletWasabi.Gui"
-                      xmlns:behaviors="clr-namespace:WalletWasabi.Gui.Behaviors;assembly=WalletWasabi.Gui"
-                      xmlns:shell="clr-namespace:AvalonStudio.Shell;assembly=AvalonStudio.Shell"
-                      xmlns:menu="clr-namespace:AvalonStudio.Shell.Extensibility.MainMenu.Views;assembly=AvalonStudio.Shell.Extensibility"
-                      xmlns:i="clr-namespace:Avalonia.Xaml.Interactivity;assembly=Avalonia.Xaml.Interactivity"
-                      xmlns:ia="clr-namespace:Avalonia.Xaml.Interactions.Core;assembly=Avalonia.Xaml.Interactions"
-                      xmlns:id="clr-namespace:Dock.Avalonia;assembly=Dock.Avalonia"
-                      xmlns:idc="clr-namespace:Dock.Avalonia.Controls;assembly=Dock.Avalonia"
-                      xmlns:beh="clr-namespace:AvalonStudio.Utils.Behaviors;assembly=AvalonStudio.Utils"
-                      xmlns:x="http://schemas.microsoft.com/winfx/2006/xaml"
-                      Icon="resm:WalletWasabi.Gui.Assets.WasabiLogo256.png?assembly=WalletWasabi.Gui"
-                      Title="{Binding Title}"
-                      MinWidth="1100" MinHeight="530"
-                      FontFamily="{DynamicResource UiFont}" FontSize="14"
-                      Foreground="{DynamicResource ThemeForegroundBrush}"
-                      Width ="{Binding Width}" Height ="{Binding Height}"
-                      WindowState ="{Binding WindowState}"
-                      UseLayoutRounding="True" RenderOptions.BitmapInterpolationMode="HighQuality"
-                      id:DragBehavior.IsEnabled="False" id:DropBehavior.IsEnabled="False">
-  <cont:MetroWindow.TitleBarContent>
-    <StackPanel Orientation ="Horizontal" IsVisible="{Binding !$parent[cont|MetroWindow].DataContext.LockScreen.IsLocked}">
+    <StackPanel Orientation="Horizontal" IsVisible="{Binding !$parent[cont|MetroWindow].DataContext.LockScreen.IsLocked}">
       <menu:MainMenuView DataContext="{Binding Shell.MainMenu}" Margin="4 0 0 0" Foreground="{DynamicResource ThemeForegroundBrush}" VerticalAlignment="Stretch" FontSize="13" />
       <Button Command="{Binding LockScreenCommand}" Margin="10 0" Background="Transparent" BorderBrush="Transparent">
         <StackPanel Orientation="Horizontal" Spacing="8">
@@ -58,7 +38,6 @@
         </StackPanel>
       </Button>
     </StackPanel>
->>>>>>> 6da51c7b
   </cont:MetroWindow.TitleBarContent>
   <cont:MetroWindow.Styles>
     <Style Selector="Menu > MenuItem:selected /template/ Border#root">
