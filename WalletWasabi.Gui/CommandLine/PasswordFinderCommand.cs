--- conflicted
+++ resolved
@@ -1,11 +1,7 @@
 using Mono.Options;
 using System;
 using System.Collections.Generic;
-<<<<<<< HEAD
-using Mono.Options;
 using WalletWasabi.KeyManagement;
-=======
->>>>>>> 0c064ebb
 
 namespace WalletWasabi.Gui.CommandLine
 {
@@ -22,13 +18,8 @@
 		{
 			Language = "en";
 
-<<<<<<< HEAD
-			Options = new OptionSet () {
-				"usage: findpassword --wallet:walet-file-path --language:lang --numbers:[TRUE|FALSE] --symbold:[TRUE|FALSE]",
-=======
 			Options = new OptionSet() {
 				"usage: findpassword --secret:encrypted-secret --language:lang --numbers:[TRUE|FALSE] --symbold:[TRUE|FALSE]",
->>>>>>> 0c064ebb
 				"",
 				"Tries to find typing mistakes in the user password by brute forcing it char by char.",
 				"eg: .wassabee findpassword --wallet:/home/user/.wasabiwallet/client/Wallets/my-wallet.json --numbers:false --symbold:true",
