--- conflicted
+++ resolved
@@ -167,13 +167,9 @@
 
 				#endregion ConfigInitialization
 
-<<<<<<< HEAD
-				LegalDocuments = new LegalDocuments(DataDir);
-=======
 				cancel.ThrowIfCancellationRequested();
->>>>>>> 3d93ff07
-
-				BitcoinStore = new BitcoinStore();
+
+				LegalDocuments = new LegalDocuments(DataDir);				BitcoinStore = new BitcoinStore();
 				var bstoreInitTask = BitcoinStore.InitializeAsync(Path.Combine(DataDir, "BitcoinStore"), Network);
 				var addressManagerFolderPath = Path.Combine(DataDir, "AddressManager");
 
