--- conflicted
+++ resolved
@@ -135,19 +135,12 @@
 
 				var userAgent = Constants.UserAgents.RandomElement();
 				var connectionParameters = new NodeConnectionParameters { UserAgent = userAgent };
-				UpdateChecker updateChecker = new(TimeSpan.FromMinutes(7), Synchronizer);
-
-				await LegalChecker.InitializeAsync(updateChecker).ConfigureAwait(false);
-
-<<<<<<< HEAD
-				HostedServices.Register(updateChecker, "Software Update Checker");
-=======
+
 				UpdateChecker updateChecker = new(TimeSpan.FromMinutes(7), Synchronizer);
 				await LegalChecker.InitializeAsync(updateChecker).ConfigureAwait(false);
 				HostedServices.Register(updateChecker, "Software Update Checker");
 
 				HostedServices.Register(new UpdateChecker(TimeSpan.FromMinutes(7), Synchronizer), "Software Update Checker");
->>>>>>> 59487d98
 
 				HostedServices.Register(new SystemAwakeChecker(WalletManager), "System Awake Checker");
 
