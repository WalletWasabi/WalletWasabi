--- conflicted
+++ resolved
@@ -746,32 +746,6 @@
 					Logger.LogError($"Error during the disposal of {nameof(BitcoinStore)}: {ex}");
 				}
 
-<<<<<<< HEAD
-				Logger.LogDebug($"Step: {nameof(AsyncMutex)}.", nameof(Global));
-
-				if (AsyncMutex.IsAny)
-				{
-					try
-					{
-						await AsyncMutex.WaitForAllMutexToCloseAsync().ConfigureAwait(false);
-						Logger.LogInfo($"{nameof(AsyncMutex)}(es) are stopped.");
-					}
-					catch (Exception ex)
-					{
-						Logger.LogError($"Error during stopping {nameof(AsyncMutex)}: {ex}");
-					}
-=======
-				Logger.LogDebug($"Step: {nameof(SingleInstanceChecker)}.", nameof(Global));
-
-				try
-				{
-					await SingleInstanceChecker.DisposeAsync().ConfigureAwait(false);
-				}
-				catch (Exception ex)
-				{
-					Logger.LogError($"Error during the disposal of {nameof(SingleInstanceChecker)}: {ex}");
->>>>>>> 11f789f1
-				}
 			}
 			catch (Exception ex)
 			{
