--- conflicted
+++ resolved
@@ -153,11 +153,6 @@
 			var blocksFolderPath = Path.Combine(DataDir, $"Blocks{Network}");
 			var connectionParameters = new NodeConnectionParameters { UserAgent = "/Satoshi:0.18.0/" };
 
-<<<<<<< HEAD
-			Synchronizer = Config.UseTor.Value
-				? new WasabiSynchronizer(Network, BitcoinStore, () => Config.GetCurrentBackendUri(), Config.TorSocks5EndPoint)
-				: new WasabiSynchronizer(Network, BitcoinStore, Config.GetFallbackBackendUri(), null);
-=======
 			if (Config.UseTor)
 			{
 				Synchronizer = new WasabiSynchronizer(Network, BitcoinStore, () => Config.GetCurrentBackendUri(), Config.TorSocks5EndPoint);
@@ -166,7 +161,6 @@
 			{
 				Synchronizer = new WasabiSynchronizer(Network, BitcoinStore, Config.GetFallbackBackendUri(), null);
 			}
->>>>>>> c6d60d17
 
 			UpdateChecker = new UpdateChecker(Synchronizer.WasabiClient);
 
@@ -193,11 +187,6 @@
 
 			#region TorProcessInitialization
 
-<<<<<<< HEAD
-			TorManager = Config.UseTor.Value
-				? new TorProcessManager(Config.TorSocks5EndPoint, TorLogsFile)
-				: TorProcessManager.Mock();
-=======
 			if (Config.UseTor)
 			{
 				TorManager = new TorProcessManager(Config.TorSocks5EndPoint, TorLogsFile);
@@ -206,7 +195,6 @@
 			{
 				TorManager = TorProcessManager.Mock();
 			}
->>>>>>> c6d60d17
 			TorManager.Start(false, DataDir);
 
 			var fallbackRequestTestUri = new Uri(Config.GetFallbackBackendUri(), "/api/software/versions");
@@ -420,11 +408,6 @@
 					await Task.Delay(100, token);
 				}
 
-<<<<<<< HEAD
-				ChaumianClient = Config.UseTor.Value
-					? new CcjClient(Synchronizer, Network, keyManager, () => Config.GetCurrentBackendUri(), Config.TorSocks5EndPoint)
-					: new CcjClient(Synchronizer, Network, keyManager, Config.GetFallbackBackendUri(), null);
-=======
 				if (Config.UseTor)
 				{
 					ChaumianClient = new CcjClient(Synchronizer, Network, keyManager, () => Config.GetCurrentBackendUri(), Config.TorSocks5EndPoint);
@@ -433,7 +416,6 @@
 				{
 					ChaumianClient = new CcjClient(Synchronizer, Network, keyManager, Config.GetFallbackBackendUri(), null);
 				}
->>>>>>> c6d60d17
 
 				try
 				{
