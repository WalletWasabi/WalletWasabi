using Avalonia;
using Avalonia.Controls.ApplicationLifetimes;
using Avalonia.Controls.Notifications;
using Avalonia.Threading;
using Microsoft.Extensions.Caching.Memory;
using NBitcoin;
using NBitcoin.Protocol;
using NBitcoin.Protocol.Behaviors;
using NBitcoin.Protocol.Connectors;
using Nito.AsyncEx;
using System;
using System.Collections.Generic;
using System.IO;
using System.Linq;
using System.Net;
using System.Net.Sockets;
using System.Threading;
using System.Threading.Tasks;
using WalletWasabi.BitcoinCore;
using WalletWasabi.BitcoinCore.Endpointing;
using WalletWasabi.BitcoinCore.Monitoring;
using WalletWasabi.Blockchain.Analysis.FeesEstimation;
using WalletWasabi.Blockchain.Blocks;
using WalletWasabi.Blockchain.Keys;
using WalletWasabi.Blockchain.Mempool;
using WalletWasabi.Blockchain.TransactionBroadcasting;
using WalletWasabi.Blockchain.TransactionOutputs;
using WalletWasabi.Blockchain.TransactionProcessing;
using WalletWasabi.Blockchain.Transactions;
using WalletWasabi.CoinJoin.Client;
using WalletWasabi.CoinJoin.Client.Clients;
using WalletWasabi.CoinJoin.Client.Clients.Queuing;
using WalletWasabi.Gui.CrashReport;
using WalletWasabi.Gui.Helpers;
using WalletWasabi.Gui.Models;
using WalletWasabi.Gui.Rpc;
using WalletWasabi.Helpers;
using WalletWasabi.Hwi.Models;
using WalletWasabi.Legal;
using WalletWasabi.Logging;
using WalletWasabi.Services;
using WalletWasabi.Stores;
using WalletWasabi.TorSocks5;
using WalletWasabi.Wallets;
using Constants = WalletWasabi.Helpers.Constants;

namespace WalletWasabi.Gui
{
	public class Global
	{
		public const string ThemeBackgroundBrushResourceKey = "ThemeBackgroundBrush";
		public const string ApplicationAccentForegroundBrushResourceKey = "ApplicationAccentForegroundBrush";

		public string DataDir { get; }
		public string TorLogsFile { get; }
		public BitcoinStore BitcoinStore { get; }
		public LegalDocuments LegalDocuments { get; set; }
		public Config Config { get; }

		public string AddressManagerFilePath { get; private set; }
		public AddressManager AddressManager { get; private set; }

		public NodesGroup Nodes { get; private set; }
		public WasabiSynchronizer Synchronizer { get; private set; }
		public FeeProviders FeeProviders { get; private set; }
		public WalletManager WalletManager { get; }
		public TransactionBroadcaster TransactionBroadcaster { get; set; }
		public CoinJoinProcessor CoinJoinProcessor { get; set; }
		public Node RegTestMempoolServingNode { get; private set; }
		public TorProcessManager TorManager { get; private set; }
		public CoreNode BitcoinCoreNode { get; private set; }

		public HostedServices HostedServices { get; }

		public bool KillRequested => Interlocked.Read(ref _dispose) > 0;

		public UiConfig UiConfig { get; }

		public Network Network => Config.Network;

		public MemoryCache Cache { get; private set; }

		public static JsonRpcServer RpcServer { get; private set; }

		public Global(string dataDir, string torLogsFile, Config config, UiConfig uiConfig, WalletManager walletManager)
		{
			using (BenchmarkLogger.Measure())
			{
				StoppingCts = new CancellationTokenSource();
				DataDir = dataDir;
				Config = config;
				UiConfig = uiConfig;
				TorLogsFile = torLogsFile;

				Logger.InitializeDefaults(Path.Combine(DataDir, "Logs.txt"));

				HostedServices = new HostedServices();
				WalletManager = walletManager;

				LegalDocuments = LegalDocuments.TryLoadAgreed(DataDir);

				WalletManager.OnDequeue += WalletManager_OnDequeue;
				WalletManager.WalletRelevantTransactionProcessed += WalletManager_WalletRelevantTransactionProcessed;
				BitcoinStore = new BitcoinStore(
					Path.Combine(DataDir, "BitcoinStore"), Network,
					new IndexStore(), new AllTransactionStore(), new SmartHeaderChain(), new MempoolService()
				);

				SingleInstanceChecker = new SingleInstanceChecker(Network);
			}
		}

		private bool InitializationCompleted { get; set; } = false;

		private bool InitializationStarted { get; set; } = false;

		private CancellationTokenSource StoppingCts { get; }

<<<<<<< HEAD
		public CrashReporter CrashReporter { get; set; } = new CrashReporter();
=======
		private SingleInstanceChecker SingleInstanceChecker { get; }
>>>>>>> 33ca94d7

		public async Task InitializeNoWalletAsync()
		{
			InitializationStarted = true;
			AddressManager = null;
			TorManager = null;
			var cancel = StoppingCts.Token;

			try
			{
				await SingleInstanceChecker.CheckAsync().ConfigureAwait(false);

				Cache = new MemoryCache(new MemoryCacheOptions
				{
					SizeLimit = 1_000,
					ExpirationScanFrequency = TimeSpan.FromSeconds(30)
				});
				var bstoreInitTask = BitcoinStore.InitializeAsync();
				var addressManagerFolderPath = Path.Combine(DataDir, "AddressManager");

				AddressManagerFilePath = Path.Combine(addressManagerFolderPath, $"AddressManager{Network}.dat");
				var addrManTask = InitializeAddressManagerBehaviorAsync();

				var blocksFolderPath = Path.Combine(DataDir, $"Blocks{Network}");
				var userAgent = Constants.UserAgents.RandomElement();
				var connectionParameters = new NodeConnectionParameters { UserAgent = userAgent };

				if (Config.UseTor)
				{
					Synchronizer = new WasabiSynchronizer(Network, BitcoinStore, () => Config.GetCurrentBackendUri(), Config.TorSocks5EndPoint);
				}
				else
				{
					Synchronizer = new WasabiSynchronizer(Network, BitcoinStore, Config.GetFallbackBackendUri(), null);
				}

				HostedServices.Register(new UpdateChecker(TimeSpan.FromMinutes(7), Synchronizer), "Software Update Checker");

				#region ProcessKillSubscription

				AppDomain.CurrentDomain.ProcessExit += async (s, e) => await DisposeAsync().ConfigureAwait(false);
				Console.CancelKeyPress += async (s, e) =>
				{
					e.Cancel = true;
					Logger.LogWarning("Process was signaled for killing.", nameof(Global));
					await DisposeAsync().ConfigureAwait(false);
				};

				#endregion ProcessKillSubscription

				cancel.ThrowIfCancellationRequested();

				#region TorProcessInitialization

				if (Config.UseTor)
				{
					TorManager = new TorProcessManager(Config.TorSocks5EndPoint, TorLogsFile);
				}
				else
				{
					TorManager = TorProcessManager.Mock();
				}
				TorManager.Start(false, DataDir);

				var fallbackRequestTestUri = new Uri(Config.GetFallbackBackendUri(), "/api/software/versions");
				TorManager.StartMonitor(TimeSpan.FromSeconds(3), TimeSpan.FromSeconds(7), DataDir, fallbackRequestTestUri);

				Logger.LogInfo($"{nameof(TorProcessManager)} is initialized.");

				#endregion TorProcessInitialization

				cancel.ThrowIfCancellationRequested();

				#region BitcoinStoreInitialization

				await bstoreInitTask.ConfigureAwait(false);

				// Make sure that the height of the wallets will not be better than the current height of the filters.
				WalletManager.SetMaxBestHeight(BitcoinStore.IndexStore.SmartHeaderChain.TipHeight);

				#endregion BitcoinStoreInitialization

				cancel.ThrowIfCancellationRequested();

				#region BitcoinCoreInitialization

				try
				{
					if (Config.StartLocalBitcoinCoreOnStartup)
					{
						BitcoinCoreNode = await CoreNode
							.CreateAsync(
								new CoreNodeParams(
									Network,
									BitcoinStore.MempoolService,
									HostedServices,
									Config.LocalBitcoinCoreDataDir,
									tryRestart: false,
									tryDeleteDataDir: false,
									EndPointStrategy.Default(Network, EndPointType.P2p),
									EndPointStrategy.Default(Network, EndPointType.Rpc),
									txIndex: null,
									prune: null,
									userAgent: $"/WasabiClient:{Constants.ClientVersion}/",
									Cache),
								cancel)
							.ConfigureAwait(false);
					}
				}
				catch (Exception ex)
				{
					Logger.LogError(ex);
				}

				await HostedServices.StartAllAsync(cancel).ConfigureAwait(false);

				var feeProviderList = new List<IFeeProvider>
				{
					Synchronizer
				};

				var rpcFeeProvider = HostedServices.FirstOrDefault<RpcFeeProvider>();
				if (rpcFeeProvider is { })
				{
					feeProviderList.Insert(0, rpcFeeProvider);
				}

				FeeProviders = new FeeProviders(feeProviderList);

				#endregion BitcoinCoreInitialization

				cancel.ThrowIfCancellationRequested();

				#region MempoolInitialization

				connectionParameters.TemplateBehaviors.Add(BitcoinStore.CreateUntrustedP2pBehavior());

				#endregion MempoolInitialization

				cancel.ThrowIfCancellationRequested();

				#region AddressManagerInitialization

				AddressManagerBehavior addressManagerBehavior = await addrManTask.ConfigureAwait(false);
				connectionParameters.TemplateBehaviors.Add(addressManagerBehavior);

				#endregion AddressManagerInitialization

				cancel.ThrowIfCancellationRequested();

				#region P2PInitialization

				if (Network == Network.RegTest)
				{
					Nodes = new NodesGroup(Network, requirements: Constants.NodeRequirements);
					try
					{
						EndPoint bitcoinCoreEndpoint = Config.GetBitcoinP2pEndPoint();

						Node node = await Node.ConnectAsync(Network.RegTest, bitcoinCoreEndpoint).ConfigureAwait(false);

						Nodes.ConnectedNodes.Add(node);

						RegTestMempoolServingNode = await Node.ConnectAsync(Network.RegTest, bitcoinCoreEndpoint).ConfigureAwait(false);

						RegTestMempoolServingNode.Behaviors.Add(BitcoinStore.CreateUntrustedP2pBehavior());
					}
					catch (SocketException ex)
					{
						Logger.LogError(ex);
					}
				}
				else
				{
					if (Config.UseTor)
					{
						// onlyForOnionHosts: false - Connect to clearnet IPs through Tor, too.
						connectionParameters.TemplateBehaviors.Add(new SocksSettingsBehavior(Config.TorSocks5EndPoint, onlyForOnionHosts: false, networkCredential: null, streamIsolation: true));
						// allowOnlyTorEndpoints: true - Connect only to onions and do not connect to clearnet IPs at all.
						// This of course makes the first setting unnecessary, but it's better if that's around, in case someone wants to tinker here.
						connectionParameters.EndpointConnector = new DefaultEndpointConnector(allowOnlyTorEndpoints: Network == Network.Main);

						await AddKnownBitcoinFullNodeAsHiddenServiceAsync(AddressManager).ConfigureAwait(false);
					}
					Nodes = new NodesGroup(Network, connectionParameters, requirements: Constants.NodeRequirements);
					Nodes.MaximumNodeConnection = 12;
					RegTestMempoolServingNode = null;
				}

				Nodes.Connect();
				Logger.LogInfo("Start connecting to nodes...");

				var regTestMempoolServingNode = RegTestMempoolServingNode;
				if (regTestMempoolServingNode is { })
				{
					regTestMempoolServingNode.VersionHandshake();
					Logger.LogInfo("Start connecting to mempool serving regtest node...");
				}

				#endregion P2PInitialization

				cancel.ThrowIfCancellationRequested();

				#region SynchronizerInitialization

				var requestInterval = TimeSpan.FromSeconds(30);
				if (Network == Network.RegTest)
				{
					requestInterval = TimeSpan.FromSeconds(5);
				}

				int maxFiltSyncCount = Network == Network.Main ? 1000 : 10000; // On testnet, filters are empty, so it's faster to query them together

				Synchronizer.Start(requestInterval, TimeSpan.FromMinutes(5), maxFiltSyncCount);
				Logger.LogInfo("Start synchronizing filters...");

				#endregion SynchronizerInitialization

				cancel.ThrowIfCancellationRequested();

				TransactionBroadcaster = new TransactionBroadcaster(Network, BitcoinStore, Synchronizer, Nodes, WalletManager, BitcoinCoreNode?.RpcClient);
				CoinJoinProcessor = new CoinJoinProcessor(Synchronizer, WalletManager, BitcoinCoreNode?.RpcClient);

				#region JsonRpcServerInitialization

				var jsonRpcServerConfig = new JsonRpcServerConfiguration(Config);
				if (jsonRpcServerConfig.IsEnabled)
				{
					RpcServer = new JsonRpcServer(this, jsonRpcServerConfig);
					try
					{
						await RpcServer.StartAsync(cancel).ConfigureAwait(false);
					}
					catch (System.Net.HttpListenerException e)
					{
						Logger.LogWarning($"Failed to start {nameof(JsonRpcServer)} with error: {e.Message}.");
						RpcServer = null;
					}
				}

				#endregion JsonRpcServerInitialization

				#region Blocks provider

				var blockProvider = new CachedBlockProvider(
					new SmartBlockProvider(
						new P2pBlockProvider(Nodes, BitcoinCoreNode, Synchronizer, Config.ServiceConfiguration, Network),
						Cache),
					new FileSystemBlockRepository(blocksFolderPath, Network));

				#endregion Blocks provider

				WalletManager.RegisterServices(BitcoinStore, Synchronizer, Nodes, Config.ServiceConfiguration, FeeProviders, blockProvider);
			}
			finally
			{
				InitializationCompleted = true;
			}
		}

		private async Task<AddressManagerBehavior> InitializeAddressManagerBehaviorAsync()
		{
			var needsToDiscoverPeers = true;
			if (Network == Network.RegTest)
			{
				AddressManager = new AddressManager();
				Logger.LogInfo($"Fake {nameof(AddressManager)} is initialized on the {Network.RegTest}.");
			}
			else
			{
				try
				{
					AddressManager = await NBitcoinHelpers.LoadAddressManagerFromPeerFileAsync(AddressManagerFilePath).ConfigureAwait(false);

					// Most of the times we do not need to discover new peers. Instead, we can connect to
					// some of those that we already discovered in the past. In this case we assume that
					// discovering new peers could be necessary if our address manager has less
					// than 500 addresses. 500 addresses could be okay because previously we tried with
					// 200 and only one user reported he/she was not able to connect (there could be many others,
					// of course).
					// On the other side, increasing this number forces users that do not need to discover more peers
					// to spend resources (CPU/bandwidth) to discover new peers.
					needsToDiscoverPeers = Config.UseTor || AddressManager.Count < 500;
					Logger.LogInfo($"Loaded {nameof(AddressManager)} from `{AddressManagerFilePath}`.");
				}
				catch (DirectoryNotFoundException ex)
				{
					Logger.LogInfo($"{nameof(AddressManager)} did not exist at `{AddressManagerFilePath}`. Initializing new one.");
					Logger.LogTrace(ex);
					AddressManager = new AddressManager();
				}
				catch (FileNotFoundException ex)
				{
					Logger.LogInfo($"{nameof(AddressManager)} did not exist at `{AddressManagerFilePath}`. Initializing new one.");
					Logger.LogTrace(ex);
					AddressManager = new AddressManager();
				}
				catch (OverflowException ex)
				{
					// https://github.com/zkSNACKs/WalletWasabi/issues/712
					Logger.LogInfo($"{nameof(AddressManager)} has thrown `{nameof(OverflowException)}`. Attempting to autocorrect.");
					File.Delete(AddressManagerFilePath);
					Logger.LogTrace(ex);
					AddressManager = new AddressManager();
					Logger.LogInfo($"{nameof(AddressManager)} autocorrection is successful.");
				}
				catch (FormatException ex)
				{
					// https://github.com/zkSNACKs/WalletWasabi/issues/880
					Logger.LogInfo($"{nameof(AddressManager)} has thrown `{nameof(FormatException)}`. Attempting to autocorrect.");
					File.Delete(AddressManagerFilePath);
					Logger.LogTrace(ex);
					AddressManager = new AddressManager();
					Logger.LogInfo($"{nameof(AddressManager)} autocorrection is successful.");
				}
			}

			var addressManagerBehavior = new AddressManagerBehavior(AddressManager)
			{
				Mode = needsToDiscoverPeers ? AddressManagerBehaviorMode.Discover : AddressManagerBehaviorMode.None
			};
			return addressManagerBehavior;
		}

		private async Task AddKnownBitcoinFullNodeAsHiddenServiceAsync(AddressManager addressManager)
		{
			if (Network == Network.RegTest)
			{
				return;
			}

			// curl -s https://bitnodes.21.co/api/v1/snapshots/latest/ | egrep -o '[a-z0-9]{16}\.onion:?[0-9]*' | sort -ru
			// Then filtered to include only /Satoshi:0.17.x
			var fullBaseDirectory = EnvironmentHelpers.GetFullBaseDirectory();

			var onions = await File.ReadAllLinesAsync(Path.Combine(fullBaseDirectory, "OnionSeeds", $"{Network}OnionSeeds.txt")).ConfigureAwait(false);

			onions.Shuffle();
			foreach (var onion in onions.Take(60))
			{
				if (EndPointParser.TryParse(onion, Network.DefaultPort, out var endpoint))
				{
					await addressManager.AddAsync(endpoint).ConfigureAwait(false);
				}
			}
		}

		private void WalletManager_OnDequeue(object sender, DequeueResult e)
		{
			try
			{
				if (UiConfig.LurkingWifeMode)
				{
					return;
				}

				foreach (var success in e.Successful.Where(x => x.Value.Any()))
				{
					DequeueReason reason = success.Key;
					if (reason != DequeueReason.Spent)
					{
						var type = reason == DequeueReason.UserRequested ? NotificationType.Information : NotificationType.Warning;
						var message = reason == DequeueReason.UserRequested ? "" : reason.ToFriendlyString();
						var title = success.Value.Count() == 1 ? $"Coin ({success.Value.First().Amount.ToString(false, true)}) Dequeued" : $"{success.Value.Count()} Coins Dequeued";
						NotificationHelpers.Notify(message, title, type, sender: sender);
					}
				}

				foreach (var failure in e.Unsuccessful.Where(x => x.Value.Any()))
				{
					DequeueReason reason = failure.Key;
					var type = NotificationType.Warning;
					var message = reason.ToFriendlyString();
					var title = failure.Value.Count() == 1 ? $"Couldn't Dequeue Coin ({failure.Value.First().Amount.ToString(false, true)})" : $"Couldn't Dequeue {failure.Value.Count()} Coins";
					NotificationHelpers.Notify(message, title, type, sender: sender);
				}
			}
			catch (Exception ex)
			{
				Logger.LogWarning(ex);
			}
		}

		private void WalletManager_WalletRelevantTransactionProcessed(object sender, ProcessedResult e)
		{
			try
			{
				// In lurking wife mode no notification is raised.
				// If there are no news, then don't bother too.
				if (UiConfig.LurkingWifeMode || !e.IsNews || (sender as Wallet).State != WalletState.Started)
				{
					return;
				}

				// ToDo
				// Double spent.
				// Anonymity set gained?
				// Received dust

				bool isSpent = e.NewlySpentCoins.Any();
				bool isReceived = e.NewlyReceivedCoins.Any();
				bool isConfirmedReceive = e.NewlyConfirmedReceivedCoins.Any();
				bool isConfirmedSpent = e.NewlyConfirmedReceivedCoins.Any();
				Money miningFee = e.Transaction.Transaction.GetFee(e.SpentCoins.Select(x => x.GetCoin()).ToArray());
				if (isReceived || isSpent)
				{
					Money receivedSum = e.NewlyReceivedCoins.Sum(x => x.Amount);
					Money spentSum = e.NewlySpentCoins.Sum(x => x.Amount);
					Money incoming = receivedSum - spentSum;
					Money receiveSpentDiff = incoming.Abs();
					string amountString = receiveSpentDiff.ToString(false, true);

					if (e.Transaction.Transaction.IsCoinBase)
					{
						NotifyAndLog($"{amountString} BTC", "Mined", NotificationType.Success, e, sender);
					}
					else if (isSpent && receiveSpentDiff == miningFee)
					{
						NotifyAndLog($"Mining Fee: {amountString} BTC", "Self Spend", NotificationType.Information, e, sender);
					}
					else if (isSpent && receiveSpentDiff.Almost(Money.Zero, Money.Coins(0.01m)) && e.IsLikelyOwnCoinJoin)
					{
						NotifyAndLog($"CoinJoin Completed!", "", NotificationType.Success, e, sender);
					}
					else if (incoming > Money.Zero)
					{
						if (e.Transaction.IsRBF && e.Transaction.IsReplacement)
						{
							NotifyAndLog($"{amountString} BTC", "Received Replaceable Replacement Transaction", NotificationType.Information, e, sender);
						}
						else if (e.Transaction.IsRBF)
						{
							NotifyAndLog($"{amountString} BTC", "Received Replaceable Transaction", NotificationType.Success, e, sender);
						}
						else if (e.Transaction.IsReplacement)
						{
							NotifyAndLog($"{amountString} BTC", "Received Replacement Transaction", NotificationType.Information, e, sender);
						}
						else
						{
							NotifyAndLog($"{amountString} BTC", "Received", NotificationType.Success, e, sender);
						}
					}
					else if (incoming < Money.Zero)
					{
						NotifyAndLog($"{amountString} BTC", "Sent", NotificationType.Information, e, sender);
					}
				}
				else if (isConfirmedReceive || isConfirmedSpent)
				{
					Money receivedSum = e.ReceivedCoins.Sum(x => x.Amount);
					Money spentSum = e.SpentCoins.Sum(x => x.Amount);
					Money incoming = receivedSum - spentSum;
					Money receiveSpentDiff = incoming.Abs();
					string amountString = receiveSpentDiff.ToString(false, true);

					if (isConfirmedSpent && receiveSpentDiff == miningFee)
					{
						NotifyAndLog($"Mining Fee: {amountString} BTC", "Self Spend Confirmed", NotificationType.Information, e, sender);
					}
					else if (isConfirmedSpent && receiveSpentDiff.Almost(Money.Zero, Money.Coins(0.01m)) && e.IsLikelyOwnCoinJoin)
					{
						NotifyAndLog($"CoinJoin Confirmed!", "", NotificationType.Information, e, sender);
					}
					else if (incoming > Money.Zero)
					{
						NotifyAndLog($"{amountString} BTC", "Receive Confirmed", NotificationType.Information, e, sender);
					}
					else if (incoming < Money.Zero)
					{
						NotifyAndLog($"{amountString} BTC", "Send Confirmed", NotificationType.Information, e, sender);
					}
				}
			}
			catch (Exception ex)
			{
				Logger.LogWarning(ex);
			}
		}

		/// <returns>If initialization is successful, otherwise it was interrupted which means stopping was requested.</returns>
		public async Task<bool> WaitForInitializationCompletedAsync(CancellationToken cancellationToken)
		{
			while (!InitializationCompleted)
			{
				await Task.Delay(100, cancellationToken).ConfigureAwait(false);
			}

			return !StoppingCts.IsCancellationRequested;
		}

		private static void NotifyAndLog(string message, string title, NotificationType notificationType, ProcessedResult e, object sender)
		{
			message = Guard.Correct(message);
			title = Guard.Correct(title);
			NotificationHelpers.Notify(message, title, notificationType, async () => await FileHelpers.OpenFileInTextEditorAsync(Logger.FilePath).ConfigureAwait(false), sender);
			Logger.LogInfo($"Transaction Notification ({notificationType}): {title} - {message} - {e.Transaction.GetHash()}");
		}

		/// <summary>
		/// 0: nobody called
		/// 1: somebody called
		/// 2: call finished
		/// </summary>
		private long _dispose = 0; // To detect redundant calls

		public async Task DisposeAsync()
		{
			var compareRes = Interlocked.CompareExchange(ref _dispose, 1, 0);
			if (compareRes == 1)
			{
				while (Interlocked.Read(ref _dispose) != 2)
				{
					await Task.Delay(50).ConfigureAwait(false);
				}
				return;
			}
			else if (compareRes == 2)
			{
				return;
			}
			Logger.LogWarning("Process is exiting.", nameof(Global));

			try
			{
				StoppingCts?.Cancel();

				if (!InitializationStarted)
				{
					return;
				}

				try
				{
					using var initCts = new CancellationTokenSource(TimeSpan.FromMinutes(6));
					await WaitForInitializationCompletedAsync(initCts.Token).ConfigureAwait(false);
				}
				catch (Exception ex)
				{
					Logger.LogError($"Error during {nameof(WaitForInitializationCompletedAsync)}: {ex}");
				}

				try
				{
					using var dequeueCts = new CancellationTokenSource(TimeSpan.FromMinutes(6));
					await WalletManager.RemoveAndStopAllAsync(dequeueCts.Token).ConfigureAwait(false);
				}
				catch (Exception ex)
				{
					Logger.LogError($"Error during {nameof(WalletManager.RemoveAndStopAllAsync)}: {ex}");
				}

				Dispatcher.UIThread.PostLogException(() =>
				{
					var window = (Application.Current.ApplicationLifetime as IClassicDesktopStyleApplicationLifetime).MainWindow;
					window?.Close();
				});

				WalletManager.OnDequeue -= WalletManager_OnDequeue;
				WalletManager.WalletRelevantTransactionProcessed -= WalletManager_WalletRelevantTransactionProcessed;

				var rpcServer = RpcServer;
				if (rpcServer is { })
				{
					using var cts = new CancellationTokenSource(TimeSpan.FromSeconds(21));
					await rpcServer.StopAsync(cts.Token).ConfigureAwait(false);
					Logger.LogInfo($"{nameof(RpcServer)} is stopped.", nameof(Global));
				}

				var feeProviders = FeeProviders;
				if (feeProviders is { })
				{
					feeProviders.Dispose();
					Logger.LogInfo($"Disposed {nameof(FeeProviders)}.");
				}

				var coinJoinProcessor = CoinJoinProcessor;
				if (coinJoinProcessor is { })
				{
					coinJoinProcessor.Dispose();
					Logger.LogInfo($"{nameof(CoinJoinProcessor)} is disposed.");
				}

				var synchronizer = Synchronizer;
				if (synchronizer is { })
				{
					await synchronizer.StopAsync().ConfigureAwait(false);
					Logger.LogInfo($"{nameof(Synchronizer)} is stopped.");
				}

				var backgroundServices = HostedServices;
				if (backgroundServices is { })
				{
					using var cts = new CancellationTokenSource(TimeSpan.FromSeconds(21));
					await backgroundServices.StopAllAsync(cts.Token).ConfigureAwait(false);
					backgroundServices.Dispose();
					Logger.LogInfo("Stopped background services.");
				}

				var addressManagerFilePath = AddressManagerFilePath;
				if (addressManagerFilePath is { })
				{
					IoHelpers.EnsureContainingDirectoryExists(addressManagerFilePath);
					var addressManager = AddressManager;
					if (addressManager is { })
					{
						addressManager.SavePeerFile(AddressManagerFilePath, Config.Network);
						Logger.LogInfo($"{nameof(AddressManager)} is saved to `{AddressManagerFilePath}`.");
					}
				}

				var nodes = Nodes;
				if (nodes is { })
				{
					nodes.Disconnect();
					while (nodes.ConnectedNodes.Any(x => x.IsConnected))
					{
						await Task.Delay(50).ConfigureAwait(false);
					}
					nodes.Dispose();
					Logger.LogInfo($"{nameof(Nodes)} are disposed.");
				}

				var regTestMempoolServingNode = RegTestMempoolServingNode;
				if (regTestMempoolServingNode is { })
				{
					regTestMempoolServingNode.Disconnect();
					Logger.LogInfo($"{nameof(RegTestMempoolServingNode)} is disposed.");
				}

				var bitcoinCoreNode = BitcoinCoreNode;
				if (bitcoinCoreNode is { })
				{
					await bitcoinCoreNode.DisposeAsync().ConfigureAwait(false);

					if (Config.StopLocalBitcoinCoreOnShutdown)
					{
						await bitcoinCoreNode.TryStopAsync().ConfigureAwait(false);
					}
				}

				var torManager = TorManager;
				if (torManager is { })
				{
					await torManager.StopAsync().ConfigureAwait(false);
					Logger.LogInfo($"{nameof(TorManager)} is stopped.");
				}

				var cache = Cache;
				if (cache is { })
				{
					cache.Dispose();
				}

				try
				{
					SingleInstanceChecker?.Dispose();
				}
				catch (Exception ex)
				{
					Logger.LogError($"Error during the disposal of {nameof(SingleInstanceChecker)}: {ex}");
				}

				if (AsyncMutex.IsAny)
				{
					try
					{
						await AsyncMutex.WaitForAllMutexToCloseAsync().ConfigureAwait(false);
						Logger.LogInfo($"{nameof(AsyncMutex)}(es) are stopped.");
					}
					catch (Exception ex)
					{
						Logger.LogError($"Error during stopping {nameof(AsyncMutex)}: {ex}");
					}
				}
			}
			catch (Exception ex)
			{
				Logger.LogWarning(ex);
			}
			finally
			{
				StoppingCts?.Dispose();
				Interlocked.Exchange(ref _dispose, 2);
				Logger.LogSoftwareStopped("Wasabi");
			}
		}
	}
}<|MERGE_RESOLUTION|>--- conflicted
+++ resolved
@@ -116,12 +116,8 @@
 
 		private CancellationTokenSource StoppingCts { get; }
 
-<<<<<<< HEAD
+		private SingleInstanceChecker SingleInstanceChecker { get; }
 		public CrashReporter CrashReporter { get; set; } = new CrashReporter();
-=======
-		private SingleInstanceChecker SingleInstanceChecker { get; }
->>>>>>> 33ca94d7
-
 		public async Task InitializeNoWalletAsync()
 		{
 			InitializationStarted = true;
