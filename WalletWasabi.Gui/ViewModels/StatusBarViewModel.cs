--- conflicted
+++ resolved
@@ -66,47 +66,7 @@
 			FiltersLeft = 0;
 			BlocksLeft = 0;
 			BtcPrice = "$0";
-<<<<<<< HEAD
-			StatusText = "";
-
-			StatusTextAnimationLock = new AsyncLock();
-
-			this.WhenAnyValue(x => x.Status).Subscribe(status =>
-
-			{
-				StatusText = StatusBarStatusStringConverter.Convert(status);
-			});
-
-			this.WhenAnyValue(x => x.StatusText).Subscribe(async status =>
-			{
-				using (await StatusTextAnimationLock.LockAsync()) // Without this lock the status get stuck once in a while.
-				{
-					if (status.EndsWith(".")) // Then do animation.
-					{
-						string nextAnimation = null;
-						if (status.EndsWith("..."))
-						{
-							nextAnimation = status.TrimEnd("..", StringComparison.Ordinal);
-						}
-						else if (status.EndsWith("."))
-						{
-							nextAnimation = $"{status}.";
-						}
-
-						if (nextAnimation != null)
-						{
-							await Task.Delay(1000);
-							if (StatusText == status) // If still the same.
-							{
-								StatusText = nextAnimation;
-							}
-						}
-					}
-				}
-			});
-=======
 			Status = StatusBarStatus.Loading;
->>>>>>> 8fe6e1fd
 		}
 
 		public void Initialize(NodesCollection nodes, WasabiSynchronizer synchronizer, UpdateChecker updateChecker)
