using Avalonia.Data.Converters;
using System;
using System.Collections.Generic;
using System.Globalization;
using System.Text;
using WalletWasabi.Gui.Models;

namespace WalletWasabi.Gui.Converters
{
	public class StatusBarStatusStringConverter : IValueConverter
	{
		public object Convert(object value, Type targetType, object parameter, CultureInfo culture)
		{
			if (value is StatusBarStatus status)
			{
				switch (status)
				{
<<<<<<< HEAD
					case StatusBarStatus.Ready:
						return "Ready";

					case StatusBarStatus.CriticalUpdate:
						return "THE BACKEND WAS UPGRADED WITH BREAKING CHANGES - PLEASE UPDATE YOUR SOFTWARE";

					case StatusBarStatus.OptionalUpdate:
						return "New Version Is Available";

					case StatusBarStatus.Connecting:
						return "Connecting...";

					case StatusBarStatus.Synchronizing:
						return "Synchronizing...";

					case StatusBarStatus.Loading:
						return "Loading...";

					case StatusBarStatus.SettingUpHardwareWallet:
						return "Setting up hardware wallet...";

					case StatusBarStatus.ConnectingToHardwareWallet:
						return "Connecting to hardware wallet...";

					case StatusBarStatus.AcquiringXpubFromHardwareWallet:
						return "Acquiring xpub from hardware wallet...";

					case StatusBarStatus.AcquiringSignatureFromHardwareWallet:
						return "Acquiring signature from hardware wallet...";

					case StatusBarStatus.BuildingTransaction:
						return "Building transaction...";

					case StatusBarStatus.SigningTransaction:
						return "Signing transaction...";

					case StatusBarStatus.BroadcastingTransaction:
						return "Broadcasting transaction...";

					case StatusBarStatus.DequeuingSelectedCoins:
						return "Dequeuing selected coins...";

					default:
						return status.ToString();
=======
					case StatusBarStatus.Ready: return "Ready";
					case StatusBarStatus.CriticalUpdate: return "THE BACKEND WAS UPGRADED WITH BREAKING CHANGES - PLEASE UPDATE YOUR WASABI WALLET!";
					case StatusBarStatus.OptionalUpdate: return "A new version of Wasabi Wallet is available.";
					case StatusBarStatus.Connecting: return "Connecting...";
					case StatusBarStatus.Synchronizing: return "Synchronizing...";
					case StatusBarStatus.Loading: return "Loading...";
					case StatusBarStatus.SettingUpHardwareWallet: return "Setting up hardware wallet...";
					case StatusBarStatus.ConnectingToHardwareWallet: return "Connecting to hardware wallet...";
					case StatusBarStatus.AcquiringXpubFromHardwareWallet: return "Acquiring xpub from hardware wallet...";
					case StatusBarStatus.AcquiringSignatureFromHardwareWallet: return "Acquiring signature from hardware wallet...";
					case StatusBarStatus.BuildingTransaction: return "Building transaction...";
					case StatusBarStatus.SigningTransaction: return "Signing transaction...";
					case StatusBarStatus.BroadcastingTransaction: return "Broadcasting transaction...";
					case StatusBarStatus.DequeuingSelectedCoins: return "Dequeuing selected coins...";
					default: return status.ToString();
>>>>>>> a7a43cc5
				}
			}
			else
			{
				throw new TypeArgumentException(value, typeof(StatusBarStatus), nameof(value));
			}
		}

		public object ConvertBack(object value, Type targetType, object parameter, CultureInfo culture)
		{
			throw new NotSupportedException();
		}
	}
}<|MERGE_RESOLUTION|>--- conflicted
+++ resolved
@@ -15,15 +15,14 @@
 			{
 				switch (status)
 				{
-<<<<<<< HEAD
 					case StatusBarStatus.Ready:
 						return "Ready";
 
 					case StatusBarStatus.CriticalUpdate:
-						return "THE BACKEND WAS UPGRADED WITH BREAKING CHANGES - PLEASE UPDATE YOUR SOFTWARE";
+						return "THE BACKEND WAS UPGRADED WITH BREAKING CHANGES - PLEASE UPDATE YOUR WASABI WALLET!";
 
 					case StatusBarStatus.OptionalUpdate:
-						return "New Version Is Available";
+						return "A new version of Wasabi Wallet is available.";
 
 					case StatusBarStatus.Connecting:
 						return "Connecting...";
@@ -60,23 +59,6 @@
 
 					default:
 						return status.ToString();
-=======
-					case StatusBarStatus.Ready: return "Ready";
-					case StatusBarStatus.CriticalUpdate: return "THE BACKEND WAS UPGRADED WITH BREAKING CHANGES - PLEASE UPDATE YOUR WASABI WALLET!";
-					case StatusBarStatus.OptionalUpdate: return "A new version of Wasabi Wallet is available.";
-					case StatusBarStatus.Connecting: return "Connecting...";
-					case StatusBarStatus.Synchronizing: return "Synchronizing...";
-					case StatusBarStatus.Loading: return "Loading...";
-					case StatusBarStatus.SettingUpHardwareWallet: return "Setting up hardware wallet...";
-					case StatusBarStatus.ConnectingToHardwareWallet: return "Connecting to hardware wallet...";
-					case StatusBarStatus.AcquiringXpubFromHardwareWallet: return "Acquiring xpub from hardware wallet...";
-					case StatusBarStatus.AcquiringSignatureFromHardwareWallet: return "Acquiring signature from hardware wallet...";
-					case StatusBarStatus.BuildingTransaction: return "Building transaction...";
-					case StatusBarStatus.SigningTransaction: return "Signing transaction...";
-					case StatusBarStatus.BroadcastingTransaction: return "Broadcasting transaction...";
-					case StatusBarStatus.DequeuingSelectedCoins: return "Dequeuing selected coins...";
-					default: return status.ToString();
->>>>>>> a7a43cc5
 				}
 			}
 			else
