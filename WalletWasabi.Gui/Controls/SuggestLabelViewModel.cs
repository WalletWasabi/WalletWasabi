--- conflicted
+++ resolved
@@ -16,11 +16,7 @@
 		private ObservableCollection<SuggestionViewModel> _suggestions;
 		private int _caretIndex;
 		private string _label;
-<<<<<<< HEAD
-		private WalletService _walletService;
-=======
 		private WalletService WalletService { get; }
->>>>>>> 9d8132e7
 
 		public SuggestLabelViewModel(WalletService walletService)
 		{
@@ -75,11 +71,7 @@
 				return;
 			}
 
-<<<<<<< HEAD
-			var labels = _walletService.GetLabels();
-=======
 			var labels = WalletService.GetLabels();
->>>>>>> 9d8132e7
 			IEnumerable<string> suggestedWords = labels.Where(w => w.StartsWith(lastWord, StringComparison.InvariantCultureIgnoreCase))
 				.Union(labels.Where(w => w.Contains(lastWord, StringComparison.InvariantCultureIgnoreCase)))
 				.Except(enteredWordList)
