--- conflicted
+++ resolved
@@ -62,11 +62,7 @@
 			Password = "";
 			TimeLeftTillRoundTimeout = TimeSpan.Zero;
 
-<<<<<<< HEAD
-			CoinsList = new CoinListViewModel(_walletService, canDequeueCoins: true);
-=======
 			CoinsList = new CoinListViewModel(WalletService, canDequeueCoins: true);
->>>>>>> 9d8132e7
 
 			Observable
 				.FromEventPattern<SmartCoin>(CoinsList, nameof(CoinsList.DequeueCoinsPressed))
