--- conflicted
+++ resolved
@@ -7,87 +7,46 @@
              x:Class="WalletWasabi.Gui.Controls.WalletExplorer.CoinInfoTabView">
   <controls:GroupBox BorderThickness="0" Classes="docTabContainer">
     <controls:GroupBox Title="Coin Details" TextBlock.FontSize="16" Padding="30" Margin="0 10 0 0">
-<<<<<<< HEAD
-      <StackPanel DataContext="{Binding Coin}">
-        <Grid ColumnDefinitions="150, *">
-          <TextBlock Classes="monospaceFont" Text="Amount:" />
-          <TextBox Grid.Column="1" Classes="selectableTextBlock monospaceFont Transparent" Text="{Binding AmountBtc}" />
-        </Grid>
-        <Grid ColumnDefinitions="150, *">
-          <TextBlock Classes="monospaceFont" Text="Transaction Id:" />
-          <TextBox Grid.Column="1" Classes="selectableTextBlock monospaceFont Transparent" Text="{Binding TransactionId}" />
-        </Grid>
-        <Grid ColumnDefinitions="150, *">
-          <TextBlock Classes="monospaceFont" Text="Output Index:" />
-          <TextBox Grid.Column="1" Classes="selectableTextBlock monospaceFont Transparent" Text="{Binding OutputIndex}" />
-        </Grid>
-        <Grid ColumnDefinitions="150, *">
-          <TextBlock Classes="monospaceFont" Text="Address:" />
-          <TextBox Grid.Column="1" Classes="selectableTextBlock monospaceFont Transparent" Text="{Binding Address}" />
-        </Grid>
-        <Grid ColumnDefinitions="150, *">
-          <TextBlock Classes="monospaceFont" Text="Confirmations:" />
-          <TextBox Grid.Column="1" Classes="selectableTextBlock monospaceFont Transparent" Text="{Binding Confirmations}" />
-        </Grid>
-        <Grid ColumnDefinitions="150, *">
-          <TextBlock Classes="monospaceFont" Text="Anonymity Set:" />
-          <TextBox Grid.Column="1" Classes="selectableTextBlock monospaceFont Transparent" Text="{Binding AnonymitySet}" />
-        </Grid>
-        <Grid ColumnDefinitions="150, *">
-          <TextBlock Classes="monospaceFont" Text="Key Path:" />
-          <TextBox Grid.Column="1" Classes="selectableTextBlock monospaceFont Transparent" Text="{Binding KeyPath}" />
-        </Grid>
-        <Grid ColumnDefinitions="150, *">
-          <TextBlock Classes="monospaceFont" Text="Public Key:" />
-          <TextBox Grid.Column="1" Classes="selectableTextBlock monospaceFont Transparent" Text="{Binding PubKey}" />
-        </Grid>
-        <Grid ColumnDefinitions="150, *">
-          <TextBlock Classes="monospaceFont" Text="Known By:" />
-          <TextBox Grid.Column="1" Classes="selectableTextBlock monospaceFont Transparent" Text="{Binding Clusters}" />
-        </Grid>
-      </StackPanel>
-=======
       <ScrollViewer HorizontalScrollBarVisibility="Auto">
         <StackPanel DataContext="{Binding Coin}">
           <Grid ColumnDefinitions="150, *">
             <TextBlock Classes="monospaceFont" Text="Amount:" />
-            <controls:ExtendedTextBox Grid.Column="1" Classes="selectableTextBlock monospaceFont Transparent" Text="{Binding AmountBtc}" />
+            <TextBox Grid.Column="1" Classes="selectableTextBlock monospaceFont Transparent" Text="{Binding AmountBtc}" />
           </Grid>
           <Grid ColumnDefinitions="150, *">
             <TextBlock Classes="monospaceFont" Text="Transaction Id:" />
-            <controls:ExtendedTextBox Grid.Column="1" Classes="selectableTextBlock monospaceFont Transparent" Text="{Binding TransactionId}" />
+            <TextBox Grid.Column="1" Classes="selectableTextBlock monospaceFont Transparent" Text="{Binding TransactionId}" />
           </Grid>
           <Grid ColumnDefinitions="150, *">
             <TextBlock Classes="monospaceFont" Text="Output Index:" />
-            <controls:ExtendedTextBox Grid.Column="1" Classes="selectableTextBlock monospaceFont Transparent" Text="{Binding OutputIndex}" />
+            <TextBox Grid.Column="1" Classes="selectableTextBlock monospaceFont Transparent" Text="{Binding OutputIndex}" />
           </Grid>
           <Grid ColumnDefinitions="150, *">
             <TextBlock Classes="monospaceFont" Text="Address:" />
-            <controls:ExtendedTextBox Grid.Column="1" Classes="selectableTextBlock monospaceFont Transparent" Text="{Binding Address}" />
+            <TextBox Grid.Column="1" Classes="selectableTextBlock monospaceFont Transparent" Text="{Binding Address}" />
           </Grid>
           <Grid ColumnDefinitions="150, *">
             <TextBlock Classes="monospaceFont" Text="Confirmations:" />
-            <controls:ExtendedTextBox Grid.Column="1" Classes="selectableTextBlock monospaceFont Transparent" Text="{Binding Confirmations}" />
+            <TextBox Grid.Column="1" Classes="selectableTextBlock monospaceFont Transparent" Text="{Binding Confirmations}" />
           </Grid>
           <Grid ColumnDefinitions="150, *">
             <TextBlock Classes="monospaceFont" Text="Anonymity Set:" />
-            <controls:ExtendedTextBox Grid.Column="1" Classes="selectableTextBlock monospaceFont Transparent" Text="{Binding AnonymitySet}" />
+            <TextBox Grid.Column="1" Classes="selectableTextBlock monospaceFont Transparent" Text="{Binding AnonymitySet}" />
           </Grid>
           <Grid ColumnDefinitions="150, *">
             <TextBlock Classes="monospaceFont" Text="Key Path:" />
-            <controls:ExtendedTextBox Grid.Column="1" Classes="selectableTextBlock monospaceFont Transparent" Text="{Binding KeyPath}" />
+            <TextBox Grid.Column="1" Classes="selectableTextBlock monospaceFont Transparent" Text="{Binding KeyPath}" />
           </Grid>
           <Grid ColumnDefinitions="150, *">
             <TextBlock Classes="monospaceFont" Text="Public Key:" />
-            <controls:ExtendedTextBox Grid.Column="1" Classes="selectableTextBlock monospaceFont Transparent" Text="{Binding PubKey}" />
+            <TextBox Grid.Column="1" Classes="selectableTextBlock monospaceFont Transparent" Text="{Binding PubKey}" />
           </Grid>
           <Grid ColumnDefinitions="150, *">
             <TextBlock Classes="monospaceFont" Text="Known By:" />
-            <controls:ExtendedTextBox Grid.Column="1" Classes="selectableTextBlock monospaceFont Transparent" Text="{Binding Clusters}" />
+            <TextBox Grid.Column="1" Classes="selectableTextBlock monospaceFont Transparent" Text="{Binding Clusters}" />
           </Grid>
         </StackPanel>
       </ScrollViewer>
->>>>>>> e1ef0dc0
     </controls:GroupBox>
   </controls:GroupBox>
 </UserControl>