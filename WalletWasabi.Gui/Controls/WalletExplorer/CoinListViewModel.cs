using Avalonia.Controls;
using Avalonia.Threading;
using DynamicData;
using DynamicData.Binding;
using ReactiveUI;
using System;
using System.Collections.Generic;
using System.Collections.ObjectModel;
using System.Collections.Specialized;
using System.Linq;
using System.Reactive;
using System.Reactive.Disposables;
using System.Reactive.Linq;
using System.Threading.Tasks;
using WalletWasabi.Gui.Models;
using WalletWasabi.Gui.ViewModels;
using WalletWasabi.Models;

namespace WalletWasabi.Gui.Controls.WalletExplorer
{
	public class CoinListViewModel : ViewModelBase
	{
		private CompositeDisposable Disposables { get; set; }

		public SourceList<CoinViewModel> RootList { get; private set; }

		private ReadOnlyObservableCollection<CoinViewModel> _coinViewModels;
		private SortExpressionComparer<CoinViewModel> _myComparer;

		private CoinViewModel _selectedCoin;
		private bool? _selectAllCheckBoxState;
		private SortOrder _statusSortDirection;
		private SortOrder _privacySortDirection;
		private SortOrder _amountSortDirection;
		private bool? _selectPrivateCheckBoxState;
		private bool? _selectNonPrivateCheckBoxState;
		private GridLength _coinJoinStatusWidth;
		private SortOrder _clustersSortDirection;
		private bool _isCoinListLoading;

		public ReactiveCommand<Unit, Unit> EnqueueCoin { get; }
		public ReactiveCommand<Unit, Unit> DequeueCoin { get; }
		public ReactiveCommand<Unit, Unit> SelectAllCheckBoxCommand { get; }
		public ReactiveCommand<Unit, Unit> SelectPrivateCheckBoxCommand { get; }
		public ReactiveCommand<Unit, Unit> SelectNonPrivateCheckBoxCommand { get; }
		public ReactiveCommand<Unit, Unit> SortCommand { get; }
		public ReactiveCommand<Unit, Unit> InitList { get; }

		public event EventHandler DequeueCoinsPressed;

		public event EventHandler<CoinViewModel> SelectionChanged;

		public ReadOnlyObservableCollection<CoinViewModel> Coins => _coinViewModels;

		private SortExpressionComparer<CoinViewModel> MyComparer
		{
			get => _myComparer;
			set => this.RaiseAndSetIfChanged(ref _myComparer, value);
		}

		public CoinViewModel SelectedCoin
		{
			get => _selectedCoin;
			set
			{
				this.RaiseAndSetIfChanged(ref _selectedCoin, value);
				this.RaisePropertyChanged(nameof(CanDeqeue));
			}
		}

		public bool CanDeqeue => SelectedCoin is null ? false : SelectedCoin.CoinJoinInProgress;

		public bool? SelectAllCheckBoxState
		{
			get => _selectAllCheckBoxState;
			set => this.RaiseAndSetIfChanged(ref _selectAllCheckBoxState, value);
		}

		public bool? SelectPrivateCheckBoxState
		{
			get => _selectPrivateCheckBoxState;
			set => this.RaiseAndSetIfChanged(ref _selectPrivateCheckBoxState, value);
		}

		public SortOrder StatusSortDirection
		{
			get => _statusSortDirection;
			set => this.RaiseAndSetIfChanged(ref _statusSortDirection, value);
		}

		public SortOrder AmountSortDirection
		{
			get => _amountSortDirection;
			set => this.RaiseAndSetIfChanged(ref _amountSortDirection, value);
		}

		public SortOrder PrivacySortDirection
		{
			get => _privacySortDirection;
			set => this.RaiseAndSetIfChanged(ref _privacySortDirection, value);
		}

		public SortOrder ClustersSortDirection
		{
			get => _clustersSortDirection;
			set => this.RaiseAndSetIfChanged(ref _clustersSortDirection, value);
		}

		public bool IsCoinListLoading
		{
			get => _isCoinListLoading;
			set => this.RaiseAndSetIfChanged(ref _isCoinListLoading, value);
		}

		private void RefreshOrdering()
		{
			if (AmountSortDirection != SortOrder.None)
			{
				if (AmountSortDirection == SortOrder.Increasing)
				{
					MyComparer = SortExpressionComparer<CoinViewModel>.Ascending(cvm => cvm.Amount);
				}
				else
				{
					MyComparer = SortExpressionComparer<CoinViewModel>.Descending(cvm => cvm.Amount);
				}
			}
			else if (PrivacySortDirection != SortOrder.None)
			{
				if (PrivacySortDirection == SortOrder.Increasing)
				{
					MyComparer = SortExpressionComparer<CoinViewModel>.Ascending(cvm => cvm.AnonymitySet);
				}
				else
				{
					MyComparer = SortExpressionComparer<CoinViewModel>.Descending(cvm => cvm.AnonymitySet);
				}
			}
			else if (ClustersSortDirection != SortOrder.None)
			{
				if (ClustersSortDirection == SortOrder.Increasing)
				{
					MyComparer = SortExpressionComparer<CoinViewModel>.Ascending(cvm => cvm.Clusters);
				}
				else
				{
					MyComparer = SortExpressionComparer<CoinViewModel>.Descending(cvm => cvm.Clusters);
				}
			}
			else if (StatusSortDirection != SortOrder.None)
			{
				if (StatusSortDirection == SortOrder.Increasing)
				{
					MyComparer = SortExpressionComparer<CoinViewModel>.Ascending(cvm => cvm.Status);
				}
				else
				{
					MyComparer = SortExpressionComparer<CoinViewModel>.Descending(cvm => cvm.Status);
				}
			}
		}

		public bool? SelectNonPrivateCheckBoxState
		{
			get => _selectNonPrivateCheckBoxState;
			set => this.RaiseAndSetIfChanged(ref _selectNonPrivateCheckBoxState, value);
		}

		public GridLength CoinJoinStatusWidth
		{
			get => _coinJoinStatusWidth;
			set => this.RaiseAndSetIfChanged(ref _coinJoinStatusWidth, value);
		}

		private bool? GetCheckBoxesSelectedState(Func<CoinViewModel, bool> coinFilterPredicate)
		{
			var coins = Coins.Where(coinFilterPredicate).ToArray();
			bool IsAllSelected = true;
			foreach (CoinViewModel coin in coins)
			{
				if (!coin.IsSelected)
				{
					IsAllSelected = false;
					break;
				}
			}

			bool IsAllDeselected = true;
			foreach (CoinViewModel coin in coins)
			{
				if (coin.IsSelected)
				{
					IsAllDeselected = false;
					break;
				}
			}

			if (IsAllDeselected)
			{
				return false;
			}

			if (IsAllSelected)
			{
				return true;
			}

			return null;
		}

		private void SelectAllCoins(bool valueOfSelected, Func<CoinViewModel, bool> coinFilterPredicate)
		{
			var coins = Coins.Where(coinFilterPredicate).ToArray();
			foreach (var c in coins)
			{
				c.IsSelected = valueOfSelected;
			}
		}

		public CoinListViewModel()
		{
			AmountSortDirection = SortOrder.Decreasing;
			IsCoinListLoading = true;
			RefreshOrdering();

			var sortChanged = this.WhenValueChanged(@this => MyComparer)
				.ObserveOn(RxApp.MainThreadScheduler)
				.Select(_ => MyComparer);

			RootList = new SourceList<CoinViewModel>();
			RootList.Connect()
				.OnItemRemoved(x => x.UnsubscribeEvents())
				.Sort(MyComparer, comparerChanged: sortChanged, resetThreshold: 5)
				.Bind(out _coinViewModels)
				.ObserveOn(RxApp.MainThreadScheduler)
				.Subscribe();

			SortCommand = ReactiveCommand.Create(() => RefreshOrdering());

			this.WhenAnyValue(x => x.AmountSortDirection)
				.ObserveOn(RxApp.MainThreadScheduler)
				.Subscribe(x =>
			{
				if (x != SortOrder.None)
				{
					PrivacySortDirection = SortOrder.None;
					StatusSortDirection = SortOrder.None;
					ClustersSortDirection = SortOrder.None;
				}
			});

			this.WhenAnyValue(x => x.ClustersSortDirection)
				.ObserveOn(RxApp.MainThreadScheduler)
				.Subscribe(x =>
			{
				if (x != SortOrder.None)
				{
					AmountSortDirection = SortOrder.None;
					StatusSortDirection = SortOrder.None;
					PrivacySortDirection = SortOrder.None;
				}
			});

			this.WhenAnyValue(x => x.StatusSortDirection)
				.ObserveOn(RxApp.MainThreadScheduler)
				.Subscribe(x =>
			{
				if (x != SortOrder.None)
				{
					AmountSortDirection = SortOrder.None;
					PrivacySortDirection = SortOrder.None;
					ClustersSortDirection = SortOrder.None;
				}
			});

			this.WhenAnyValue(x => x.PrivacySortDirection)
				.ObserveOn(RxApp.MainThreadScheduler)
				.Subscribe(x =>
			{
				if (x != SortOrder.None)
				{
					AmountSortDirection = SortOrder.None;
					StatusSortDirection = SortOrder.None;
					ClustersSortDirection = SortOrder.None;
				}
			});

			EnqueueCoin = ReactiveCommand.Create(() =>
			{
				if (SelectedCoin is null)
				{
					return;
				}
				//await Global.ChaumianClient.QueueCoinsToMixAsync()
			});

			DequeueCoin = ReactiveCommand.Create(() =>
			{
				if (SelectedCoin is null)
				{
					return;
				}

				DequeueCoinsPressed?.Invoke(this, EventArgs.Empty);
			}, this.WhenAnyValue(x => x.CanDeqeue)
				.ObserveOn(RxApp.MainThreadScheduler));

			SelectAllCheckBoxCommand = ReactiveCommand.Create(() =>
			{
				//Global.WalletService.Coins.First(c => c.Unspent).Unspent = false;
				switch (SelectAllCheckBoxState)
				{
					case true:
						SelectAllCoins(true, x => true);
						break;

					case false:
						SelectAllCoins(false, x => true);
						break;

					case null:
						SelectAllCoins(false, x => true);
						SelectAllCheckBoxState = false;
						break;
				}
			});

			SelectPrivateCheckBoxCommand = ReactiveCommand.Create(() =>
			{
				switch (SelectPrivateCheckBoxState)
				{
					case true:
						SelectAllCoins(true, x => x.AnonymitySet >= Global.Config.PrivacyLevelStrong);
						break;

					case false:
						SelectAllCoins(false, x => x.AnonymitySet >= Global.Config.PrivacyLevelStrong);
						break;

					case null:
						SelectAllCoins(false, x => x.AnonymitySet >= Global.Config.PrivacyLevelStrong);
						SelectPrivateCheckBoxState = false;
						break;
				}
			});

			SelectNonPrivateCheckBoxCommand = ReactiveCommand.Create(() =>
			{
				switch (SelectNonPrivateCheckBoxState)
				{
					case true:
						SelectAllCoins(true, x => x.AnonymitySet < Global.Config.PrivacyLevelStrong);
						break;

					case false:
						SelectAllCoins(false, x => x.AnonymitySet < Global.Config.PrivacyLevelStrong);
						break;

					case null:
						SelectAllCoins(false, x => x.AnonymitySet < Global.Config.PrivacyLevelStrong);
						SelectNonPrivateCheckBoxState = false;
						break;
				}
			});

			InitList = ReactiveCommand.CreateFromTask(async () =>
		   {
			   // We have to wait for the UI to became visible to the user.
			   await Task.Delay(1000);
			   OnOpen();
		   });

			InitList.ThrownExceptions.Subscribe(ex => Logging.Logger.LogError<CoinListViewModel>(ex));
		}

		private void OnOpen()
		{
			try
			{
				if (Disposables != null)
				{
					throw new Exception("CoinList opened before previous closed.");
				}

				IsCoinListLoading = true;

				Disposables = new CompositeDisposable();

				foreach (var sc in Global.WalletService.Coins.Where(sc => sc.Unspent))
				{
					var newCoinVm = new CoinViewModel(this, sc);
					newCoinVm.SubscribeEvents();
					RootList.Add(newCoinVm);
				}

				Observable.FromEventPattern<NotifyCollectionChangedEventArgs>(Global.WalletService.Coins, nameof(Global.WalletService.Coins.CollectionChanged))
					.ObserveOn(RxApp.MainThreadScheduler)
					.Subscribe(x =>
					{
						var e = x.EventArgs;
						try
						{
<<<<<<< HEAD
							switch (e.Action)
							{
								case NotifyCollectionChangedAction.Add:
									foreach (SmartCoin c in e.NewItems.Cast<SmartCoin>().Where(sc => sc.Unspent && !sc.IsDust))
									{
										var newCoinVm = new CoinViewModel(this, c);
										newCoinVm.SubscribeEvents();
										RootList.Add(newCoinVm);
									}
									break;

								case NotifyCollectionChangedAction.Remove:
									foreach (var c in e.OldItems.Cast<SmartCoin>())
=======
							case NotifyCollectionChangedAction.Add:
								foreach (SmartCoin c in e.NewItems.Cast<SmartCoin>().Where(sc => sc.Unspent))
								{
									var newCoinVm = new CoinViewModel(this, c);
									newCoinVm.SubscribeEvents();
									RootList.Add(newCoinVm);
								}
								break;

							case NotifyCollectionChangedAction.Remove:
								foreach (var c in e.OldItems.Cast<SmartCoin>())
								{
									CoinViewModel toRemove = RootList.Items.FirstOrDefault(cvm => cvm.Model == c);
									if (toRemove != default)
>>>>>>> a5d5c26d
									{
										CoinViewModel toRemove = RootList.Items.FirstOrDefault(cvm => cvm.Model == c);
										if (toRemove != default)
										{
											RootList.Remove(toRemove);
										}
									}
									break;

								case NotifyCollectionChangedAction.Reset:
									ClearRootList();
									break;
							}
						}
						catch (Exception ex)
						{
							Logging.Logger.LogDebug<Dispatcher>(ex);
						}
					}).DisposeWith(Disposables);

				SetSelections();
				SetCoinJoinStatusWidth();
			}
			finally
			{
				IsCoinListLoading = false;
			}
		}

		private void ClearRootList() => RootList.Clear();

		public void OnClose()
		{
			ClearRootList();

			Disposables?.Dispose();
		}

		private void SetSelections()
		{
			SelectAllCheckBoxState = GetCheckBoxesSelectedState(x => true);
			SelectPrivateCheckBoxState = GetCheckBoxesSelectedState(x => x.AnonymitySet >= Global.Config.PrivacyLevelStrong);
			SelectNonPrivateCheckBoxState = GetCheckBoxesSelectedState(x => x.AnonymitySet < Global.Config.PrivacyLevelStrong);
		}

		private void SetCoinJoinStatusWidth()
		{
			if (Coins.Any(x => x.Status == SmartCoinStatus.MixingConnectionConfirmation
				 || x.Status == SmartCoinStatus.MixingInputRegistration
				 || x.Status == SmartCoinStatus.MixingOnWaitingList
				 || x.Status == SmartCoinStatus.MixingOutputRegistration
				 || x.Status == SmartCoinStatus.MixingSigning
				 || x.Status == SmartCoinStatus.MixingWaitingForConfirmation
				 || x.Status == SmartCoinStatus.SpentAccordingToBackend))
			{
				CoinJoinStatusWidth = new GridLength(180);
			}
			else
			{
				CoinJoinStatusWidth = new GridLength(0);
			}
		}

		public void OnCoinIsSelectedChanged(CoinViewModel cvm)
		{
			SetSelections();
			SelectionChanged?.Invoke(this, cvm);
		}

		public void OnCoinStatusChanged()
		{
			SetCoinJoinStatusWidth();
		}

		public void OnCoinUnspentChanged(CoinViewModel cvm)
		{
			if (!cvm.Unspent)
			{
				RootList.Remove(cvm);
			}

			SetSelections();
			SetCoinJoinStatusWidth();
		}
	}
}<|MERGE_RESOLUTION|>--- conflicted
+++ resolved
@@ -400,11 +400,10 @@
 						var e = x.EventArgs;
 						try
 						{
-<<<<<<< HEAD
 							switch (e.Action)
 							{
 								case NotifyCollectionChangedAction.Add:
-									foreach (SmartCoin c in e.NewItems.Cast<SmartCoin>().Where(sc => sc.Unspent && !sc.IsDust))
+									foreach (SmartCoin c in e.NewItems.Cast<SmartCoin>().Where(sc => sc.Unspent))
 									{
 										var newCoinVm = new CoinViewModel(this, c);
 										newCoinVm.SubscribeEvents();
@@ -414,27 +413,14 @@
 
 								case NotifyCollectionChangedAction.Remove:
 									foreach (var c in e.OldItems.Cast<SmartCoin>())
-=======
-							case NotifyCollectionChangedAction.Add:
-								foreach (SmartCoin c in e.NewItems.Cast<SmartCoin>().Where(sc => sc.Unspent))
-								{
-									var newCoinVm = new CoinViewModel(this, c);
-									newCoinVm.SubscribeEvents();
-									RootList.Add(newCoinVm);
-								}
-								break;
-
-							case NotifyCollectionChangedAction.Remove:
-								foreach (var c in e.OldItems.Cast<SmartCoin>())
-								{
-									CoinViewModel toRemove = RootList.Items.FirstOrDefault(cvm => cvm.Model == c);
-									if (toRemove != default)
->>>>>>> a5d5c26d
 									{
 										CoinViewModel toRemove = RootList.Items.FirstOrDefault(cvm => cvm.Model == c);
 										if (toRemove != default)
 										{
-											RootList.Remove(toRemove);
+											if (toRemove != default)
+											{
+												RootList.Remove(toRemove);
+											}
 										}
 									}
 									break;
