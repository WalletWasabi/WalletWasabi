--- conflicted
+++ resolved
@@ -38,11 +38,8 @@
 		private SortOrder _clustersSortDirection;
 		private decimal _totalAmount;
 		private bool _isAnyCoinSelected;
-<<<<<<< HEAD
 		private bool _isCoinListLoading;
-=======
 		private bool _labelExposeCommonOwnershipWarning;
->>>>>>> be899b1c
 		public Global Global { get; }
 		public CoinListContainerType CoinListContainerType { get; }
 		public ReactiveCommand<Unit, Unit> EnqueueCoin { get; }
