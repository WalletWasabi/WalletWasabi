--- conflicted
+++ resolved
@@ -2,6 +2,7 @@
 using Avalonia.Threading;
 using NBitcoin;
 using ReactiveUI;
+using System;
 using System.Globalization;
 using System.Threading;
 using System.Threading.Tasks;
@@ -21,18 +22,15 @@
 			_model = model;
 			ClipboardNotificationVisible = false;
 			ClipboardNotificationOpacity = 0;
-<<<<<<< HEAD
-=======
 
-			_confirmed = model.WhenAnyValue(x => x.Confirmed).ToProperty(this, x => x.Confirmed, model.Confirmed).DisposeWith(Disposables);
-
+			//TODO: this should be disposed! Memory leak!
 			Global.UiConfig.WhenAnyValue(x => x.LurkingWifeMode).Subscribe(x =>
 			{
 				this.RaisePropertyChanged(nameof(AmountBtc));
 				this.RaisePropertyChanged(nameof(TransactionId));
 				this.RaisePropertyChanged(nameof(DateTime));
-			}).DisposeWith(Disposables);
->>>>>>> 063fd3e7
+			});
+
 		}
 
 		public string DateTime => _model.DateTime.ToString("yyyy-MM-dd HH:mm", CultureInfo.InvariantCulture);
