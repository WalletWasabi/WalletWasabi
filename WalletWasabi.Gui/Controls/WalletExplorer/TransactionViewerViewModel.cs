--- conflicted
+++ resolved
@@ -30,19 +30,11 @@
 		private string _psbtHexText;
 		private string _psbtBase64Text;
 		private byte[] _psbtBytes;
-<<<<<<< HEAD
 		private Global _global;
-
-		public TransactionViewerViewModel(WalletViewModel walletViewModel) : base("Transaction", walletViewModel)
-		{
-			_global = Locator.Current.GetService<Global>();
-
-			ExportBinaryPsbtCommand = ReactiveCommand.CreateFromTask(async () =>
-=======
 		public ReactiveCommand<Unit, Unit> ExportBinaryPsbt { get; set; }
 		public ReactiveCommand<Unit, Unit> OpenTransactionBroadcaster { get; set; }
 
-		public bool? IsLurkingWifeMode => Global.UiConfig.LurkingWifeMode;
+		public bool? IsLurkingWifeMode => _global.UiConfig.LurkingWifeMode;
 
 		public string TxId
 		{
@@ -76,11 +68,12 @@
 
 		public TransactionViewerViewModel(WalletViewModel walletViewModel) : base("Transaction", walletViewModel)
 		{
+			_global = Locator.Current.GetService<Global>();
 			OpenTransactionBroadcaster = ReactiveCommand.Create(() =>
 			{
 				try
 				{
-					IoC.Get<IShell>().AddOrSelectDocument(() => new TransactionBroadcasterViewModel(Global));
+					IoC.Get<IShell>().AddOrSelectDocument(() => new TransactionBroadcasterViewModel(_global));
 				}
 				catch (Exception ex)
 				{
@@ -89,7 +82,6 @@
 				}
 			});
 			ExportBinaryPsbt = ReactiveCommand.CreateFromTask(async () =>
->>>>>>> 9046fa93
 			{
 				try
 				{
