using NBitcoin;
using ReactiveUI;
using System;
using System.Collections.ObjectModel;
using System.IO;
using System.Linq;
using System.Reactive;
using System.Reactive.Disposables;
using System.Reactive.Linq;
using WalletWasabi.Gui.ViewModels;
using WalletWasabi.Services;
using WalletWasabi.Logging;
using Splat;

namespace WalletWasabi.Gui.Controls.WalletExplorer
{
	public class WalletViewModel : ViewModelBase
	{
		private CompositeDisposable Disposables { get; set; }

		private ObservableCollection<WalletActionViewModel> _actions;

		private bool _isExpanded;

		private string _title;

		public Guid Id { get; set; } = Guid.NewGuid();

		public WalletService WalletService { get; }

		public bool IsExpanded
		{
			get => _isExpanded;
			set => this.RaiseAndSetIfChanged(ref _isExpanded, value);
		}

		public string Title
		{
			get => _title;
			set => this.RaiseAndSetIfChanged(ref _title, value);
		}

		public WalletViewModel(WalletService walletService, bool receiveDominant)
		{
			var global = Locator.Current.GetService<Global>();
			WalletService = walletService;

<<<<<<< HEAD
			WalletService = walletService;

=======
>>>>>>> 9d8132e7
			Title = Path.GetFileNameWithoutExtension(WalletService.KeyManager.FilePath);

			var keyManager = WalletService.KeyManager;
			Name = Path.GetFileNameWithoutExtension(keyManager.FilePath);

			Actions = new ObservableCollection<WalletActionViewModel>();

			SendTabViewModel sendTab = null;
			// If hardware wallet then we need the Send tab.
			if (WalletService?.KeyManager?.IsHardwareWallet is true)
			{
				sendTab = new SendTabViewModel(this);
				Actions.Add(sendTab);
			}
			// If not hardware wallet, but neither watch only then we also need the send tab.
			else if (WalletService?.KeyManager?.IsWatchOnly is false)
			{
				sendTab = new SendTabViewModel(this);
				Actions.Add(sendTab);
			}

			var receiveTab = new ReceiveTabViewModel(this);
			var coinjoinTab = new CoinJoinTabViewModel(this);
			var historyTab = new HistoryTabViewModel(this);

			var advancedAction = new WalletAdvancedViewModel(this);
			var infoTab = new WalletInfoViewModel(this);
			var buildTab = new BuildTabViewModel(this);

			Actions.Add(receiveTab);
			Actions.Add(coinjoinTab);
			Actions.Add(historyTab);

			Actions.Add(advancedAction);
			advancedAction.Items.Add(infoTab);
			advancedAction.Items.Add(buildTab);

			// Open tabs.
			sendTab?.DisplayActionTab();
			receiveTab.DisplayActionTab();
			coinjoinTab.DisplayActionTab();
			historyTab.DisplayActionTab();

			// Select tab
			if (receiveDominant)
			{
				receiveTab.DisplayActionTab();
			}
			else
			{
				WalletActionViewModel tabToOpen = global.UiConfig.LastActiveTab switch
				{
					nameof(SendTabViewModel) => sendTab,
					nameof(ReceiveTabViewModel) => receiveTab,
					nameof(CoinJoinTabViewModel) => coinjoinTab,
					nameof(BuildTabViewModel) => buildTab,
					_ => historyTab
				};

				tabToOpen?.DisplayActionTab();
			}

			LurkingWifeModeCommand = ReactiveCommand.CreateFromTask(async () =>
			{
				global.UiConfig.LurkingWifeMode = !global.UiConfig.LurkingWifeMode;
				await global.UiConfig.ToFileAsync();
			});

			LurkingWifeModeCommand.ThrownExceptions
				.ObserveOn(RxApp.TaskpoolScheduler)
				.Subscribe(ex => Logger.LogError(ex));
		}

		public void OnWalletOpened()
		{
			Disposables = Disposables is null ? new CompositeDisposable() : throw new NotSupportedException($"Cannot open {GetType().Name} before closing it.");

			var global = Locator.Current.GetService<Global>();

			Observable.Merge(
				Observable.FromEventPattern(WalletService.TransactionProcessor, nameof(WalletService.TransactionProcessor.WalletRelevantTransactionProcessed)).Select(_ => Unit.Default))
				.Throttle(TimeSpan.FromSeconds(0.1))
				.Merge(global.UiConfig.WhenAnyValue(x => x.LurkingWifeMode).Select(_ => Unit.Default))
				.ObserveOn(RxApp.MainThreadScheduler)
				.Subscribe(_ =>
				{
					try
					{
						Money balance = WalletService.Coins.TotalAmount();
						Title = $"{Name} ({(global.UiConfig.LurkingWifeMode ? "#########" : balance.ToString(false, true))} BTC)";
					}
					catch (Exception ex)
					{
						Logger.LogError(ex);
					}
				})
				.DisposeWith(Disposables);

			IsExpanded = true;
		}

		public void OnWalletClosed()
		{
			Disposables?.Dispose();
		}

		public string Name { get; }

		public ReactiveCommand<Unit, Unit> LurkingWifeModeCommand { get; }

		public ObservableCollection<WalletActionViewModel> Actions
		{
			get => _actions;
			set => this.RaiseAndSetIfChanged(ref _actions, value);
		}
	}
}<|MERGE_RESOLUTION|>--- conflicted
+++ resolved
@@ -45,11 +45,6 @@
 			var global = Locator.Current.GetService<Global>();
 			WalletService = walletService;
 
-<<<<<<< HEAD
-			WalletService = walletService;
-
-=======
->>>>>>> 9d8132e7
 			Title = Path.GetFileNameWithoutExtension(WalletService.KeyManager.FilePath);
 
 			var keyManager = WalletService.KeyManager;
