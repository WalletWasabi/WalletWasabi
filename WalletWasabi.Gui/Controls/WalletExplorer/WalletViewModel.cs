--- conflicted
+++ resolved
@@ -59,19 +59,8 @@
 				})
 				.DisposeWith(Disposables);
 
-<<<<<<< HEAD
 			// If hardware wallet or not watch only wallet then we need the Send tab.
 			if (Wallet.KeyManager.IsHardwareWallet || !Wallet.KeyManager.IsWatchOnly)
-=======
-			// If hardware wallet then we need the Send tab.
-			if (Wallet.KeyManager.IsHardwareWallet is true)
-			{
-				SendTab = new SendTabViewModel(Wallet);
-				Actions.Add(SendTab);
-			}
-			// If not hardware wallet, but neither watch only then we also need the send tab.
-			else if (Wallet.KeyManager.IsWatchOnly is false)
->>>>>>> 49f4977a
 			{
 				SendTab = new SendTabViewModel(Wallet);
 				Actions.Add(SendTab);
