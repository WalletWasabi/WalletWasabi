--- conflicted
+++ resolved
@@ -88,11 +88,6 @@
 		private UiConfig UiConfig { get; }
 
 		private WalletManager WalletManager { get; }
-<<<<<<< HEAD
-=======
-
-		public ReactiveCommand<Unit, Unit> LurkingWifeModeCommand { get; }
->>>>>>> 01199067
 
 		public ObservableCollection<ViewModelBase> Actions
 		{
