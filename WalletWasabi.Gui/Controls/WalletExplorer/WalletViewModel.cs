--- conflicted
+++ resolved
@@ -98,14 +98,9 @@
 
 		private void SetBalance(string walletName)
 		{
-<<<<<<< HEAD
 			Money balance = Enumerable.Where(WalletService.CoinsGraph, c => c.Unspent && !c.IsDust && !c.SpentAccordingToBackend).Sum(c => (long?)c.Amount) ?? 0;
-			Title = $"{walletName} ({balance.ToString(false, true)} BTC)";
-=======
-			Money balance = Enumerable.Where(WalletService.Coins, c => c.Unspent && !c.IsDust && !c.SpentAccordingToBackend).Sum(c => (long?)c.Amount) ?? 0;
 
 			Title = $"{walletName} ({(Global.UiConfig.PrivateMode.Value ? "#########" : balance.ToString(false, true))} BTC)";
->>>>>>> dd60ee72
 		}
 
 		#region IDisposable Support
