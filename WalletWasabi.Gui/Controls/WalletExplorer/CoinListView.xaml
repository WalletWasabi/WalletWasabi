﻿<UserControl xmlns="https://github.com/avaloniaui"
             xmlns:controls="clr-namespace:WalletWasabi.Gui.Controls;assembly=WalletWasabi.Gui"
             xmlns:converters="clr-namespace:WalletWasabi.Gui.Converters;assembly=WalletWasabi.Gui"
             xmlns:x="http://schemas.microsoft.com/winfx/2006/xaml"
             xmlns:i="clr-namespace:Avalonia.Xaml.Interactivity;assembly=Avalonia.Xaml.Interactivity"
             xmlns:behaviors="clr-namespace:WalletWasabi.Gui.Behaviors;assembly=WalletWasabi.Gui">
  <UserControl.Resources>
    <converters:PrivacyLevelValueConverter x:Key="PrivacyLevelValueConverter" />
    <converters:CoinStatusStringConverter x:Key="CoinStatusStringConverter" />
    <converters:CoinStatusColorConverter x:Key="CoinStatusColorConverter" />
    <converters:CoinStatusBorderBrushConverter x:Key="CoinStatusBorderBrushConverter" />
    <converters:CoinStatusForegroundConverter x:Key="CoinStatusForegroundConverter" />
    <converters:CoinItemExpanderColorConverter x:Key="CoinItemExpanderColorConverter" />
    <converters:LurkingWifeModeStringConverter x:Key="LurkingWifeModeStringConverter" />
  </UserControl.Resources>
  <UserControl.Styles>
    <Style Selector="TextBlock">
      <Setter Property="VerticalAlignment" Value="Center" />
    </Style>
    <Style Selector="TextBox.Transaparent">
      <Setter Property="Background" Value="Transparent" />
    </Style>
  </UserControl.Styles>
  <i:Interaction.Behaviors>
    <behaviors:ClearPropertyOnLostFocusBehavior TargetProperty="{Binding SelectedCoin}" />
    <behaviors:CommandOnFirstVisible  Command="{Binding InitList}" />
  </i:Interaction.Behaviors>
  <Grid IsSharedSizeScope="True">
    <DockPanel LastChildFill="True">
      <Grid Margin="30 0 0 0" DockPanel.Dock="Top">
        <Grid.ColumnDefinitions>
          <ColumnDefinition Width="30" />
          <ColumnDefinition Width="30" />
          <ColumnDefinition SharedSizeGroup="A" Width="{Binding CoinJoinStatusWidth, Mode=OneWay}" />
          <ColumnDefinition Width="130" />
          <ColumnDefinition Width="100" />
          <ColumnDefinition Width="*" />
        </Grid.ColumnDefinitions>
        <TextBlock Text="" Width="0" />
        <TextBlock Text="" Grid.Column="1" />

        <controls:SortingArrow Grid.Column="2" Text="Status" Command="{Binding SortCommand}" SortDirection="{Binding StatusSortDirection}" />

        <controls:SortingArrow Grid.Column="3" Text="Amount (BTC)" Command="{Binding SortCommand}" SortDirection="{Binding AmountSortDirection}" />

        <controls:SortingArrow Grid.Column="4" Text="Privacy" Command="{Binding SortCommand}" SortDirection="{Binding PrivacySortDirection}" />

        <controls:SortingArrow Grid.Column="5" Text="Clusters" Command="{Binding SortCommand}" SortDirection="{Binding ClustersSortDirection}" />
      </Grid>
      <StackPanel Margin="0 10 0 0" Spacing="10" DockPanel.Dock="Bottom" Orientation="Horizontal">
        <CheckBox Content = "Select All" IsThreeState="True" IsChecked = "{Binding SelectAllCheckBoxState}" Command="{Binding SelectAllCheckBoxCommand}" />
        <CheckBox Content = "Select All Private" IsThreeState="True" IsChecked = "{Binding SelectPrivateCheckBoxState}" Command="{Binding SelectPrivateCheckBoxCommand}" ToolTip.Tip="Coins those acquired the strongest privacy shield." />
        <CheckBox Content = "Select All Non-Private" IsThreeState="True" IsChecked = "{Binding SelectNonPrivateCheckBoxState}" Command="{Binding SelectNonPrivateCheckBoxCommand}" ToolTip.Tip="Coins those do not have the strongest privacy shield." />
        <StackPanel Spacing="10" DockPanel.Dock="Bottom" Orientation="Horizontal" IsVisible="{Binding IsAnyCoinSelected}">
          <TextBlock Text = "|" />
          <TextBlock Text = "Selected Amount:" />
          <TextBlock Text = "{Binding TotalAmount, ConverterParameter=8, Converter={StaticResource LurkingWifeModeStringConverter}}" />
          <TextBlock Text = "BTC" />
          <TextBlock Text ="Merging red coins with non-red coins exposes common ownership." Classes="warningMessage" IsVisible="{Binding LabelExposeCommonOwnershipWarning}" />
        </StackPanel>
      </StackPanel>
      <controls:BusyIndicator IsBusy ="{Binding IsCoinListLoading}" Text="Loading...">
        <controls:ExtendedListBox Items="{Binding Coins}" VirtualizationMode="None" SelectedItem="{Binding Path=SelectedCoin, Mode=TwoWay}">
          <controls:ExtendedListBox.ContextMenu>
            <ContextMenu>
              <!--Enqueuing needs password, TODO: jump to password box OR display pw box in context menu + send button-->
              <MenuItem  Command="{Binding EnqueueCoin}" IsVisible="false">
                <MenuItem.Header>
                  <Grid>
                    <Grid.ColumnDefinitions>
                      <ColumnDefinition />
                      <ColumnDefinition />
                    </Grid.ColumnDefinitions>
                    <TextBlock Text="Enqueue Coin, password:" VerticalAlignment="Center" />
                    <TextBox Width="50" Grid.Column="1" />
                  </Grid>
                </MenuItem.Header>
              </MenuItem>
              <MenuItem Header="Dequeue from CoinJoin" Command="{Binding DequeueCoin}">
                <MenuItem.Icon>
                  <Path HorizontalAlignment="Left"
                      Data="M3.24,7.51c-0.146,0.142-0.146,0.381,0,0.523l5.199,5.193c0.234,0.238,0.633,0.064,0.633-0.262v-2.634c0.105-0.007,0.212-0.011,0.321-0.011c2.373,0,4.302,1.91,4.302,4.258c0,0.957-0.33,1.809-1.008,2.602c-0.259,0.307,0.084,0.762,0.451,0.572c2.336-1.195,3.73-3.408,3.73-5.924c0-3.741-3.103-6.783-6.916-6.783c-0.307,0-0.615,0.028-0.881,0.063V2.575c0-0.327-0.398-0.5-0.633-0.261L3.24,7.51 M4.027,7.771l4.301-4.3v2.073c0,0.232,0.21,0.409,0.441,0.366c0.298-0.056,0.746-0.123,1.184-0.123c3.402,0,6.172,2.709,6.172,6.041c0,1.695-0.718,3.24-1.979,4.352c0.193-0.51,0.293-1.045,0.293-1.602c0-2.76-2.266-5-5.046-5c-0.256,0-0.528,0.018-0.747,0.05C8.465,9.653,8.328,9.81,8.328,9.995v2.074L4.027,7.771z" Fill="#22B14C"
                      Height="16" Width="16"  Stretch="Fill" />
<<<<<<< HEAD
                </MenuItem.Icon>
              </MenuItem>
            </ContextMenu>
          </controls:ExtendedListBox.ContextMenu>
          <controls:ExtendedListBox.ItemTemplate>
            <DataTemplate>
              <Grid>
                <Expander Name="coinExpander" ExpandDirection="Down" Classes="coloredExpander"  Background="{Binding ElementName=coinExpander, Path=IsExpanded, Converter={StaticResource CoinItemExpanderColorConverter}}">
                  <Grid HorizontalAlignment="Left" ColumnDefinitions="150, *" RowDefinitions="Auto,Auto,Auto,Auto,Auto,Auto,Auto,Auto,Auto,Auto" MaxWidth="800" Margin="35 10 0 25">
                    <TextBlock Text="Transaction Id:" Grid.Row="0" />
                    <controls:ExtendedTextBox Classes="selectableTextBlock Transaparent" Text="{Binding TransactionId}" Background="Transparent" Grid.Column="1" Grid.Row="0" />
=======
              </MenuItem.Icon>
            </MenuItem>
          </ContextMenu>
        </controls:ExtendedListBox.ContextMenu>
        <controls:ExtendedListBox.ItemTemplate>
          <DataTemplate>
            <Grid>
              <Expander Name="coinExpander" ExpandDirection="Down" Classes="coloredExpander"  Background="{Binding ElementName=coinExpander, Path=IsExpanded, Converter={StaticResource CoinItemExpanderColorConverter}}">
                <Grid HorizontalAlignment="Left" ColumnDefinitions="150, *" RowDefinitions="Auto,Auto,Auto,Auto,Auto,Auto,Auto,Auto,Auto,Auto" MaxWidth="800" Margin="35 10 0 25">
                  <TextBlock Text="Transaction Id:" Grid.Row="0" />
                  <controls:ExtendedTextBox Classes="selectableTextBlock Transaparent" Text="{Binding TransactionId}" Background="Transparent" Grid.Column="1" Grid.Row="0" />
>>>>>>> be899b1c

                  <TextBlock Text="Output Index:" Grid.Row="1" />
                  <controls:ExtendedTextBox Classes="selectableTextBlock Transaparent" Text="{Binding OutputIndex}"  Grid.Column="1" Grid.Row="1" />

                  <TextBlock Text="Label:" Grid.Row="2" />
                  <controls:ExtendedTextBox Classes="selectableTextBlock Transaparent" Text="{Binding Label}"  Grid.Column="1" Grid.Row="2" />

                  <TextBlock Text="Address:" Grid.Row="3" />
                  <controls:ExtendedTextBox Classes="selectableTextBlock Transaparent" Text="{Binding Address}"  Grid.Column="1" Grid.Row="3" />

                  <TextBlock Text="Confirmations:" Grid.Row="4" />
                  <controls:ExtendedTextBox Classes="selectableTextBlock Transaparent" Text="{Binding Confirmations}"  Grid.Column="1" Grid.Row="4" />

                  <TextBlock Text="Anonymity Set:" Grid.Row="5" />
                  <controls:ExtendedTextBox Classes="selectableTextBlock Transaparent" Text="{Binding AnonymitySet}"  Grid.Column="1" Grid.Row="5" />

                  <TextBlock Text="Key Path:" Grid.Row="6" />
                  <controls:ExtendedTextBox Classes="selectableTextBlock Transaparent" Text="{Binding KeyPath}"  Grid.Column="1" Grid.Row="6" />

<<<<<<< HEAD
                    <TextBlock Text="Public Key:" Grid.Row="7" />
                    <controls:ExtendedTextBox Classes="selectableTextBlock Transaparent" Text="{Binding PubKey}"  Grid.Column="1" Grid.Row="7" />
                  </Grid>
                </Expander>
=======
                  <TextBlock Text="Public Key:" Grid.Row="7" />
                  <controls:ExtendedTextBox Classes="selectableTextBlock Transaparent" Text="{Binding PubKey}"  Grid.Column="1" Grid.Row="7" />
                </Grid>
              </Expander>
>>>>>>> be899b1c

                <Grid Margin="30 0 0 0" VerticalAlignment="Top">
                  <Grid.ColumnDefinitions>
                    <ColumnDefinition Width="30" />
                    <ColumnDefinition Width="30" />
                    <ColumnDefinition SharedSizeGroup="A" />
                    <ColumnDefinition Width="123" />
                    <ColumnDefinition Width="100" />
                    <ColumnDefinition Width="Auto" />
                  </Grid.ColumnDefinitions>

                  <CheckBox HorizontalContentAlignment="Left" IsChecked="{Binding IsSelected}" Background="{DynamicResource ThemeBackgroundBrush}" />
                  <Border Background="Transparent" IsVisible="{Binding Confirmed}" Grid.Column="1" ToolTip.Tip="Confirmed">
                    <Path HorizontalAlignment="Left" Data="F1 M 23.7501,33.25L 34.8334,44.3333L 52.2499,22.1668L 56.9999,26.9168L 34.8334,53.8333L 19.0001,38L 23.7501,33.25 Z" Fill="#22B14C" Height="16" Width="16"  Stretch="Fill" />
                  </Border>

                  <Border ToolTip.Tip="{Binding ToolTip}" Padding="1" Grid.Column="2" Background="{Binding Status, Converter={StaticResource CoinStatusColorConverter}}" BorderBrush="{Binding Status, Converter={StaticResource CoinStatusBorderBrushConverter}}" HorizontalAlignment="Left"  BorderThickness="1" CornerRadius="0,6,6,0">
                    <TextBlock Text="{Binding Status, Converter={StaticResource CoinStatusStringConverter}, Mode=OneWay}" Foreground="{Binding Status, Converter={StaticResource CoinStatusForegroundConverter}}" />
                  </Border>
                  <TextBlock Grid.Column="3" Text="{Binding AmountBtc, ConverterParameter=8, Converter={StaticResource LurkingWifeModeStringConverter}, Mode=OneWay}" />
                  <Panel Grid.Column="4" VerticalAlignment="Center" HorizontalAlignment="Center" Background="Transparent"
                    DataContext="{Binding AnonymitySet, Converter={StaticResource PrivacyLevelValueConverter}}"
                    ToolTip.Tip="{Binding ToolTip}">
                    <DrawingPresenter Drawing="{Binding Icon}" Margin="0 0 25 0" />
                  </Panel>
                  <controls:ExtendedTextBox Classes="selectableTextBlock" Background="Transparent" Grid.Column="5" Text="{Binding Clusters, ConverterParameter=50, Converter={StaticResource LurkingWifeModeStringConverter}, Mode=OneWay}" />
                  <TextBlock Text="" Grid.Column="6" />
                </Grid>
              </Grid>
            </DataTemplate>
          </controls:ExtendedListBox.ItemTemplate>
        </controls:ExtendedListBox>
      </controls:BusyIndicator>
    </DockPanel>
  </Grid>
</UserControl><|MERGE_RESOLUTION|>--- conflicted
+++ resolved
@@ -81,7 +81,6 @@
                   <Path HorizontalAlignment="Left"
                       Data="M3.24,7.51c-0.146,0.142-0.146,0.381,0,0.523l5.199,5.193c0.234,0.238,0.633,0.064,0.633-0.262v-2.634c0.105-0.007,0.212-0.011,0.321-0.011c2.373,0,4.302,1.91,4.302,4.258c0,0.957-0.33,1.809-1.008,2.602c-0.259,0.307,0.084,0.762,0.451,0.572c2.336-1.195,3.73-3.408,3.73-5.924c0-3.741-3.103-6.783-6.916-6.783c-0.307,0-0.615,0.028-0.881,0.063V2.575c0-0.327-0.398-0.5-0.633-0.261L3.24,7.51 M4.027,7.771l4.301-4.3v2.073c0,0.232,0.21,0.409,0.441,0.366c0.298-0.056,0.746-0.123,1.184-0.123c3.402,0,6.172,2.709,6.172,6.041c0,1.695-0.718,3.24-1.979,4.352c0.193-0.51,0.293-1.045,0.293-1.602c0-2.76-2.266-5-5.046-5c-0.256,0-0.528,0.018-0.747,0.05C8.465,9.653,8.328,9.81,8.328,9.995v2.074L4.027,7.771z" Fill="#22B14C"
                       Height="16" Width="16"  Stretch="Fill" />
-<<<<<<< HEAD
                 </MenuItem.Icon>
               </MenuItem>
             </ContextMenu>
@@ -93,19 +92,6 @@
                   <Grid HorizontalAlignment="Left" ColumnDefinitions="150, *" RowDefinitions="Auto,Auto,Auto,Auto,Auto,Auto,Auto,Auto,Auto,Auto" MaxWidth="800" Margin="35 10 0 25">
                     <TextBlock Text="Transaction Id:" Grid.Row="0" />
                     <controls:ExtendedTextBox Classes="selectableTextBlock Transaparent" Text="{Binding TransactionId}" Background="Transparent" Grid.Column="1" Grid.Row="0" />
-=======
-              </MenuItem.Icon>
-            </MenuItem>
-          </ContextMenu>
-        </controls:ExtendedListBox.ContextMenu>
-        <controls:ExtendedListBox.ItemTemplate>
-          <DataTemplate>
-            <Grid>
-              <Expander Name="coinExpander" ExpandDirection="Down" Classes="coloredExpander"  Background="{Binding ElementName=coinExpander, Path=IsExpanded, Converter={StaticResource CoinItemExpanderColorConverter}}">
-                <Grid HorizontalAlignment="Left" ColumnDefinitions="150, *" RowDefinitions="Auto,Auto,Auto,Auto,Auto,Auto,Auto,Auto,Auto,Auto" MaxWidth="800" Margin="35 10 0 25">
-                  <TextBlock Text="Transaction Id:" Grid.Row="0" />
-                  <controls:ExtendedTextBox Classes="selectableTextBlock Transaparent" Text="{Binding TransactionId}" Background="Transparent" Grid.Column="1" Grid.Row="0" />
->>>>>>> be899b1c
 
                   <TextBlock Text="Output Index:" Grid.Row="1" />
                   <controls:ExtendedTextBox Classes="selectableTextBlock Transaparent" Text="{Binding OutputIndex}"  Grid.Column="1" Grid.Row="1" />
@@ -125,17 +111,10 @@
                   <TextBlock Text="Key Path:" Grid.Row="6" />
                   <controls:ExtendedTextBox Classes="selectableTextBlock Transaparent" Text="{Binding KeyPath}"  Grid.Column="1" Grid.Row="6" />
 
-<<<<<<< HEAD
-                    <TextBlock Text="Public Key:" Grid.Row="7" />
-                    <controls:ExtendedTextBox Classes="selectableTextBlock Transaparent" Text="{Binding PubKey}"  Grid.Column="1" Grid.Row="7" />
-                  </Grid>
-                </Expander>
-=======
                   <TextBlock Text="Public Key:" Grid.Row="7" />
                   <controls:ExtendedTextBox Classes="selectableTextBlock Transaparent" Text="{Binding PubKey}"  Grid.Column="1" Grid.Row="7" />
                 </Grid>
               </Expander>
->>>>>>> be899b1c
 
                 <Grid Margin="30 0 0 0" VerticalAlignment="Top">
                   <Grid.ColumnDefinitions>
