﻿<UserControl xmlns="https://github.com/avaloniaui"
             xmlns:x="http://schemas.microsoft.com/winfx/2006/xaml"
             xmlns:controls="clr-namespace:WalletWasabi.Gui.Controls;assembly=WalletWasabi.Gui"
             xmlns:converters="clr-namespace:WalletWasabi.Gui.Converters;assembly=WalletWasabi.Gui"
             xmlns:i="clr-namespace:Avalonia.Xaml.Interactivity;assembly=Avalonia.Xaml.Interactivity"
             xmlns:behaviors="clr-namespace:WalletWasabi.Gui.Behaviors;assembly=WalletWasabi.Gui"
             x:Class="WalletWasabi.Gui.Controls.WalletExplorer.CoinListView">
  <UserControl.Resources>
    <converters:PrivacyLevelValueConverter x:Key="PrivacyLevelValueConverter" />
    <converters:CoinStatusStringConverter x:Key="CoinStatusStringConverter" />
    <converters:CoinStatusColorConverter x:Key="CoinStatusColorConverter" />
    <converters:CoinStatusBorderBrushConverter x:Key="CoinStatusBorderBrushConverter" />
    <converters:CoinStatusForegroundConverter x:Key="CoinStatusForegroundConverter" />
    <converters:CoinItemExpanderColorConverter x:Key="CoinItemExpanderColorConverter" />
    <converters:LurkingWifeModeStringConverter x:Key="LurkingWifeModeStringConverter" />
  </UserControl.Resources>
  <UserControl.Styles>
    <Style Selector="TextBlock">
      <Setter Property="VerticalAlignment" Value="Center" />
      <Setter Property="FontSize" Value="{DynamicResource FontSizeNormal}" />
    </Style>
    <Style Selector="TextBox">
      <Setter Property="FontSize" Value="{DynamicResource FontSizeNormal}" />
    </Style>
    <Style Selector="Grid.CoinItemGrid">
      <Setter Property="Background" Value="Transparent" />
      <Setter Property="Height" Value="24" />
    </Style>
    <Style Selector="Grid.CoinItemGrid > :is(Control)">
      <Setter Property="VerticalAlignment" Value="Center" />
      <Setter Property="i:Interaction.Behaviors">
        <i:BehaviorCollection>
          <behaviors:CommandOnDoubleClickBehavior Command="{Binding OpenCoinInfo}" />
        </i:BehaviorCollection>
      </Setter>
    </Style>
  </UserControl.Styles>
  <i:Interaction.Behaviors>
    <behaviors:ClearPropertyOnLostFocusBehavior TargetProperty="{Binding SelectedCoin}" />
    <behaviors:CommandOnFirstVisible Command="{Binding InitList}" />
  </i:Interaction.Behaviors>
  <Grid IsSharedSizeScope="True">
    <DockPanel LastChildFill="True">
      <Grid DockPanel.Dock="Top">
        <Grid.ColumnDefinitions>
          <ColumnDefinition Width="24" />
          <ColumnDefinition Width="30" />
          <ColumnDefinition SharedSizeGroup="A" Width="{Binding CoinJoinStatusWidth, Mode=OneWay}" />
          <ColumnDefinition Width="150" />
          <ColumnDefinition Width="80" />
          <ColumnDefinition Width="*" />
        </Grid.ColumnDefinitions>
        <controls:SortingArrow Grid.Column="2" Text="Status" Command="{Binding SortCommand}" SortDirection="{Binding StatusSortDirection}" />
        <controls:SortingArrow Grid.Column="3" Text="Amount (BTC)" Command="{Binding SortCommand}" SortDirection="{Binding AmountSortDirection}" />
        <controls:SortingArrow Grid.Column="4" Text="Privacy" Command="{Binding SortCommand}" SortDirection="{Binding PrivacySortDirection}" />
        <controls:SortingArrow Grid.Column="5" Text="Known By" Command="{Binding SortCommand}" SortDirection="{Binding ClustersSortDirection}" />
      </Grid>
      <StackPanel Margin="0 10 0 0" Spacing="10" DockPanel.Dock="Bottom" Orientation="Horizontal">
        <CheckBox IsThreeState="True" Margin="0" IsChecked="{Binding SelectPrivateCheckBoxState}" IsVisible="{Binding SelectAllPrivateVisible}" Command="{Binding SelectPrivateCheckBoxCommand}">
          <StackPanel Spacing="5" Orientation="Horizontal" ToolTip.Tip="Coins that have acquired the anonymity set target.">
            <TextBlock Text="Select" />
            <controls:Shields ShieldState="{Binding SelectAllPrivateShieldState}" />
            <TextBlock Text="Coins" />
          </StackPanel>
        </CheckBox>
        <CheckBox IsThreeState="True" IsChecked="{Binding SelectNonPrivateCheckBoxState}" IsVisible="{Binding SelectAllNonPrivateVisible}" Command="{Binding SelectNonPrivateCheckBoxCommand}">
          <StackPanel Spacing="5" Orientation="Horizontal" ToolTip.Tip="Coins that have not acquired the anonymity set target.">
            <TextBlock Text="Select" />
            <controls:Shields ShieldState="{Binding SelectAllNonPrivateShieldState}" />
            <TextBlock Text="Coins" />
          </StackPanel>
        </CheckBox>
        <CheckBox Content="Select All" IsThreeState="True" IsChecked="{Binding SelectAllCheckBoxState}" Command="{Binding SelectAllCheckBoxCommand}" />
        <StackPanel Spacing="10" Orientation="Horizontal" IsVisible="{Binding IsAnyCoinSelected}">
          <TextBlock Text="|" />
          <TextBlock Text="Selected Amount:" />
          <TextBlock Foreground="YellowGreen" Text="{Binding SelectedAmount, ConverterParameter=8, Converter={StaticResource LurkingWifeModeStringConverter}}" />
          <TextBlock Text="BTC" />
          <TextBlock Text="Merging unmixed coins with mixed ones undoes the mixes." Classes="warningMessage" IsVisible="{Binding LabelExposeCommonOwnershipWarning}" />
        </StackPanel>
      </StackPanel>
      <controls:BusyIndicator IsBusy="{Binding IsCoinListLoading}" Text="Loading...">
        <controls:ExtendedListBox Items="{Binding Coins}" SelectedItem="{Binding Path=SelectedCoin, Mode=TwoWay}">
          <controls:ExtendedListBox.ItemTemplate>
            <DataTemplate>
              <Grid Classes="CoinItemGrid">
                <i:Interaction.Behaviors>
                  <behaviors:CommandOnDoubleClickBehavior Command="{Binding OpenCoinInfo}" />
                </i:Interaction.Behaviors>
                <Grid.ContextMenu>
                  <ContextMenu>
                    <MenuItem Header="Open Details" Command="{Binding OpenCoinInfo}">
                      <MenuItem.Icon>
                        <DrawingPresenter HorizontalAlignment="Left" Height="16" Width="16" Stretch="Fill" Drawing="{StaticResource Detail}" />
                      </MenuItem.Icon>
                    </MenuItem>
                    <MenuItem Header="Copy Known By" Command="{Binding CopyClusters}">
                      <MenuItem.Icon>
                        <DrawingPresenter HorizontalAlignment="Left" Height="16" Width="16" Stretch="Fill" Drawing="{StaticResource Copy}" />
                      </MenuItem.Icon>
                    </MenuItem>
                    <MenuItem IsVisible="{Binding CanBeDequeued}"  Header="Dequeue from CoinJoin" Command="{Binding DequeueCoin}">
                      <MenuItem.Icon>
                        <DrawingPresenter HorizontalAlignment="Left" Height="16" Width="16" Stretch="Fill" Drawing="{StaticResource CoinListView_DequeueCoin}" />
                      </MenuItem.Icon>
                    </MenuItem>
                  </ContextMenu>
                </Grid.ContextMenu>
                <Grid.ColumnDefinitions>
                  <ColumnDefinition Width="24" />
                  <ColumnDefinition Width="30" />
                  <ColumnDefinition SharedSizeGroup="A" />
                  <ColumnDefinition Width="150" />
                  <ColumnDefinition Width="80" />
                  <ColumnDefinition Width="*" />
                </Grid.ColumnDefinitions>
<<<<<<< HEAD
                <Panel VerticalAlignment="Stretch" Background="Transparent" Grid.ColumnSpan="6" />
                <Border>
                  <CheckBox HorizontalAlignment="Center" IsChecked="{Binding IsSelected}" Background="{DynamicResource ThemeBackgroundBrush}" />
=======
                <Border>
                  <CheckBox HorizontalAlignment="Center" IsChecked="{Binding IsSelected}" Background="{DynamicResource ThemeBackgroundBrush}" />
                </Border>
                <Border IsVisible="{Binding Confirmed}" HorizontalAlignment="Center" Height="16" Width="16" Grid.Column="1" ToolTip.Tip="{Binding Confirmations, StringFormat=\{0\} Confirmations}">
                  <DrawingPresenter Stretch="Fill" Drawing="{StaticResource ConfirmationIcon}" />
>>>>>>> 0680e352
                </Border>
                <Border IsVisible="{Binding Confirmed}" HorizontalAlignment="Center" Height="16" Width="16" Grid.Column="1" ToolTip.Tip="{Binding Confirmations, StringFormat=\{0\} Confirmations}"/>
                <Border ToolTip.Tip="{Binding ToolTip}" Padding="1" Grid.Column="2" Background="{Binding Status, Converter={StaticResource CoinStatusColorConverter}}" BorderBrush="{Binding Status, Converter={StaticResource CoinStatusBorderBrushConverter}}" HorizontalAlignment="Left" BorderThickness="1" CornerRadius="0,6,6,0">
                  <TextBlock Text="{Binding Status, Converter={StaticResource CoinStatusStringConverter}, Mode=OneWay}" Foreground="{Binding Status, Converter={StaticResource CoinStatusForegroundConverter}}" />
                </Border>
                <TextBlock Grid.Column="3" Text="{Binding AmountBtc, ConverterParameter=8, Converter={StaticResource LurkingWifeModeStringConverter}, Mode=OneWay}" />
                <Panel Grid.Column="4" VerticalAlignment="Center" HorizontalAlignment="Center" Background="Transparent" DataContext="{Binding AnonymitySet, Converter={StaticResource PrivacyLevelValueConverter}}" ToolTip.Tip="{Binding ToolTip}">
                  <DrawingPresenter Drawing="{Binding Icon}" Height="16" Width="16" Margin="0 0 15 0" />
                </Panel>
                <TextBlock Grid.Column="5" Text="{Binding Clusters, ConverterParameter=50, Converter={StaticResource LurkingWifeModeStringConverter}, Mode=OneWay}" />
              </Grid>
            </DataTemplate>
          </controls:ExtendedListBox.ItemTemplate>
        </controls:ExtendedListBox>
      </controls:BusyIndicator>
    </DockPanel>
  </Grid>
</UserControl><|MERGE_RESOLUTION|>--- conflicted
+++ resolved
@@ -28,11 +28,6 @@
     </Style>
     <Style Selector="Grid.CoinItemGrid > :is(Control)">
       <Setter Property="VerticalAlignment" Value="Center" />
-      <Setter Property="i:Interaction.Behaviors">
-        <i:BehaviorCollection>
-          <behaviors:CommandOnDoubleClickBehavior Command="{Binding OpenCoinInfo}" />
-        </i:BehaviorCollection>
-      </Setter>
     </Style>
   </UserControl.Styles>
   <i:Interaction.Behaviors>
@@ -114,19 +109,12 @@
                   <ColumnDefinition Width="80" />
                   <ColumnDefinition Width="*" />
                 </Grid.ColumnDefinitions>
-<<<<<<< HEAD
-                <Panel VerticalAlignment="Stretch" Background="Transparent" Grid.ColumnSpan="6" />
-                <Border>
-                  <CheckBox HorizontalAlignment="Center" IsChecked="{Binding IsSelected}" Background="{DynamicResource ThemeBackgroundBrush}" />
-=======
                 <Border>
                   <CheckBox HorizontalAlignment="Center" IsChecked="{Binding IsSelected}" Background="{DynamicResource ThemeBackgroundBrush}" />
                 </Border>
                 <Border IsVisible="{Binding Confirmed}" HorizontalAlignment="Center" Height="16" Width="16" Grid.Column="1" ToolTip.Tip="{Binding Confirmations, StringFormat=\{0\} Confirmations}">
                   <DrawingPresenter Stretch="Fill" Drawing="{StaticResource ConfirmationIcon}" />
->>>>>>> 0680e352
                 </Border>
-                <Border IsVisible="{Binding Confirmed}" HorizontalAlignment="Center" Height="16" Width="16" Grid.Column="1" ToolTip.Tip="{Binding Confirmations, StringFormat=\{0\} Confirmations}"/>
                 <Border ToolTip.Tip="{Binding ToolTip}" Padding="1" Grid.Column="2" Background="{Binding Status, Converter={StaticResource CoinStatusColorConverter}}" BorderBrush="{Binding Status, Converter={StaticResource CoinStatusBorderBrushConverter}}" HorizontalAlignment="Left" BorderThickness="1" CornerRadius="0,6,6,0">
                   <TextBlock Text="{Binding Status, Converter={StaticResource CoinStatusStringConverter}, Mode=OneWay}" Foreground="{Binding Status, Converter={StaticResource CoinStatusForegroundConverter}}" />
                 </Border>
