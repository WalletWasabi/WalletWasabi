--- conflicted
+++ resolved
@@ -23,13 +23,21 @@
   <i:Interaction.Behaviors>
     <behaviors:ClearPropertyOnLostFocusBehavior TargetProperty="{Binding SelectedCoin}" />
   </i:Interaction.Behaviors>
-<<<<<<< HEAD
-  <DockPanel LastChildFill="True">
-    <Grid ColumnDefinitions="30,30,180,120,100,Auto" Margin="30 0" DockPanel.Dock="Top">
+<Grid IsSharedSizeScope="True">  
+	<DockPanel LastChildFill="True">
+    <Grid Margin="30 0" DockPanel.Dock="Top">
+        <Grid.ColumnDefinitions>
+          <ColumnDefinition Width="30" />
+          <ColumnDefinition Width="30" />
+          <ColumnDefinition SharedSizeGroup="A" Width="{Binding CoinJoinStatusWidth, Mode=OneWay}" />
+          <ColumnDefinition Width="120" />
+          <ColumnDefinition Width="100" />
+          <ColumnDefinition Width="Auto" />
+        </Grid.ColumnDefinitions>
       <TextBlock Text="" Width="0" />
       <TextBlock Text="" Grid.Column="1" />
       <StackPanel Grid.Column="2" Margin="10 0 0 0" Orientation="Horizontal">
-        <TextBlock Text="CoinJoin Status"/>
+        <TextBlock Text="Status"/>
         <controls:SortingArrow SortDirection="{Binding StatusSortDirection} "/>
       </StackPanel>
       <StackPanel Grid.Column="3" Margin="10 0 0 0" Orientation="Horizontal">
@@ -42,42 +50,15 @@
       </StackPanel>
       <TextBlock Text="History" Grid.Column="5" />
     </Grid>
-    <StackPanel DockPanel.Dock="Bottom" Orientation="Horizontal" >
-      <CheckBox Content = "Select All" IsThreeState="true" IsChecked = "{Binding SelectAllCheckBoxState}" Command="{Binding SelectAllCheckBoxCommand}" ToolTip.Tip="Select All"/>
+    <StackPanel Margin="0 10 0 0" Spacing="10" DockPanel.Dock="Bottom" Orientation="Horizontal" >
+      	<CheckBox Content = "Select All" IsThreeState="True" IsChecked = "{Binding SelectAllCheckBoxState}" Command="{Binding SelectAllCheckBoxCommand}" ToolTip.Tip="Select All"/>
+		<CheckBox Content = "Select All Private" IsThreeState="True" IsChecked = "{Binding SelectPrivateCheckBoxState}" Command="{Binding SelectPrivateCheckBoxCommand}" ToolTip.Tip="Coins with anonymity set greater than 50." />
+        <CheckBox Content = "Select All Non-Private" IsThreeState="True" IsChecked = "{Binding SelectNonPrivateCheckBoxState}" Command="{Binding SelectNonPrivateCheckBoxCommand}" ToolTip.Tip="Coins with anonymity set less than 50." />
     </StackPanel>
     <ListBox Items="{Binding Coins}" VirtualizationMode="None" SelectedItem="{Binding Path=SelectedCoin, Mode=TwoWay}">
       <ListBox.ContextMenu>
         <ContextMenu>
           <!--Enqueuing needs password, TODO: jump to password box OR display pw box in context menu + send button-->
-=======
-  <Grid IsSharedSizeScope="True">
-    <DockPanel LastChildFill="True">
-      <Grid Margin="30 0" DockPanel.Dock="Top">
-        <Grid.ColumnDefinitions>
-          <ColumnDefinition Width="30" />
-          <ColumnDefinition Width="30" />
-          <ColumnDefinition SharedSizeGroup="A" Width="{Binding CoinJoinStatusWidth, Mode=OneWay}" />
-          <ColumnDefinition Width="120" />
-          <ColumnDefinition Width="100" />
-          <ColumnDefinition Width="Auto" />
-        </Grid.ColumnDefinitions>
-        <TextBlock Text="" Width="0" />
-        <TextBlock Text="" Grid.Column="1" />
-        <TextBlock Text="Status" Grid.Column="2" Margin="10 0 0 0" />
-        <TextBlock Text="Amount (BTC)" Grid.Column="3" Margin="10 0 0 0" />
-        <TextBlock Text="Privacy" Grid.Column="4" Margin="20 0 0 0" />
-        <TextBlock Text="History" Grid.Column="5" />
-      </Grid>
-      <StackPanel Margin="0 10 0 0" Spacing="10" DockPanel.Dock="Bottom" Orientation="Horizontal">
-        <CheckBox Content = "Select All" IsThreeState="True" IsChecked = "{Binding SelectAllCheckBoxState}" Command="{Binding SelectAllCheckBoxCommand}" />
-        <CheckBox Content = "Select All Private" IsThreeState="True" IsChecked = "{Binding SelectPrivateCheckBoxState}" Command="{Binding SelectPrivateCheckBoxCommand}" ToolTip.Tip="Coins with anonymity set greater than 50." />
-        <CheckBox Content = "Select All Non-Private" IsThreeState="True" IsChecked = "{Binding SelectNonPrivateCheckBoxState}" Command="{Binding SelectNonPrivateCheckBoxCommand}" ToolTip.Tip="Coins with anonymity set less than 50." />
-      </StackPanel>
-      <ListBox  Items="{Binding Coins}" VirtualizationMode="None" SelectedItem="{Binding Path=SelectedCoin, Mode=TwoWay}">
-        <ListBox.ContextMenu>
-          <ContextMenu>
-            <!--Enqueuing needs password, TODO: jump to password box OR display pw box in context menu + send button-->
->>>>>>> 7b8ca2f3
             <MenuItem  Command="{Binding EnqueueCoin}" IsVisible="false">
               <MenuItem.Header>
                 <Grid>
@@ -97,25 +78,12 @@
                       Height="16" Width="16"  Stretch="Fill" />
               </MenuItem.Icon>
             </MenuItem>
-<<<<<<< HEAD
-        </ContextMenu>
-      </ListBox.ContextMenu>
-      <ListBox.ItemTemplate>
-        <DataTemplate>
-          <Grid>
-            <Expander Name="coinExpander" ExpandDirection="Down"  Classes="coloredExpander"  Background="{Binding ElementName=coinExpander, Path=IsExpanded, Converter={StaticResource CoinItemExpanderColorConverter}}">
-              <StackPanel>
-                <Grid HorizontalAlignment="Left" ColumnDefinitions="150, *" RowDefinitions="Auto,Auto,Auto,Auto,Auto,Auto,Auto,Auto,Auto,Auto" MaxWidth="800">
-                  <TextBlock Text="Transaction Id:" Grid.Row="0" />
-                  <controls:ExtendedTextBox Classes="selectableTextBlock Transaparent" Text="{Binding TransactionId}" Background="Transparent" Grid.Column="1" Grid.Row="0" />
-=======
           </ContextMenu>
         </ListBox.ContextMenu>
         <ListBox.ItemTemplate>
           <DataTemplate>
             <Grid>
               <Expander Name="coinExpander" ExpandDirection="Down"  Classes="coloredExpander"  Background="{Binding ElementName=coinExpander, Path=IsExpanded, Converter={StaticResource CoinItemExpanderColorConverter}}">
->>>>>>> 7b8ca2f3
 
                 <StackPanel>
                   <Grid HorizontalAlignment="Left" ColumnDefinitions="150, *" RowDefinitions="Auto,Auto,Auto,Auto,Auto,Auto,Auto,Auto,Auto,Auto" MaxWidth="800">
@@ -155,27 +123,10 @@
                   <Path HorizontalAlignment="Left" Data="F1 M 23.7501,33.25L 34.8334,44.3333L 52.2499,22.1668L 56.9999,26.9168L 34.8334,53.8333L 19.0001,38L 23.7501,33.25 Z" Fill="#22B14C" Height="16" Width="16"  Stretch="Fill" />
                 </Border>
 
-<<<<<<< HEAD
-              <Panel Grid.Column="4" VerticalAlignment="Center" HorizontalAlignment="Center" Background="Transparent"
-                  DataContext="{Binding AnonymitySet, Converter={StaticResource PrivacyLevelValueConverter}}"
-                  ToolTip.Tip="{Binding ToolTip}">
-                <DrawingPresenter Drawing="{Binding Icon}" Margin="0 0 25 0" />
-              </Panel>
-              <controls:ExtendedTextBox Classes="selectableTextBlock" Background="Transparent" Grid.Column="5" Text="{Binding History}" />
-              <TextBlock Text="" Grid.Column="6" />
-            </Grid>
-          </Grid>
-        </DataTemplate>
-      </ListBox.ItemTemplate>
-    </ListBox>
-  </DockPanel>
-=======
                 <Border ToolTip.Tip="{Binding ToolTip}" Padding="1" Grid.Column="2" Background="{Binding Status, Converter={StaticResource CoinStatusColorConverter}}" BorderBrush="{Binding Status, Converter={StaticResource CoinStatusBorderBrushConverter}}" HorizontalAlignment="Left"  BorderThickness="1" CornerRadius="0,6,6,0">
                   <TextBlock Text="{Binding Status, Converter={StaticResource CoinStatusStringConverter}, Mode=OneWay}" Background="{Binding Status, Converter={StaticResource CoinStatusColorConverter}}" Foreground="{Binding Status, Converter={StaticResource CoinStatusForegroundConverter}}" />
                 </Border>
-
                 <TextBlock Grid.Column="3" Text="{Binding AmountBtc}" />
-
                 <Panel Grid.Column="4" VerticalAlignment="Center" HorizontalAlignment="Center" Background="Transparent"
                     DataContext="{Binding AnonymitySet, Converter={StaticResource PrivacyLevelValueConverter}}"
                     ToolTip.Tip="{Binding ToolTip}">
@@ -190,5 +141,4 @@
       </ListBox>
     </DockPanel>
   </Grid>
->>>>>>> 7b8ca2f3
 </UserControl>