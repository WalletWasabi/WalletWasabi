--- conflicted
+++ resolved
@@ -62,10 +62,24 @@
             <TextBlock Text="Address:" Grid.Column="1" Margin="20 0 0 0" />
           </Grid>
           <ListBox Grid.Row="2" Items="{Binding Addresses}" SelectedItem="{Binding SelectedAddress, Mode=TwoWay}" VirtualizationMode="None">
-<<<<<<< HEAD
-            <ListBox.ContextMenu>
+          <ListBox.ContextMenu>
               <ContextMenu>
+                 <MenuItem Header="Show QR code" Command="{Binding ShowQrCode}">
+                  <MenuItem.Icon>
+                    <Path HorizontalAlignment="Left"
+                          Data="M16.803,18.615h-4.535c-1,0-1.814-0.812-1.814-1.812v-4.535c0-1.002,0.814-1.814,1.814-1.814h4.535c1.001,0,1.813,0.812,1.813,1.814v4.535C18.616,17.803,17.804,18.615,16.803,18.615zM17.71,12.268c0-0.502-0.405-0.906-0.907-0.906h-4.535c-0.501,0-0.906,0.404-0.906,0.906v4.535c0,0.502,0.405,0.906,0.906,0.906h4.535c0.502,0,0.907-0.404,0.907-0.906V12.268z M16.803,9.546h-4.535c-1,0-1.814-0.812-1.814-1.814V3.198c0-1.002,0.814-1.814,1.814-1.814h4.535c1.001,0,1.813,0.812,1.813,1.814v4.534C18.616,8.734,17.804,9.546,16.803,9.546zM17.71,3.198c0-0.501-0.405-0.907-0.907-0.907h-4.535c-0.501,0-0.906,0.406-0.906,0.907v4.534c0,0.501,0.405,0.908,0.906,0.908h4.535c0.502,0,0.907-0.406,0.907-0.908V3.198z M7.733,18.615H3.198c-1.002,0-1.814-0.812-1.814-1.812v-4.535c0-1.002,0.812-1.814,1.814-1.814h4.535c1.002,0,1.814,0.812,1.814,1.814v4.535C9.547,17.803,8.735,18.615,7.733,18.615zM8.64,12.268c0-0.502-0.406-0.906-0.907-0.906H3.198c-0.501,0-0.907,0.404-0.907,0.906v4.535c0,0.502,0.406,0.906,0.907,0.906h4.535c0.501,0,0.907-0.404,0.907-0.906V12.268z M7.733,9.546H3.198c-1.002,0-1.814-0.812-1.814-1.814V3.198c0-1.002,0.812-1.814,1.814-1.814h4.535c1.002,0,1.814,0.812,1.814,1.814v4.534C9.547,8.734,8.735,9.546,7.733,9.546z M8.64,3.198c0-0.501-0.406-0.907-0.907-0.907H3.198c-0.501,0-0.907,0.406-0.907,0.907v4.534c0,0.501,0.406,0.908,0.907,0.908h4.535c0.501,0,0.907-0.406,0.907-0.908V3.198z" 
+                          Fill="#22B14C"
+                          Height="16" Width="16"  Stretch="Fill" />
+                  </MenuItem.Icon>
+                </MenuItem>
                 <MenuItem Header="Copy address" Command="{Binding CopyAddress}">
+                  <MenuItem.Icon>
+                    <Path HorizontalAlignment="Left"
+                          Data="M19,21H8V7H19M19,5H8A2,2 0 0,0 6,7V21A2,2 0 0,0 8,23H19A2,2 0 0,0 21,21V7A2,2 0 0,0 19,5M16,1H4A2,2 0 0,0 2,3V17H4V3H16V1Z" Fill="#22B14C"
+                          Height="16" Width="16"  Stretch="Fill" />
+                  </MenuItem.Icon>
+                </MenuItem>
+                <MenuItem Header="Copy label" Command="{Binding CopyLabel}">
                   <MenuItem.Icon>
                     <Path HorizontalAlignment="Left"
                           Data="M19,21H8V7H19M19,5H8A2,2 0 0,0 6,7V21A2,2 0 0,0 8,23H19A2,2 0 0,0 21,21V7A2,2 0 0,0 19,5M16,1H4A2,2 0 0,0 2,3V17H4V3H16V1Z" Fill="#22B14C"
@@ -97,35 +111,10 @@
                   <MenuItem.Icon>
                     <Path HorizontalAlignment="Left"
                           Data="F1M12,6L8,6 8,4C8,2.729 8.729,2 10,2 11.271,2 12,2.729 12,4z M13,6L13,4C13,2.178 11.822,1 10,1 8.178,1 7,2.178 7,4L7,6 6.949,6C6.973,6.165 7,6.329 7,6.5 7,6.669 6.987,6.836 6.964,7L14,7 14,13 7,13 7,14 15,14 15,6z M9,9C9,8.448 9.448,8 10,8 10.552,8 11,8.448 11,9 11,9.366 10.794,9.673 10.5,9.847L10.5,12 9.5,12 9.5,9.847C9.206,9.673,9,9.366,9,9 M5,6.5C5,7.328 4.329,8 3.5,8 2.671,8 2,7.328 2,6.5 2,5.672 2.671,5 3.5,5 4.329,5 5,5.672 5,6.5 M1,6.5C1,7.709,1.859,8.769,3,9L3,15 4,15 4,14 6,14 6,13 4,13 4,12 6,12 6,11 4,11 4,9C5.141,8.769 6,7.709 6,6.5 6,5.119 4.881,4 3.5,4 2.119,4 1,5.119 1,6.5" Fill="#22B14C"
-=======
-          <ListBox.ContextMenu>
-              <ContextMenu>
-                 <MenuItem Header="Show QR code" Command="{Binding ShowQrCode}">
-                  <MenuItem.Icon>
-                    <Path HorizontalAlignment="Left"
-                          Data="M16.803,18.615h-4.535c-1,0-1.814-0.812-1.814-1.812v-4.535c0-1.002,0.814-1.814,1.814-1.814h4.535c1.001,0,1.813,0.812,1.813,1.814v4.535C18.616,17.803,17.804,18.615,16.803,18.615zM17.71,12.268c0-0.502-0.405-0.906-0.907-0.906h-4.535c-0.501,0-0.906,0.404-0.906,0.906v4.535c0,0.502,0.405,0.906,0.906,0.906h4.535c0.502,0,0.907-0.404,0.907-0.906V12.268z M16.803,9.546h-4.535c-1,0-1.814-0.812-1.814-1.814V3.198c0-1.002,0.814-1.814,1.814-1.814h4.535c1.001,0,1.813,0.812,1.813,1.814v4.534C18.616,8.734,17.804,9.546,16.803,9.546zM17.71,3.198c0-0.501-0.405-0.907-0.907-0.907h-4.535c-0.501,0-0.906,0.406-0.906,0.907v4.534c0,0.501,0.405,0.908,0.906,0.908h4.535c0.502,0,0.907-0.406,0.907-0.908V3.198z M7.733,18.615H3.198c-1.002,0-1.814-0.812-1.814-1.812v-4.535c0-1.002,0.812-1.814,1.814-1.814h4.535c1.002,0,1.814,0.812,1.814,1.814v4.535C9.547,17.803,8.735,18.615,7.733,18.615zM8.64,12.268c0-0.502-0.406-0.906-0.907-0.906H3.198c-0.501,0-0.907,0.404-0.907,0.906v4.535c0,0.502,0.406,0.906,0.907,0.906h4.535c0.501,0,0.907-0.404,0.907-0.906V12.268z M7.733,9.546H3.198c-1.002,0-1.814-0.812-1.814-1.814V3.198c0-1.002,0.812-1.814,1.814-1.814h4.535c1.002,0,1.814,0.812,1.814,1.814v4.534C9.547,8.734,8.735,9.546,7.733,9.546z M8.64,3.198c0-0.501-0.406-0.907-0.907-0.907H3.198c-0.501,0-0.907,0.406-0.907,0.907v4.534c0,0.501,0.406,0.908,0.907,0.908h4.535c0.501,0,0.907-0.406,0.907-0.908V3.198z" 
-                          Fill="#22B14C"
                           Height="16" Width="16"  Stretch="Fill" />
                   </MenuItem.Icon>
-                </MenuItem>
-                <MenuItem Header="Copy address" Command="{Binding CopyAddress}">
-                  <MenuItem.Icon>
-                    <Path HorizontalAlignment="Left"
-                          Data="M19,21H8V7H19M19,5H8A2,2 0 0,0 6,7V21A2,2 0 0,0 8,23H19A2,2 0 0,0 21,21V7A2,2 0 0,0 19,5M16,1H4A2,2 0 0,0 2,3V17H4V3H16V1Z" Fill="#22B14C"
-                          Height="16" Width="16"  Stretch="Fill" />
-                  </MenuItem.Icon>
-                </MenuItem>
-                <MenuItem Header="Copy label" Command="{Binding CopyLabel}">
-                  <MenuItem.Icon>
-                    <Path HorizontalAlignment="Left"
-                          Data="M19,21H8V7H19M19,5H8A2,2 0 0,0 6,7V21A2,2 0 0,0 8,23H19A2,2 0 0,0 21,21V7A2,2 0 0,0 19,5M16,1H4A2,2 0 0,0 2,3V17H4V3H16V1Z" Fill="#22B14C"
->>>>>>> a700c508
-                          Height="16" Width="16"  Stretch="Fill" />
-                  </MenuItem.Icon>
-                </MenuItem>
-              </ContextMenu>
-            </ListBox.ContextMenu>
-            <ListBox.ItemTemplate>
+                </MenuItem>              </ContextMenu>
+            </ListBox.ContextMenu>            <ListBox.ItemTemplate>
               <DataTemplate>
                 <Grid>
                   <Expander Name="coinExpander" ExpandDirection="Down" IsExpanded="{Binding IsExpanded}" Classes="coloredExpander" Background="{Binding ElementName=coinExpander, Path=IsExpanded, Converter={StaticResource CoinItemExpanderColorConverter}}">
