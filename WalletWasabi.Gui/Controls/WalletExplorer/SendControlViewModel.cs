--- conflicted
+++ resolved
@@ -330,13 +330,8 @@
 					{
 						try
 						{
-<<<<<<< HEAD
 							PasswordHelper.GetMasterExtKey(Wallet.KeyManager, Password, out string? compatiblityPasswordUsed); // We could use TryPassword but we need the exception.
-							if (compatiblityPasswordUsed != null)
-=======
-							PasswordHelper.GetMasterExtKey(Wallet.KeyManager, Password, out string compatiblityPasswordUsed); // We could use TryPassword but we need the exception.
 							if (compatiblityPasswordUsed is { })
->>>>>>> a55593f4
 							{
 								Password = compatiblityPasswordUsed; // Overwrite the password for BuildTransaction function.
 								NotificationHelpers.Warning(PasswordHelper.CompatibilityPasswordWarnMessage);
