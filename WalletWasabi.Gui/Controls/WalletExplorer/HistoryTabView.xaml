﻿<UserControl xmlns="https://github.com/avaloniaui"
             xmlns:behaviors="clr-namespace:WalletWasabi.Gui.Behaviors;assembly=WalletWasabi.Gui"
             xmlns:i="clr-namespace:Avalonia.Xaml.Interactivity;assembly=Avalonia.Xaml.Interactivity"
            xmlns:controls="clr-namespace:WalletWasabi.Gui.Controls;assembly=WalletWasabi.Gui">
<<<<<<< HEAD
    <controls:GroupBox Title="{Binding Title}" TextBlock.FontSize="30" Padding="20" Margin="10">
        <Grid Classes="content">
            <DockPanel LastChildFill="True">
                <Grid ColumnDefinitions="100, 200, 200, *" Margin="5 0" DockPanel.Dock="Top">
                    <TextBlock Text="Confirmed:" />
                    <TextBlock Text="Amount:" Grid.Column="1" />
                    <TextBlock Text="Label:" Grid.Column="2" />
                    <TextBlock Text="Transaction Id:" Grid.Column="3" Margin="20 0 0 0" />
                    <Grid IsVisible="{Binding ClipboardNotificationVisible}" Grid.ColumnSpan="4">
                        <Grid Opacity="{Binding ClipboardNotificationOpacity}">
                            <Grid.Transitions>
                                <Transitions>
                                    <DoubleTransition Property="Grid.Opacity"
=======
    <i:Interaction.Behaviors>
        <behaviors:ClearPropertyOnLostFocusBehavior TargetProperty="{Binding SelectedTransaction}" />
    </i:Interaction.Behaviors>
    <StackPanel Margin="10" Gap="10">
        <controls:GroupBox Title="{Binding Title}" TextBlock.FontSize="30" Padding="20">
            <Grid Classes="content">
                <Grid RowDefinitions="Auto,Auto,Auto">
                    <Grid MinHeight="20">
                        <Grid IsVisible="{Binding ClipboardNotificationVisible}">
                            <Grid Opacity="{Binding ClipboardNotificationOpacity}">
                                <Grid.Transitions>
                                    <Transitions>
                                        <DoubleTransition Property="Grid.Opacity"
>>>>>>> 035ddac7
                                            Easing="CircularEaseIn"
                                            Duration="0:0:0.5" />
                                </Transitions>
                            </Grid.Transitions>
                            <TextBlock Text="TransactionId Copied to Clipboard!" Foreground="#22B14C" VerticalAlignment="Center" HorizontalAlignment="Right" />
                        </Grid>
                    </Grid>
<<<<<<< HEAD
=======
                    <Grid ColumnDefinitions="50, 200, 200, Auto" Margin="5 0" Grid.Row="1">
                        <TextBlock Text="Confirmed:" />
                        <TextBlock Text="Amount:" Grid.Column="1" />
                        <TextBlock Text="Label:" Grid.Column="2" />
                        <TextBlock Text="Transaction Id:" Grid.Column="3" Margin="20 0 0 0" />
                    </Grid>
                    <ListBox Grid.Row="2"  Items="{Binding Transactions}" SelectedItem="{Binding SelectedTransaction, Mode=TwoWay}">
                        <ListBox.ItemTemplate>
                            <DataTemplate>
                                <Grid ColumnDefinitions="50, 200, 200, Auto">
                                    <Grid.Styles>
                                        <Style Selector="TextBlock">
                                            <Setter Property="VerticalAlignment" Value="Center" />
                                        </Style>
                                    </Grid.Styles>
                                    <Path Data="F1 M 23.7501,33.25L 34.8334,44.3333L 52.2499,22.1668L 56.9999,26.9168L 34.8334,53.8333L 19.0001,38L 23.7501,33.25 Z" Fill="#22B14C" Height="16" Width="16" IsVisible="{Binding Confirmed}" Stretch="Fill" />
                                    <TextBlock Text="{Binding AmountBtc}" Grid.Column="1" />
                                    <TextBlock Text="{Binding Label}" Grid.Column="2" />
                                    <TextBlock Text="{Binding TransactionId}" Grid.Column="3"  Margin="20 0 0 0" />
                                </Grid>
                            </DataTemplate>
                        </ListBox.ItemTemplate>
                    </ListBox>
>>>>>>> 035ddac7
                </Grid>
                <ListBox Items="{Binding Transactions}" SelectedItem="{Binding SelectedTransaction, Mode=TwoWay}">
                    <ListBox.ItemTemplate>
                        <DataTemplate>
                            <Grid ColumnDefinitions="100, 200, 200, *">
                                <Grid.Styles>
                                    <Style Selector="TextBlock">
                                        <Setter Property="VerticalAlignment" Value="Center" />
                                    </Style>
                                </Grid.Styles>
                                <Path Data="F1 M 23.7501,33.25L 34.8334,44.3333L 52.2499,22.1668L 56.9999,26.9168L 34.8334,53.8333L 19.0001,38L 23.7501,33.25 Z" Fill="#22B14C" Height="16" Width="16" IsVisible="{Binding Confirmed}" Stretch="Fill" />
                                <TextBlock Text="{Binding AmountBtc}" Grid.Column="1" />
                                <TextBlock Text="{Binding Label}" Grid.Column="2" />
                                <TextBlock Text="{Binding TransactionId}" Grid.Column="3"  Margin="20 0 0 0" />
                            </Grid>
                        </DataTemplate>
                    </ListBox.ItemTemplate>
                </ListBox>
            </DockPanel>
        </Grid>
    </controls:GroupBox>
</UserControl><|MERGE_RESOLUTION|>--- conflicted
+++ resolved
@@ -2,7 +2,9 @@
              xmlns:behaviors="clr-namespace:WalletWasabi.Gui.Behaviors;assembly=WalletWasabi.Gui"
              xmlns:i="clr-namespace:Avalonia.Xaml.Interactivity;assembly=Avalonia.Xaml.Interactivity"
             xmlns:controls="clr-namespace:WalletWasabi.Gui.Controls;assembly=WalletWasabi.Gui">
-<<<<<<< HEAD
+    <i:Interaction.Behaviors>
+        <behaviors:ClearPropertyOnLostFocusBehavior TargetProperty="{Binding SelectedTransaction}" />
+    </i:Interaction.Behaviors>
     <controls:GroupBox Title="{Binding Title}" TextBlock.FontSize="30" Padding="20" Margin="10">
         <Grid Classes="content">
             <DockPanel LastChildFill="True">
@@ -16,21 +18,6 @@
                             <Grid.Transitions>
                                 <Transitions>
                                     <DoubleTransition Property="Grid.Opacity"
-=======
-    <i:Interaction.Behaviors>
-        <behaviors:ClearPropertyOnLostFocusBehavior TargetProperty="{Binding SelectedTransaction}" />
-    </i:Interaction.Behaviors>
-    <StackPanel Margin="10" Gap="10">
-        <controls:GroupBox Title="{Binding Title}" TextBlock.FontSize="30" Padding="20">
-            <Grid Classes="content">
-                <Grid RowDefinitions="Auto,Auto,Auto">
-                    <Grid MinHeight="20">
-                        <Grid IsVisible="{Binding ClipboardNotificationVisible}">
-                            <Grid Opacity="{Binding ClipboardNotificationOpacity}">
-                                <Grid.Transitions>
-                                    <Transitions>
-                                        <DoubleTransition Property="Grid.Opacity"
->>>>>>> 035ddac7
                                             Easing="CircularEaseIn"
                                             Duration="0:0:0.5" />
                                 </Transitions>
@@ -38,32 +25,6 @@
                             <TextBlock Text="TransactionId Copied to Clipboard!" Foreground="#22B14C" VerticalAlignment="Center" HorizontalAlignment="Right" />
                         </Grid>
                     </Grid>
-<<<<<<< HEAD
-=======
-                    <Grid ColumnDefinitions="50, 200, 200, Auto" Margin="5 0" Grid.Row="1">
-                        <TextBlock Text="Confirmed:" />
-                        <TextBlock Text="Amount:" Grid.Column="1" />
-                        <TextBlock Text="Label:" Grid.Column="2" />
-                        <TextBlock Text="Transaction Id:" Grid.Column="3" Margin="20 0 0 0" />
-                    </Grid>
-                    <ListBox Grid.Row="2"  Items="{Binding Transactions}" SelectedItem="{Binding SelectedTransaction, Mode=TwoWay}">
-                        <ListBox.ItemTemplate>
-                            <DataTemplate>
-                                <Grid ColumnDefinitions="50, 200, 200, Auto">
-                                    <Grid.Styles>
-                                        <Style Selector="TextBlock">
-                                            <Setter Property="VerticalAlignment" Value="Center" />
-                                        </Style>
-                                    </Grid.Styles>
-                                    <Path Data="F1 M 23.7501,33.25L 34.8334,44.3333L 52.2499,22.1668L 56.9999,26.9168L 34.8334,53.8333L 19.0001,38L 23.7501,33.25 Z" Fill="#22B14C" Height="16" Width="16" IsVisible="{Binding Confirmed}" Stretch="Fill" />
-                                    <TextBlock Text="{Binding AmountBtc}" Grid.Column="1" />
-                                    <TextBlock Text="{Binding Label}" Grid.Column="2" />
-                                    <TextBlock Text="{Binding TransactionId}" Grid.Column="3"  Margin="20 0 0 0" />
-                                </Grid>
-                            </DataTemplate>
-                        </ListBox.ItemTemplate>
-                    </ListBox>
->>>>>>> 035ddac7
                 </Grid>
                 <ListBox Items="{Binding Transactions}" SelectedItem="{Binding SelectedTransaction, Mode=TwoWay}">
                     <ListBox.ItemTemplate>
