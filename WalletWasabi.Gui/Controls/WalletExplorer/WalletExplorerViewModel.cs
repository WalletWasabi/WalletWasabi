--- conflicted
+++ resolved
@@ -57,7 +57,22 @@
 					}
 				});
 
-<<<<<<< HEAD
+			Observable.FromEventPattern<Wallet>(WalletManager, nameof(WalletManager.WalletAdded))
+				.ObserveOn(RxApp.MainThreadScheduler)
+				.Select(x => x.EventArgs)
+				.Where(x => x is { })
+				.Subscribe(wallet =>
+				{
+					if (wallet.State <= WalletState.Starting)
+					{
+						Wallets.InsertSorted(new ClosedWalletViewModel(wallet));
+					}
+					else
+					{
+						Wallets.InsertSorted(new WalletViewModel(wallet));
+					}
+				});
+
 			CollapseAllCommand = ReactiveCommand.Create(() =>
 			{
 				foreach (var wallet in Wallets)
@@ -76,23 +91,6 @@
 			LurkingWifeModeCommand.ThrownExceptions
 				.ObserveOn(RxApp.TaskpoolScheduler)
 				.Subscribe(ex => Logger.LogError(ex));
-=======
-			Observable.FromEventPattern<Wallet>(WalletManager, nameof(WalletManager.WalletAdded))
-				.ObserveOn(RxApp.MainThreadScheduler)
-				.Select(x => x.EventArgs)			
-				.Where(x => x is { })
-				.Subscribe(wallet =>
-				{
-					if (wallet.State <= WalletState.Starting)
-					{
-						Wallets.InsertSorted(new ClosedWalletViewModel(wallet));
-					}
-					else
-					{
-						Wallets.InsertSorted(new WalletViewModel(wallet));
-					}
-				});
->>>>>>> 1d80c0ea
 
 			var shell = IoC.Get<IShell>();
 
