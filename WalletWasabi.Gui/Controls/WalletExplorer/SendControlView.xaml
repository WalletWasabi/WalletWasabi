<UserControl xmlns="https://github.com/avaloniaui"
             xmlns:x="http://schemas.microsoft.com/winfx/2006/xaml"
             xmlns:controls="clr-namespace:WalletWasabi.Gui.Controls;assembly=WalletWasabi.Gui"
             xmlns:i="clr-namespace:Avalonia.Xaml.Interactivity;assembly=Avalonia.Xaml.Interactivity"
             xmlns:iac="clr-namespace:Avalonia.Xaml.Interactions.Custom;assembly=Avalonia.Xaml.Interactions.Custom"
             xmlns:converters="clr-namespace:WalletWasabi.Gui.Converters;assembly=WalletWasabi.Gui"
             xmlns:behaviors="clr-namespace:WalletWasabi.Gui.Behaviors;assembly=WalletWasabi.Gui"
             xmlns:local="clr-namespace:WalletWasabi.Gui.Controls.WalletExplorer;assembly=WalletWasabi.Gui"
             xmlns:suggestions="clr-namespace:WalletWasabi.Gui.Suggestions;assembly=WalletWasabi.Gui"
             x:Class="WalletWasabi.Gui.Controls.WalletExplorer.SendControlView">
  <UserControl.Resources>
    <converters:AmountForegroundConverter x:Key="AmountForegroundConverter" />
    <converters:BooleanStringConverter x:Key="BooleanStringConverter" />
    <converters:FeeTargetTimeConverter x:Key="FeeTargetTimeConverter" />
  </UserControl.Resources>
  <i:Interaction.Behaviors>
    <behaviors:ClearPropertyOnLostFocusBehavior TargetProperty="{Binding SelectedCoin}" />
  </i:Interaction.Behaviors>
  <DockPanel LastChildFill="True">
    <DockPanel.Styles>
      <Style Selector="ListBoxItem">
        <Setter Property="Padding" Value="0 0 5 0" />
      </Style>
      <Style Selector="TextBox">
        <Setter Property="FontSize" Value="{DynamicResource FontSizeNormal}" />
      </Style>
    </DockPanel.Styles>
    <Grid Classes="content">
      <DockPanel LastChildFill="True" Margin="20">
        <StackPanel DockPanel.Dock="Bottom" Margin="0 10" Spacing="10" HorizontalAlignment="Left">
          <TextBlock>Select coins you want to spend.</TextBlock>
          <TextBox Classes="monospaceFont" Text="{Binding Address}" Watermark="Address" UseFloatingWatermark="True">
            <i:Interaction.Behaviors>
              <behaviors:PasteAddressOnClickBehavior Command="{Binding OnAddressPasteCommand}" />
            </i:Interaction.Behaviors>
          </TextBox>

          <TextBox IsEnabled="{Binding !IsMax}" IsVisible="{Binding IsCustomChangeAddressVisible}" Classes="monospaceFont" Text="{Binding CustomChangeAddress}" Watermark="(Optional) Custom Change Address" UseFloatingWatermark="True">
            <i:Interaction.Behaviors>
              <behaviors:PasteAddressOnClickBehavior />
            </i:Interaction.Behaviors>
          </TextBox>

          <TextBox IsVisible="{Binding PayjoinEndPoint, Converter={x:Static StringConverters.IsNotNullOrEmpty}}" Classes="monospaceFont" Text="{Binding PayjoinEndPoint}" Watermark="PayJoin EndPoint" UseFloatingWatermark="True" />

          <suggestions:SuggestLabelView DataContext="{Binding LabelSuggestion}" />

          <StackPanel Orientation="Horizontal" Spacing="10">
            <Button Content="{Binding IsMax, Converter={StaticResource BooleanStringConverter}, ConverterParameter=Clear:Max}" Command="{Binding MaxCommand}" VerticalAlignment="Top" Height="40" />
            <TextBox
              Foreground="{Binding AmountText, Converter={StaticResource AmountForegroundConverter}}"
              IsReadOnly="{Binding IsMax}"
              Text="{Binding AmountText, Mode=TwoWay}"
              Watermark="{Binding AmountWatermarkText}"
              UseFloatingWatermark="True"
              MinWidth="124">
              <i:Interaction.Behaviors>
                <behaviors:CommandOnKeyUpBehavior Command="{Binding AmountKeyUpCommand}" />
              </i:Interaction.Behaviors>
<<<<<<< HEAD
              <ToolTip.Tip>
                <StackPanel>
                  <TextBlock Foreground="White" Text="{Binding AmountTip}" />
                </StackPanel>
              </ToolTip.Tip>
            </TextBox>
            <StackPanel Opacity="{Binding FeeControlOpacity}">
=======
            </controls:ExtendedTextBox>
            <StackPanel IsEnabled ="{Binding IsEstimateAvailable}" Opacity="{Binding FeeControlOpacity}">
>>>>>>> b0f5466b
              <StackPanel IsVisible="{Binding !MinMaxFeeTargetsEqual}" Orientation="Horizontal" Spacing="10">
                <TextBlock Text="Fee:" />
                <Panel Height="10" Width="10">
                  <DrawingPresenter VerticalAlignment="Center" HorizontalAlignment="Center" Drawing="{DynamicResource SendTabView_Lightning}" />
                </Panel>
                <Slider Minimum="{Binding MinimumFeeTarget}" Maximum="{Binding MaximumFeeTarget}" Value="{Binding FeeTarget}" Width="270">
                  <i:Interaction.Behaviors>
                    <behaviors:CommandOnPointerEnterLeaveBehavior Command="{Binding HighLightFeeSliderCommand}" />
                  </i:Interaction.Behaviors>
                </Slider>
                <Panel Height="10" Width="10">
                  <DrawingPresenter VerticalAlignment="Center" HorizontalAlignment="Center" Drawing="{DynamicResource SendTabView_Clock}" />
                </Panel>
              </StackPanel>
              <StackPanel IsVisible="{Binding MinMaxFeeTargetsEqual}" Orientation="Horizontal" Spacing="10">
                <TextBlock Text="Fees are super low!" VerticalAlignment="Center" />
                <Panel Height="16" Width="16">
                  <DrawingPresenter VerticalAlignment="Center" HorizontalAlignment="Center" Drawing="{DynamicResource SendTabView_Smiley}" />
                </Panel>
              </StackPanel>
              <StackPanel Orientation="Horizontal" VerticalAlignment="Center" Spacing="4">
                <TextBlock Text="Confirmation Expected In:" VerticalAlignment="Center" />
                <TextBlock Foreground="YellowGreen" Text="{Binding FeeTarget, Converter={StaticResource FeeTargetTimeConverter}}" Width="80" VerticalAlignment="Center" />
                <Button Content="{Binding FeeText}" ToolTip.Tip="{Binding FeeToolTip}" Command="{Binding FeeRateCommand}" Padding="0" Background="{DynamicResource EditorBackgroundBrush}" BorderBrush="{DynamicResource EditorBackgroundBrush}" VerticalAlignment="Top" />
              </StackPanel>
            </StackPanel>
            <StackPanel IsVisible="{Binding IsCustomFee}" VerticalAlignment="Center" Orientation="Horizontal" Spacing="10">
              <TextBlock Text="or set Fee:" />
              <TextBox Text="{Binding UserFeeText, Mode=TwoWay}" Watermark="Fee (sat/vByte)" UseFloatingWatermark="True" MinWidth="124" MaxWidth="124">
                <i:Interaction.Behaviors>
                  <behaviors:CommandOnKeyUpBehavior Command="{Binding UserFeeTextKeyUpCommand}" />
                </i:Interaction.Behaviors>
              </TextBox>
            </StackPanel>
          </StackPanel>
          <StackPanel Spacing="10" Orientation="Horizontal">
            <TextBox Classes="revealPasswordButton" Text="{Binding Password}" IsVisible="{Binding !IsWatchOnly}" MaxWidth = "600">
              <i:Interaction.Behaviors>
                <behaviors:CommandOnEnterBehavior Command="{Binding BuildTransactionCommand}" />
              </i:Interaction.Behaviors>
            </TextBox>
            <DockPanel VerticalAlignment="Top" LastChildFill="True">
              <Button Command="{Binding BuildTransactionCommand}" DockPanel.Dock="Right">
                <StackPanel Orientation="Horizontal">
                  <controls:Spinner Height="20" Width="20" IsVisible="{Binding IsBusy}" Margin="0 0 8 0" />
                  <TextBlock Text="{Binding BuildTransactionButtonText}" />
                </StackPanel>
              </Button>
              <Panel />
            </DockPanel>
          </StackPanel>
          <Grid ColumnDefinitions="60,100,100,600,100,Auto" />
        </StackPanel>
        <local:CoinListView SelectAllNonPrivateVisible="False" DataContext="{Binding CoinList}" />
      </DockPanel>
    </Grid>
  </DockPanel>
</UserControl><|MERGE_RESOLUTION|>--- conflicted
+++ resolved
@@ -57,18 +57,8 @@
               <i:Interaction.Behaviors>
                 <behaviors:CommandOnKeyUpBehavior Command="{Binding AmountKeyUpCommand}" />
               </i:Interaction.Behaviors>
-<<<<<<< HEAD
-              <ToolTip.Tip>
-                <StackPanel>
-                  <TextBlock Foreground="White" Text="{Binding AmountTip}" />
-                </StackPanel>
-              </ToolTip.Tip>
             </TextBox>
-            <StackPanel Opacity="{Binding FeeControlOpacity}">
-=======
-            </controls:ExtendedTextBox>
             <StackPanel IsEnabled ="{Binding IsEstimateAvailable}" Opacity="{Binding FeeControlOpacity}">
->>>>>>> b0f5466b
               <StackPanel IsVisible="{Binding !MinMaxFeeTargetsEqual}" Orientation="Horizontal" Spacing="10">
                 <TextBlock Text="Fee:" />
                 <Panel Height="10" Width="10">
