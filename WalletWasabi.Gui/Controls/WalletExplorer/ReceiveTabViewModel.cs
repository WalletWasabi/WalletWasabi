using Avalonia;
using Avalonia.Threading;
using ReactiveUI;
using System;
using System.Collections.Generic;
using System.Collections.ObjectModel;
using System.Linq;
using System.Reactive;
using System.Reactive.Disposables;
using System.Reactive.Linq;
using System.Threading;
using System.Threading.Tasks;
using WalletWasabi.Blockchain.Analysis.Clustering;
using WalletWasabi.Blockchain.Keys;
using WalletWasabi.Gui.Helpers;
using WalletWasabi.Gui.Tabs.WalletManager;
using WalletWasabi.Gui.ViewModels;
using WalletWasabi.Logging;
using WalletWasabi.Hwi;
using WalletWasabi.Hwi.Exceptions;
using Splat;

namespace WalletWasabi.Gui.Controls.WalletExplorer
{
	public class ReceiveTabViewModel : WalletActionViewModel
	{
		private CompositeDisposable Disposables { get; set; }

		private ObservableCollection<AddressViewModel> _addresses;
		private AddressViewModel _selectedAddress;

		private Global Global { get; }

		public ReactiveCommand<Unit, Unit> GenerateCommand { get; }

		public ReceiveTabViewModel(WalletViewModel walletViewModel)
			: base("Receive", walletViewModel)
		{
			Global = Locator.Current.GetService<Global>();
<<<<<<< HEAD
			LabelSuggestion = new SuggestLabelViewModel(Wallet.WalletService);
=======
			LabelSuggestion = new SuggestLabelViewModel(WalletService);
>>>>>>> 9d8132e7
			_addresses = new ObservableCollection<AddressViewModel>();
			LabelSuggestion.Label = "";

			InitializeAddresses();

			GenerateCommand = ReactiveCommand.Create(() =>
				{
					var label = new SmartLabel(LabelSuggestion.Label);
					LabelSuggestion.Label = label;
					if (label.IsEmpty)
					{
						NotificationHelpers.Warning("Observers are required.");
						return;
					}

					AvaloniaThreadingExtensions.PostLogException(Dispatcher.UIThread, () =>
					 {
						 var newKey = KeyManager.GetNextReceiveKey(label, out bool minGapLimitIncreased);
						 if (minGapLimitIncreased)
						 {
							 int minGapLimit = KeyManager.MinGapLimit.Value;
							 int prevMinGapLimit = minGapLimit - 1;
							 NotificationHelpers.Warning($"{nameof(KeyManager.MinGapLimit)} increased from {prevMinGapLimit} to {minGapLimit}.");
						 }

						 var newAddress = new AddressViewModel(newKey, KeyManager);
						 Addresses.Insert(0, newAddress);
						 SelectedAddress = newAddress;
						 LabelSuggestion.Label = "";
					 });
				});

			this.WhenAnyValue(x => x.SelectedAddress)
				.Subscribe(async address =>
				{
					if (Global.UiConfig?.Autocopy is false || address is null)
					{
						return;
					}

					await address.TryCopyToClipboardAsync();
				});

			Observable
				.Merge(GenerateCommand.ThrownExceptions)
				.ObserveOn(RxApp.TaskpoolScheduler)
				.Subscribe(ex =>
				{
					Logger.LogError(ex);
					NotificationHelpers.Error(ex.ToUserFriendlyString());
				});
		}

		public SuggestLabelViewModel LabelSuggestion { get; }

		public override void OnOpen()
		{
			base.OnOpen();

			Disposables = Disposables is null ? new CompositeDisposable() : throw new NotSupportedException($"Cannot open {GetType().Name} before closing it.");

			Observable
<<<<<<< HEAD
				.FromEventPattern(Wallet.WalletService.TransactionProcessor, nameof(Wallet.WalletService.TransactionProcessor.WalletRelevantTransactionProcessed))
=======
				.FromEventPattern(WalletService.TransactionProcessor, nameof(WalletService.TransactionProcessor.WalletRelevantTransactionProcessed))
>>>>>>> 9d8132e7
				.ObserveOn(RxApp.MainThreadScheduler)
				.Subscribe(_ => InitializeAddresses())
				.DisposeWith(Disposables);
		}

		public override bool OnClose()
		{
			Disposables.Dispose();

			Disposables = null;

			return base.OnClose();
		}

		private void InitializeAddresses()
		{
			try
			{
				_addresses?.Clear();

				IEnumerable<HdPubKey> keys = KeyManager.GetKeys(x => !x.Label.IsEmpty && !x.IsInternal && x.KeyState == KeyState.Clean).Reverse();
				foreach (HdPubKey key in keys)
				{
					_addresses.Add(new AddressViewModel(key, KeyManager));
				}
			}
			catch (Exception ex)
			{
				Logger.LogError(ex);
			}
		}

		public ObservableCollection<AddressViewModel> Addresses
		{
			get => _addresses;
			set => this.RaiseAndSetIfChanged(ref _addresses, value);
		}

		public AddressViewModel SelectedAddress
		{
			get => _selectedAddress;
			set => this.RaiseAndSetIfChanged(ref _selectedAddress, value);
		}
	}
}<|MERGE_RESOLUTION|>--- conflicted
+++ resolved
@@ -37,11 +37,7 @@
 			: base("Receive", walletViewModel)
 		{
 			Global = Locator.Current.GetService<Global>();
-<<<<<<< HEAD
-			LabelSuggestion = new SuggestLabelViewModel(Wallet.WalletService);
-=======
 			LabelSuggestion = new SuggestLabelViewModel(WalletService);
->>>>>>> 9d8132e7
 			_addresses = new ObservableCollection<AddressViewModel>();
 			LabelSuggestion.Label = "";
 
@@ -104,11 +100,7 @@
 			Disposables = Disposables is null ? new CompositeDisposable() : throw new NotSupportedException($"Cannot open {GetType().Name} before closing it.");
 
 			Observable
-<<<<<<< HEAD
-				.FromEventPattern(Wallet.WalletService.TransactionProcessor, nameof(Wallet.WalletService.TransactionProcessor.WalletRelevantTransactionProcessed))
-=======
 				.FromEventPattern(WalletService.TransactionProcessor, nameof(WalletService.TransactionProcessor.WalletRelevantTransactionProcessed))
->>>>>>> 9d8132e7
 				.ObserveOn(RxApp.MainThreadScheduler)
 				.Subscribe(_ => InitializeAddresses())
 				.DisposeWith(Disposables);
