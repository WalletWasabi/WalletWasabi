--- conflicted
+++ resolved
@@ -36,16 +36,10 @@
 		public ReactiveCommand<Unit, Unit> CopyLabel { get; }
 		public ReactiveCommand<Unit, Unit> ToggleQrCode { get; }
 		public ReactiveCommand<Unit, Unit> ChangeLabelCommand { get; }
-<<<<<<< HEAD
+		public ReactiveCommand<Unit, Unit> DisplayAddressOnHwCommand { get; }
+		public ReactiveCommand<Unit, Unit> GenerateCommand { get; }
 		public ReactiveCommand<Unit, Unit> SaveQRCodeCommand { get; }
-		
-=======
-
-		public ReactiveCommand<Unit, Unit> DisplayAddressOnHwCommand { get; }
-
-		public ReactiveCommand<Unit, Unit> GenerateCommand { get; }
-
->>>>>>> 2bff0953
+
 		public ReceiveTabViewModel(WalletViewModel walletViewModel)
 			: base("Receive", walletViewModel)
 		{
