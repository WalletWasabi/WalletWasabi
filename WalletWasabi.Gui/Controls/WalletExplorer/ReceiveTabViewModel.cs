﻿using Avalonia;
using Avalonia.Input.Platform;
using Avalonia.Threading;
using AvalonStudio.Extensibility;
using AvalonStudio.Shell;
using ReactiveUI;
using System;
using System.Collections.Generic;
using System.Collections.ObjectModel;
using System.Linq;
using System.Reactive.Disposables;
using System.Reactive.Linq;
using System.Text;
using System.Threading.Tasks;
using WalletWasabi.Gui.Tabs.EncryptionManager;
using WalletWasabi.Gui.Tabs.WalletManager;
using WalletWasabi.Gui.ViewModels;
using WalletWasabi.KeyManagement;

namespace WalletWasabi.Gui.Controls.WalletExplorer
{
	public class ReceiveTabViewModel : WalletActionViewModel
	{
		private ObservableCollection<AddressViewModel> _addresses;
		private AddressViewModel _selectedAddress;
		private string _label;
		private double _labelRequiredNotificationOpacity;
		private bool _labelRequiredNotificationVisible;
		private int _caretIndex;
		private ObservableCollection<SuggestionViewModel> _suggestions;

		public ReactiveCommand GenerateCommand { get; }
		public ReactiveCommand EncryptMessage { get; }
		public ReactiveCommand DecryptMessage { get; }
		public ReactiveCommand SignMessage { get; }
		public ReactiveCommand VerifyMessage { get; }
		public ReactiveCommand CopyAddress { get; }

		public ReceiveTabViewModel(WalletViewModel walletViewModel)
			: base("Receive", walletViewModel)
		{
			_addresses = new ObservableCollection<AddressViewModel>();
			Label = "";

			Observable.FromEventPattern(Global.WalletService.Coins, nameof(Global.WalletService.Coins.CollectionChanged))
				.ObserveOn(RxApp.MainThreadScheduler)
				.Subscribe(o =>
			{
				InitializeAddresses();
			}).DisposeWith(Disposables);

			InitializeAddresses();

			GenerateCommand = ReactiveCommand.Create(() =>
			{
				Label = Label.Trim(',', ' ').Trim();
				if (string.IsNullOrWhiteSpace(Label))
				{
					LabelRequiredNotificationVisible = true;
					LabelRequiredNotificationOpacity = 1;

					Dispatcher.UIThread.PostLogException(async () =>
					{
						try
						{
							await Task.Delay(1000);
							LabelRequiredNotificationOpacity = 0;
						}
						catch (Exception) { }
					});

					return;
				}

				Dispatcher.UIThread.PostLogException(() =>
				{
					try
					{
						var label = Label;
						HdPubKey newKey = Global.WalletService.GetReceiveKey(label, Addresses.Select(x => x.Model).Take(7)); // Never touch the first 7 keys.

						AddressViewModel found = Addresses.FirstOrDefault(x => x.Model == newKey);
						if (found != default)
						{
							Addresses.Remove(found);
						}

						var newAddress = new AddressViewModel(newKey);

						Addresses.Insert(0, newAddress);

						SelectedAddress = newAddress;

						Label = "";
					}
					catch (Exception) { }
				});
			}).DisposeWith(Disposables);

			this.WhenAnyValue(x => x.Label).Subscribe(x => UpdateSuggestions(x)).DisposeWith(Disposables);

			this.WhenAnyValue(x => x.SelectedAddress).Subscribe(address =>
			{
				if (Global.UiConfig.Autocopy is true)
				{
<<<<<<< HEAD
					address.CopyToClipboard();
					ClipboardNotificationVisible = true;
					ClipboardNotificationOpacity = 1;

					Dispatcher.UIThread.PostLogException(async () =>
					{
						try
						{
							await Task.Delay(1000);
							ClipboardNotificationOpacity = 0;
						}
						catch (Exception) { }
					});
=======
					address?.CopyToClipboard();
>>>>>>> 7a4d85bb
				}
			}).DisposeWith(Disposables);

			this.WhenAnyValue(x => x.CaretIndex).Subscribe(_ =>
			{
				if (Label is null) return;
				if (CaretIndex != Label.Length)
				{
					CaretIndex = Label.Length;
				}
			}).DisposeWith(Disposables);

			var isCoinListItemSelected = this.WhenAnyValue(x => x.SelectedAddress).Select(coin => coin != null);

			SignMessage = ReactiveCommand.Create(() =>
			{
				OnEncryptionManager(EncryptionManagerViewModel.Tabs.Sign, SelectedAddress.Address);
			}, isCoinListItemSelected)
			.DisposeWith(Disposables);

			VerifyMessage = ReactiveCommand.Create(() =>
			{
				OnEncryptionManager(EncryptionManagerViewModel.Tabs.Verify, SelectedAddress.Address);
			}, isCoinListItemSelected)
			.DisposeWith(Disposables);

			EncryptMessage = ReactiveCommand.Create(() =>
			{
				OnEncryptionManager(EncryptionManagerViewModel.Tabs.Encrypt, SelectedAddress.Model.PubKey.ToHex());
			}, isCoinListItemSelected)
			.DisposeWith(Disposables);

			DecryptMessage = ReactiveCommand.Create(() =>
			{
				OnEncryptionManager(EncryptionManagerViewModel.Tabs.Decrypt, SelectedAddress.Model.PubKey.ToHex());
			}, isCoinListItemSelected)
			.DisposeWith(Disposables);

			CopyAddress = ReactiveCommand.CreateFromTask(async () =>
			{
				try
				{
					await ((IClipboard)AvaloniaLocator.Current.GetService(typeof(IClipboard)))
						.SetTextAsync(SelectedAddress.Address ?? string.Empty);
				}
				catch (Exception)
				{ }
			}, isCoinListItemSelected)
			.DisposeWith(Disposables);

			_suggestions = new ObservableCollection<SuggestionViewModel>();
		}

		private void OnEncryptionManager(EncryptionManagerViewModel.Tabs selectedTab, string content)
		{
			var encryptionManagerViewModel = IoC.Get<IShell>().GetOrCreate<EncryptionManagerViewModel>();
			encryptionManagerViewModel.SelectTab(selectedTab, content);
		}

		private void InitializeAddresses()
		{
			_addresses?.Clear();

			foreach (HdPubKey key in Global.WalletService.KeyManager.GetKeys(x =>
																		x.HasLabel
																		&& !x.IsInternal
																		&& x.KeyState == KeyState.Clean)
																	.Reverse())
			{
				_addresses.Add(new AddressViewModel(key));
			}
		}

		public ObservableCollection<AddressViewModel> Addresses
		{
			get => _addresses;
			set => this.RaiseAndSetIfChanged(ref _addresses, value);
		}

		public AddressViewModel SelectedAddress
		{
			get => _selectedAddress;
			set => this.RaiseAndSetIfChanged(ref _selectedAddress, value);
		}

		public string Label
		{
			get => _label;
			set => this.RaiseAndSetIfChanged(ref _label, value);
		}

		public double LabelRequiredNotificationOpacity
		{
			get => _labelRequiredNotificationOpacity;
			set => this.RaiseAndSetIfChanged(ref _labelRequiredNotificationOpacity, value);
		}

		public bool LabelRequiredNotificationVisible
		{
			get => _labelRequiredNotificationVisible;
			set => this.RaiseAndSetIfChanged(ref _labelRequiredNotificationVisible, value);
		}

		public int CaretIndex
		{
			get => _caretIndex;
			set => this.RaiseAndSetIfChanged(ref _caretIndex, value);
		}

		public ObservableCollection<SuggestionViewModel> Suggestions
		{
			get => _suggestions;
			set => this.RaiseAndSetIfChanged(ref _suggestions, value);
		}

		private void UpdateSuggestions(string words)
		{
			if (string.IsNullOrWhiteSpace(words))
			{
				Suggestions?.Clear();
				return;
			}

			var enteredWordList = words.Split(',', StringSplitOptions.RemoveEmptyEntries).Select(x => x.Trim());
			var lastWord = enteredWordList?.LastOrDefault()?.Replace("\t", "") ?? "";

			if (!lastWord.Any())
			{
				Suggestions.Clear();
				return;
			}

			string[] nonSpecialLabels = Global.WalletService.GetNonSpecialLabels().ToArray();
			IEnumerable<string> suggestedWords = nonSpecialLabels.Where(w => w.StartsWith(lastWord, StringComparison.InvariantCultureIgnoreCase))
				.Union(nonSpecialLabels.Where(w => w.Contains(lastWord, StringComparison.InvariantCultureIgnoreCase)))
				.Except(enteredWordList)
				.Take(3);

			Suggestions.Clear();
			foreach (var suggestion in suggestedWords)
			{
				Suggestions.Add(new SuggestionViewModel(suggestion, OnAddWord));
			}
		}

		public void OnAddWord(string word)
		{
			var words = Label.Split(',', StringSplitOptions.RemoveEmptyEntries).Select(x => x.Trim()).ToArray();
			if (words.Length == 0)
			{
				Label = word + ", ";
			}
			else
			{
				words[words.Length - 1] = word;
				Label = string.Join(", ", words) + ", ";
			}

			CaretIndex = Label.Length;

			Suggestions.Clear();
		}

<<<<<<< HEAD
		#region IDisposable Support

		private volatile bool _disposedValue = false; // To detect redundant calls

		protected virtual void Dispose(bool disposing)
		{
			if (!_disposedValue)
			{
				if (disposing)
				{
					Disposables?.Dispose();
				}

				_addresses = null;
				_suggestions = null;

				_disposedValue = true;
			}
		}

		// This code added to correctly implement the disposable pattern.
		public void Dispose()
		{
			// Do not change this code. Put cleanup code in Dispose(bool disposing) above.
			Dispose(true);
		}

		#endregion IDisposable Support
=======
		public ReactiveCommand GenerateCommand { get; }
>>>>>>> 7a4d85bb
	}
}<|MERGE_RESOLUTION|>--- conflicted
+++ resolved
@@ -103,23 +103,7 @@
 			{
 				if (Global.UiConfig.Autocopy is true)
 				{
-<<<<<<< HEAD
-					address.CopyToClipboard();
-					ClipboardNotificationVisible = true;
-					ClipboardNotificationOpacity = 1;
-
-					Dispatcher.UIThread.PostLogException(async () =>
-					{
-						try
-						{
-							await Task.Delay(1000);
-							ClipboardNotificationOpacity = 0;
-						}
-						catch (Exception) { }
-					});
-=======
 					address?.CopyToClipboard();
->>>>>>> 7a4d85bb
 				}
 			}).DisposeWith(Disposables);
 
@@ -283,37 +267,5 @@
 			Suggestions.Clear();
 		}
 
-<<<<<<< HEAD
-		#region IDisposable Support
-
-		private volatile bool _disposedValue = false; // To detect redundant calls
-
-		protected virtual void Dispose(bool disposing)
-		{
-			if (!_disposedValue)
-			{
-				if (disposing)
-				{
-					Disposables?.Dispose();
-				}
-
-				_addresses = null;
-				_suggestions = null;
-
-				_disposedValue = true;
-			}
-		}
-
-		// This code added to correctly implement the disposable pattern.
-		public void Dispose()
-		{
-			// Do not change this code. Put cleanup code in Dispose(bool disposing) above.
-			Dispose(true);
-		}
-
-		#endregion IDisposable Support
-=======
-		public ReactiveCommand GenerateCommand { get; }
->>>>>>> 7a4d85bb
 	}
 }