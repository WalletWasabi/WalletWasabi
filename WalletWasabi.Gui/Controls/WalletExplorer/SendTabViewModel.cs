using NBitcoin;
using System;
using System.Threading;
using System.Threading.Tasks;
using WalletWasabi.Blockchain.TransactionBuilding;
using WalletWasabi.Blockchain.Transactions;
using WalletWasabi.Gui.Helpers;
using WalletWasabi.Gui.Models.StatusBarStatuses;
using WalletWasabi.Gui.ViewModels;
using WalletWasabi.Hwi;
using WalletWasabi.Hwi.Exceptions;

namespace WalletWasabi.Gui.Controls.WalletExplorer
{
	public class SendTabViewModel : SendControlViewModel
	{
		public override string DoButtonText => "Send Transaction";
		public override string DoingButtonText => "Sending Transaction...";

		public SendTabViewModel(WalletViewModel walletViewModel) : base(walletViewModel, "Send")
		{
		}

		protected override async Task DoAfterBuildTransaction(BuildTransactionResult result)
		{
<<<<<<< HEAD
			LabelSuggestion.Reset();
			Address = "";
			Password = "";
			AllSelectedAmount = Money.Zero;
			IsMax = false;
			LabelToolTip = "Who can link this transaction to you? E.g.: \"Max, BitPay\"";
			AmountText = "0.0";
		}

		public SendTabViewModel(WalletViewModel walletViewModel, bool isTransactionBuilder = false)
			: base(isTransactionBuilder ? "Build Transaction" : "Send", walletViewModel)
		{
			Global = Locator.Current.GetService<Global>();
			LabelSuggestion = new SuggestLabelViewModel();
			IsTransactionBuilder = isTransactionBuilder;
			BuildTransactionButtonText = IsTransactionBuilder ? BuildTransactionButtonTextString : SendTransactionButtonTextString;

			ResetUi();
			SetAmountWatermark(Money.Zero);

			CoinList = new CoinListViewModel()
			{
				DisplayCommonOwnershipWarning = true
			};

			Observable.FromEventPattern(CoinList, nameof(CoinList.SelectionChanged))
				.ObserveOn(RxApp.MainThreadScheduler)
				.Subscribe(_ => SetFeesAndTexts());

			_minMaxFeeTargetsEqual = this.WhenAnyValue(x => x.MinimumFeeTarget, x => x.MaximumFeeTarget, (x, y) => x == y)
				.ToProperty(this, x => x.MinMaxFeeTargetsEqual, scheduler: RxApp.MainThreadScheduler);

			SetFeeTargetLimits();
			FeeTarget = Global.UiConfig.FeeTarget;
			FeeDisplayFormat = (FeeDisplayFormat)(Enum.ToObject(typeof(FeeDisplayFormat), Global.UiConfig.FeeDisplayFormat) ?? FeeDisplayFormat.SatoshiPerByte);
			SetFeesAndTexts();

			this.WhenAnyValue(x => x.AmountText)
				.ObserveOn(RxApp.MainThreadScheduler)
				.Subscribe(x =>
				{
					if (Money.TryParse(x.TrimStart('~', ' '), out Money amountBtc))
					{
						SetAmountWatermark(amountBtc);
					}
					else
					{
						SetAmountWatermark(Money.Zero);
					}

					SetFees();
				});
=======
			MainWindowViewModel.Instance.StatusBar.TryAddStatus(StatusType.SigningTransaction);
			SmartTransaction signedTransaction = result.Transaction;
>>>>>>> 6cbbcb73

			if (IsHardwareWallet && !result.Signed) // If hardware but still has a privkey then it's password, then meh.
			{
				try
				{
					IsHardwareBusy = true;
					MainWindowViewModel.Instance.StatusBar.TryAddStatus(StatusType.AcquiringSignatureFromHardwareWallet);
					var client = new HwiClient(Global.Network);

					using var cts = new CancellationTokenSource(TimeSpan.FromMinutes(3));
					PSBT signedPsbt = null;
					try
					{
						signedPsbt = await client.SignTxAsync(KeyManager.MasterFingerprint.Value, result.Psbt, cts.Token);
					}
					catch (HwiException)
					{
						await PinPadViewModel.UnlockAsync();
						signedPsbt = await client.SignTxAsync(KeyManager.MasterFingerprint.Value, result.Psbt, cts.Token);
					}
					signedTransaction = signedPsbt.ExtractSmartTransaction(result.Transaction);
				}
				catch (Exception ex)
				{
					NotificationHelpers.Error(ex.ToUserFriendlyString());
					return;
				}
				finally
				{
					MainWindowViewModel.Instance.StatusBar.TryRemoveStatus(StatusType.AcquiringSignatureFromHardwareWallet);
					IsHardwareBusy = false;
				}
			}

			MainWindowViewModel.Instance.StatusBar.TryAddStatus(StatusType.BroadcastingTransaction);
			await Task.Run(async () => await Global.TransactionBroadcaster.SendTransactionAsync(signedTransaction));

			ResetUi();
		}
	}
}<|MERGE_RESOLUTION|>--- conflicted
+++ resolved
@@ -23,63 +23,8 @@
 
 		protected override async Task DoAfterBuildTransaction(BuildTransactionResult result)
 		{
-<<<<<<< HEAD
-			LabelSuggestion.Reset();
-			Address = "";
-			Password = "";
-			AllSelectedAmount = Money.Zero;
-			IsMax = false;
-			LabelToolTip = "Who can link this transaction to you? E.g.: \"Max, BitPay\"";
-			AmountText = "0.0";
-		}
-
-		public SendTabViewModel(WalletViewModel walletViewModel, bool isTransactionBuilder = false)
-			: base(isTransactionBuilder ? "Build Transaction" : "Send", walletViewModel)
-		{
-			Global = Locator.Current.GetService<Global>();
-			LabelSuggestion = new SuggestLabelViewModel();
-			IsTransactionBuilder = isTransactionBuilder;
-			BuildTransactionButtonText = IsTransactionBuilder ? BuildTransactionButtonTextString : SendTransactionButtonTextString;
-
-			ResetUi();
-			SetAmountWatermark(Money.Zero);
-
-			CoinList = new CoinListViewModel()
-			{
-				DisplayCommonOwnershipWarning = true
-			};
-
-			Observable.FromEventPattern(CoinList, nameof(CoinList.SelectionChanged))
-				.ObserveOn(RxApp.MainThreadScheduler)
-				.Subscribe(_ => SetFeesAndTexts());
-
-			_minMaxFeeTargetsEqual = this.WhenAnyValue(x => x.MinimumFeeTarget, x => x.MaximumFeeTarget, (x, y) => x == y)
-				.ToProperty(this, x => x.MinMaxFeeTargetsEqual, scheduler: RxApp.MainThreadScheduler);
-
-			SetFeeTargetLimits();
-			FeeTarget = Global.UiConfig.FeeTarget;
-			FeeDisplayFormat = (FeeDisplayFormat)(Enum.ToObject(typeof(FeeDisplayFormat), Global.UiConfig.FeeDisplayFormat) ?? FeeDisplayFormat.SatoshiPerByte);
-			SetFeesAndTexts();
-
-			this.WhenAnyValue(x => x.AmountText)
-				.ObserveOn(RxApp.MainThreadScheduler)
-				.Subscribe(x =>
-				{
-					if (Money.TryParse(x.TrimStart('~', ' '), out Money amountBtc))
-					{
-						SetAmountWatermark(amountBtc);
-					}
-					else
-					{
-						SetAmountWatermark(Money.Zero);
-					}
-
-					SetFees();
-				});
-=======
 			MainWindowViewModel.Instance.StatusBar.TryAddStatus(StatusType.SigningTransaction);
 			SmartTransaction signedTransaction = result.Transaction;
->>>>>>> 6cbbcb73
 
 			if (IsHardwareWallet && !result.Signed) // If hardware but still has a privkey then it's password, then meh.
 			{
