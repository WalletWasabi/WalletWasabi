using Avalonia.Threading;
using AvalonStudio.Extensibility;
using AvalonStudio.Shell;
using NBitcoin;
using ReactiveUI;
using System;
using System.Collections.Generic;
using System.Collections.ObjectModel;
using System.IO;
using System.Linq;
using System.Net.Http;
using System.Reactive;
using System.Reactive.Disposables;
using System.Reactive.Linq;
using System.Text;
using System.Text.RegularExpressions;
using System.Threading.Tasks;
using WalletWasabi.Exceptions;
using WalletWasabi.Gui.Models;
using WalletWasabi.Gui.Tabs.WalletManager;
using WalletWasabi.Gui.ViewModels;
using WalletWasabi.Gui.ViewModels.Validation;
using WalletWasabi.Helpers;
using WalletWasabi.Hwi;
using WalletWasabi.Hwi.Models;
using WalletWasabi.KeyManagement;
using WalletWasabi.Models;
using WalletWasabi.Services;

namespace WalletWasabi.Gui.Controls.WalletExplorer
{
	public class SendTabViewModel : WalletActionViewModel
	{
		private CompositeDisposable Disposables { get; set; }

		private string _buildTransactionButtonText;
		private bool _isMax;
		private string _amount;
		private int _feeTarget;
		private int _minimumFeeTarget;
		private int _maximumFeeTarget;
		private string _confirmationExpectedText;
		private string _feeText;
		private decimal _usdFee;
		private Money _btcFee;
		private Money _satoshiPerByteFeeRate;
		private decimal _feePercentage;
		private decimal _usdExchangeRate;
		private Money _allSelectedAmount;
		private string _password;
		private string _address;
		private string _label;
		private string _labelToolTip;
		private string _feeToolTip;
		private string _amountWaterMarkText;
		private string _amountToolTip;
		private bool _isBusy;
		private bool _isHardwareBusy;
		private int _caretIndex;

		private const string SendTransactionButtonTextString = "Send Transaction";
		private const string WaitingForHardwareWalletButtonTextString = "Waiting for Hardware Wallet...";
		private const string SendingTransactionButtonTextString = "Sending Transaction...";
		private const string BuildTransactionButtonTextString = "Build Transaction";
		private const string BuildingTransactionButtonTextString = "Building Transaction...";

		private ObservableCollection<SuggestionViewModel> _suggestions;
		private FeeDisplayFormat _feeDisplayFormat;

		private FeeDisplayFormat FeeDisplayFormat
		{
			get => _feeDisplayFormat;
			set
			{
				_feeDisplayFormat = value;
				Global.UiConfig.FeeDisplayFormat = (int)value;
			}
		}

		private void ResetUi()
		{
			Suggestions = new ObservableCollection<SuggestionViewModel>();
			Address = "";
			Label = "";
			Password = "";
			AllSelectedAmount = Money.Zero;
			UsdExchangeRate = Global.Synchronizer?.UsdExchangeRate ?? UsdExchangeRate;
			IsMax = false;
			LabelToolTip = "Start labeling today and your privacy will thank you tomorrow!";
			Amount = "0.0";
		}

		public SendTabViewModel(WalletViewModel walletViewModel, bool isTransactionBuilder = false)
			: base(isTransactionBuilder ? "Build Transaction" : "Send", walletViewModel)
		{
			IsTransactionBuilder = isTransactionBuilder;
			BuildTransactionButtonText = IsTransactionBuilder ? BuildTransactionButtonTextString : SendTransactionButtonTextString;

			ResetUi();
			SetAmountWatermarkAndToolTip(Money.Zero);

			CoinList = new CoinListViewModel(Global, CoinListContainerType.SendTabViewModel);
			Observable.FromEventPattern(CoinList, nameof(CoinList.SelectionChanged))
				.ObserveOn(RxApp.MainThreadScheduler)
				.Subscribe(_ => SetFeesAndTexts());
			Observable.FromEventPattern(CoinList, nameof(CoinList.DequeueCoinsPressed))
				.ObserveOn(RxApp.MainThreadScheduler)
				.Subscribe(_ => OnCoinsListDequeueCoinsPressedAsync());

			SetFeeTargetLimits();
			FeeTarget = Global.UiConfig.FeeTarget ?? MinimumFeeTarget;
			FeeDisplayFormat = (FeeDisplayFormat)(Enum.ToObject(typeof(FeeDisplayFormat), Global.UiConfig.FeeDisplayFormat) ?? FeeDisplayFormat.SatoshiPerByte);
			SetFeesAndTexts();

			this.WhenAnyValue(x => x.Amount)
				.ObserveOn(RxApp.MainThreadScheduler)
				.Subscribe(amount =>
			{
				if (!IsMax)
				{
					// Correct amount
					Regex digitsOnly = new Regex(@"[^\d,.]");
					string betterAmount = digitsOnly.Replace(amount, ""); // Make it digits , and . only.

					betterAmount = betterAmount.Replace(',', '.');
					int countBetterAmount = betterAmount.Count(x => x == '.');
					if (countBetterAmount > 1) // Don't enable typing two dots.
					{
						var index = betterAmount.IndexOf('.', betterAmount.IndexOf('.') + 1);
						if (index > 0)
						{
							betterAmount = betterAmount.Substring(0, index);
						}
					}
					var dotIndex = betterAmount.IndexOf('.');
					if (betterAmount.Length - dotIndex > 8) // Enable max 8 decimals.
					{
						betterAmount = betterAmount.Substring(0, dotIndex + 1 + 8);
					}

					if (betterAmount != amount)
					{
						Amount = betterAmount;
					}
				}

				if (Money.TryParse(amount.TrimStart('~', ' '), out Money amountBtc))
				{
					SetAmountWatermarkAndToolTip(amountBtc);
				}
				else
				{
					SetAmountWatermarkAndToolTip(Money.Zero);
				}

				SetFeesAndTexts();
			});

			(this).WhenAnyValue(x => x.IsBusy)
				.ObserveOn(RxApp.MainThreadScheduler)
				.Subscribe(_ =>
			{
				SetSendText();
			});

			(this).WhenAnyValue(x => x.IsHardwareBusy)
				.ObserveOn(RxApp.MainThreadScheduler)
				.Subscribe(_ =>
			{
				SetSendText();
			});

			this.WhenAnyValue(x => x.Password)
				.ObserveOn(RxApp.MainThreadScheduler)
				.Subscribe(x =>
			{
				try
				{
					if (x.NotNullAndNotEmpty())
					{
						char lastChar = x.Last();
						if (lastChar == '\r' || lastChar == '\n') // If the last character is cr or lf then act like it'd be a sign to do the job.
						{
							Password = x.TrimEnd('\r', '\n');
						}
					}
				}
				catch (Exception ex)
				{
					Logging.Logger.LogTrace(ex);
				}
			});

			this.WhenAnyValue(x => x.Label)
				.ObserveOn(RxApp.MainThreadScheduler)
				.Subscribe(x => UpdateSuggestions(x));

			this.WhenAnyValue(x => x.FeeTarget)
				.ObserveOn(RxApp.MainThreadScheduler)
				.Subscribe(_ => SetFeesAndTexts());

			MaxCommand = ReactiveCommand.Create(() => { IsMax = !IsMax; }, outputScheduler: RxApp.MainThreadScheduler);
			this.WhenAnyValue(x => x.IsMax)
				.ObserveOn(RxApp.MainThreadScheduler)
				.Subscribe(x =>
				{
					if (IsMax)
					{
						SetAmountIfMax();

						LabelToolTip = "Spending whole coins doesn't generate change, thus labeling is unnecessary.";
					}
					else
					{
						Amount = "0.0";

						LabelToolTip = "Start labeling today and your privacy will thank you tomorrow!";
					}
				});

			FeeRateCommand = ReactiveCommand.Create(ChangeFeeRateDisplay, outputScheduler: RxApp.MainThreadScheduler);

			BuildTransactionCommand = ReactiveCommand.CreateFromTask(async () =>
			{
				try
				{
					IsBusy = true;
					MainWindowViewModel.Instance.StatusBar.TryAddStatus(StatusBarStatus.BuildingTransaction);

					Password = Guard.Correct(Password);
					Label = Label.Trim(',', ' ').Trim();
					if (!IsMax && string.IsNullOrWhiteSpace(Label))
					{
						SetWarningMessage("Label is required.");
						return;
					}

					var selectedCoinViewModels = CoinList.Coins.Where(cvm => cvm.IsSelected);
					var selectedCoinReferences = selectedCoinViewModels.Select(cvm => new TxoRef(cvm.Model.TransactionId, cvm.Model.Index)).ToList();

					if (!selectedCoinReferences.Any())
					{
						SetWarningMessage("No coins are selected to spend.");
						return;
					}

					BitcoinAddress address;
					try
					{
						address = BitcoinAddress.Create(Address.Trim(), Global.Network);
					}
					catch (FormatException)
					{
						SetWarningMessage("Invalid address.");
						return;
					}

					var script = address.ScriptPubKey;
					var amount = Money.Zero;
					if (!IsMax)
					{
						if (!Money.TryParse(Amount, out amount) || amount == Money.Zero)
						{
							SetWarningMessage($"Invalid amount.");
							return;
						}

						if (amount == selectedCoinViewModels.Sum(x => x.Amount))
						{
							SetWarningMessage("Looks like you want to spend a whole coin. Try Max button instead.");
							return;
						}
					}
					var label = Label;
					var operation = new WalletService.Operation(script, amount, label);

					try
					{
						MainWindowViewModel.Instance.StatusBar.TryAddStatus(StatusBarStatus.DequeuingSelectedCoins);
						TxoRef[] toDequeue = selectedCoinViewModels.Where(x => x.CoinJoinInProgress).Select(x => x.Model.GetTxoRef()).ToArray();
						if (toDequeue != null && toDequeue.Any())
						{
							await Global.ChaumianClient.DequeueCoinsFromMixAsync(toDequeue, "Coin is used in a spending transaction built by the user.");
						}
					}
					catch
					{
						SetWarningMessage("Spending coins those are being actively mixed is not allowed.");
						return;
					}
					finally
					{
						MainWindowViewModel.Instance.StatusBar.TryRemoveStatus(StatusBarStatus.DequeuingSelectedCoins);
					}

					var result = await Task.Run(() => Global.WalletService.BuildTransaction(Password, new[] { operation }, FeeTarget, allowUnconfirmed: true, allowedInputs: selectedCoinReferences));

					if (IsTransactionBuilder)
					{
						var txviewer = IoC.Get<IShell>().Documents?.OfType<TransactionViewerViewModel>()?.FirstOrDefault(x => x.Wallet.Id == Wallet.Id);
						if (txviewer is null)
						{
							txviewer = new TransactionViewerViewModel(Wallet);
							IoC.Get<IShell>().AddDocument(txviewer);
						}
						IoC.Get<IShell>().Select(txviewer);

						txviewer.Update(result);

						TryResetInputsOnSuccess("Transaction is successfully built!");
						return;
					}

					MainWindowViewModel.Instance.StatusBar.TryAddStatus(StatusBarStatus.SigningTransaction);
					SmartTransaction signedTransaction = result.Transaction;

					if (IsHardwareWallet && !result.Signed) // If hardware but still has a privkey then it's password, then meh.
					{
						PSBT signedPsbt = null;
						try
						{
							IsHardwareBusy = true;
							MainWindowViewModel.Instance.StatusBar.TryAddStatus(StatusBarStatus.ConnectingToHardwareWallet);
							// If we have no hardware wallet info then try refresh it. If we failed, then tha's a problem.
							if (KeyManager.HardwareWalletInfo is null)
							{
								var refRes = await TryRefreshHardwareWalletInfoAsync(KeyManager);
								if (!refRes.success)
								{
									SetWarningMessage(refRes.error);
									return;
								}
							}

							MainWindowViewModel.Instance.StatusBar.TryAddStatus(StatusBarStatus.AcquiringSignatureFromHardwareWallet);
							signedPsbt = await HwiProcessManager.SignTxAsync(KeyManager.HardwareWalletInfo, result.Psbt);
						}
						catch (IOException ex) when (ex.Message.Contains("device not found", StringComparison.OrdinalIgnoreCase)
													|| ex.Message.Contains("Invalid status 6f04", StringComparison.OrdinalIgnoreCase) // It comes when device asleep too.
													|| ex.Message.Contains("Device is asleep", StringComparison.OrdinalIgnoreCase)
													|| ex.Message.Contains("promptpin", StringComparison.OrdinalIgnoreCase))
						{
							MainWindowViewModel.Instance.StatusBar.TryAddStatus(StatusBarStatus.ConnectingToHardwareWallet);
							// The user may changed USB port. Try again with new enumeration.
							var refRes = await TryRefreshHardwareWalletInfoAsync(KeyManager);
							if (!refRes.success)
							{
								SetWarningMessage(refRes.error);
								return;
							}

							MainWindowViewModel.Instance.StatusBar.TryAddStatus(StatusBarStatus.AcquiringSignatureFromHardwareWallet);
							signedPsbt = await HwiProcessManager.SignTxAsync(KeyManager.HardwareWalletInfo, result.Psbt);
						}
						finally
						{
							MainWindowViewModel.Instance.StatusBar.TryRemoveStatus(StatusBarStatus.ConnectingToHardwareWallet, StatusBarStatus.AcquiringSignatureFromHardwareWallet);
							IsHardwareBusy = false;
						}

						signedTransaction = signedPsbt.ExtractSmartTransaction(result.Transaction.Height, result.Transaction.BlockHash, result.Transaction.BlockIndex, result.Transaction.Label, result.Transaction.FirstSeenIfMemPoolTime, result.Transaction.IsReplacement);
					}

					MainWindowViewModel.Instance.StatusBar.TryAddStatus(StatusBarStatus.BroadcastingTransaction);
					await Task.Run(async () => await Global.WalletService.SendTransactionAsync(signedTransaction));

					TryResetInputsOnSuccess("Transaction is successfully sent!");
				}
				catch (InsufficientBalanceException ex)
				{
					Money needed = ex.Minimum - ex.Actual;
					SetWarningMessage($"Not enough coins selected. You need an estimated {needed.ToString(false, true)} BTC more to make this transaction.");
				}
				catch (HttpRequestException ex)
				{
					SetWarningMessage(ex.ToUserFriendlyString());
				}
				catch (Exception ex)
				{
					SetWarningMessage(ex.ToTypeMessageString());
				}
				finally
				{
					MainWindowViewModel.Instance.StatusBar.TryRemoveStatus(StatusBarStatus.BuildingTransaction, StatusBarStatus.SigningTransaction, StatusBarStatus.BroadcastingTransaction);
					IsBusy = false;
				}
			},
			this.WhenAny(x => x.IsMax, x => x.Amount, x => x.Address, x => x.IsBusy,
				(isMax, amount, address, busy) => (isMax.Value || !string.IsNullOrWhiteSpace(amount.Value)) && !string.IsNullOrWhiteSpace(Address) && !IsBusy)
				.ObserveOn(RxApp.MainThreadScheduler));
		}

		private async Task<(bool success, string error)> TryRefreshHardwareWalletInfoAsync(KeyManager keyManager)
		{
			var hwis = await HwiProcessManager.EnumerateAsync();

			bool ledgerNotReady = hwis.Any(x => x.Type == HardwareWalletType.Ledger && !x.Ready);
			if (ledgerNotReady) // For Ledger you have to log into your "Bitcoin" account.
			{
				throw new InvalidOperationException("Log into your Bitcoin account on your Ledger. If you're already logged in, log out and log in again.");
			}

			var fingerprint = keyManager.MasterFingerprint;

			if (fingerprint is null)
			{
				return (false, "This wallet is a watch-only wallet.");
			}

			keyManager.HardwareWalletInfo = hwis.FirstOrDefault(x => x.MasterFingerprint == fingerprint);

			if (keyManager.HardwareWalletInfo is null)
			{
				var needsPinWalletInfo = hwis.FirstOrDefault(x => x.NeedPin);

				if (needsPinWalletInfo != null)
				{
					if (!await HwiProcessManager.PromptPinAsync(needsPinWalletInfo))
					{
						return (false, "promptpin request failed.");
					}

					PinPadViewModel pinpad = IoC.Get<IShell>().Documents.OfType<PinPadViewModel>().FirstOrDefault();
					if (pinpad is null)
					{
						pinpad = new PinPadViewModel(Global);
						IoC.Get<IShell>().AddOrSelectDocument(pinpad);
					}
					var result = await pinpad.ShowDialogAsync();
					DisplayActionTab();
					if (!(result is true))
					{
						return (false, "PIN was not provided.");
					}

					var maskedPin = pinpad.MaskedPin;
					if (!await HwiProcessManager.SendPinAsync(needsPinWalletInfo, maskedPin))
					{
						return (false, "Wrong PIN.");
					}
					var p = needsPinWalletInfo.Path;
					var t = needsPinWalletInfo.Type;
					var enumRes = await HwiProcessManager.EnumerateAsync();
					needsPinWalletInfo = enumRes.FirstOrDefault(x => x.Type == t && x.Path == p);
					if (needsPinWalletInfo is null)
					{
						return (false, "Couldn't find the hardware wallet you are working with. Did you disconnect it?");
					}
					else
					{
						keyManager.HardwareWalletInfo = needsPinWalletInfo;
					}

					if (!keyManager.HardwareWalletInfo.Initialized)
					{
						return (false, "Hardware wallet is not initialized.");
					}
					if (!keyManager.HardwareWalletInfo.Ready)
					{
						return (false, "Hardware wallet is not ready.");
					}
					if (keyManager.HardwareWalletInfo.NeedPin)
					{
						return (false, "Hardware wallet still needs a PIN.");
					}
				}
			}

			if (keyManager.HardwareWalletInfo is null)
			{
				return (false, "Could not find hardware wallet. Make sure it's plugged in and you're logged in with your PIN.");
			}
			else
			{
				return (true, null);
			}
		}

		private void SetSendText()
		{
			if (IsTransactionBuilder)
			{
				BuildTransactionButtonText = IsBusy ? BuildingTransactionButtonTextString : BuildTransactionButtonTextString;
				return;
			}

			if (IsHardwareBusy)
			{
				BuildTransactionButtonText = WaitingForHardwareWalletButtonTextString;
			}
			else if (IsBusy)
			{
				BuildTransactionButtonText = SendingTransactionButtonTextString;
			}
			else
			{
				BuildTransactionButtonText = SendTransactionButtonTextString;
			}
		}

		private void SetAmountWatermarkAndToolTip(Money amount)
		{
			if (amount == Money.Zero)
			{
				AmountWatermarkText = "Amount (BTC)";
			}
			else
			{
				long amountUsd = 0;
				try
				{
					amountUsd = (long)amount.ToUsd(UsdExchangeRate);
				}
				catch (OverflowException ex)
				{
					Logging.Logger.LogTrace<SendTabViewModel>(ex);
				}
				if (amountUsd != 0)
				{
					AmountWatermarkText = $"Amount (BTC) ~ ${amountUsd}";
				}
				else
				{
					AmountWatermarkText = "Amount (BTC)";
				}
			}

			AmountToolTip = $"Exchange Rate: {(long)UsdExchangeRate} BTC/USD.";
		}

		private void ChangeFeeRateDisplay()
		{
			var nextval = (from FeeDisplayFormat val in Enum.GetValues(typeof(FeeDisplayFormat))
						   where val > FeeDisplayFormat
						   orderby val
						   select val).DefaultIfEmpty().First();
			FeeDisplayFormat = nextval;
			SetFeesAndTexts();
		}

		private void SetFeesAndTexts()
		{
			AllFeeEstimate allFeeEstimate = Global.Synchronizer?.AllFeeEstimate;

			var feeTarget = FeeTarget;

			if (allFeeEstimate != null)
			{
				int prevKey = allFeeEstimate.Estimations.Keys.First();
				foreach (int target in allFeeEstimate.Estimations.Keys)
				{
					if (feeTarget == target)
					{
						feeTarget = target;
						break;
					}
					else if (feeTarget < target)
					{
						feeTarget = prevKey;
						break;
					}
					prevKey = target;
				}
			}

			if (feeTarget >= 2 && feeTarget <= 6) // minutes
			{
				ConfirmationExpectedText = $"{feeTarget}0 minutes";
			}
			else if (feeTarget >= 7 && feeTarget <= 144) // hours
			{
				var h = feeTarget / 6;
				ConfirmationExpectedText = $"{h} {IfPlural(h, "hour", "hours")}";
			}
			else if (feeTarget >= 145 && feeTarget < Constants.SevenDaysConfirmationTarget) // days
			{
				var d = feeTarget / 144;
				ConfirmationExpectedText = $"{d} {IfPlural(d, "day", "days")}";
			}
			else if (feeTarget == 10008)
			{
				ConfirmationExpectedText = $"two weeks™";
			}

			if (allFeeEstimate != null)
			{
				SetFees(allFeeEstimate, feeTarget);

				switch (FeeDisplayFormat)
				{
					case FeeDisplayFormat.SatoshiPerByte:
						FeeText = $"(~ {SatoshiPerByteFeeRate.Satoshi} sat/byte)";
						FeeToolTip = "Expected fee rate in satoshi / vbyte.";
						break;

					case FeeDisplayFormat.USD:
						FeeText = $"(~ ${UsdFee.ToString("0.##")})";
						FeeToolTip = $"Estimated total fees in USD. Exchange Rate: {(long)UsdExchangeRate} BTC/USD.";
						break;

					case FeeDisplayFormat.BTC:
						FeeText = $"(~ {BtcFee.ToString(false, false)} BTC)";
						FeeToolTip = "Estimated total fees in BTC.";
						break;

					case FeeDisplayFormat.Percentage:
						FeeText = $"(~ {FeePercentage.ToString("0.#")} %)";
						FeeToolTip = "Expected percentage of fees against the amount to be sent.";
						break;

					default:
						throw new NotSupportedException("This is impossible.");
				}
			}

			SetAmountIfMax();
		}

		private static string IfPlural(int val, string singular, string plural)
		{
			if (val == 1)
			{
				return singular;
			}

			return plural;
		}

		private void SetAmountIfMax()
		{
			if (IsMax)
			{
				if (AllSelectedAmount == Money.Zero)
				{
					Amount = "No Coins Selected";
				}
				else
				{
					Amount = $"~ {AllSelectedAmount.ToString(false, true)}";
				}
			}
		}

		private void SetFees(AllFeeEstimate allFeeEstimate, int feeTarget)
		{
			SatoshiPerByteFeeRate = allFeeEstimate.GetFeeRate(feeTarget);

			IEnumerable<SmartCoin> selectedCoins = CoinList.Coins.Where(cvm => cvm.IsSelected).Select(x => x.Model);

			int vsize = 150;
			if (selectedCoins.Any())
			{
				if (IsMax)
				{
					vsize = NBitcoinHelpers.CalculateVsizeAssumeSegwit(selectedCoins.Count(), 1);
				}
				else
				{
					if (Money.TryParse(Amount.TrimStart('~', ' '), out Money amount))
					{
						var inNum = 0;
						var amountSoFar = Money.Zero;
						foreach (SmartCoin coin in selectedCoins.OrderByDescending(x => x.Amount))
						{
							amountSoFar += coin.Amount;
							inNum++;
							if (amountSoFar > amount)
							{
								break;
							}
						}
						vsize = NBitcoinHelpers.CalculateVsizeAssumeSegwit(inNum, 2);
					}
					// Else whatever, don't change.
				}
			}

			BtcFee = Money.Satoshis(vsize * SatoshiPerByteFeeRate);

			long all = selectedCoins.Sum(x => x.Amount);
			if (IsMax)
			{
				if (all != 0)
				{
					FeePercentage = 100 * (decimal)BtcFee.Satoshi / all;
				}
			}
			else
			{
				if (Money.TryParse(Amount.TrimStart('~', ' '), out Money amount) && amount.Satoshi != 0)
				{
					FeePercentage = 100 * (decimal)BtcFee.Satoshi / amount.Satoshi;
				}
			}

			if (UsdExchangeRate != 0)
			{
				UsdFee = BtcFee.ToUsd(UsdExchangeRate);
			}

			AllSelectedAmount = Math.Max(Money.Zero, all - BtcFee);
		}

		private void SetFeeTargetLimits()
		{
			var allFeeEstimate = Global.Synchronizer?.AllFeeEstimate;
			if (allFeeEstimate is null)
			{
<<<<<<< HEAD
				MinimumFeeTarget = 2;
				MaximumFeeTarget = Constants.SevenDaysConfirmationTarget;
=======
				MinimumFeeTarget = allFeeEstimate.Estimations.Min(x => x.Key); // This should be always 2, but bugs will be seen at least if it is not.
				MaximumFeeTarget = allFeeEstimate.Estimations.Max(x => x.Key);
>>>>>>> 7c01dac0
			}
			else
			{
				MinimumFeeTarget = allFeeEstimate.Estimations.Min(x => x.Key); // This should be always 2, but bugs will be seen at least if it isn't.
				MaximumFeeTarget = allFeeEstimate.Estimations.Max(x => x.Key);
			}
		}

		private void TryResetInputsOnSuccess(string successMessage)
		{
			try
			{
				ResetUi();

				SetSuccessMessage(successMessage);
			}
			catch (Exception ex)
			{
				Logging.Logger.LogInfo<SendTabViewModel>(ex);
			}
		}

		public CoinListViewModel CoinList { get; }

		private async void OnCoinsListDequeueCoinsPressedAsync()
		{
			try
			{
				var selectedCoin = CoinList?.SelectedCoin;
				if (selectedCoin is null)
				{
					return;
				}

				await DoDequeueAsync(new[] { selectedCoin });
			}
			catch (Exception ex)
			{
				Logging.Logger.LogWarning<SendTabViewModel>(ex);
			}
		}

		private async Task DoDequeueAsync(IEnumerable<CoinViewModel> selectedCoins)
		{
			if (!selectedCoins.Any())
			{
				SetWarningMessage("No coins are selected to dequeue.");
				return;
			}
			else
			{
				SetWarningMessage("");
			}

			try
			{
				await Global.ChaumianClient.DequeueCoinsFromMixAsync(selectedCoins.Select(c => c.Model).ToArray(), "Dequeued by the user.");
			}
			catch (Exception ex)
			{
				Logging.Logger.LogWarning<CoinJoinTabViewModel>(ex);
				var builder = new StringBuilder(ex.ToTypeMessageString());
				if (ex is AggregateException aggex)
				{
					foreach (var iex in aggex.InnerExceptions)
					{
						builder.Append(Environment.NewLine + iex.ToTypeMessageString());
					}
				}
				SetWarningMessage(builder.ToString());
				return;
			}
		}

		public bool IsBusy
		{
			get => _isBusy;
			set => this.RaiseAndSetIfChanged(ref _isBusy, value);
		}

		public bool IsHardwareBusy
		{
			get => _isHardwareBusy;
			set => this.RaiseAndSetIfChanged(ref _isHardwareBusy, value);
		}

		public string BuildTransactionButtonText
		{
			get => _buildTransactionButtonText;
			set => this.RaiseAndSetIfChanged(ref _buildTransactionButtonText, value);
		}

		public bool IsMax
		{
			get => _isMax;
			set => this.RaiseAndSetIfChanged(ref _isMax, value);
		}

		public string Amount
		{
			get => _amount;
			set => this.RaiseAndSetIfChanged(ref _amount, value);
		}

		public int FeeTarget
		{
			get => _feeTarget;
			set
			{
				this.RaiseAndSetIfChanged(ref _feeTarget, value);
				Global.UiConfig.FeeTarget = value;
			}
		}

		public int MinimumFeeTarget
		{
			get => _minimumFeeTarget;
			set => this.RaiseAndSetIfChanged(ref _minimumFeeTarget, value);
		}

		public int MaximumFeeTarget
		{
			get => _maximumFeeTarget;
			set => this.RaiseAndSetIfChanged(ref _maximumFeeTarget, value);
		}

		public string ConfirmationExpectedText
		{
			get => _confirmationExpectedText;
			set => this.RaiseAndSetIfChanged(ref _confirmationExpectedText, value);
		}

		public string FeeText
		{
			get => _feeText;
			set => this.RaiseAndSetIfChanged(ref _feeText, value);
		}

		public decimal UsdFee
		{
			get => _usdFee;
			set => this.RaiseAndSetIfChanged(ref _usdFee, value);
		}

		public Money BtcFee
		{
			get => _btcFee;
			set => this.RaiseAndSetIfChanged(ref _btcFee, value);
		}

		public Money SatoshiPerByteFeeRate
		{
			get => _satoshiPerByteFeeRate;
			set => this.RaiseAndSetIfChanged(ref _satoshiPerByteFeeRate, value);
		}

		public decimal FeePercentage
		{
			get => _feePercentage;
			set => this.RaiseAndSetIfChanged(ref _feePercentage, value);
		}

		public decimal UsdExchangeRate
		{
			get => _usdExchangeRate;
			set => this.RaiseAndSetIfChanged(ref _usdExchangeRate, value);
		}

		public Money AllSelectedAmount
		{
			get => _allSelectedAmount;
			set => this.RaiseAndSetIfChanged(ref _allSelectedAmount, value);
		}

		public string Password
		{
			get => _password;
			set => this.RaiseAndSetIfChanged(ref _password, value);
		}

		public int CaretIndex
		{
			get => _caretIndex;
			set => this.RaiseAndSetIfChanged(ref _caretIndex, value);
		}

		public ObservableCollection<SuggestionViewModel> Suggestions
		{
			get => _suggestions;
			set => this.RaiseAndSetIfChanged(ref _suggestions, value);
		}

		private void UpdateSuggestions(string words)
		{
			if (string.IsNullOrWhiteSpace(words))
			{
				Suggestions?.Clear();
				return;
			}

			var enteredWordList = words.Split(',', StringSplitOptions.RemoveEmptyEntries).Select(x => x.Trim());
			var lastWord = enteredWordList?.LastOrDefault()?.Replace("\t", "") ?? "";

			if (!lastWord.Any())
			{
				Suggestions.Clear();
				return;
			}

			string[] nonSpecialLabels = Global.WalletService.GetNonSpecialLabels().ToArray();
			IEnumerable<string> suggestedWords = nonSpecialLabels.Where(w => w.StartsWith(lastWord, StringComparison.InvariantCultureIgnoreCase))
				.Union(nonSpecialLabels.Where(w => w.Contains(lastWord, StringComparison.InvariantCultureIgnoreCase)))
				.Except(enteredWordList)
				.Take(3);

			Suggestions.Clear();
			foreach (var suggestion in suggestedWords)
			{
				Suggestions.Add(new SuggestionViewModel(suggestion, OnAddWord));
			}
		}

		public void OnAddWord(string word)
		{
			var words = Label.Split(',', StringSplitOptions.RemoveEmptyEntries).Select(x => x.Trim()).ToArray();
			if (words.Length == 0)
			{
				Label = word + ", ";
			}
			else
			{
				words[words.Length - 1] = word;
				Label = string.Join(", ", words) + ", ";
			}

			CaretIndex = Label.Length;

			Suggestions.Clear();
		}

		public string ValidateAddress()
		{
			if (string.IsNullOrEmpty(Address))
			{
				return "";
			}

			if (!string.IsNullOrWhiteSpace(Address))
			{
				var trimmed = Address.Trim();
				try
				{
					BitcoinAddress.Create(trimmed, Global.Network);
					return "";
				}
				catch
				{
				}
			}

			return $"Invalid {nameof(Address)}";
		}

		[ValidateMethod(nameof(ValidateAddress))]
		public string Address
		{
			get => _address;
			set => this.RaiseAndSetIfChanged(ref _address, value);
		}

		public string Label
		{
			get => _label;
			set => this.RaiseAndSetIfChanged(ref _label, value);
		}

		public string LabelToolTip
		{
			get => _labelToolTip;
			set => this.RaiseAndSetIfChanged(ref _labelToolTip, value);
		}

		public string FeeToolTip
		{
			get => _feeToolTip;
			set => this.RaiseAndSetIfChanged(ref _feeToolTip, value);
		}

		public string AmountWatermarkText
		{
			get => _amountWaterMarkText;
			set => this.RaiseAndSetIfChanged(ref _amountWaterMarkText, value);
		}

		public string AmountToolTip
		{
			get => _amountToolTip;
			set => this.RaiseAndSetIfChanged(ref _amountToolTip, value);
		}

		public ReactiveCommand<Unit, Unit> BuildTransactionCommand { get; }

		public ReactiveCommand<Unit, Unit> MaxCommand { get; }

		public ReactiveCommand<Unit, Unit> FeeRateCommand { get; }
		public bool IsTransactionBuilder { get; }

		public override void OnOpen()
		{
			if (Disposables != null)
			{
				throw new Exception("Send tab opened before last one closed.");
			}

			Disposables = new CompositeDisposable();

			Global.Synchronizer.WhenAnyValue(x => x.AllFeeEstimate).Subscribe(_ =>
			{
				SetFeeTargetLimits();

				if (FeeTarget < MinimumFeeTarget) // Should never happen.
				{
					FeeTarget = MinimumFeeTarget;
				}
				else if (FeeTarget > MaximumFeeTarget)
				{
					FeeTarget = MaximumFeeTarget;
				}

				SetFeesAndTexts();
			}).DisposeWith(Disposables);

			Global.Synchronizer.WhenAnyValue(x => x.UsdExchangeRate).Subscribe(_ =>
			{
				var exchangeRate = Global.Synchronizer.UsdExchangeRate;

				if (exchangeRate != 0)
				{
					UsdExchangeRate = exchangeRate;
				}

				SetFeesAndTexts();
			}).DisposeWith(Disposables);

			base.OnOpen();
		}

		public override bool OnClose()
		{
			Disposables.Dispose();

			Disposables = null;

			CoinList.OnClose();

			return base.OnClose();
		}
	}
}<|MERGE_RESOLUTION|>--- conflicted
+++ resolved
@@ -706,17 +706,12 @@
 			var allFeeEstimate = Global.Synchronizer?.AllFeeEstimate;
 			if (allFeeEstimate is null)
 			{
-<<<<<<< HEAD
 				MinimumFeeTarget = 2;
 				MaximumFeeTarget = Constants.SevenDaysConfirmationTarget;
-=======
+			}
+			else
+			{
 				MinimumFeeTarget = allFeeEstimate.Estimations.Min(x => x.Key); // This should be always 2, but bugs will be seen at least if it is not.
-				MaximumFeeTarget = allFeeEstimate.Estimations.Max(x => x.Key);
->>>>>>> 7c01dac0
-			}
-			else
-			{
-				MinimumFeeTarget = allFeeEstimate.Estimations.Min(x => x.Key); // This should be always 2, but bugs will be seen at least if it isn't.
 				MaximumFeeTarget = allFeeEstimate.Estimations.Max(x => x.Key);
 			}
 		}
