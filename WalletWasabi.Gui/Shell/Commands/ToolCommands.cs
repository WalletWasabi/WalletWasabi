--- conflicted
+++ resolved
@@ -6,16 +6,7 @@
 using System.IO;
 using System.Linq;
 using WalletWasabi.Gui.Tabs;
-<<<<<<< HEAD
-using WalletWasabi.Gui.Tabs.EncryptionManager;
-using System.Reactive.Linq;
-using System.ComponentModel;
-using WalletWasabi.Services;
-using System;
-using System.Reactive.Disposables;
-=======
 using WalletWasabi.Gui.Tabs.WalletManager;
->>>>>>> 41861190
 
 namespace WalletWasabi.Gui.Shell.Commands
 {
@@ -27,18 +18,12 @@
 			WalletManagerCommand = new CommandDefinition(
 				"Wallet Manager",
 				commandIconService.GetCompletionKindImage("WalletManager"),
-<<<<<<< HEAD
-				ReactiveCommand.Create(OnWalletManager));                    //syncronize with the UI
-
+				ReactiveCommand.Create(OnWalletManager));
 			var encCommand = ReactiveCommand.Create(OnEncryptionManager).DisposeWith(Disposables);
 
 			EncryptionManagerCommand = new CommandDefinition(
-						"Encryption Manager",
 						commandIconService.GetCompletionKindImage("EncryptionManager"),
 						encCommand);
-=======
-				ReactiveCommand.Create(OnWalletManager));
->>>>>>> 41861190
 
 			SettingsCommand = new CommandDefinition(
 				"Settings",
@@ -78,33 +63,5 @@
 
 		[ExportCommandDefinition("Tools.Settings")]
 		public CommandDefinition SettingsCommand { get; }
-<<<<<<< HEAD
-
-		#region IDisposable Support
-
-		private volatile bool _disposedValue = false; // To detect redundant calls
-
-		protected virtual void Dispose(bool disposing)
-		{
-			if (!_disposedValue)
-			{
-				if (disposing)
-				{
-
-					Disposables?.Dispose();
-				}
-
-				_disposedValue = true;
-			}
-		}
-
-		public void Dispose()
-		{
-			Dispose(true);
-		}
-
-		#endregion IDisposable Support
-=======
->>>>>>> 41861190
 	}
 }