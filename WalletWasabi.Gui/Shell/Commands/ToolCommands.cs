--- conflicted
+++ resolved
@@ -8,13 +8,10 @@
 using System.Linq;
 using WalletWasabi.Gui.Tabs.WalletManager;
 using WalletWasabi.Gui.Tabs;
-<<<<<<< HEAD
 using WalletWasabi.Gui.Tabs.EncryptionManager;
 using System.Reactive.Linq;
 using System.ComponentModel;
 using WalletWasabi.Services;
-=======
->>>>>>> 7a4d85bb
 using System;
 using System.Reactive.Disposables;
 
@@ -22,11 +19,7 @@
 {
 	internal class ToolCommands : IDisposable
 	{
-<<<<<<< HEAD
-		private CompositeDisposable Disposables { get; } = new CompositeDisposable();
-=======
 		private CompositeDisposable Disposables { get; }
->>>>>>> 7a4d85bb
 
 		[ImportingConstructor]
 		public ToolCommands(CommandIconService commandIconService)
@@ -36,7 +29,6 @@
 			WalletManagerCommand = new CommandDefinition(
 				"Wallet Manager",
 				commandIconService.GetCompletionKindImage("WalletManager"),
-<<<<<<< HEAD
 				ReactiveCommand.Create(OnWalletManager));                    //syncronize with the UI
 
 			var encCommand = ReactiveCommand.Create(OnEncryptionManager).DisposeWith(Disposables);
@@ -45,20 +37,13 @@
 						"Encryption Manager",
 						commandIconService.GetCompletionKindImage("EncryptionManager"),
 						encCommand);
-=======
-				ReactiveCommand.Create(OnWalletManager).DisposeWith(Disposables));
->>>>>>> 7a4d85bb
 
 			SettingsCommand = new CommandDefinition(
 				"Settings",
 				commandIconService.GetCompletionKindImage("Settings"),
 				ReactiveCommand.Create(() =>
 				{
-<<<<<<< HEAD
-					IoC.Get<IShell>().AddOrSelectDocument(() => new SettingsViewModel());
-=======
 					IoC.Get<IShell>().AddOrSelectDocument(() => new SettingsViewModel().DisposeWith(Disposables));
->>>>>>> 7a4d85bb
 				}).DisposeWith(Disposables));
 		}
 
@@ -102,11 +87,8 @@
 			{
 				if (disposing)
 				{
-<<<<<<< HEAD
-					Disposables.Dispose();
-=======
+
 					Disposables?.Dispose();
->>>>>>> 7a4d85bb
 				}
 
 				_disposedValue = true;
