﻿using AvalonStudio.MainMenu;
using AvalonStudio.Menus;
using System;
using System.Collections.Generic;
using System.Composition;
using System.Text;

namespace WalletWasabi.Gui.Shell.MainMenu
{
	internal class HelpMainMenuItems
	{
		private IMenuItemFactory MenuItemFactory { get; }

		[ImportingConstructor]
		public HelpMainMenuItems(IMenuItemFactory menuItemFactory)
		{
			MenuItemFactory = menuItemFactory;
		}

		#region MainMenu

		[ExportMainMenuItem("Help")]
		[DefaultOrder(2)]
		public IMenuItem Tools => MenuItemFactory.CreateHeaderMenuItem("Help", null);

		#endregion MainMenu

		#region Group

		[ExportMainMenuDefaultGroup("Help", "About")]
		[DefaultOrder(0)]
		public object AboutGroup => null;

		[ExportMainMenuDefaultGroup("Help", "Support")]
		[DefaultOrder(1)]
		public object SupportGroup => null;

		[ExportMainMenuDefaultGroup("Help", "Legal")]
		[DefaultOrder(2)]
		public object LegalGroup => null;

		#endregion Group

		#region MenuItem

		[ExportMainMenuItem("Help", "About")]
		[DefaultOrder(1)]
		[DefaultGroup("About")]
		public IMenuItem About => MenuItemFactory.CreateCommandMenuItem("Help.About");

#if DEBUG
<<<<<<< HEAD

		[ExportMainMenuItem("Help", "Dev Tools")]
		[DefaultOrder(2)]
		[DefaultGroup("About")]
		public IMenuItem DevTools => MenuItemFactory.CreateCommandMenuItem("Help.DevTools");

#endif

		[ExportMainMenuItem("Help", "CustomerSupport")]
		[DefaultOrder(3)]
		[DefaultGroup("Support")]
		public IMenuItem CustomerSupport => MenuItemFactory.CreateCommandMenuItem("Help.CustomerSupport");

		[ExportMainMenuItem("Help", "ReportBug")]
		[DefaultOrder(4)]
		[DefaultGroup("Support")]
		public IMenuItem ReportBug => MenuItemFactory.CreateCommandMenuItem("Help.ReportBug");

		[ExportMainMenuItem("Help", "PrivacyPolicy")]
		[DefaultOrder(5)]
		[DefaultGroup("Legal")]
		public IMenuItem PrivacyPolicy => MenuItemFactory.CreateCommandMenuItem("Help.PrivacyPolicy");

		[ExportMainMenuItem("Help", "TermsAndConditions")]
		[DefaultOrder(6)]
		[DefaultGroup("Legal")]
		public IMenuItem TermsAndConditions => MenuItemFactory.CreateCommandMenuItem("Help.TermsAndConditions");

		[ExportMainMenuItem("Help", "LegalIssues")]
		[DefaultOrder(7)]
=======

		[ExportMainMenuItem("Help", "Dev Tools")]
		[DefaultOrder(1)]
		[DefaultGroup("About")]
		public IMenuItem DevTools => MenuItemFactory.CreateCommandMenuItem("Help.DevTools");

#endif

		[ExportMainMenuItem("Help", "Customer Support")]
		[DefaultOrder(2)]
		[DefaultGroup("Support")]
		public IMenuItem CustomerSupport => MenuItemFactory.CreateCommandMenuItem("Help.CustomerSupport");

		[ExportMainMenuItem("Help", "Report Bug")]
		[DefaultOrder(3)]
		[DefaultGroup("Support")]
		public IMenuItem ReportBug => MenuItemFactory.CreateCommandMenuItem("Help.ReportBug");

		[ExportMainMenuItem("Help", "Privacy Policy")]
		[DefaultOrder(4)]
		[DefaultGroup("Legal")]
		public IMenuItem PrivacyPolicy => MenuItemFactory.CreateCommandMenuItem("Help.PrivacyPolicy");

		[ExportMainMenuItem("Help", "Terms And Conditions")]
		[DefaultOrder(5)]
		[DefaultGroup("Legal")]
		public IMenuItem TermsAndConditions => MenuItemFactory.CreateCommandMenuItem("Help.TermsAndConditions");

		[ExportMainMenuItem("Help", "Legal Issues")]
		[DefaultOrder(6)]
>>>>>>> a700c508
		[DefaultGroup("Legal")]
		public IMenuItem LegalIssues => MenuItemFactory.CreateCommandMenuItem("Help.LegalIssues");

		#endregion MenuItem
	}
}<|MERGE_RESOLUTION|>--- conflicted
+++ resolved
@@ -44,43 +44,11 @@
 		#region MenuItem
 
 		[ExportMainMenuItem("Help", "About")]
-		[DefaultOrder(1)]
+		[DefaultOrder(0)]
 		[DefaultGroup("About")]
 		public IMenuItem About => MenuItemFactory.CreateCommandMenuItem("Help.About");
 
 #if DEBUG
-<<<<<<< HEAD
-
-		[ExportMainMenuItem("Help", "Dev Tools")]
-		[DefaultOrder(2)]
-		[DefaultGroup("About")]
-		public IMenuItem DevTools => MenuItemFactory.CreateCommandMenuItem("Help.DevTools");
-
-#endif
-
-		[ExportMainMenuItem("Help", "CustomerSupport")]
-		[DefaultOrder(3)]
-		[DefaultGroup("Support")]
-		public IMenuItem CustomerSupport => MenuItemFactory.CreateCommandMenuItem("Help.CustomerSupport");
-
-		[ExportMainMenuItem("Help", "ReportBug")]
-		[DefaultOrder(4)]
-		[DefaultGroup("Support")]
-		public IMenuItem ReportBug => MenuItemFactory.CreateCommandMenuItem("Help.ReportBug");
-
-		[ExportMainMenuItem("Help", "PrivacyPolicy")]
-		[DefaultOrder(5)]
-		[DefaultGroup("Legal")]
-		public IMenuItem PrivacyPolicy => MenuItemFactory.CreateCommandMenuItem("Help.PrivacyPolicy");
-
-		[ExportMainMenuItem("Help", "TermsAndConditions")]
-		[DefaultOrder(6)]
-		[DefaultGroup("Legal")]
-		public IMenuItem TermsAndConditions => MenuItemFactory.CreateCommandMenuItem("Help.TermsAndConditions");
-
-		[ExportMainMenuItem("Help", "LegalIssues")]
-		[DefaultOrder(7)]
-=======
 
 		[ExportMainMenuItem("Help", "Dev Tools")]
 		[DefaultOrder(1)]
@@ -111,7 +79,6 @@
 
 		[ExportMainMenuItem("Help", "Legal Issues")]
 		[DefaultOrder(6)]
->>>>>>> a700c508
 		[DefaultGroup("Legal")]
 		public IMenuItem LegalIssues => MenuItemFactory.CreateCommandMenuItem("Help.LegalIssues");
 
