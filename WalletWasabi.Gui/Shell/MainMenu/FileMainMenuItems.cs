--- conflicted
+++ resolved
@@ -59,19 +59,11 @@
 		public IMenuItem LoadWallet => MenuItemFactory.CreateCommandMenuItem("File.LoadWallet");
 
 		[ExportMainMenuItem("File", "Open")]
-<<<<<<< HEAD
-		[DefaultOrder(4)]
-		public IMenuItem Open => MenuItemFactory.CreateHeaderMenuItem("Open", null);
-
-		[ExportMainMenuItem("File", "Exit")]
-		[DefaultOrder(5)]
-=======
 		[DefaultOrder(3)]
 		public IMenuItem Open => MenuItemFactory.CreateHeaderMenuItem("Open", null);
 
 		[ExportMainMenuItem("File", "Exit")]
 		[DefaultOrder(4)]
->>>>>>> a700c508
 		[DefaultGroup("Exit")]
 		public IMenuItem Exit => MenuItemFactory.CreateCommandMenuItem("File.Exit");
 
