--- conflicted
+++ resolved
@@ -5,11 +5,7 @@
 [*]
 
 charset = utf-8
-<<<<<<< HEAD
-insert_final_newline=true
-=======
 insert_final_newline = true
->>>>>>> 477248d1
 
 # Formatting - remove any whitespace characters preceding newline characters
 trim_trailing_whitespace = true
