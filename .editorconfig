# Rules in this file were initially inferred by Visual Studio IntelliCode from the C:\Users\user\Desktop\WalletWasabi codebase based on best match to current usage at 2019-04-22
# You can modify the rules from these initially generated values to suit your own policies
# You can learn more about editorconfig here: https://docs.microsoft.com/en-us/visualstudio/ide/editorconfig-code-style-settings-reference
root = true

[*.cs]

charset = utf-8

#Core editorconfig formatting - indentation

#use hard tabs for indentation
indent_style = tab

#Formatting - new line options

#require braces to be on a new line for all
csharp_new_line_before_open_brace = all

#Formatting - organize using options

#do not place System.* using directives before other using directives
dotnet_sort_system_directives_first = true:error

#Formatting - spacing options

#require NO space between a cast and the value
csharp_space_after_cast = false:error
#require a space before the colon for bases or interfaces in a type declaration
csharp_space_after_colon_in_inheritance_clause = true:error
#require a space after a keyword in a control flow statement such as a for loop
csharp_space_after_keywords_in_control_flow_statements = true:error
#require a space before the colon for bases or interfaces in a type declaration
csharp_space_before_colon_in_inheritance_clause = true:error
#remove space within empty argument list parentheses
csharp_space_between_method_call_empty_parameter_list_parentheses = false:error
#remove space between method call name and opening parenthesis
csharp_space_between_method_call_name_and_opening_parenthesis = false:error
#do not place space characters after the opening parenthesis and before the closing parenthesis of a method call
csharp_space_between_method_call_parameter_list_parentheses = false:error
#remove space within empty parameter list parentheses for a method declaration
csharp_space_between_method_declaration_empty_parameter_list_parentheses = false:error
#place a space character after the opening parenthesis and before the closing parenthesis of a method declaration parameter list.
csharp_space_between_method_declaration_parameter_list_parentheses = false:error

#Formatting - wrapping options

#leave code block on single line
csharp_preserve_single_line_blocks = true:error
#leave statements and member declarations on the same line
csharp_preserve_single_line_statements = true:error

#Style - expression bodied member options

#prefer expression-bodied members for accessors
csharp_style_expression_bodied_accessors = true:suggestion
#prefer block bodies for constructors
csharp_style_expression_bodied_constructors = false:suggestion
#prefer expression-bodied members for operators
csharp_style_expression_bodied_operators = true:suggestion
#prefer expression-bodied members for properties
csharp_style_expression_bodied_properties = true:suggestion

#Style - expression level options

#prefer out variables to be declared inline in the argument list of a method call when possible
csharp_style_inlined_variable_declaration = true:error
csharp_style_deconstructed_variable_declaration = false:warning
#prefer the language keyword for member access expressions, instead of the type name, for types that have a keyword to represent them
dotnet_style_predefined_type_for_member_access = true:error

#Style - language keyword and framework type options

#prefer the language keyword for local variables, method parameters, and class members, instead of the type name, for types that have a keyword to represent them
dotnet_style_predefined_type_for_locals_parameters_members = true:error

#Style - qualification options

#prefer events not to be prefaced with this. or Me. in Visual Basic
dotnet_style_qualification_for_event = false:error
#prefer fields not to be prefaced with this. or Me. in Visual Basic
dotnet_style_qualification_for_field = false:error
#prefer methods not to be prefaced with this. or Me. in Visual Basic
dotnet_style_qualification_for_method = false:error
#prefer properties not to be prefaced with this. or Me. in Visual Basic
dotnet_style_qualification_for_property = false:error

dotnet_style_object_initializer = false:warning
dotnet_style_collection_initializer = true:error
dotnet_style_explicit_tuple_names = true:error

csharp_prefer_simple_default_expression = true:error

csharp_indent_case_contents = true:warning
csharp_indent_switch_labels = true:warning

#prefer 'is null' for reference equality checks
dotnet_style_prefer_is_null_check_over_reference_equality_method = true:error

#prefer braces
csharp_prefer_braces = true:error

#do not suggest readonly fields
dotnet_style_readonly_field = false:error

# use expression body for lambdas
csharp_style_expression_bodied_lambdas = true:error

<<<<<<< HEAD
# IDE0019: Use pattern matching
csharp_style_pattern_matching_over_as_with_null_check = false:error
=======
# IDE0066: Convert switch statement to expression
csharp_style_prefer_switch_expression = true:error

# IDE0063: Use simple 'using' statement
csharp_prefer_simple_using_statement = true:error

# IDE0054: Use compound assignment
dotnet_style_prefer_compound_assignment = true:error

# IDE0062: Make local function 'static'
csharp_prefer_static_local_function = true:error
>>>>>>> e75a45f5


# name all constant or static fields using PascalCase
dotnet_naming_rule.constant_or_static_fields_should_be_pascal_case.severity = error
dotnet_naming_rule.constant_or_static_fields_should_be_pascal_case.symbols  = constant_or_static_fields
dotnet_naming_rule.constant_or_static_fields_should_be_pascal_case.style    = pascal_case_style

dotnet_naming_symbols.constant_or_static_fields.applicable_kinds   = field
dotnet_naming_symbols.constant_or_static_fields.required_modifiers = const
dotnet_naming_symbols.constant_or_static_fields.required_modifiers = static

dotnet_naming_style.pascal_case_style.capitalization = pascal_case

# name all readonly fields using PascalCase
dotnet_naming_rule.readonly_fields_should_be_pascal_case.severity = error
dotnet_naming_rule.readonly_fields_should_be_pascal_case.symbols  = readonly_fields
dotnet_naming_rule.readonly_fields_should_be_pascal_case.style    = pascal_case_style

dotnet_naming_symbols.readonly_fields.applicable_kinds   = field
dotnet_naming_symbols.readonly_fields.required_modifiers = readonly

# internal and private fields should be _camelCase
dotnet_naming_rule.camel_case_for_private_internal_fields.severity = error
dotnet_naming_rule.camel_case_for_private_internal_fields.symbols  = private_internal_fields
dotnet_naming_rule.camel_case_for_private_internal_fields.style    = camel_case_underscore_style

dotnet_naming_symbols.private_internal_fields.applicable_kinds = field
dotnet_naming_symbols.private_internal_fields.applicable_accessibilities = private, internal

dotnet_naming_style.camel_case_underscore_style.required_prefix = _
dotnet_naming_style.camel_case_underscore_style.capitalization = camel_case

# No other public/protected/protected_internal/private_protected fields are allowed
dotnet_naming_rule.disallowed_fields_rule.severity = error
dotnet_naming_rule.disallowed_fields_rule.symbols  = disallowed_fields_symbols
dotnet_naming_rule.disallowed_fields_rule.style    = disallowed_fields_style

dotnet_naming_symbols.disallowed_fields_symbols.applicable_kinds           = field
dotnet_naming_symbols.disallowed_fields_symbols.applicable_accessibilities = public, protected_internal, protected, private_protected
# disallowed_fields_style - Anything that has this style applied is marked as disallowed
dotnet_naming_style.disallowed_fields_style.capitalization  = all_upper
dotnet_naming_style.disallowed_fields_style.required_prefix = ____RULE_VIOLATION____
dotnet_naming_style.disallowed_fields_style.required_suffix = ____RULE_VIOLATION____

# async methods should end with Async suffix
dotnet_naming_rule.async_methods_end_with_async.severity = warning
dotnet_naming_rule.async_methods_end_with_async.symbols  = any_async_methods
dotnet_naming_rule.async_methods_end_with_async.style    = end_with_async

dotnet_naming_symbols.any_async_methods.applicable_kinds           = method
dotnet_naming_symbols.any_async_methods.applicable_accessibilities = *
dotnet_naming_symbols.any_async_methods.required_modifiers         = async

dotnet_naming_style.end_with_async.required_suffix = Async
dotnet_naming_style.end_with_async.capitalization  = pascal_case

# Interfaces must be IPascalCase
dotnet_naming_rule.interfaces_I_pascal_case.severity = error
dotnet_naming_rule.interfaces_I_pascal_case.symbols  = interfaces_symbols
dotnet_naming_rule.interfaces_I_pascal_case.style    = I_pascal_case_style

dotnet_naming_symbols.interfaces_symbols.applicable_kinds = interface
dotnet_naming_symbols.interfaces_symbols.applicable_accessibilities = *

dotnet_naming_style.I_pascal_case_style.required_prefix = I
dotnet_naming_style.I_pascal_case_style.capitalization = pascal_case

# name most members using PascalCase (except interface, field, local, parameter, type_parameter)
dotnet_naming_rule.most_members_must_be_pascal_case.severity = error
dotnet_naming_rule.most_members_must_be_pascal_case.symbols  = most_members_symbols
dotnet_naming_rule.most_members_must_be_pascal_case.style    = pascal_case_style

dotnet_naming_symbols.most_members_symbols.applicable_kinds   = class, struct, enum, property, method, event, namespace
dotnet_naming_symbols.most_members_symbols.applicable_accessibilities = *

# name Local variables & parameters using camelCase
dotnet_naming_rule.local_variables_and_parameters_camel_case.severity = error
dotnet_naming_rule.local_variables_and_parameters_camel_case.symbols  = local_variables_and_parameters_symbols
dotnet_naming_rule.local_variables_and_parameters_camel_case.style    = camel_case_style

dotnet_naming_symbols.local_variables_and_parameters_symbols.applicable_kinds = local,parameter

dotnet_naming_style.camel_case_style.capitalization = camel_case

# all type parameters should be TPascalCase
dotnet_naming_rule.type_parameters_T_pascal_case.severity = error
dotnet_naming_rule.type_parameters_T_pascal_case.symbols  = type_parameters_symbols
dotnet_naming_rule.type_parameters_T_pascal_case.style    = T_pascal_case_style

dotnet_naming_symbols.type_parameters_symbols.applicable_kinds = type_parameter

dotnet_naming_style.T_pascal_case_style.required_prefix = T
dotnet_naming_style.T_pascal_case_style.capitalization = pascal_case


[*.xaml]
indent_style = space
indent_size = 2<|MERGE_RESOLUTION|>--- conflicted
+++ resolved
@@ -106,22 +106,20 @@
 # use expression body for lambdas
 csharp_style_expression_bodied_lambdas = true:error
 
-<<<<<<< HEAD
+# IDE0066: Convert switch statement to expression
+csharp_style_prefer_switch_expression = true:error
+
+# IDE0063: Use simple 'using' statement
+csharp_prefer_simple_using_statement = true:error
+
+# IDE0054: Use compound assignment
+dotnet_style_prefer_compound_assignment = true:error
+
+# IDE0062: Make local function 'static'
+csharp_prefer_static_local_function = true:error
+
 # IDE0019: Use pattern matching
 csharp_style_pattern_matching_over_as_with_null_check = false:error
-=======
-# IDE0066: Convert switch statement to expression
-csharp_style_prefer_switch_expression = true:error
-
-# IDE0063: Use simple 'using' statement
-csharp_prefer_simple_using_statement = true:error
-
-# IDE0054: Use compound assignment
-dotnet_style_prefer_compound_assignment = true:error
-
-# IDE0062: Make local function 'static'
-csharp_prefer_static_local_function = true:error
->>>>>>> e75a45f5
 
 
 # name all constant or static fields using PascalCase
