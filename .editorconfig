--- conflicted
+++ resolved
@@ -115,13 +115,11 @@
 # IDE0054: Use compound assignment
 dotnet_style_prefer_compound_assignment = true:error
 
-<<<<<<< HEAD
+# IDE0062: Make local function 'static'
+csharp_prefer_static_local_function = true:error
+
 # IDE0055: Fix formatting
 dotnet_diagnostic.IDE0055.severity = error
-=======
-# IDE0062: Make local function 'static'
-csharp_prefer_static_local_function = true:error
->>>>>>> e75a45f5
 
 
 # name all constant or static fields using PascalCase
