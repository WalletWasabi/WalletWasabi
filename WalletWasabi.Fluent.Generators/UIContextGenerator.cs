--- conflicted
+++ resolved
@@ -100,14 +100,8 @@
 					.ToArray();
 
 				var hasConstructorArgs = constructorArgs.Any();
-<<<<<<< HEAD
-				var constructorArgsString = string.Join(", ", constructorArgs);
-				var constructorString =
-					hasConstructorArgs
-=======
 				var constructorArgsString = string.Join(",", constructorArgs);
 				var constructorString = hasConstructorArgs
->>>>>>> 20c6d291
 					? $": this({constructorArgsString})"
 					: $": this()";
 
