using System;
using System.IO;
using System.Linq;
using System.Threading.Tasks;
using WalletWasabi.Extensions;
using WalletWasabi.Logging;
using WalletWasabi.Services;
using WalletWasabi.Services.Terminate;
using Constants = WalletWasabi.Helpers.Constants;

namespace WalletWasabi.Daemon;

public enum ExitCode
{
	Ok,
	FailedAlreadyRunningSignaled,
	FailedAlreadyRunningError,
}

public class WasabiApplication
{
	public WasabiAppBuilder AppConfig { get; }
<<<<<<< HEAD
	public Global? Global { get; set; }
=======
	public Global? Global { get; private set; }
	public string ConfigFilePath { get; }
>>>>>>> 5a269186
	public Config Config { get; }
	public SingleInstanceChecker SingleInstanceChecker { get; }
	public TerminateService TerminateService { get; }

	public WasabiApplication(WasabiAppBuilder wasabiAppBuilder)
	{
		AppConfig = wasabiAppBuilder;

		ConfigFilePath = Path.Combine(Config.DataDir, "Config.json");
		Directory.CreateDirectory(Config.DataDir);
		Config = new Config(LoadOrCreateConfigs(), wasabiAppBuilder.Arguments);

		SetupLogger();
		Logger.LogDebug($"Wasabi was started with these argument(s): {string.Join(" ", AppConfig.Arguments.DefaultIfEmpty("none"))}.");
		SingleInstanceChecker = new(Config.Network);
		TerminateService = new(TerminateApplicationAsync, AppConfig.Terminate);
	}

	public async Task<ExitCode> RunAsync(Func<Task> afterStarting)
	{
		if (AppConfig.Arguments.Contains("--version"))
		{
			Console.WriteLine($"{AppConfig.AppName} {Constants.ClientVersion}");
			return ExitCode.Ok;
		}
		if (AppConfig.Arguments.Contains("--help"))
		{
			ShowHelp();
			return ExitCode.Ok;
		}

		if (AppConfig.MustCheckSingleInstance)
		{
			var instanceResult = await SingleInstanceChecker.CheckSingleInstanceAsync();
			if (instanceResult == WasabiInstanceStatus.AnotherInstanceIsRunning)
			{
				Logger.LogDebug("Wasabi is already running, signaled the first instance.");
				return ExitCode.FailedAlreadyRunningSignaled;
			}
			if (instanceResult == WasabiInstanceStatus.Error)
			{
				Logger.LogCritical($"Wasabi is already running, but cannot be signaled");
				return ExitCode.FailedAlreadyRunningError;
			}
		}

		try
		{
			TerminateService.Activate();

			BeforeStarting();

			await afterStarting();
			return ExitCode.Ok;
		}
		finally
		{
			BeforeStopping();
		}
	}

	private void BeforeStarting()
	{
		AppDomain.CurrentDomain.UnhandledException += CurrentDomain_UnhandledException;
		TaskScheduler.UnobservedTaskException += TaskScheduler_UnobservedTaskException;

		Logger.LogSoftwareStarted(AppConfig.AppName);

		Global = CreateGlobal();
	}

	private void BeforeStopping()
	{
		AppDomain.CurrentDomain.UnhandledException -= CurrentDomain_UnhandledException;
		TaskScheduler.UnobservedTaskException -= TaskScheduler_UnobservedTaskException;

		// Start termination/disposal of the application.
		TerminateService.Terminate();
		SingleInstanceChecker.Dispose();
		Logger.LogSoftwareStopped(AppConfig.AppName);
	}

<<<<<<< HEAD
	public Global CreateGlobal()
		=> new(Config.DataDir, Config);
=======
	private Global CreateGlobal()
		=> new(Config.DataDir, ConfigFilePath, Config);
>>>>>>> 5a269186

	private PersistentConfig LoadOrCreateConfigs()
	{
		PersistentConfig persistentConfig = new(ConfigFilePath);
		persistentConfig.LoadFile(createIfMissing: true);

		if (persistentConfig.MigrateOldDefaultBackendUris())
		{
			// Logger.LogInfo("Configuration file with the new coordinator API URIs was saved.");
			persistentConfig.ToFile();
		}

		return persistentConfig;
	}

	private void TaskScheduler_UnobservedTaskException(object? sender, UnobservedTaskExceptionEventArgs e)
	{
		AppConfig.UnobservedTaskExceptionsEventHandler?.Invoke(this, e.Exception);
	}

	private void CurrentDomain_UnhandledException(object? sender, UnhandledExceptionEventArgs e)
	{
		if (e.ExceptionObject is Exception ex)
		{
			AppConfig.UnhandledExceptionEventHandler?.Invoke(this, ex);
		}
	}

	private async Task TerminateApplicationAsync()
	{
		Logger.LogSoftwareStopped(AppConfig.AppName);

		if (Global is { } global)
		{
			await global.DisposeAsync().ConfigureAwait(false);
		}
	}

	private void SetupLogger()
	{
		LogLevel logLevel = Enum.TryParse(Config.LogLevel, ignoreCase: true, out LogLevel parsedLevel)
			? parsedLevel
			: LogLevel.Info;
		Logger.InitializeDefaults(Path.Combine(Config.DataDir, "Logs.txt"), logLevel);
	}

	private void ShowHelp()
	{
		Console.WriteLine($"{AppConfig.AppName} {Constants.ClientVersion}");
		Console.WriteLine($"Usage: {AppConfig.AppName} [OPTION]...");
		Console.WriteLine();
		Console.WriteLine("Available options are:");

		foreach (var (parameter, hint) in Config.GetConfigOptionsMetadata().OrderBy(x => x.ParameterName))
		{
			Console.Write($"  --{parameter.ToLower(),-30} ");
			var hintLines = hint.SplitLines(lineWidth: 40);
			Console.WriteLine(hintLines[0]);
			foreach (var hintLine in hintLines.Skip(1))
			{
				Console.WriteLine($"{' ',-35}{hintLine}");
			}
			Console.WriteLine();
		}
	}
}

public record WasabiAppBuilder(string AppName, string[] Arguments)
{
	internal bool MustCheckSingleInstance { get; init; }
	internal EventHandler<Exception>? UnhandledExceptionEventHandler { get; init; }
	internal EventHandler<AggregateException>? UnobservedTaskExceptionsEventHandler { get; init; }
	internal Action Terminate { get; init; } = () => { };

	public WasabiAppBuilder EnsureSingleInstance(bool ensure = true) =>
		this with { MustCheckSingleInstance = ensure };

	public WasabiAppBuilder OnUnhandledExceptions(EventHandler<Exception> handler) =>
		this with { UnhandledExceptionEventHandler = handler };

	public WasabiAppBuilder OnUnobservedTaskExceptions(EventHandler<AggregateException> handler) =>
		this with { UnobservedTaskExceptionsEventHandler = handler };

	public WasabiAppBuilder OnTermination(Action action) =>
		this with { Terminate = action };
	public WasabiApplication Build() =>
		new(this);

	public static WasabiAppBuilder Create(string appName, string[] args) =>
		new(appName, args);
}

public static class WasabiAppExtensions
{
	public static async Task<ExitCode> RunAsConsoleAsync(this WasabiApplication app)
	{
		void ProcessCommands()
		{
			var arguments = app.AppConfig.Arguments;
			var walletNames = ArgumentHelpers
				.GetValues("wallet", arguments)
				.Distinct();

			foreach (var walletName in walletNames)
			{
				try
				{
					var wallet = app.Global!.WalletManager.GetWalletByName(walletName);
					app.Global!.WalletManager.StartWalletAsync(wallet).ConfigureAwait(false);
				}
				catch (InvalidOperationException)
				{
					Logger.LogWarning($"Wallet '{walletName}' was not found. Ignoring...");
				}
			}
		}

		return await app.RunAsync(
			async () =>
			{
				try
				{
					await app.Global!.InitializeNoWalletAsync(app.TerminateService, app.TerminateService.CancellationToken).ConfigureAwait(false);
				}
				catch (OperationCanceledException) when (app.TerminateService.CancellationToken.IsCancellationRequested)
				{
					Logger.LogInfo("User requested the application to stop. Stopping.");
				}

				if (!app.TerminateService.CancellationToken.IsCancellationRequested)
				{
					ProcessCommands();
					await app.TerminateService.TerminationRequestedTask.ConfigureAwait(false);
				}

			}).ConfigureAwait(false);
	}
}<|MERGE_RESOLUTION|>--- conflicted
+++ resolved
@@ -20,12 +20,8 @@
 public class WasabiApplication
 {
 	public WasabiAppBuilder AppConfig { get; }
-<<<<<<< HEAD
-	public Global? Global { get; set; }
-=======
 	public Global? Global { get; private set; }
 	public string ConfigFilePath { get; }
->>>>>>> 5a269186
 	public Config Config { get; }
 	public SingleInstanceChecker SingleInstanceChecker { get; }
 	public TerminateService TerminateService { get; }
@@ -108,13 +104,8 @@
 		Logger.LogSoftwareStopped(AppConfig.AppName);
 	}
 
-<<<<<<< HEAD
 	public Global CreateGlobal()
-		=> new(Config.DataDir, Config);
-=======
-	private Global CreateGlobal()
 		=> new(Config.DataDir, ConfigFilePath, Config);
->>>>>>> 5a269186
 
 	private PersistentConfig LoadOrCreateConfigs()
 	{
