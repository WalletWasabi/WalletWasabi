--- conflicted
+++ resolved
@@ -154,11 +154,8 @@
 	public TransactionBroadcaster TransactionBroadcaster { get; set; }
 	public CoinJoinProcessor? CoinJoinProcessor { get; set; }
 	private SpecificNodeBlockProvider SpecificNodeBlockProvider { get; }
-<<<<<<< HEAD
 	private BlockDownloadService BlockDownloadService { get; }
-=======
 	private P2PNodesManager P2PNodesManager { get; }
->>>>>>> 43a960e7
 	private TorProcessManager? TorManager { get; set; }
 	public CoreNode? BitcoinCoreNode { get; private set; }
 	public TorStatusChecker TorStatusChecker { get; set; }
