using Microsoft.Extensions.Caching.Memory;
using NBitcoin;
using Nito.AsyncEx;
using System;
using System.Collections.Generic;
using System.IO;
using System.Linq;
using System.Net;
using System.Net.Http;
using System.Threading;
using System.Threading.Tasks;
using NBitcoin.RPC;
using WalletWasabi.BitcoinRpc;
using WalletWasabi.BitcoinP2p;
using WalletWasabi.Blockchain.Blocks;
using WalletWasabi.Blockchain.Mempool;
using WalletWasabi.Blockchain.TransactionBroadcasting;
using WalletWasabi.Blockchain.Transactions;
using WalletWasabi.Helpers;
using WalletWasabi.Logging;
using WalletWasabi.Rpc;
using WalletWasabi.Services;
using WalletWasabi.Services.Terminate;
using WalletWasabi.Stores;
using WalletWasabi.Tor;
using WalletWasabi.Tor.StatusChecker;
using WalletWasabi.WabiSabi.Client;
using WalletWasabi.WabiSabi.Client.Banning;
using WalletWasabi.WabiSabi.Client.RoundStateAwaiters;
using WalletWasabi.Wallets;
using WalletWasabi.WebClients.Wasabi;
using WalletWasabi.Wallets.FilterProcessor;
using WalletWasabi.Models;
using WalletWasabi.Wallets.Exchange;
using WalletWasabi.FeeRateEstimation;

namespace WalletWasabi.Daemon;

public class Global
{
	/// <remarks>Use this variable as a guard to prevent touching <see cref="_stoppingCts"/> that might have already been disposed.</remarks>
	private volatile bool _disposeRequested;

	public Global(string dataDir, string configFilePath, Config config)
	{
		DataDir = dataDir;
		ConfigFilePath = configFilePath;
		Config = config;
		TorSettings = new TorSettings(
			DataDir,
			distributionFolderPath: EnvironmentHelpers.GetFullBaseDirectory(),
			terminateOnExit: Config.TerminateTorOnExit,
			torMode: Config.UseTor,
			socksPort: config.TorSocksPort,
			controlPort: config.TorControlPort,
			torFolder: config.TorFolder,
			bridges: config.TorBridges,
			owningProcessId: Environment.ProcessId,
			log: Config.LogModes.Contains(LogMode.File));

		HostedServices = new HostedServices();

		var networkWorkFolderPath = Path.Combine(DataDir, "BitcoinStore", Network.ToString());
		_allTransactionStore = new AllTransactionStore(networkWorkFolderPath, Network);
		SmartHeaderChain smartHeaderChain = new(maxChainSize: 20_000);
		_indexStore = new IndexStore(Path.Combine(networkWorkFolderPath, "IndexStore"), Network, smartHeaderChain);
		var mempoolService = new MempoolService();
		var blocks = new FileSystemBlockRepository(Path.Combine(networkWorkFolderPath, "Blocks"), Network);

		BitcoinStore = new BitcoinStore(_indexStore, _allTransactionStore, mempoolService, smartHeaderChain, blocks);

		ExternalSourcesHttpClientFactory = BuildHttpClientFactory();
		BackendHttpClientFactory = new BackendHttpClientFactory(Config.GetBackendUri(), BuildHttpClientFactory());

		HostedServices.Register<UpdateManager>(() => new UpdateManager(TimeSpan.FromDays(1), DataDir, Config.DownloadNewVersion, ExternalSourcesHttpClientFactory.CreateClient("long-live-github.com")), "Update Manager");
		UpdateManager = HostedServices.Get<UpdateManager>();

		TimeSpan requestInterval = Network == Network.RegTest ? TimeSpan.FromSeconds(5) : TimeSpan.FromSeconds(30);
		int maxFiltersToSync = Network == Network.Main ? 1000 : 10000; // On testnet, filters are empty, so it's faster to query them together

		HostedServices.Register<WasabiSynchronizer>(() => new WasabiSynchronizer(requestInterval, maxFiltersToSync, BitcoinStore, BackendHttpClientFactory), "Wasabi Synchronizer");
		WasabiSynchronizer wasabiSynchronizer = HostedServices.Get<WasabiSynchronizer>();

		TorStatusChecker = new TorStatusChecker(TimeSpan.FromHours(6), ExternalSourcesHttpClientFactory.CreateClient("long-live-torproject"), new XmlIssueListParser());

		Cache = new MemoryCache(new MemoryCacheOptions
		{
			SizeLimit = 1_000,
			ExpirationScanFrequency = TimeSpan.FromSeconds(30)
		});

		// Register P2P network.
		HostedServices.Register<P2pNetwork>(
			() =>
			{
				var p2p = new P2pNetwork(
						Network,
						Config.UseTor != TorMode.Disabled ? TorSettings.SocksEndpoint : null,
						Path.Combine(DataDir, "BitcoinP2pNetwork"),
						BitcoinStore);
				if (!Config.BlockOnlyMode)
				{
					p2p.Nodes.NodeConnectionParameters.TemplateBehaviors.Add(BitcoinStore.CreateUntrustedP2pBehavior());
				}

				return p2p;
			},
			friendlyName: "Bitcoin P2P Network");

		RegisterExchangeRateProviders();
		RegisterFeeRateProviders();

		// Block providers.
		_p2PNodesManager = new P2PNodesManager(Network, HostedServices.Get<P2pNetwork>().Nodes);

		var credentialString = config.GetBitcoinRpcCredentialString();
		if (config.UseBitcoinRpc && !string.IsNullOrWhiteSpace(credentialString))
		{
			var bitcoinRpcEndPoint = config.GetBitcoinRpcEndPoint();
			BitcoinRpcClient = new RpcClientBase(new RPCClient(credentialString, bitcoinRpcEndPoint.ToString(), Network));
			HostedServices.Register<RpcMonitor>(() => new RpcMonitor(TimeSpan.FromSeconds(7), BitcoinRpcClient), "RPC Monitor");
		}

		_blockDownloadService = new BlockDownloadService(
			fileSystemBlockRepository: BitcoinStore.BlockRepository,
			trustedFullNodeBlockProviders: BitcoinRpcClient is {} rpc ? [new RpcBlockProvider(rpc)] : [],
			new P2PBlockProvider(_p2PNodesManager));

		if (Network != Network.RegTest)
		{
			HostedServices.Register<CpfpInfoProvider>(() => new CpfpInfoProvider(ExternalSourcesHttpClientFactory, Network), friendlyName: "CPFP Info Provider");
		}

		WalletFactory walletFactory = new(
			DataDir,
			config.Network,
			BitcoinStore,
			wasabiSynchronizer,
			config.ServiceConfiguration,
			HostedServices.Get<FeeRateEstimationUpdater>(),
			_blockDownloadService,
			Network == Network.RegTest ? null : HostedServices.Get<CpfpInfoProvider>());

		WalletManager = new WalletManager(config.Network, DataDir, new WalletDirectories(Config.Network, DataDir), walletFactory);
<<<<<<< HEAD
=======
		var p2p = HostedServices.Get<P2pNetwork>();
		var broadcasters = new List<IBroadcaster>();
		if (BitcoinRpcClient is not null)
		{
			broadcasters.Add(new RpcBroadcaster(BitcoinRpcClient));
		}
		broadcasters.AddRange([
			new NetworkBroadcaster(BitcoinStore.MempoolService, p2p.Nodes),
			new BackendBroadcaster(BackendHttpClientFactory)
		]);
>>>>>>> 56c7ddf5

		var broadcasters = CreateBroadcasters();
		TransactionBroadcaster = new TransactionBroadcaster(broadcasters.ToArray(), BitcoinStore.MempoolService, WalletManager);

		WalletManager.WalletStateChanged += WalletManager_WalletStateChanged;
	}

	/// <summary>Lock that makes sure the application initialization and dispose methods do not run concurrently.</summary>
	private readonly AsyncLock _initializationAsyncLock = new();

	/// <summary>Cancellation token to cancel <see cref="InitializeNoWalletAsync(TerminateService)"/> processing.</summary>
	private readonly CancellationTokenSource _stoppingCts = new();

	public string DataDir { get; }
	public TorSettings TorSettings { get; }
	public BitcoinStore BitcoinStore { get; }

	public IHttpClientFactory ExternalSourcesHttpClientFactory { get; }
	public IHttpClientFactory BackendHttpClientFactory { get; }
	public IHttpClientFactory? CoordinatorHttpClientFactory { get; set; }

	public string ConfigFilePath { get; }
	public Config Config { get; }
	public WalletManager WalletManager { get; }
	public TransactionBroadcaster TransactionBroadcaster { get; set; }
	private readonly BlockDownloadService _blockDownloadService;
	private readonly P2PNodesManager _p2PNodesManager;
	private TorProcessManager? TorManager { get; set; }
	public TorStatusChecker TorStatusChecker { get; set; }
	public IRPCClient? BitcoinRpcClient { get; }
	public UpdateManager UpdateManager { get; }
	public HostedServices HostedServices { get; }

	public Network Network => Config.Network;

	public IMemoryCache Cache { get; private set; }
	public CoinPrison? CoinPrison { get; private set; }
	public JsonRpcServer? RpcServer { get; private set; }

	public Uri? OnionServiceUri { get; private set; }

	private readonly AllTransactionStore _allTransactionStore;
	private readonly IndexStore _indexStore;

	private HttpClientFactory BuildHttpClientFactory() =>
		Config.UseTor != TorMode.Disabled
			? new OnionHttpClientFactory(new Uri($"socks5://{TorSettings.SocksEndpoint.ToEndpointString()}"))
			: new HttpClientFactory();
	public async Task InitializeNoWalletAsync(bool initializeSleepInhibitor, TerminateService terminateService, CancellationToken cancellationToken)
	{
		using CancellationTokenSource linkedCts = CancellationTokenSource.CreateLinkedTokenSource(cancellationToken, _stoppingCts.Token);
		CancellationToken cancel = linkedCts.Token;

		// _stoppingCts may be disposed at this point, so do not forward the cancellation token here.
		using (await _initializationAsyncLock.LockAsync(cancellationToken))
		{
			Logger.LogTrace("Initialization started.");

			if (_disposeRequested)
			{
				return;
			}

			try
			{
				var bitcoinStoreInitTask = BitcoinStore.InitializeAsync(cancel);

				cancel.ThrowIfCancellationRequested();

				await StartTorProcessManagerAsync(cancel).ConfigureAwait(false);

				try
				{
					await bitcoinStoreInitTask.ConfigureAwait(false);

					// Make sure that TurboSyncHeight is not higher than BestHeight
					WalletManager.EnsureTurboSyncHeightConsistency();

					// Make sure that the height of the wallets will not be better than the current height of the filters.
					WalletManager.SetMaxBestHeight(BitcoinStore.SmartHeaderChain.TipHeight);
				}
				catch (Exception ex) when (ex is not OperationCanceledException)
				{
					// If our internal data structures in the Bitcoin Store gets corrupted, then it's better to rescan all the wallets.
					WalletManager.SetMaxBestHeight(SmartHeader.GetStartingHeader(Network).Height);
					throw;
				}

				await _blockDownloadService.StartAsync(cancel).ConfigureAwait(false);

				if (Config.TryGetCoordinatorUri(out var coordinatorUri))
				{
					RegisterCoinJoinComponents(coordinatorUri);

					if (initializeSleepInhibitor)
					{
						await CreateSleepInhibitorAsync().ConfigureAwait(false);
					}
				}

				await HostedServices.StartAllAsync(cancel).ConfigureAwait(false);

				Logger.LogInfo("Start synchronizing filters...");

				await StartRpcServerAsync(terminateService, cancel).ConfigureAwait(false);

				WalletManager.Initialize();
			}
			finally
			{
				Logger.LogTrace("Initialization finished.");
			}
		}
	}

	private async Task CreateSleepInhibitorAsync()
	{
		SleepInhibitor? sleepInhibitor = await SleepInhibitor.CreateAsync(HostedServices.Get<CoinJoinManager>()).ConfigureAwait(false);

		if (sleepInhibitor is not null)
		{
			HostedServices.Register<SleepInhibitor>(() => sleepInhibitor, "Sleep Inhibitor");
		}
		else
		{
			Logger.LogInfo("Sleep Inhibitor is not available on this platform.");
		}
	}

	private async Task StartRpcServerAsync(TerminateService terminateService, CancellationToken cancel)
	{
		// HttpListener doesn't support onion services as prefix and for that reason we have no alternative
		// other than using
		var prefixes = OnionServiceUri is { }
			? Config.JsonRpcServerPrefixes.Append($"http://+:37129/").ToArray()
			: Config.JsonRpcServerPrefixes;

		var jsonRpcServerConfig = new JsonRpcServerConfiguration(Config.JsonRpcServerEnabled, Config.JsonRpcUser, Config.JsonRpcPassword, prefixes, Config.Network);
		if (jsonRpcServerConfig.IsEnabled)
		{
			var wasabiJsonRpcService = new Rpc.WasabiJsonRpcService(global: this);
			RpcServer = new JsonRpcServer(wasabiJsonRpcService, jsonRpcServerConfig, terminateService);
			try
			{
				await RpcServer.StartAsync(cancel).ConfigureAwait(false);
			}
			catch (HttpListenerException e)
			{
				Logger.LogWarning($"Failed to start {nameof(JsonRpcServer)} with error: {e.Message}.");
				RpcServer = null;
			}
		}
	}

	private async Task StartTorProcessManagerAsync(CancellationToken cancellationToken)
	{
		if (Config.UseTor != TorMode.Disabled)
		{
			TorManager = new TorProcessManager(TorSettings);
			await TorManager.StartAsync(attempts: 3, cancellationToken).ConfigureAwait(false);
			Logger.LogInfo($"{nameof(TorProcessManager)} is initialized.");

			var (_, torControlClient) = await TorManager.WaitForNextAttemptAsync(cancellationToken).ConfigureAwait(false);
			if (Config is { JsonRpcServerEnabled: true, RpcOnionEnabled: true } && torControlClient is { } nonNullTorControlClient)
			{
				var anonymousAccessAllowed = string.IsNullOrEmpty(Config.JsonRpcUser) || string.IsNullOrEmpty(Config.JsonRpcPassword);
				if (!anonymousAccessAllowed)
				{
					var onionServiceId = await nonNullTorControlClient.CreateOnionServiceAsync(TorSettings.RpcVirtualPort, TorSettings.RpcOnionPort, cancellationToken).ConfigureAwait(false);
					OnionServiceUri = new Uri($"http://{onionServiceId}.onion");
					Logger.LogInfo($"RPC server listening on {OnionServiceUri}");
				}
				else
				{
					Logger.LogInfo("Anonymous access RPC server cannot be exposed as onion service.");
				}
			}

			HostedServices.Register<TorStatusChecker>(() => TorStatusChecker, "Tor Network Checker");
		}
	}

	private void RegisterFeeRateProviders()
	{
		HostedServices.Register<FeeRateEstimationUpdater>(() => new FeeRateEstimationUpdater(TimeSpan.FromMinutes(5), ()=> Config.FeeRateEstimationProvider, ExternalSourcesHttpClientFactory), "Exchange rate updater");
	}

	private void RegisterExchangeRateProviders()
	{
		HostedServices.Register<ExchangeRateUpdater>(() => new ExchangeRateUpdater(TimeSpan.FromMinutes(5), ()=> Config.ExchangeRateProvider, ExternalSourcesHttpClientFactory), "Exchange rate updater");
	}

	private void RegisterCoinJoinComponents(Uri coordinatorUri)
	{
		var prisonForCoordinator = Path.Combine(DataDir, coordinatorUri.Host);
		CoinPrison = CoinPrison.CreateOrLoadFromFile(prisonForCoordinator);

		CoordinatorHttpClientFactory = new CoordinatorHttpClientFactory(coordinatorUri, BuildHttpClientFactory());

		var wabiSabiStatusProvider =  new WabiSabiHttpApiClient("satoshi-coordination", CoordinatorHttpClientFactory);
		HostedServices.Register<RoundStateUpdater>(() => new RoundStateUpdater(TimeSpan.FromSeconds(10), wabiSabiStatusProvider), "Round info updater");

		Func<string, WabiSabiHttpApiClient> wabiSabiHttpClientFactory = (identity) => new WabiSabiHttpApiClient(identity, CoordinatorHttpClientFactory!);
		var coinJoinConfiguration = new CoinJoinConfiguration(Config.CoordinatorIdentifier, Config.MaxCoinjoinMiningFeeRate, Config.AbsoluteMinInputCount, AllowSoloCoinjoining: false);
		HostedServices.Register<CoinJoinManager>(() => new CoinJoinManager(WalletManager, HostedServices.Get<RoundStateUpdater>(), wabiSabiHttpClientFactory, HostedServices.Get<WasabiSynchronizer>(), coinJoinConfiguration, CoinPrison), "CoinJoin Manager");
	}

	private List<IBroadcaster> CreateBroadcasters()
	{
		var p2p = HostedServices.Get<P2pNetwork>();
		var broadcasters = new List<IBroadcaster>();
		if (BitcoinCoreNode?.RpcClient is not null)
		{
			broadcasters.Add(new RpcBroadcaster(BitcoinCoreNode.RpcClient));
		}

		broadcasters.AddRange([
			new NetworkBroadcaster(BitcoinStore.MempoolService, p2p.Nodes),
			new ExternalTransactionBroadcaster(Config.ExternalTransactionBroadcaster, Network, ExternalSourcesHttpClientFactory),
			new BackendBroadcaster(BackendHttpClientFactory)	// TODO: Rework Full Node integration and remove BackendBroadcaster.
		]);

		return broadcasters;
	}

	private void WalletManager_WalletStateChanged(object? sender, WalletState e)
	{
		// Load banned coins in wallet.
		// This event function can be deleted later when SmartCoin.IsBanned is removed.
		if (e is not WalletState.Started)
		{
			return;
		}

		var wallet = sender as Wallet ?? throw new InvalidOperationException($"The sender for {nameof(WalletManager.WalletStateChanged)} was not a Wallet.");
		CoinPrison?.UpdateWallet(wallet);
	}

	public async Task DisposeAsync()
	{
		// Dispose method may be called just once.
		if (!_disposeRequested)
		{
			_disposeRequested = true;
			_stoppingCts.Cancel();
		}
		else
		{
			return;
		}

		using (await _initializationAsyncLock.LockAsync())
		{
			Logger.LogWarning("Process is exiting.", nameof(Global));

			try
			{
				try
				{
					using var dequeueCts = new CancellationTokenSource(TimeSpan.FromMinutes(6));
					await WalletManager.RemoveAndStopAllAsync(dequeueCts.Token).ConfigureAwait(false);
					WalletManager.WalletStateChanged -= WalletManager_WalletStateChanged;
					Logger.LogInfo($"{nameof(WalletManager)} is stopped.", nameof(Global));
				}
				catch (Exception ex)
				{
					Logger.LogError($"Error during {nameof(WalletManager.RemoveAndStopAllAsync)}: {ex}");
				}

				if (CoinPrison is { } coinPrison)
				{
					coinPrison.Dispose();
				}

				if (RpcServer is { } rpcServer)
				{
					using var cts = new CancellationTokenSource(TimeSpan.FromSeconds(21));
					await rpcServer.StopAsync(cts.Token).ConfigureAwait(false);
					Logger.LogInfo($"{nameof(RpcServer)} is stopped.", nameof(Global));
				}

				if (_blockDownloadService is { } blockDownloadService)
				{
					blockDownloadService.Dispose();
					Logger.LogInfo($"{nameof(BlockDownloadService)} is disposed.");
				}

				if (HostedServices is { } backgroundServices)
				{
					using var cts = new CancellationTokenSource(TimeSpan.FromSeconds(21));
					await backgroundServices.StopAllAsync(cts.Token).ConfigureAwait(false);
					backgroundServices.Dispose();
					Logger.LogInfo("Stopped background services.");
				}

				if (TorStatusChecker is { } torStatusChecker)
				{
					torStatusChecker.Dispose();
					Logger.LogInfo($"{nameof(TorStatusChecker)} is stopped.");
				}

				if (TorManager is { } torManager)
				{
					using CancellationTokenSource cts = new(TimeSpan.FromSeconds(5));
					var (_, torControlClient) = await TorManager.WaitForNextAttemptAsync(cts.Token).ConfigureAwait(false);
					if (OnionServiceUri is { } nonNullOnionServiceUri && torControlClient is { } nonNullTorControlClient)
					{
						try
						{
							var isDestroyedSuccessfully = await nonNullTorControlClient
								.DestroyOnionServiceAsync(nonNullOnionServiceUri.Host, cts.Token).ConfigureAwait(false);
							if (!isDestroyedSuccessfully)
							{
								Logger.LogInfo($"Onion service '{nonNullOnionServiceUri.Host}' failed to be destroyed.");
							}
						}
						catch (OperationCanceledException)
						{
							Logger.LogInfo($"'{nonNullOnionServiceUri.Host}' failed to be stopped in allotted time.");
						}
					}

					await torManager.DisposeAsync().ConfigureAwait(false);
					Logger.LogInfo($"{nameof(TorManager)} is stopped.");
				}

				if (Cache is { } cache)
				{
					cache.Dispose();
					Logger.LogInfo($"{nameof(Cache)} is disposed.");
				}

				try
				{
					await _indexStore.DisposeAsync().ConfigureAwait(false);
					Logger.LogInfo($"{nameof(IndexStore)} is disposed.");

					await _allTransactionStore.DisposeAsync().ConfigureAwait(false);
					Logger.LogInfo($"{nameof(AllTransactionStore)} is disposed.");
				}
				catch (Exception ex)
				{
					Logger.LogError($"Error during the disposal of {nameof(IndexStore)} and {nameof(AllTransactionStore)}: {ex}");
				}
			}
			catch (Exception ex)
			{
				Logger.LogWarning(ex);
			}
			finally
			{
				_stoppingCts.Dispose();
				Logger.LogTrace("Dispose finished.");
			}
		}
	}
}<|MERGE_RESOLUTION|>--- conflicted
+++ resolved
@@ -142,19 +142,6 @@
 			Network == Network.RegTest ? null : HostedServices.Get<CpfpInfoProvider>());
 
 		WalletManager = new WalletManager(config.Network, DataDir, new WalletDirectories(Config.Network, DataDir), walletFactory);
-<<<<<<< HEAD
-=======
-		var p2p = HostedServices.Get<P2pNetwork>();
-		var broadcasters = new List<IBroadcaster>();
-		if (BitcoinRpcClient is not null)
-		{
-			broadcasters.Add(new RpcBroadcaster(BitcoinRpcClient));
-		}
-		broadcasters.AddRange([
-			new NetworkBroadcaster(BitcoinStore.MempoolService, p2p.Nodes),
-			new BackendBroadcaster(BackendHttpClientFactory)
-		]);
->>>>>>> 56c7ddf5
 
 		var broadcasters = CreateBroadcasters();
 		TransactionBroadcaster = new TransactionBroadcaster(broadcasters.ToArray(), BitcoinStore.MempoolService, WalletManager);
@@ -366,9 +353,9 @@
 	{
 		var p2p = HostedServices.Get<P2pNetwork>();
 		var broadcasters = new List<IBroadcaster>();
-		if (BitcoinCoreNode?.RpcClient is not null)
-		{
-			broadcasters.Add(new RpcBroadcaster(BitcoinCoreNode.RpcClient));
+		if (BitcoinRpcClient is not null)
+		{
+			broadcasters.Add(new RpcBroadcaster(BitcoinRpcClient));
 		}
 
 		broadcasters.AddRange([
