{
  "version": 2,
  "dependencies": {
    "net8.0": {
      "Microsoft.Extensions.Caching.Memory": {
        "type": "Direct",
        "requested": "[8.0.0, )",
        "resolved": "8.0.0",
        "contentHash": "7pqivmrZDzo1ADPkRwjy+8jtRKWRCPag9qPI+p7sgu7Q4QreWhcvbiWXsbhP+yY8XSiDvZpu2/LWdBv7PnmOpQ==",
        "dependencies": {
          "Microsoft.Extensions.Caching.Abstractions": "8.0.0",
          "Microsoft.Extensions.DependencyInjection.Abstractions": "8.0.0",
          "Microsoft.Extensions.Logging.Abstractions": "8.0.0",
          "Microsoft.Extensions.Options": "8.0.0",
          "Microsoft.Extensions.Primitives": "8.0.0"
        }
      },
      "Microsoft.Data.Sqlite.Core": {
        "type": "Transitive",
        "resolved": "8.0.0",
        "contentHash": "pujbzfszX7jAl7oTbHhqx7pxd9jibeyHHl8zy1gd55XMaKWjDtc5XhhNYwQnrwWYCInNdVoArbaaAvLgW7TwuA==",
        "dependencies": {
          "SQLitePCLRaw.core": "2.1.6"
        }
      },
      "Microsoft.Extensions.Configuration": {
        "type": "Transitive",
        "resolved": "8.0.0",
        "contentHash": "0J/9YNXTMWSZP2p2+nvl8p71zpSwokZXZuJW+VjdErkegAnFdO1XlqtA62SJtgVYHdKu3uPxJHcMR/r35HwFBA==",
        "dependencies": {
          "Microsoft.Extensions.Configuration.Abstractions": "8.0.0",
          "Microsoft.Extensions.Primitives": "8.0.0"
        }
      },
      "Microsoft.Extensions.Configuration.Abstractions": {
        "type": "Transitive",
        "resolved": "8.0.0",
        "contentHash": "3lE/iLSutpgX1CC0NOW70FJoGARRHbyKmG7dc0klnUZ9Dd9hS6N/POPWhKhMLCEuNN5nXEY5agmlFtH562vqhQ==",
        "dependencies": {
          "Microsoft.Extensions.Primitives": "8.0.0"
        }
      },
      "Microsoft.Extensions.Configuration.Binder": {
        "type": "Transitive",
        "resolved": "8.0.0",
        "contentHash": "mBMoXLsr5s1y2zOHWmKsE9veDcx8h1x/c3rz4baEdQKTeDcmQAPNbB54Pi/lhFO3K431eEq6PFbMgLaa6PHFfA==",
        "dependencies": {
          "Microsoft.Extensions.Configuration.Abstractions": "8.0.0"
        }
      },
      "Microsoft.Extensions.DependencyInjection": {
        "type": "Transitive",
        "resolved": "8.0.0",
        "contentHash": "V8S3bsm50ig6JSyrbcJJ8bW2b9QLGouz+G1miK3UTaOWmMtFwNNNzUf4AleyDWUmTrWMLNnFSLEQtxmxgNQnNQ==",
        "dependencies": {
          "Microsoft.Extensions.DependencyInjection.Abstractions": "8.0.0"
        }
      },
      "Microsoft.Extensions.DependencyInjection.Abstractions": {
        "type": "Transitive",
        "resolved": "8.0.0",
        "contentHash": "cjWrLkJXK0rs4zofsK4bSdg+jhDLTaxrkXu4gS6Y7MAlCvRyNNgwY/lJi5RDlQOnSZweHqoyvgvbdvQsRIW+hg=="
      },
      "Microsoft.Extensions.Diagnostics": {
        "type": "Transitive",
        "resolved": "8.0.0",
        "contentHash": "3PZp/YSkIXrF7QK7PfC1bkyRYwqOHpWFad8Qx+4wkuumAeXo1NHaxpS9LboNA9OvNSAu+QOVlXbMyoY+pHSqcw==",
        "dependencies": {
          "Microsoft.Extensions.Configuration": "8.0.0",
          "Microsoft.Extensions.Diagnostics.Abstractions": "8.0.0",
          "Microsoft.Extensions.Options.ConfigurationExtensions": "8.0.0"
        }
      },
      "Microsoft.Extensions.Diagnostics.Abstractions": {
        "type": "Transitive",
        "resolved": "8.0.0",
        "contentHash": "JHYCQG7HmugNYUhOl368g+NMxYE/N/AiclCYRNlgCY9eVyiBkOHMwK4x60RYMxv9EL3+rmj1mqHvdCiPpC+D4Q==",
        "dependencies": {
          "Microsoft.Extensions.DependencyInjection.Abstractions": "8.0.0",
          "Microsoft.Extensions.Options": "8.0.0",
          "System.Diagnostics.DiagnosticSource": "8.0.0"
        }
      },
      "Microsoft.Extensions.FileProviders.Abstractions": {
        "type": "Transitive",
        "resolved": "8.0.0",
        "contentHash": "ZbaMlhJlpisjuWbvXr4LdAst/1XxH3vZ6A0BsgTphZ2L4PGuxRLz7Jr/S7mkAAnOn78Vu0fKhEgNF5JO3zfjqQ==",
        "dependencies": {
          "Microsoft.Extensions.Primitives": "8.0.0"
        }
      },
      "Microsoft.Extensions.Logging": {
        "type": "Transitive",
        "resolved": "8.0.0",
        "contentHash": "tvRkov9tAJ3xP51LCv3FJ2zINmv1P8Hi8lhhtcKGqM+ImiTCC84uOPEI4z8Cdq2C3o9e+Aa0Gw0rmrsJD77W+w==",
        "dependencies": {
          "Microsoft.Extensions.DependencyInjection": "8.0.0",
          "Microsoft.Extensions.Logging.Abstractions": "8.0.0",
          "Microsoft.Extensions.Options": "8.0.0"
        }
      },
      "Microsoft.Extensions.Logging.Abstractions": {
        "type": "Transitive",
        "resolved": "8.0.0",
        "contentHash": "arDBqTgFCyS0EvRV7O3MZturChstm50OJ0y9bDJvAcmEPJm0FFpFyjU/JLYyStNGGey081DvnQYlncNX5SJJGA==",
        "dependencies": {
          "Microsoft.Extensions.DependencyInjection.Abstractions": "8.0.0"
        }
      },
      "Microsoft.Extensions.Options": {
        "type": "Transitive",
        "resolved": "8.0.0",
        "contentHash": "JOVOfqpnqlVLUzINQ2fox8evY2SKLYJ3BV8QDe/Jyp21u1T7r45x/R/5QdteURMR5r01GxeJSBBUOCOyaNXA3g==",
        "dependencies": {
          "Microsoft.Extensions.DependencyInjection.Abstractions": "8.0.0",
          "Microsoft.Extensions.Primitives": "8.0.0"
        }
      },
      "Microsoft.Extensions.Options.ConfigurationExtensions": {
        "type": "Transitive",
        "resolved": "8.0.0",
        "contentHash": "0f4DMRqEd50zQh+UyJc+/HiBsZ3vhAQALgdkcQEalSH1L2isdC7Yj54M3cyo5e+BeO5fcBQ7Dxly8XiBBcvRgw==",
        "dependencies": {
          "Microsoft.Extensions.Configuration.Abstractions": "8.0.0",
          "Microsoft.Extensions.Configuration.Binder": "8.0.0",
          "Microsoft.Extensions.DependencyInjection.Abstractions": "8.0.0",
          "Microsoft.Extensions.Options": "8.0.0",
          "Microsoft.Extensions.Primitives": "8.0.0"
        }
      },
      "Microsoft.Extensions.Primitives": {
        "type": "Transitive",
        "resolved": "8.0.0",
        "contentHash": "bXJEZrW9ny8vjMF1JV253WeLhpEVzFo1lyaZu1vQ4ZxWUlVvknZ/+ftFgVheLubb4eZPSwwxBeqS1JkCOjxd8g=="
      },
      "Microsoft.Net.Http.Headers": {
        "type": "Transitive",
        "resolved": "8.0.0",
        "contentHash": "YlHqL8oWBX3H1LmdKUOxEMW8cVD8nUACEnE2Fu3Ze4k7mYf8yJ1o/uLqoequQV0GDupXyCBEzYhn7Zxdz7pqYQ==",
        "dependencies": {
          "Microsoft.Extensions.Primitives": "8.0.0"
        }
      },
      "NBitcoin.Secp256k1": {
        "type": "Transitive",
        "resolved": "3.1.0",
        "contentHash": "DVJbhT1plnBqPNnl5MNW1Aw5DCdfQ7MwlcL6PKcBIWPlQUO4T1FZRC4g2Axp9fd40eDKkyhq9MHlN9EeO09sGw=="
      },
      "Newtonsoft.Json": {
        "type": "Transitive",
        "resolved": "13.0.1",
        "contentHash": "ppPFpBcvxdsfUonNcvITKqLl3bqxWbDCZIzDWHzjpdAHRFfZe0Dw9HmA0+za13IdyrgJwpkDTDA9fHaxOrt20A=="
      },
      "SQLitePCLRaw.bundle_e_sqlite3": {
        "type": "Transitive",
        "resolved": "2.1.6",
        "contentHash": "BmAf6XWt4TqtowmiWe4/5rRot6GerAeklmOPfviOvwLoF5WwgxcJHAxZtySuyW9r9w+HLILnm8VfJFLCUJYW8A==",
        "dependencies": {
          "SQLitePCLRaw.lib.e_sqlite3": "2.1.6",
          "SQLitePCLRaw.provider.e_sqlite3": "2.1.6"
        }
      },
      "SQLitePCLRaw.core": {
        "type": "Transitive",
        "resolved": "2.1.6",
        "contentHash": "wO6v9GeMx9CUngAet8hbO7xdm+M42p1XeJq47ogyRoYSvNSp0NGLI+MgC0bhrMk9C17MTVFlLiN6ylyExLCc5w==",
        "dependencies": {
          "System.Memory": "4.5.3"
        }
      },
      "SQLitePCLRaw.lib.e_sqlite3": {
        "type": "Transitive",
        "resolved": "2.1.6",
        "contentHash": "2ObJJLkIUIxRpOUlZNGuD4rICpBnrBR5anjyfUFQep4hMOIeqW+XGQYzrNmHSVz5xSWZ3klSbh7sFR6UyDj68Q=="
      },
      "SQLitePCLRaw.provider.e_sqlite3": {
        "type": "Transitive",
        "resolved": "2.1.6",
        "contentHash": "PQ2Oq3yepLY4P7ll145P3xtx2bX8xF4PzaKPRpw9jZlKvfe4LE/saAV82inND9usn1XRpmxXk7Lal3MTI+6CNg==",
        "dependencies": {
          "SQLitePCLRaw.core": "2.1.6"
        }
      },
      "System.Diagnostics.DiagnosticSource": {
        "type": "Transitive",
        "resolved": "8.0.0",
        "contentHash": "c9xLpVz6PL9lp/djOWtk5KPDZq3cSYpmXoJQY524EOtuFl5z9ZtsotpsyrDW40U1DRnQSYvcPKEUV0X//u6gkQ=="
      },
      "System.Memory": {
        "type": "Transitive",
        "resolved": "4.5.3",
        "contentHash": "3oDzvc/zzetpTKWMShs1AADwZjQ/36HnsufHRPcOjyRAAMLDlu2iD33MBI2opxnezcVUtXyqDXXjoFMOU9c7SA=="
      },
      "walletwasabi": {
        "type": "Project",
        "dependencies": {
          "Microsoft.AspNetCore.WebUtilities": "[8.0.0, )",
          "Microsoft.Data.Sqlite": "[8.0.0, )",
          "Microsoft.Extensions.Caching.Abstractions": "[8.0.0, )",
          "Microsoft.Extensions.Hosting.Abstractions": "[8.0.0, )",
          "Microsoft.Extensions.Http": "[8.0.0, )",
          "Microsoft.Win32.SystemEvents": "[8.0.0, )",
          "NBitcoin": "[7.0.27, )",
          "System.IO.Pipelines": "[8.0.0, )",
          "WabiSabi": "[1.0.1.2, )"
        }
      },
      "Microsoft.AspNetCore.WebUtilities": {
        "type": "CentralTransitive",
        "requested": "[8.0.0, )",
        "resolved": "8.0.0",
        "contentHash": "z1SXKg5Bk02VmrrOab1TO2yxkZIfL4RyrS+yCpwxcLTqJwImYhEttz3LYbl1gQebkAAvx2Fm4NVXmopxXeLZgw==",
        "dependencies": {
          "Microsoft.Net.Http.Headers": "8.0.0",
          "System.IO.Pipelines": "8.0.0"
        }
      },
      "Microsoft.Data.Sqlite": {
        "type": "CentralTransitive",
        "requested": "[8.0.0, )",
        "resolved": "8.0.0",
        "contentHash": "H+iC5IvkCCKSNHXzL3JARvDn7VpkvuJM91KVB89sKjeTF/KX/BocNNh93ZJtX5MCQKb/z4yVKgkU2sVIq+xKfg==",
        "dependencies": {
          "Microsoft.Data.Sqlite.Core": "8.0.0",
          "SQLitePCLRaw.bundle_e_sqlite3": "2.1.6"
        }
      },
      "Microsoft.Extensions.Caching.Abstractions": {
        "type": "CentralTransitive",
        "requested": "[8.0.0, )",
        "resolved": "8.0.0",
        "contentHash": "3KuSxeHoNYdxVYfg2IRZCThcrlJ1XJqIXkAWikCsbm5C/bCjv7G0WoKDyuR98Q+T607QT2Zl5GsbGRkENcV2yQ==",
        "dependencies": {
          "Microsoft.Extensions.Primitives": "8.0.0"
        }
      },
      "Microsoft.Extensions.Hosting.Abstractions": {
        "type": "CentralTransitive",
        "requested": "[8.0.0, )",
        "resolved": "8.0.0",
        "contentHash": "AG7HWwVRdCHlaA++1oKDxLsXIBxmDpMPb3VoyOoAghEWnkUvEAdYQUwnV4jJbAaa/nMYNiEh5ByoLauZBEiovg==",
        "dependencies": {
          "Microsoft.Extensions.Configuration.Abstractions": "8.0.0",
          "Microsoft.Extensions.DependencyInjection.Abstractions": "8.0.0",
          "Microsoft.Extensions.Diagnostics.Abstractions": "8.0.0",
          "Microsoft.Extensions.FileProviders.Abstractions": "8.0.0",
          "Microsoft.Extensions.Logging.Abstractions": "8.0.0"
        }
      },
      "Microsoft.Extensions.Http": {
        "type": "CentralTransitive",
        "requested": "[8.0.0, )",
        "resolved": "8.0.0",
        "contentHash": "cWz4caHwvx0emoYe7NkHPxII/KkTI8R/LC9qdqJqnKv2poTJ4e2qqPGQqvRoQ5kaSA4FU5IV3qFAuLuOhoqULQ==",
        "dependencies": {
          "Microsoft.Extensions.Configuration.Abstractions": "8.0.0",
          "Microsoft.Extensions.DependencyInjection.Abstractions": "8.0.0",
          "Microsoft.Extensions.Diagnostics": "8.0.0",
          "Microsoft.Extensions.Logging": "8.0.0",
          "Microsoft.Extensions.Logging.Abstractions": "8.0.0",
          "Microsoft.Extensions.Options": "8.0.0"
        }
      },
      "Microsoft.Win32.SystemEvents": {
        "type": "CentralTransitive",
        "requested": "[8.0.0, )",
        "resolved": "8.0.0",
        "contentHash": "9opKRyOKMCi2xJ7Bj7kxtZ1r9vbzosMvRrdEhVhDz8j8MoBGgB+WmC94yH839NPH+BclAjtQ/pyagvi/8gDLkw=="
      },
      "NBitcoin": {
        "type": "CentralTransitive",
        "requested": "[7.0.27, )",
        "resolved": "7.0.27",
        "contentHash": "n2eHYJf0YVOf3ld0fhQJ8qR8TDvGZObGseOf5gHx03QpG+lq5L5qJAn5SA+MvZQLKcqhEUJ+S2AKvWkgZYS4Gw==",
        "dependencies": {
          "Microsoft.Extensions.Logging.Abstractions": "1.0.0",
          "Newtonsoft.Json": "13.0.1"
        }
      },
      "System.IO.Pipelines": {
        "type": "CentralTransitive",
        "requested": "[8.0.0, )",
        "resolved": "8.0.0",
        "contentHash": "FHNOatmUq0sqJOkTx+UF/9YK1f180cnW5FVqnQMvYUN0elp6wFzbtPSiqbo1/ru8ICp43JM1i7kKkk6GsNGHlA=="
      },
      "WabiSabi": {
        "type": "CentralTransitive",
        "requested": "[1.0.1.2, )",
        "resolved": "1.0.1.2",
        "contentHash": "e+pMZGVEfWQvkpZHAydGv6grY71urfO47lodjXC9eWtfSFvNtPWjrgqck9O24yIbXhP4K3QrJKzJQFGpAp8rqg==",
        "dependencies": {
          "NBitcoin.Secp256k1": "3.1.0"
        }
      }
<<<<<<< HEAD
=======
    },
    "net8.0/linux-arm64": {
      "SQLitePCLRaw.lib.e_sqlite3": {
        "type": "Transitive",
        "resolved": "2.1.6",
        "contentHash": "2ObJJLkIUIxRpOUlZNGuD4rICpBnrBR5anjyfUFQep4hMOIeqW+XGQYzrNmHSVz5xSWZ3klSbh7sFR6UyDj68Q=="
      },
      "Microsoft.Win32.SystemEvents": {
        "type": "CentralTransitive",
        "requested": "[8.0.0, )",
        "resolved": "8.0.0",
        "contentHash": "9opKRyOKMCi2xJ7Bj7kxtZ1r9vbzosMvRrdEhVhDz8j8MoBGgB+WmC94yH839NPH+BclAjtQ/pyagvi/8gDLkw=="
      }
    },
    "net8.0/linux-x64": {
      "SQLitePCLRaw.lib.e_sqlite3": {
        "type": "Transitive",
        "resolved": "2.1.6",
        "contentHash": "2ObJJLkIUIxRpOUlZNGuD4rICpBnrBR5anjyfUFQep4hMOIeqW+XGQYzrNmHSVz5xSWZ3klSbh7sFR6UyDj68Q=="
      },
      "Microsoft.Win32.SystemEvents": {
        "type": "CentralTransitive",
        "requested": "[8.0.0, )",
        "resolved": "8.0.0",
        "contentHash": "9opKRyOKMCi2xJ7Bj7kxtZ1r9vbzosMvRrdEhVhDz8j8MoBGgB+WmC94yH839NPH+BclAjtQ/pyagvi/8gDLkw=="
      }
    },
    "net8.0/osx-arm64": {
      "SQLitePCLRaw.lib.e_sqlite3": {
        "type": "Transitive",
        "resolved": "2.1.6",
        "contentHash": "2ObJJLkIUIxRpOUlZNGuD4rICpBnrBR5anjyfUFQep4hMOIeqW+XGQYzrNmHSVz5xSWZ3klSbh7sFR6UyDj68Q=="
      },
      "Microsoft.Win32.SystemEvents": {
        "type": "CentralTransitive",
        "requested": "[8.0.0, )",
        "resolved": "8.0.0",
        "contentHash": "9opKRyOKMCi2xJ7Bj7kxtZ1r9vbzosMvRrdEhVhDz8j8MoBGgB+WmC94yH839NPH+BclAjtQ/pyagvi/8gDLkw=="
      }
    },
    "net8.0/osx-x64": {
      "SQLitePCLRaw.lib.e_sqlite3": {
        "type": "Transitive",
        "resolved": "2.1.6",
        "contentHash": "2ObJJLkIUIxRpOUlZNGuD4rICpBnrBR5anjyfUFQep4hMOIeqW+XGQYzrNmHSVz5xSWZ3klSbh7sFR6UyDj68Q=="
      },
      "Microsoft.Win32.SystemEvents": {
        "type": "CentralTransitive",
        "requested": "[8.0.0, )",
        "resolved": "8.0.0",
        "contentHash": "9opKRyOKMCi2xJ7Bj7kxtZ1r9vbzosMvRrdEhVhDz8j8MoBGgB+WmC94yH839NPH+BclAjtQ/pyagvi/8gDLkw=="
      }
    },
    "net8.0/win-x64": {
      "SQLitePCLRaw.lib.e_sqlite3": {
        "type": "Transitive",
        "resolved": "2.1.6",
        "contentHash": "2ObJJLkIUIxRpOUlZNGuD4rICpBnrBR5anjyfUFQep4hMOIeqW+XGQYzrNmHSVz5xSWZ3klSbh7sFR6UyDj68Q=="
      },
      "Microsoft.Win32.SystemEvents": {
        "type": "CentralTransitive",
        "requested": "[8.0.0, )",
        "resolved": "8.0.0",
        "contentHash": "9opKRyOKMCi2xJ7Bj7kxtZ1r9vbzosMvRrdEhVhDz8j8MoBGgB+WmC94yH839NPH+BclAjtQ/pyagvi/8gDLkw=="
      }
>>>>>>> 3585b1fb
    }
  }
}<|MERGE_RESOLUTION|>--- conflicted
+++ resolved
@@ -292,8 +292,6 @@
           "NBitcoin.Secp256k1": "3.1.0"
         }
       }
-<<<<<<< HEAD
-=======
     },
     "net8.0/linux-arm64": {
       "SQLitePCLRaw.lib.e_sqlite3": {
@@ -359,7 +357,6 @@
         "resolved": "8.0.0",
         "contentHash": "9opKRyOKMCi2xJ7Bj7kxtZ1r9vbzosMvRrdEhVhDz8j8MoBGgB+WmC94yH839NPH+BclAjtQ/pyagvi/8gDLkw=="
       }
->>>>>>> 3585b1fb
     }
   }
 }