<Project>
  <PropertyGroup>
    <ManagePackageVersionsCentrally>true</ManagePackageVersionsCentrally>
<<<<<<< HEAD
	  <AvaloniaVersion>11.1.0</AvaloniaVersion>
=======
    <AvaloniaVersion>11.0.999-cibuild0044755-beta</AvaloniaVersion>
>>>>>>> 5101541a
  </PropertyGroup>
  <ItemGroup>
    <!-- AspNetCore. -->
    <PackageVersion Include="Microsoft.AspNetCore.WebUtilities" Version="8.0.0" />
    <PackageVersion Include="Microsoft.Extensions.Caching.Abstractions" Version="8.0.0" />
    <PackageVersion Include="Microsoft.Extensions.Caching.Memory" Version="8.0.0" />
    <PackageVersion Include="Microsoft.Extensions.Hosting.Abstractions" Version="8.0.0" />
    <PackageVersion Include="Microsoft.Extensions.Http" Version="8.0.0" />
    <PackageVersion Include="NNostr.Client" Version="0.0.49" />
    <PackageVersion Include="System.IO.Pipelines" Version="8.0.0" />
    <!-- JSON. -->
    <PackageVersion Include="Microsoft.AspNetCore.Mvc.NewtonsoftJson" Version="8.0.0" />
    <!-- SQLite. -->
    <PackageVersion Include="Microsoft.Data.Sqlite" Version="8.0.0" />
    <PackageVersion Include="Microsoft.Win32.SystemEvents" Version="8.0.0" />
    <!-- C# analysis. -->
    <PackageVersion Include="Microsoft.CodeAnalysis.Common" Version="4.6.0" />
    <PackageVersion Include="Microsoft.CodeAnalysis.CSharp" Version="4.6.0" />
    <PackageVersion Include="Microsoft.CodeAnalysis.Analyzers" Version="3.3.4" />
    <PackageVersion Include="Microsoft.CodeAnalysis.BannedApiAnalyzers" Version="3.3.4" />
    <PackageVersion Include="System.Private.Uri" Version="4.3.2" />
    <!-- Version 4.3.0 contains a vulnerability, manually bumped to 4.3.2. -->
    <!-- Core libraries. -->
    <PackageVersion Include="WabiSabi" Version="1.0.1.2" />
    <PackageVersion Include="NBitcoin" Version="7.0.27" />
    <!-- Backend. -->
    <PackageVersion Include="Swashbuckle.AspNetCore" Version="6.5.0" />
    <!-- UI. -->
    <PackageVersion Include="Avalonia" Version="$(AvaloniaVersion)" />
    <PackageVersion Include="Avalonia.Controls.TreeDataGrid" Version="11.0.10" />
    <PackageVersion Include="Avalonia.Diagnostics" Version="$(AvaloniaVersion)" />
    <PackageVersion Include="Avalonia.Xaml.Behaviors" Version="11.1.0" />
    <PackageVersion Include="Avalonia.Desktop" Version="$(AvaloniaVersion)" />
    <PackageVersion Include="Avalonia.ReactiveUI" Version="$(AvaloniaVersion)" />
    <PackageVersion Include="Avalonia.Skia" Version="$(AvaloniaVersion)" />
    <PackageVersion Include="Avalonia.Themes.Fluent" Version="$(AvaloniaVersion)" />
    <PackageVersion Include="Avalonia.Fonts.Inter" Version="$(AvaloniaVersion)" />
    <PackageVersion Include="System.Runtime" Version="4.3.1" />
    <PackageVersion Include="QRackers" Version="1.1.0" />
    <PackageVersion Include="DynamicData" Version="8.1.1" />
    <!-- UI Mobile. -->
    <PackageVersion Include="Avalonia.Android" Version="$(AvaloniaVersion)" />
    <PackageVersion Include="Xamarin.AndroidX.AppCompat" Version="1.3.1.3" />
    <PackageVersion Include="Xamarin.AndroidX.Lifecycle.ViewModel" Version="2.3.1.3" />
    <PackageVersion Include="Avalonia.iOS" Version="$(AvaloniaVersion)" />
    <!-- UI Testing. -->
    <PackageVersion Include="Avalonia.Headless.XUnit" Version="$(AvaloniaVersion)" />
    <!-- Testing. -->
    <PackageVersion Include="coverlet.collector" Version="6.0.0" />
    <PackageVersion Include="Microsoft.AspNetCore.Mvc.Testing" Version="8.0.0" />
    <PackageVersion Include="Microsoft.NET.Test.Sdk" Version="17.8.0" />
    <PackageVersion Include="Moq" Version="[4.18.4]" />
    <PackageVersion Include="xunit" Version="2.6.6" />
    <PackageVersion Include="xunit.runner.visualstudio" Version="2.5.6" />
  </ItemGroup>
</Project><|MERGE_RESOLUTION|>--- conflicted
+++ resolved
@@ -1,11 +1,7 @@
 <Project>
   <PropertyGroup>
     <ManagePackageVersionsCentrally>true</ManagePackageVersionsCentrally>
-<<<<<<< HEAD
 	  <AvaloniaVersion>11.1.0</AvaloniaVersion>
-=======
-    <AvaloniaVersion>11.0.999-cibuild0044755-beta</AvaloniaVersion>
->>>>>>> 5101541a
   </PropertyGroup>
   <ItemGroup>
     <!-- AspNetCore. -->
