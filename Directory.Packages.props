<Project>
<<<<<<< HEAD
  <PropertyGroup>
    <ManagePackageVersionsCentrally>true</ManagePackageVersionsCentrally>
    <AvaloniaVersion>0.10.21</AvaloniaVersion>
  </PropertyGroup>
  <ItemGroup>
    <!-- JSON. -->
    <PackageVersion Include="Microsoft.AspNetCore.Mvc.NewtonsoftJson" Version="7.0.0" />
    <!-- SQLite. -->
    <PackageVersion Include="Microsoft.Data.Sqlite" Version="7.0.3" />
    <PackageVersion Include="Microsoft.Reactive.Testing" Version="6.0.0" />
    <PackageVersion Include="Microsoft.Win32.SystemEvents" Version="7.0.0" />
    <!-- C# analysis. -->
    <PackageVersion Include="Microsoft.CodeAnalysis.Common" Version="4.2.0" />
    <PackageVersion Include="Microsoft.CodeAnalysis.CSharp" Version="4.2.0" />
    <PackageVersion Include="Microsoft.CodeAnalysis.Analyzers" Version="3.3.3" />
    <!-- Core libraries. -->
    <PackageVersion Include="WabiSabi" Version="1.0.1.2" />
    <PackageVersion Include="NBitcoin" Version="7.0.24" />
    <!-- Backend. -->
    <PackageVersion Include="Swashbuckle.AspNetCore" Version="6.4.0" />
    <!-- UI. -->
    <PackageVersion Include="Avalonia" Version="$(AvaloniaVersion)" />
    <PackageVersion Include="Avalonia.Controls.TreeDataGrid" Version="0.10.18.1" />
    <PackageVersion Include="Avalonia.Diagnostics" Version="$(AvaloniaVersion)" />
    <PackageVersion Include="Avalonia.Xaml.Behaviors" Version="0.10.19" />
    <PackageVersion Include="Avalonia.Desktop" Version="$(AvaloniaVersion)" />
    <PackageVersion Include="Avalonia.ReactiveUI" Version="$(AvaloniaVersion)" />
    <PackageVersion Include="Avalonia.Skia" Version="$(AvaloniaVersion)" />
    <PackageVersion Include="System.Runtime" Version="4.3.1" />
    <PackageVersion Include="QRackers" Version="1.1.0" />
    <!-- Testing. -->
    <PackageVersion Include="coverlet.collector" Version="3.2.0" />
    <PackageVersion Include="Microsoft.AspNetCore.Mvc.Testing" Version="7.0.0" />
    <PackageVersion Include="Microsoft.NET.Test.Sdk" Version="17.4.0" />
    <PackageVersion Include="Moq" Version="4.18.2" />
    <PackageVersion Include="xunit" Version="2.4.2" />
    <PackageVersion Include="xunit.runner.visualstudio" Version="2.4.5" />
  </ItemGroup>
=======
	<PropertyGroup>
		<ManagePackageVersionsCentrally>true</ManagePackageVersionsCentrally>
		<AvaloniaVersion>0.10.21</AvaloniaVersion>
	</PropertyGroup>
	<ItemGroup>
		<!-- JSON. -->
		<PackageVersion Include="Microsoft.AspNetCore.Mvc.NewtonsoftJson" Version="7.0.9" />
		<!-- SQLite. -->
		<PackageVersion Include="Microsoft.Data.Sqlite" Version="7.0.9" />
		<PackageVersion Include="Microsoft.Win32.SystemEvents" Version="7.0.0" />
		<!-- C# analysis. -->
		<PackageVersion Include="Microsoft.CodeAnalysis.Common" Version="4.6.0" />
		<PackageVersion Include="Microsoft.CodeAnalysis.CSharp" Version="4.6.0" />
		<PackageVersion Include="Microsoft.CodeAnalysis.Analyzers" Version="3.3.4" />
		<!-- Core libraries. -->
		<PackageVersion Include="WabiSabi" Version="1.0.1.2" />
		<PackageVersion Include="NBitcoin" Version="7.0.27" />
		<!-- Backend. -->
		<PackageVersion Include="Swashbuckle.AspNetCore" Version="6.5.0" />
		<!-- UI. -->
		<PackageVersion Include="Avalonia" Version="$(AvaloniaVersion)" />
		<PackageVersion Include="Avalonia.Controls.TreeDataGrid" Version="0.10.18.1" />
		<PackageVersion Include="Avalonia.Diagnostics" Version="$(AvaloniaVersion)" />
		<PackageVersion Include="Avalonia.Xaml.Behaviors" Version="0.10.19" />
		<PackageVersion Include="Avalonia.Desktop" Version="$(AvaloniaVersion)" />
		<PackageVersion Include="Avalonia.ReactiveUI" Version="$(AvaloniaVersion)" />
		<PackageVersion Include="Avalonia.Skia" Version="$(AvaloniaVersion)" />
		<PackageVersion Include="System.Runtime" Version="4.3.1" />
		<PackageVersion Include="QRackers" Version="1.1.0" />
		<!-- Testing. -->
		<PackageVersion Include="coverlet.collector" Version="6.0.0" />
		<PackageVersion Include="Microsoft.AspNetCore.Mvc.Testing" Version="7.0.9" />
		<PackageVersion Include="Microsoft.NET.Test.Sdk" Version="17.6.3" />
		<PackageVersion Include="Moq" Version="[4.18.4]" />
		<PackageVersion Include="xunit" Version="2.5.0" />
		<PackageVersion Include="xunit.runner.visualstudio" Version="2.5.0" />
	</ItemGroup>
>>>>>>> e8d7bc0d
</Project><|MERGE_RESOLUTION|>--- conflicted
+++ resolved
@@ -1,44 +1,4 @@
 <Project>
-<<<<<<< HEAD
-  <PropertyGroup>
-    <ManagePackageVersionsCentrally>true</ManagePackageVersionsCentrally>
-    <AvaloniaVersion>0.10.21</AvaloniaVersion>
-  </PropertyGroup>
-  <ItemGroup>
-    <!-- JSON. -->
-    <PackageVersion Include="Microsoft.AspNetCore.Mvc.NewtonsoftJson" Version="7.0.0" />
-    <!-- SQLite. -->
-    <PackageVersion Include="Microsoft.Data.Sqlite" Version="7.0.3" />
-    <PackageVersion Include="Microsoft.Reactive.Testing" Version="6.0.0" />
-    <PackageVersion Include="Microsoft.Win32.SystemEvents" Version="7.0.0" />
-    <!-- C# analysis. -->
-    <PackageVersion Include="Microsoft.CodeAnalysis.Common" Version="4.2.0" />
-    <PackageVersion Include="Microsoft.CodeAnalysis.CSharp" Version="4.2.0" />
-    <PackageVersion Include="Microsoft.CodeAnalysis.Analyzers" Version="3.3.3" />
-    <!-- Core libraries. -->
-    <PackageVersion Include="WabiSabi" Version="1.0.1.2" />
-    <PackageVersion Include="NBitcoin" Version="7.0.24" />
-    <!-- Backend. -->
-    <PackageVersion Include="Swashbuckle.AspNetCore" Version="6.4.0" />
-    <!-- UI. -->
-    <PackageVersion Include="Avalonia" Version="$(AvaloniaVersion)" />
-    <PackageVersion Include="Avalonia.Controls.TreeDataGrid" Version="0.10.18.1" />
-    <PackageVersion Include="Avalonia.Diagnostics" Version="$(AvaloniaVersion)" />
-    <PackageVersion Include="Avalonia.Xaml.Behaviors" Version="0.10.19" />
-    <PackageVersion Include="Avalonia.Desktop" Version="$(AvaloniaVersion)" />
-    <PackageVersion Include="Avalonia.ReactiveUI" Version="$(AvaloniaVersion)" />
-    <PackageVersion Include="Avalonia.Skia" Version="$(AvaloniaVersion)" />
-    <PackageVersion Include="System.Runtime" Version="4.3.1" />
-    <PackageVersion Include="QRackers" Version="1.1.0" />
-    <!-- Testing. -->
-    <PackageVersion Include="coverlet.collector" Version="3.2.0" />
-    <PackageVersion Include="Microsoft.AspNetCore.Mvc.Testing" Version="7.0.0" />
-    <PackageVersion Include="Microsoft.NET.Test.Sdk" Version="17.4.0" />
-    <PackageVersion Include="Moq" Version="4.18.2" />
-    <PackageVersion Include="xunit" Version="2.4.2" />
-    <PackageVersion Include="xunit.runner.visualstudio" Version="2.4.5" />
-  </ItemGroup>
-=======
 	<PropertyGroup>
 		<ManagePackageVersionsCentrally>true</ManagePackageVersionsCentrally>
 		<AvaloniaVersion>0.10.21</AvaloniaVersion>
@@ -76,5 +36,4 @@
 		<PackageVersion Include="xunit" Version="2.5.0" />
 		<PackageVersion Include="xunit.runner.visualstudio" Version="2.5.0" />
 	</ItemGroup>
->>>>>>> e8d7bc0d
 </Project>