<Project>
  <PropertyGroup>
    <ManagePackageVersionsCentrally>true</ManagePackageVersionsCentrally>
    <AvaloniaVersion>11.0.5</AvaloniaVersion>
  </PropertyGroup>
  <ItemGroup>
<<<<<<< HEAD
	<!-- AspNetCore. -->
	<PackageVersion Include="Microsoft.AspNetCore.WebUtilities" Version="8.0.0" />
	<PackageVersion Include="Microsoft.Extensions.Caching.Abstractions" Version="8.0.0" />
	<PackageVersion Include="Microsoft.Extensions.Caching.Memory" Version="8.0.0" />
	<PackageVersion Include="Microsoft.Extensions.Hosting.Abstractions" Version="8.0.0" />
	<PackageVersion Include="Microsoft.Extensions.Http" Version="8.0.0" />
	<PackageVersion Include="System.IO.Pipelines" Version="8.0.0" />
=======
    <!-- AspNetCore. -->
    <PackageVersion Include="Microsoft.AspNetCore.WebUtilities" Version="2.2.0" />
    <PackageVersion Include="Microsoft.Extensions.Caching.Abstractions" Version="7.0.0" />
    <PackageVersion Include="Microsoft.Extensions.Caching.Memory" Version="7.0.0" />
    <PackageVersion Include="Microsoft.Extensions.Hosting.Abstractions" Version="7.0.0" />
    <PackageVersion Include="Microsoft.Extensions.Http" Version="7.0.0" />
    <PackageVersion Include="System.IO.Pipelines" Version="7.0.0" />
>>>>>>> 24843a78
    <!-- JSON. -->
    <PackageVersion Include="Microsoft.AspNetCore.Mvc.NewtonsoftJson" Version="8.0.0" />
    <!-- SQLite. -->
<<<<<<< HEAD
	<PackageVersion Include="Microsoft.Data.Sqlite" Version="8.0.0" />
    <PackageVersion Include="Microsoft.Win32.SystemEvents" Version="8.0.0" />
=======
    <PackageVersion Include="Microsoft.Data.Sqlite" Version="7.0.13" />
    <!-- TODO: Can be removed after update to Microsoft.Data.Sqlite 8.0 which references SQLitePCLRaw.bundle_e_sqlite3 >= 2.1.6. -->
    <PackageVersion Include="SQLitePCLRaw.bundle_e_sqlite3" Version="2.1.6" />
    <PackageVersion Include="Microsoft.Win32.SystemEvents" Version="7.0.0" />
>>>>>>> 24843a78
    <!-- C# analysis. -->
    <PackageVersion Include="Microsoft.CodeAnalysis.Common" Version="4.6.0" />
    <PackageVersion Include="Microsoft.CodeAnalysis.CSharp" Version="4.6.0" />
    <PackageVersion Include="Microsoft.CodeAnalysis.Analyzers" Version="3.3.4" />
    <!-- Core libraries. -->
    <PackageVersion Include="WabiSabi" Version="1.0.1.2" />
    <PackageVersion Include="NBitcoin" Version="7.0.27" />
    <!-- Backend. -->
    <PackageVersion Include="Swashbuckle.AspNetCore" Version="6.5.0" />
    <!-- UI. -->
    <PackageVersion Include="Avalonia" Version="$(AvaloniaVersion)" />
    <PackageVersion Include="Avalonia.Controls.TreeDataGrid" Version="11.0.1" />
    <PackageVersion Include="Avalonia.Diagnostics" Version="$(AvaloniaVersion)" />
    <PackageVersion Include="Avalonia.Xaml.Behaviors" Version="11.0.2" />
    <PackageVersion Include="Avalonia.Desktop" Version="$(AvaloniaVersion)" />
    <PackageVersion Include="Avalonia.ReactiveUI" Version="$(AvaloniaVersion)" />
    <PackageVersion Include="Avalonia.Skia" Version="$(AvaloniaVersion)" />
    <PackageVersion Include="Avalonia.Themes.Fluent" Version="$(AvaloniaVersion)" />
    <PackageVersion Include="Avalonia.Fonts.Inter" Version="$(AvaloniaVersion)" />
    <PackageVersion Include="System.Runtime" Version="4.3.1" />
    <PackageVersion Include="QRackers" Version="1.1.0" />
    <PackageVersion Include="DynamicData" Version="8.1.1" />
    <!-- TODO: HarfBuzzSharp can be removed when Avalonia.Skia gets updated version. -->
    <PackageVersion Include="HarfBuzzSharp" Version="2.8.2.5" />
    <!-- UI Mobile. -->
    <PackageVersion Include="Avalonia.Android" Version="$(AvaloniaVersion)" />
    <PackageVersion Include="Xamarin.AndroidX.AppCompat" Version="1.3.1.3" />
    <PackageVersion Include="Xamarin.AndroidX.Lifecycle.ViewModel" Version="2.3.1.3" />
    <PackageVersion Include="Avalonia.iOS" Version="$(AvaloniaVersion)" />
    <!-- UI Testing. -->
    <PackageVersion Include="Avalonia.Headless.XUnit" Version="$(AvaloniaVersion)" />
    <!-- Testing. -->
    <PackageVersion Include="coverlet.collector" Version="6.0.0" />
    <PackageVersion Include="Microsoft.AspNetCore.Mvc.Testing" Version="8.0.0" />
    <PackageVersion Include="Microsoft.NET.Test.Sdk" Version="17.8.0" />
    <PackageVersion Include="Moq" Version="[4.18.4]" />
    <PackageVersion Include="xunit" Version="2.5.0" />
    <PackageVersion Include="xunit.runner.visualstudio" Version="2.5.0" />
  </ItemGroup>
</Project><|MERGE_RESOLUTION|>--- conflicted
+++ resolved
@@ -4,7 +4,6 @@
     <AvaloniaVersion>11.0.5</AvaloniaVersion>
   </PropertyGroup>
   <ItemGroup>
-<<<<<<< HEAD
 	<!-- AspNetCore. -->
 	<PackageVersion Include="Microsoft.AspNetCore.WebUtilities" Version="8.0.0" />
 	<PackageVersion Include="Microsoft.Extensions.Caching.Abstractions" Version="8.0.0" />
@@ -12,27 +11,11 @@
 	<PackageVersion Include="Microsoft.Extensions.Hosting.Abstractions" Version="8.0.0" />
 	<PackageVersion Include="Microsoft.Extensions.Http" Version="8.0.0" />
 	<PackageVersion Include="System.IO.Pipelines" Version="8.0.0" />
-=======
-    <!-- AspNetCore. -->
-    <PackageVersion Include="Microsoft.AspNetCore.WebUtilities" Version="2.2.0" />
-    <PackageVersion Include="Microsoft.Extensions.Caching.Abstractions" Version="7.0.0" />
-    <PackageVersion Include="Microsoft.Extensions.Caching.Memory" Version="7.0.0" />
-    <PackageVersion Include="Microsoft.Extensions.Hosting.Abstractions" Version="7.0.0" />
-    <PackageVersion Include="Microsoft.Extensions.Http" Version="7.0.0" />
-    <PackageVersion Include="System.IO.Pipelines" Version="7.0.0" />
->>>>>>> 24843a78
     <!-- JSON. -->
     <PackageVersion Include="Microsoft.AspNetCore.Mvc.NewtonsoftJson" Version="8.0.0" />
     <!-- SQLite. -->
-<<<<<<< HEAD
 	<PackageVersion Include="Microsoft.Data.Sqlite" Version="8.0.0" />
     <PackageVersion Include="Microsoft.Win32.SystemEvents" Version="8.0.0" />
-=======
-    <PackageVersion Include="Microsoft.Data.Sqlite" Version="7.0.13" />
-    <!-- TODO: Can be removed after update to Microsoft.Data.Sqlite 8.0 which references SQLitePCLRaw.bundle_e_sqlite3 >= 2.1.6. -->
-    <PackageVersion Include="SQLitePCLRaw.bundle_e_sqlite3" Version="2.1.6" />
-    <PackageVersion Include="Microsoft.Win32.SystemEvents" Version="7.0.0" />
->>>>>>> 24843a78
     <!-- C# analysis. -->
     <PackageVersion Include="Microsoft.CodeAnalysis.Common" Version="4.6.0" />
     <PackageVersion Include="Microsoft.CodeAnalysis.CSharp" Version="4.6.0" />
