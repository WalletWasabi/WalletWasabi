--- conflicted
+++ resolved
@@ -50,14 +50,9 @@
     <PackageVersion Include="Microsoft.AspNetCore.Mvc.Testing" Version="8.0.0" />
     <PackageVersion Include="Microsoft.NET.Test.Sdk" Version="17.8.0" />
     <PackageVersion Include="Moq" Version="[4.18.4]" />
-<<<<<<< HEAD
-    <PackageVersion Include="xunit" Version="2.5.0" />
-    <PackageVersion Include="xunit.runner.visualstudio" Version="2.5.0" />
+    <PackageVersion Include="xunit" Version="2.6.6" />
+    <PackageVersion Include="xunit.runner.visualstudio" Version="2.5.6" />
     <!-- ChatGPT. -->
     <PackageVersion Include="CommunityToolkit.Mvvm" Version="8.1.0" />
-=======
-    <PackageVersion Include="xunit" Version="2.6.6" />
-    <PackageVersion Include="xunit.runner.visualstudio" Version="2.5.6" />
->>>>>>> 92e49219
   </ItemGroup>
 </Project>