--- conflicted
+++ resolved
@@ -1,11 +1,7 @@
 <Project>
 
   <PropertyGroup>
-<<<<<<< HEAD
-    <AvaloniaVersion>0.8.1-cibuild0002699-beta</AvaloniaVersion>
-=======
     <AvaloniaVersion>0.8.1-cibuild0002702-beta</AvaloniaVersion>
->>>>>>> ff018426
     <AvaloniaBehaviorsVersion>0.8.1-build20190525-01</AvaloniaBehaviorsVersion>  
   </PropertyGroup>
 
