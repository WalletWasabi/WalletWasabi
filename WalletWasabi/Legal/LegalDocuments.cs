--- conflicted
+++ resolved
@@ -21,11 +21,7 @@
 		public Version Version { get; }
 		public string Content { get; }
 
-<<<<<<< HEAD
-		public static async Task<LegalDocuments?> LoadAgreedAsync(string folderPath)
-=======
-		public static LegalDocuments? TryLoadAgreed(string dataDir)
->>>>>>> 56bff1ba
+public static async Task<LegalDocuments?> LoadAgreedAsync(string folderPath)
 		{
 			if (!Directory.Exists(folderPath))
 			{
