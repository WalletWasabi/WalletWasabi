using NBitcoin;
using Nito.AsyncEx;
using System.Collections.Generic;
using System.Collections.Immutable;
using System.IO;
using System.Linq;
using System.Threading;
using System.Threading.Tasks;
using WalletWasabi.Backend.Models;
using WalletWasabi.Blockchain.BlockFilters;
using WalletWasabi.Blockchain.Blocks;
using WalletWasabi.Extensions;
using WalletWasabi.Helpers;
using WalletWasabi.Io;
using WalletWasabi.Logging;
using WalletWasabi.Models;
using WalletWasabi.Nito.AsyncEx;

namespace WalletWasabi.Stores;

/// <summary>
/// Manages to store the filters safely.
/// </summary>
public class IndexStore : IAsyncDisposable
{
	private int _throttleId;

	public IndexStore(string workFolderPath, Network network, SmartHeaderChain smartHeaderChain)
	{
		workFolderPath = Guard.NotNullOrEmptyOrWhitespace(nameof(workFolderPath), workFolderPath, trim: true);
		IoHelpers.EnsureDirectoryExists(workFolderPath);
		var indexFilePath = Path.Combine(workFolderPath, "MatureIndex.dat");
		MatureIndexFileManager = new DigestableSafeIoManager(indexFilePath, useLastCharacterDigest: true);
		var immatureIndexFilePath = Path.Combine(workFolderPath, "ImmatureIndex.dat");
		ImmatureIndexFileManager = new DigestableSafeIoManager(immatureIndexFilePath, useLastCharacterDigest: true);

		Network = network;
		StartingFilter = StartingFilters.GetStartingFilter(Network);
		SmartHeaderChain = smartHeaderChain;
	}

	public event EventHandler<FilterModel>? Reorged;

	public event EventHandler<FilterModel>? NewFilter;

	private AbandonedTasks AbandonedTasks { get; } = new();

	private Network Network { get; }
	private DigestableSafeIoManager MatureIndexFileManager { get; }
	private DigestableSafeIoManager ImmatureIndexFileManager { get; }

	/// <summary>Lock for modifying <see cref="ImmatureFilters"/>. This should be lock #1.</summary>
	private AsyncLock IndexLock { get; } = new();

	/// <summary>Lock for accessing <see cref="MatureIndexFileManager"/>. This should be lock #2.</summary>
	private AsyncLock MatureIndexAsyncLock { get; } = new();

	/// <summary>Lock for accessing <see cref="ImmatureIndexFileManager"/>. This should be lock #3.</summary>
	private AsyncLock ImmatureIndexAsyncLock { get; } = new();

	public SmartHeaderChain SmartHeaderChain { get; }

	private FilterModel StartingFilter { get; }
	private uint StartingHeight => StartingFilter.Header.Height;
	private List<FilterModel> ImmatureFilters { get; } = new(150);

	public async Task InitializeAsync(CancellationToken cancellationToken)
	{
		using IDisposable _ = BenchmarkLogger.Measure();

		using (await IndexLock.LockAsync(cancellationToken).ConfigureAwait(false))
		using (await MatureIndexAsyncLock.LockAsync(cancellationToken).ConfigureAwait(false))
		using (await ImmatureIndexAsyncLock.LockAsync(cancellationToken).ConfigureAwait(false))
		{
			if (Network == Network.RegTest)
			{
				MatureIndexFileManager.DeleteMe(); // RegTest is not a global ledger, better to delete it.
				ImmatureIndexFileManager.DeleteMe();
			}

			cancellationToken.ThrowIfCancellationRequested();

			if (!MatureIndexFileManager.Exists())
			{
				await MatureIndexFileManager.WriteAllLinesAsync(new[] { StartingFilter.ToLine() }, CancellationToken.None).ConfigureAwait(false);
			}

			cancellationToken.ThrowIfCancellationRequested();

<<<<<<< HEAD
			await InitializeFiltersNoLockAsync(cancel).ConfigureAwait(false);
		}
	}

	/// <remarks>Guarded by <see cref="IndexLock"/>, <see cref="MatureIndexAsyncLock"/> and <see cref="ImmatureIndexAsyncLock"/>.</remarks>
	private async Task InitializeFiltersNoLockAsync(CancellationToken cancel)
=======
			await InitializeFiltersAsync(cancellationToken).ConfigureAwait(false);
		}
	}

	private async Task InitializeFiltersAsync(CancellationToken cancellationToken)
>>>>>>> afb9a376
	{
		try
		{
			if (MatureIndexFileManager.Exists())
			{
				using (BenchmarkLogger.Measure(LogLevel.Debug, "MatureIndexFileManager loading"))
				{
					int i = 0;
					using StreamReader sr = MatureIndexFileManager.OpenText();

					if (!sr.EndOfStream)
					{
						while (true)
						{
							i++;
							cancellationToken.ThrowIfCancellationRequested();
							string? line = await sr.ReadLineAsync(CancellationToken.None).ConfigureAwait(false);

							if (line is null)
							{
								break;
							}

							ProcessLineNoLock(line, enqueue: false);
						}
					}

					Logger.LogDebug($"Loaded {i} lines from the mature index file.");
				}
			}
		}
		catch (Exception ex) when (ex is not OperationCanceledException)
		{
			// We found a corrupted entry. Stop here.
			// Delete the corrupted file.
			// Do not try to autocorrect, because the internal data structures are throwing events that may confuse the consumers of those events.
			Logger.LogError("Mature index got corrupted. Deleting both mature and immature index...");
			MatureIndexFileManager.DeleteMe();
			ImmatureIndexFileManager.DeleteMe();
			throw;
		}

		cancellationToken.ThrowIfCancellationRequested();

		try
		{
			if (ImmatureIndexFileManager.Exists())
			{
				foreach (var line in await ImmatureIndexFileManager.ReadAllLinesAsync(cancellationToken).ConfigureAwait(false)) // We can load ImmatureIndexFileManager to the memory, no problem.
				{
<<<<<<< HEAD
					ProcessLineNoLock(line, enqueue: true);
					cancel.ThrowIfCancellationRequested();
=======
					ProcessLine(line, enqueue: true);
					cancellationToken.ThrowIfCancellationRequested();
>>>>>>> afb9a376
				}
			}
		}
		catch (Exception ex) when (ex is not OperationCanceledException)
		{
			// We found a corrupted entry. Stop here.
			// Delete the corrupted file.
			// Do not try to autocorrect, because the internal data structures are throwing events that may confuse the consumers of those events.
			Logger.LogError("Immature index got corrupted. Deleting it...");
			ImmatureIndexFileManager.DeleteMe();
			throw;
		}
	}

	/// <remarks>Requires <see cref="ImmatureIndexAsyncLock"/> lock acquired.</remarks>
	private void ProcessLineNoLock(string line, bool enqueue)
	{
		var filter = FilterModel.FromLine(line);
		if (!TryProcessFilterNoLock(filter, enqueue))
		{
			throw new InvalidOperationException("Index file inconsistency detected.");
		}
	}

	/// <remarks>Requires <see cref="ImmatureIndexAsyncLock"/> lock acquired.</remarks>
	private bool TryProcessFilterNoLock(FilterModel filter, bool enqueue)
	{
		try
		{
			if (IsWrongFilter(filter))
			{
				return false;
			}

			SmartHeaderChain.AppendTip(filter.Header);

			if (enqueue)
			{
				ImmatureFilters.Add(filter);
			}

			return true;
		}
		catch (Exception ex)
		{
			Logger.LogError(ex);
			return false;
		}
	}

	/// <summary>
	/// There was a bug when the server was sending wrong filters to the users for 24h. This function detects if the software tries to process the first wrong filter.
	/// </summary>
	private bool IsWrongFilter(FilterModel filter) =>
		Network == Network.Main && filter.Header.Height == 627278 && filter.ToLine() == "627278:00000000000000000002edea14cfbbcde1cdb6a14275d9ad36491aa5d8862747:fd4b018270de28c44316c049e4e4050d8a7de5746c7bb31d093831c56196e5f5464956c9ab7142b998a93cb80149b09353cb5d46dfeb44ecb0c8255fb0eb64247a405ab2305713e3418707be4fe87286b467ac86603749aeeac6c182022f0105b6c547b22b89608d0b57eaee2767150bff2354e4cdecef069d1a7f9356e5972ac7323c907b2e42775d032b4a12cc45e96eaa86d232e14808beca91f21c09003734bf77005d2dbfdfeaf19108e971f99b91046db0a021a128bb17b91c83766c65e924bb48af50c473f80e8e8569fd68aaba856b9e4f60efba08519d4ca0f1c0453e60f50a86398b11c860607f049e2bc5e1b6201470f5383601fcfbbea766f510768bac3145dc33443131e50d41bdfb92f5b3d9affc0bbaa85a4c40be2d9e582c3ca0c82251d191ec83dbd197cc1a9f070e6754d84c8ca1c0258d21264619cb523a9bda5556aded4f82e9a8955180c8c8772304bb5f2a5498d15f28b3f0d5d0b22aba14a18be7c8a100bb35b73385ce2b410126ac614f2260557444c3279b73dab148cd14e8800815a1248fa802901a4430817b59d936ceb3e1594d002c1b8d88ec8641f2b2d9827a42948c61c888fc32f070eeba19dda8f773c6cef04485575652f3e929507a9e24dcee53bdc548a317f1e019fbc7ac87c5314548cca6c0b85ebbca79bed2685ed7024a21349189d9a6c92b05aa53a7e241b6885575a19bd737040c263ac05b9920d2e31568afff3c545a827338e103096fbd8fb60ef317e55146b74260577064627bba812c7ca06c39b45d291d7bb9142c338012ccb97330873a0e256ca8aaff778348085e1c9e9942cd10a8444f0c708a798c1d701b4e1879d78ee51f3044ee0012e9929c6e5bfddba40ed04872065373af111ebe53a832f5563078ef274cd39a6b77c8155d8996b6a5617c2ff447dcf4a37a84bfbd1ab34b8a4012f0ccb82c8085668a52e722f8a59a63a07420d2fc67a4da39209fc0cdcd335b2b4670817218f92aee62c8d0e3e895d7aa0f3c69ba36687c9559cf38adfef8ef0ec90128d1efc3b69006ed2c026a1a904bdd1bc0aa1924c74e05b4fdd8316a4cc400d9ced30eaf0ed01f82a6ab59bdf1fbd7a7c6f7186e33411140b57673a0075946902c5890e5647df67183a84f5b2001be152a23741582b529116e2d3bd9964968b40080173e5339018edf609199f25021c757ff3b8d1add3731002784c4da7176cd8b201e3931c61272d17e4e58a2487666510889935d054f0b72817700:000000000000000000028dbd5c398fa064b00e07805af0a8806e6f3b6ffce2c0:1587639149";

	public async Task AddNewFiltersAsync(IEnumerable<FilterModel> filters, CancellationToken cancellationToken)
	{
		var successAny = false;

		foreach (var filter in filters)
		{
			var success = false;

			using (await IndexLock.LockAsync(cancellationToken).ConfigureAwait(false))
			{
				success = TryProcessFilterNoLock(filter, enqueue: true);
			}

			successAny = successAny || success;

			if (success)
			{
				NewFilter?.Invoke(this, filter); // Event always outside the lock.
			}
		}

		if (successAny)
		{
			AbandonedTasks.AddAndClearCompleted(TryCommitToFileAsync(TimeSpan.FromSeconds(3), cancellationToken));
		}
	}

	public async Task<FilterModel> RemoveLastFilterAsync(CancellationToken cancellationToken)
	{
		FilterModel? filter = null;

		using (await IndexLock.LockAsync(cancellationToken).ConfigureAwait(false))
		{
			filter = ImmatureFilters.Last();
			ImmatureFilters.RemoveLast();
			if (SmartHeaderChain.TipHeight != filter.Header.Height)
			{
				throw new InvalidOperationException($"{nameof(SmartHeaderChain)} and {nameof(ImmatureFilters)} are not in sync.");
			}
			SmartHeaderChain.RemoveTip();
		}

		Reorged?.Invoke(this, filter);

		AbandonedTasks.AddAndClearCompleted(TryCommitToFileAsync(TimeSpan.FromSeconds(3), cancellationToken));

		return filter;
	}

	public async Task<IEnumerable<FilterModel>> RemoveAllImmatureFiltersAsync(CancellationToken cancellationToken)
	{
		var removed = new List<FilterModel>();
		using (await IndexLock.LockAsync(cancellationToken).ConfigureAwait(false))
		{
			if (ImmatureFilters.Any())
			{
				Logger.LogWarning($"Filters got corrupted. Reorging {ImmatureFilters.Count} immature filters in an attempt to fix them.");
			}
			else
			{
				Logger.LogCritical("Filters got corrupted and have no more immature filters. Deleting all filters and crashing the software...");

				using (await MatureIndexAsyncLock.LockAsync(cancellationToken).ConfigureAwait(false))
				using (await ImmatureIndexAsyncLock.LockAsync(cancellationToken).ConfigureAwait(false))
				{
					ImmatureIndexFileManager.DeleteMe();
					MatureIndexFileManager.DeleteMe();
				}

				Environment.Exit(2);
			}
		}

		while (ImmatureFilters.Any())
		{
			removed.Add(await RemoveLastFilterAsync(cancellationToken).ConfigureAwait(false));
		}

		return removed;
	}

	/// <summary>
	/// It'll LogError the exceptions.
	/// If cancelled, it'll LogTrace the exception.
	/// </summary>
	private async Task TryCommitToFileAsync(TimeSpan throttle, CancellationToken cancellationToken)
	{
		try
		{
			// If throttle is requested, then throttle.
			if (throttle != TimeSpan.Zero)
			{
				// Increment the throttle ID and remember the incremented value.
				int incremented = Interlocked.Increment(ref _throttleId);

				if (incremented < 21)
				{
					await Task.Delay(throttle, cancellationToken).ConfigureAwait(false);
				}

				// If the _throttleId is still the incremented value, then I am the latest CommitToFileAsync request.
				//	In this case I want to make the _throttledId 0 and go ahead and do the writeline.
				// If the _throttledId is not the incremented value anymore then I am not the latest request here,
				//	So just return, the latest request will do the file write in its own time.
				if (Interlocked.CompareExchange(ref _throttleId, 0, incremented) != incremented)
				{
					return;
				}
			}
			else
			{
				Interlocked.Exchange(ref _throttleId, 0); // So to notify the currently throttled threads that they do not have to run.
			}

			using (await IndexLock.LockAsync(cancellationToken).ConfigureAwait(false))
			using (await MatureIndexAsyncLock.LockAsync(cancellationToken).ConfigureAwait(false))
			using (await ImmatureIndexAsyncLock.LockAsync(cancellationToken).ConfigureAwait(false))
			{
				// Do not feed the cancellationToken here I always want this to finish running for safety.
				var currentImmatureLines = ImmatureFilters.Select(x => x.ToLine()).ToArray(); // So we do not read on ImmatureFilters while removing them.
				var matureLinesToAppend = currentImmatureLines.SkipLast(100);
				var immatureLines = currentImmatureLines.TakeLast(100);

				// The order of the following lines is important.

				// 1) First delete the immature index. If we lose it because the mature index writing fails, we are OK with that.
				ImmatureIndexFileManager.DeleteMe();

				// 2) Attempt to update the mature index.
				await MatureIndexFileManager.AppendAllLinesAsync(matureLinesToAppend, CancellationToken.None).ConfigureAwait(false);

				// 3) Create new immature index.
				await ImmatureIndexFileManager.WriteAllLinesAsync(immatureLines, CancellationToken.None).ConfigureAwait(false);

				while (ImmatureFilters.Count > 100)
				{
					ImmatureFilters.RemoveFirst();
				}
			}
		}
		catch (Exception ex) when (ex is OperationCanceledException or TimeoutException)
		{
			Logger.LogTrace(ex);
		}
		catch (Exception ex)
		{
			Logger.LogError(ex);
		}
	}

	public async Task ForeachFiltersAsync(Func<FilterModel, Task> todo, Height fromHeight, CancellationToken cancellationToken)
	{
		using (await IndexLock.LockAsync(cancellationToken).ConfigureAwait(false))
		using (await MatureIndexAsyncLock.LockAsync(cancellationToken).ConfigureAwait(false))
		{
			var firstImmatureHeight = ImmatureFilters.FirstOrDefault()?.Header?.Height;
			if (!firstImmatureHeight.HasValue || firstImmatureHeight.Value > fromHeight)
			{
				if (MatureIndexFileManager.Exists())
				{
					uint height = StartingHeight;
					using var sr = MatureIndexFileManager.OpenText();

					while (true)
					{
						if (firstImmatureHeight == height)
						{
							break; // Let's use our the immature filters from here on. The content is the same, just someone else modified the file.
						}

						string? line = await sr.ReadLineAsync(CancellationToken.None).ConfigureAwait(false);

						if (line is null)
						{
							break;
						}

						if (height < fromHeight.Value)
						{
							height++;
							continue;
						}

						FilterModel filter = FilterModel.FromLine(line);

						await todo(filter).ConfigureAwait(false);
						height++;
					}
				}
			}

			foreach (FilterModel filter in ImmatureFilters.ToImmutableArray())
			{
				await todo(filter).ConfigureAwait(false);
			}
		}
	}

	public async ValueTask DisposeAsync()
	{
		await AbandonedTasks.WhenAllAsync().ConfigureAwait(false);
	}
}<|MERGE_RESOLUTION|>--- conflicted
+++ resolved
@@ -87,20 +87,12 @@
 
 			cancellationToken.ThrowIfCancellationRequested();
 
-<<<<<<< HEAD
-			await InitializeFiltersNoLockAsync(cancel).ConfigureAwait(false);
+			await InitializeFiltersNoLockAsync(cancellationToken).ConfigureAwait(false);
 		}
 	}
 
 	/// <remarks>Guarded by <see cref="IndexLock"/>, <see cref="MatureIndexAsyncLock"/> and <see cref="ImmatureIndexAsyncLock"/>.</remarks>
-	private async Task InitializeFiltersNoLockAsync(CancellationToken cancel)
-=======
-			await InitializeFiltersAsync(cancellationToken).ConfigureAwait(false);
-		}
-	}
-
-	private async Task InitializeFiltersAsync(CancellationToken cancellationToken)
->>>>>>> afb9a376
+	private async Task InitializeFiltersNoLockAsync(CancellationToken cancellationToken)
 	{
 		try
 		{
@@ -151,13 +143,8 @@
 			{
 				foreach (var line in await ImmatureIndexFileManager.ReadAllLinesAsync(cancellationToken).ConfigureAwait(false)) // We can load ImmatureIndexFileManager to the memory, no problem.
 				{
-<<<<<<< HEAD
 					ProcessLineNoLock(line, enqueue: true);
-					cancel.ThrowIfCancellationRequested();
-=======
-					ProcessLine(line, enqueue: true);
 					cancellationToken.ThrowIfCancellationRequested();
->>>>>>> afb9a376
 				}
 			}
 		}
