--- conflicted
+++ resolved
@@ -23,35 +23,18 @@
 
 		public async Task InitializeAsync(string workFolderPath, Network network)
 		{
-<<<<<<< HEAD
-			var initStart = DateTimeOffset.UtcNow;
-
-			WorkFolderPath = Guard.NotNullOrEmptyOrWhitespace(nameof(workFolderPath), workFolderPath, trim: true);
-			IoHelpers.EnsureDirectoryExists(WorkFolderPath);
-=======
 			using (BenchmarkLogger.Measure())
 			{
 				WorkFolderPath = Guard.NotNullOrEmptyOrWhitespace(nameof(workFolderPath), workFolderPath, trim: true);
 				IoHelpers.EnsureDirectoryExists(WorkFolderPath);
->>>>>>> a4f7ccc0
 
 				Network = Guard.NotNull(nameof(network), network);
 
-<<<<<<< HEAD
-			IndexStore = new IndexStore();
-			var indexStoreFolderPath = Path.Combine(WorkFolderPath, Network.ToString(), "IndexStore");
-			HashChain = new HashChain();
-			await IndexStore.InitializeAsync(indexStoreFolderPath, Network, HashChain);
-
-			var elapsedSeconds = Math.Round((DateTimeOffset.UtcNow - initStart).TotalSeconds, 1);
-			Logger.LogInfo($"Initialized in {elapsedSeconds} seconds.");
-=======
 				IndexStore = new IndexStore();
 				var indexStoreFolderPath = Path.Combine(WorkFolderPath, Network.ToString(), "IndexStore");
 				HashChain = new HashChain();
 				await IndexStore.InitializeAsync(indexStoreFolderPath, Network, HashChain);
 			}
->>>>>>> a4f7ccc0
 		}
 	}
 }