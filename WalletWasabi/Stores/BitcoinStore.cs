using NBitcoin;
using System;
using System.Collections.Generic;
using System.IO;
using System.Text;
using System.Threading.Tasks;
using WalletWasabi.Helpers;
using WalletWasabi.Logging;
using WalletWasabi.Mempool;

namespace WalletWasabi.Stores
{
	/// <summary>
	/// The purpose of this class is to safely and performantly manage all the Bitcoin related data
	/// that's being serialized to disk, like transactions, wallet files, keys, blocks, index files, etc...
	/// </summary>
	public class BitcoinStore
	{
		private string WorkFolderPath { get; set; }
		private Network Network { get; set; }

		public IndexStore IndexStore { get; private set; }
		public AllTransactionStore TransactionStore { get; private set; }

		public HashChain HashChain { get; private set; }
		public MempoolService MempoolService { get; private set; }

		/// <summary>
		/// This should not be a property, but a creator function, because it'll be cloned left and right by NBitcoin later.
		/// So it should not be assumed it's some singleton.
		/// </summary>
		public MempoolBehavior CreateMempoolBehavior() => new MempoolBehavior(MempoolService);

		public MempoolService MempoolService { get; private set; }

		/// <summary>
		/// This should not be a property, but a creator function, because it'll be cloned left and right by NBitcoin later.
		/// So it should not be assumed it's some singleton.
		/// </summary>
		public MempoolBehavior CreateMempoolBehavior() => new MempoolBehavior(MempoolService);

		public async Task InitializeAsync(string workFolderPath, Network network)
		{
			using (BenchmarkLogger.Measure())
			{
				WorkFolderPath = Guard.NotNullOrEmptyOrWhitespace(nameof(workFolderPath), workFolderPath, trim: true);
				IoHelpers.EnsureDirectoryExists(WorkFolderPath);

				Network = Guard.NotNull(nameof(network), network);

				MempoolService = new MempoolService();

				IndexStore = new IndexStore();
				TransactionStore = new AllTransactionStore();
				var networkWorkFolderPath = Path.Combine(WorkFolderPath, Network.ToString());
				var indexStoreFolderPath = Path.Combine(networkWorkFolderPath, "IndexStore");
				HashChain = new HashChain();
<<<<<<< HEAD

				var initTasks = new[]
				{
					IndexStore.InitializeAsync(indexStoreFolderPath, Network, HashChain),
					TransactionStore.InitializeAsync(networkWorkFolderPath, Network)
				};

				await Task.WhenAll(initTasks).ConfigureAwait(false);
=======
				MempoolService = new MempoolService();

				await IndexStore.InitializeAsync(indexStoreFolderPath, Network, HashChain).ConfigureAwait(false);
>>>>>>> df7d4233
			}
		}
	}
}<|MERGE_RESOLUTION|>--- conflicted
+++ resolved
@@ -55,8 +55,6 @@
 				var networkWorkFolderPath = Path.Combine(WorkFolderPath, Network.ToString());
 				var indexStoreFolderPath = Path.Combine(networkWorkFolderPath, "IndexStore");
 				HashChain = new HashChain();
-<<<<<<< HEAD
-
 				var initTasks = new[]
 				{
 					IndexStore.InitializeAsync(indexStoreFolderPath, Network, HashChain),
@@ -64,11 +62,6 @@
 				};
 
 				await Task.WhenAll(initTasks).ConfigureAwait(false);
-=======
-				MempoolService = new MempoolService();
-
-				await IndexStore.InitializeAsync(indexStoreFolderPath, Network, HashChain).ConfigureAwait(false);
->>>>>>> df7d4233
 			}
 		}
 	}
