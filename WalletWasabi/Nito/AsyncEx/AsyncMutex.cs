using System;
using System.Collections.Generic;
using System.IO;
using System.Linq;
using System.Text;
using System.Threading;
using System.Threading.Tasks;
using WalletWasabi.Logging;

namespace Nito.AsyncEx
{
	public class AsyncMutex
	{
		/// <summary>
		/// I did this because enum cannot be Interlocked easily.
		/// </summary>
		public enum AsyncLockStatus
		{
			StatusUninitialized = 0,
			StatusReady = 1,
			StatusAcquiring = 2,
			StatusAcquired = 3,
			StatusReleasing = 4,
		}

		private int _status;

		/// <summary>
		/// Short name of the mutex. This string added to the end of the mutex name.
		/// </summary>
		private string ShortName { get; set; }

		/// <summary>
		/// The full name of the named mutex. Global\ included in the string.
		/// </summary>
		private string FullName { get; set; }

		/// <summary>
		/// Mutex for interprocess synchronization.
		/// </summary>
		private Mutex Mutex { get; set; }

		/// <summary>
		/// AsyncLock for local thread synchronization.
		/// </summary>
		private AsyncLock AsyncLock { get; set; }

		/// <summary>
		/// Separate thread for the mutex where it is created and released.
		/// </summary>
		private Thread MutexThread { get; set; }

		/// <summary>
		/// Static storage for local mutexes. It can be used to get an already existing AsyncLock by name of the mutex.
		/// </summary>
		private static Dictionary<string, AsyncMutex> AsyncMutexes { get; } = new Dictionary<string, AsyncMutex>();

		private static object AsyncMutexesLock { get; } = new object();

		public AsyncMutex(string name)
		{
			// https://docs.microsoft.com/en-us/dotnet/api/system.threading.mutex?view=netframework-4.8
			// On a server that is running Terminal Services, a named system mutex can have two levels of visibility.
			// If its name begins with the prefix "Global\", the mutex is visible in all terminal server sessions.
			// If its name begins with the prefix "Local\", the mutex is visible only in the terminal server session where it was created.
			// In that case, a separate mutex with the same name can exist in each of the other terminal server sessions on the server.
			// If you do not specify a prefix when you create a named mutex, it takes the prefix "Local\".
			// Within a terminal server session, two mutexes whose names differ only by their prefixes are separate mutexes,
			// and both are visible to all processes in the terminal server session.
			// That is, the prefix names "Global\" and "Local\" describe the scope of the mutex name relative to terminal server sessions, not relative to processes.
			ShortName = name;
			FullName = $"Global\\4AA0E5A2-A94F-4B92-B962-F2BBC7A68323-{name}";
			Mutex = null;
			MutexThread = null;

			// If we already have an asynclock with this fullname then just use it and don't create a new one.
			lock (AsyncMutexesLock)
			{
				if (AsyncMutexes.TryGetValue(FullName, out AsyncMutex asyncMutex))
				{
					// Use the already existing lock.
					AsyncLock = asyncMutex.AsyncLock;
				}
				else
				{
					// Create a new lock.
					AsyncLock = new AsyncLock();

					AsyncMutexes.Add(FullName, this);
				}
			}
			ChangeStatus(AsyncLockStatus.StatusReady, AsyncLockStatus.StatusUninitialized);
		}

		private int _command;
		private ManualResetEvent ToDo { get; } = new ManualResetEvent(false);
		private ManualResetEvent Done { get; } = new ManualResetEvent(false);

		private Exception LatestHoldLockException { get; set; }
		private object LatestHoldLockExceptionLock { get; } = new object();

		/// <summary>
		/// The thread of the Mutex. This whole complex logic is needed because we have serious problems
		/// with releasing the mutex from a separate thread. Mutex.Dispose() silently fails when you try to
		/// release the mutex so you have to use Mutex.ReleaseMutex(). It is not possible to release the mutex
		/// from another thread and this was something hard to achieve in an async/await environment with
		/// multi-platform compatibility. For example Semaphore is not supporting linux.
		/// So to ensure that the mutex is created and released on the same thread we have created
		/// a separate thread and control it from outside.
		/// </summary>
		/// <param name="cancellationTokenObj"></param>
		private void HoldLock(object cancellationTokenObj)
		{
			CancellationToken ct = cancellationTokenObj is CancellationToken ?
				(CancellationToken)cancellationTokenObj :
				CancellationToken.None;

			while (true)
			{
				try
				{
					// Wait for until we have something to do. The procedure is to set _command variable then
					// signal with ToDo then wait until the Done is set.
					ToDo.WaitOne();

					if (Interlocked.CompareExchange(ref _command, 0, 1) == 1)
					{
						// Create the mutex and acquire it. InitiallyOwned means that if the mutex is not
						// exists then create it and immediately acquire it.
						Mutex = new Mutex(initiallyOwned: true, FullName, out bool createdNew);
						if (createdNew)
						{
							continue;
						}
						else
						{
							// The mutex already exists so we will try to acquire it.
							DateTime start = DateTime.Now;
							bool acquired = false;

							// Timeout logic.
							while (true)
							{
								if (DateTime.Now - start > TimeSpan.FromSeconds(90))
									throw new TimeoutException("Could not acquire mutex in time");
								// Block for n ms and try to acquire the mutex. Blocking is not a problem
								// we are on our own thread.
								acquired = Mutex.WaitOne(1000);

								if (acquired)
								{
									break;
								}

								if (ct != CancellationToken.None)
								{
									if (ct.IsCancellationRequested)
									{
										throw new OperationCanceledException();
									}
								}
							}

							if (acquired)
							{
								// Go to finally.
								continue;
							}
							// Let it go and throw the exception...
						}
					}
					else if (Interlocked.CompareExchange(ref _command, 0, 2) == 2)
					{
						// Command 2 is releasing the mutex.
						Mutex?.ReleaseMutex();
						Mutex?.Dispose();
						Mutex = null;
						return; // End of the Thread.
					}

					// If we get here something went wrong.
					throw new NotImplementedException($"AsyncMutex thread operation failed in {ShortName}");
				}
				catch (Exception ex)
				{
					// We had an exception so store it and jump to finally.
					lock (LatestHoldLockExceptionLock)
					{
						LatestHoldLockException = ex;
					}
					// Terminate the Thread.
					return;
				}
				finally
				{
					ToDo.Reset();
					Done.Set(); // Indicate that we are ready with the current command.
				}
			}
		}

		/// <summary>
		/// Standard procedure to send command to the mutex thread.
		/// </summary>
		/// <param name="command"></param>
		/// <param name="cancellationToken"></param>
		/// <param name="pollInterval"></param>
		/// <returns></returns>
		private async Task SetCommandAsync(int command, CancellationToken cancellationToken, int pollInterval)
		{
			if (!(MutexThread?.IsAlive == true))
			{
				throw new InvalidOperationException($"Thread should be alive.");
			}

			Interlocked.Exchange(ref _command, command); // Set the command.
			lock (LatestHoldLockExceptionLock)
			{
				LatestHoldLockException = null;
			}
			Done.Reset(); // Reset the Done.
			ToDo.Set(); // Indicate that there is a new command.
			while (!Done.WaitOne(1))
			{
				// Waiting for Done asynchronously.
				await Task.Delay(pollInterval, cancellationToken).ConfigureAwait(false);
			}
			lock (LatestHoldLockExceptionLock)
			{
				// If we had an exception then throw it.
				if (LatestHoldLockException != null)
				{
					throw LatestHoldLockException;
				}
			}
		}

		private void SetCommand(int command)
		{
			Interlocked.Exchange(ref _command, command);
			ToDo.Set();
		}

		private void ChangeStatus(AsyncLockStatus newStatus, AsyncLockStatus expectedPreviousStatus)
		{
			ChangeStatus(newStatus, new[] { expectedPreviousStatus });
		}

		private void ChangeStatus(AsyncLockStatus newStatus, AsyncLockStatus[] expectedPreviousStatuses)
		{
			var prevstatus = Interlocked.Exchange(ref _status, (int)newStatus);

			if (!expectedPreviousStatuses.Contains((AsyncLockStatus)prevstatus))
			{
				throw new InvalidOperationException($"Previous AsyncLock state was unexpected: prev:{((AsyncLockStatus)prevstatus).ToString()} now:{((AsyncLockStatus)_status).ToString()}.");
			}
		}

		/// <summary>
		/// The Lock mechanism designed for standard using blocks. This lock is thread and interprocess safe.
		/// You can create and use it from anywhere.
		/// </summary>
		/// <param name="cancellationToken"></param>
		/// <param name="pollInterval">The frequency of polling the termination of the mutex-thread.</param>
		/// <returns>The IDisposable await-able Task.</returns>
		public async Task<IDisposable> LockAsync(CancellationToken cancellationToken = default, int pollInterval = 100)
		{
			Exception inner = null;

			try
			{
				// Local lock for thread safety.
				await AsyncLock.LockAsync(cancellationToken).ConfigureAwait(false);

				if (MutexThread?.IsAlive == true)
				{
					throw new InvalidOperationException($"Thread should not be alive.");
				}

				MutexThread = new Thread(new ParameterizedThreadStart(HoldLock));

				MutexThread.Name = $"MutexThread";

				MutexThread.Start(cancellationToken);

<<<<<<< HEAD
				// Create the mutex and acquire it.
				await SetCommandAsync(1, cancellationToken, pollInterval).ConfigureAwait(false);
=======
				ChangeStatus(AsyncLockStatus.StatusAcquiring, AsyncLockStatus.StatusReady);

				// Thread is running from now.

				try
				{
					// Create the mutex and acquire it.
					await SetCommandAsync(1, cancellationToken, pollInterval);
				}
				catch (Exception ex)
				{
					Logger.LogWarning<AsyncMutex>(ex);
					// If the thread is still alive we must stop it
					StopThread();

					ChangeStatus(AsyncLockStatus.StatusReady, AsyncLockStatus.StatusAcquiring);

					throw ex;
				}

				ChangeStatus(AsyncLockStatus.StatusAcquired, AsyncLockStatus.StatusAcquiring);
>>>>>>> b30e6565

				return new Key(this);
			}
			catch (TaskCanceledException)
			{
				// Let it go.
			}
			catch (AbandonedMutexException)
			{
				// abandoned mutexes are still acquired, we just need
				// to handle the exception and treat it as acquisition
				Logger.LogWarning($"AbandonedMutexException in {ShortName}", nameof(AsyncMutex));
				return new Key(this);
			}
			catch (Exception ex)
			{
				Logger.LogError($"{ex.ToTypeMessageString()} in {ShortName}", nameof(AsyncMutex));
				inner = ex;
				// Let it go.
			}

			// Release the local lock.
			AsyncLock.ReleaseLock();

			throw new IOException($"Couldn't acquire system wide mutex on {ShortName}", inner);
		}

		private void StopThread()
		{
			try
			{
				var start = DateTime.Now;
				while (MutexThread.IsAlive)
				{
					SetCommand(2);
					MutexThread?.Join(TimeSpan.FromSeconds(1));

					if (DateTime.Now - start > TimeSpan.FromSeconds(10))
					{
						throw new TimeoutException("Could not stop MutexThread, aborting it.");
					}
				}

				// Successfully stopped the thread.
				return;
			}
			catch (Exception ex)
			{
				// Let it go...
				Logger.LogWarning<AsyncMutex>(ex);
			}

			// Final solution, abort the thread.

			// MutexThread.Abort(); // Not supported on Linux!
		}

		private void ReleaseLock()
		{
			if (MutexThread != null && !MutexThread.IsAlive)
			{
				throw new InvalidOperationException($"Thread should be alive.");
			}

			// On multiply call we will get an exception. This is not a dispose so we can throw here.
			ChangeStatus(AsyncLockStatus.StatusReleasing, AsyncLockStatus.StatusAcquired);

			StopThread();

			// Release the local lock.
			AsyncLock?.ReleaseLock();

			ChangeStatus(AsyncLockStatus.StatusReady, AsyncLockStatus.StatusReleasing);
		}

		/// <summary>
		/// The disposable which releases the mutex.
		/// </summary>
		private sealed class Key : IDisposable
		{
			private AsyncMutex AsyncMutex { get; set; }

			/// <summary>
			/// Creates the key for a mutex.
			/// </summary>
			/// <param name="asyncMutex">The mutex to release. May not be <c>null</c>.</param>
			public Key(AsyncMutex asyncMutex)
			{
				AsyncMutex = asyncMutex;
			}

			#region IDisposable Support

			private volatile bool _disposedValue = false; // To detect redundant calls

			private void Dispose(bool disposing)
			{
				if (!_disposedValue)
				{
					if (disposing)
					{
						try
						{
							AsyncMutex.ReleaseLock();
						}
						catch (Exception ex)
						{
							Logger.LogWarning<AsyncMutex>(ex);
						}
					}

					AsyncMutex = null;

					_disposedValue = true;
				}
			}

			// This code added to correctly implement the disposable pattern.
			public void Dispose()
			{
				// Do not change this code. Put cleanup code in Dispose(bool disposing) above.
				Dispose(true);
			}

			#endregion IDisposable Support
		}
	}
}<|MERGE_RESOLUTION|>--- conflicted
+++ resolved
@@ -283,10 +283,6 @@
 
 				MutexThread.Start(cancellationToken);
 
-<<<<<<< HEAD
-				// Create the mutex and acquire it.
-				await SetCommandAsync(1, cancellationToken, pollInterval).ConfigureAwait(false);
-=======
 				ChangeStatus(AsyncLockStatus.StatusAcquiring, AsyncLockStatus.StatusReady);
 
 				// Thread is running from now.
@@ -294,7 +290,7 @@
 				try
 				{
 					// Create the mutex and acquire it.
-					await SetCommandAsync(1, cancellationToken, pollInterval);
+					await SetCommandAsync(1, cancellationToken, pollInterval).ConfigureAwait(false);;
 				}
 				catch (Exception ex)
 				{
@@ -308,7 +304,6 @@
 				}
 
 				ChangeStatus(AsyncLockStatus.StatusAcquired, AsyncLockStatus.StatusAcquiring);
->>>>>>> b30e6565
 
 				return new Key(this);
 			}
