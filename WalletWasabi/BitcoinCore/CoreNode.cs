--- conflicted
+++ resolved
@@ -198,15 +198,10 @@
 		{
 			var invoker = new ProcessInvoker();
 
-<<<<<<< HEAD
-			var arguments = "-version";
-			ProcessStartInfo processStartInfo = ProcessStartInfoFactory.Make(MicroserviceHelpers.GetBinaryPath("bitcoind"), arguments);
-=======
 			string processPath = MicroserviceHelpers.GetBinaryPath("bitcoind");
 			string arguments = "-version";
 
 			ProcessStartInfo processStartInfo = ProcessStartInfoFactory.Make(processPath, arguments);
->>>>>>> 581403f6
 			var (responseString, exitCode) = await invoker.SendCommandAsync(processStartInfo, cancel).ConfigureAwait(false);
 
 			if (exitCode != 0)
