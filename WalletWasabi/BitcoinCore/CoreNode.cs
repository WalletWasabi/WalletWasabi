--- conflicted
+++ resolved
@@ -52,7 +52,6 @@
 			{
 				var configString = await File.ReadAllTextAsync(configPath, cancel).ConfigureAwait(false);
 				coreNode.Config.AddOrUpdate(configString); // Bitcoin Core considers the last entry to be valid.
-<<<<<<< HEAD
 			}
 			cancel.ThrowIfCancellationRequested();
 
@@ -233,7 +232,7 @@
 			cancel.ThrowIfCancellationRequested();
 
 			// If it isn't already running, then we run it.
-			if (await coreNode.RpcClient.TestAsync().ConfigureAwait(false) is null)
+			if (await coreNode.RpcClient.TestAsync(cancel).ConfigureAwait(false) is null)
 			{
 				Logger.LogInfo("A Bitcoin node is already running.");
 			}
@@ -250,199 +249,6 @@
 			cancel.ThrowIfCancellationRequested();
 
 			return coreNode;
-=======
-			}
-			cancel.ThrowIfCancellationRequested();
-
-			var configTranslator = new CoreConfigTranslator(coreNode.Config, coreNode.Network);
-
-			string? rpcUser = configTranslator.TryGetRpcUser();
-			string? rpcPassword = configTranslator.TryGetRpcPassword();
-			string? rpcCookieFilePath = configTranslator.TryGetRpcCookieFile();
-			string? rpcHost = configTranslator.TryGetRpcBind();
-			int? rpcPort = configTranslator.TryGetRpcPort();
-			WhiteBind? whiteBind = configTranslator.TryGetWhiteBind();
-
-			string authString;
-			bool cookieAuth = rpcCookieFilePath is not null;
-			if (cookieAuth)
-			{
-				authString = $"cookiefile={rpcCookieFilePath}";
-			}
-			else
-			{
-				rpcUser ??= Encoders.Hex.EncodeData(RandomUtils.GetBytes(21));
-				rpcPassword ??= Encoders.Hex.EncodeData(RandomUtils.GetBytes(21));
-				authString = $"{rpcUser}:{rpcPassword}";
-			}
-
-			coreNode.P2pEndPoint = whiteBind?.EndPoint ?? coreNodeParams.P2pEndPointStrategy.EndPoint;
-
-			if (rpcHost is null)
-			{
-				coreNodeParams.RpcEndPointStrategy.EndPoint.TryGetHost(out rpcHost);
-			}
-
-			if (rpcPort is null)
-			{
-				coreNodeParams.RpcEndPointStrategy.EndPoint.TryGetPort(out rpcPort);
-			}
-
-			EndPointParser.TryParse($"{rpcHost}:{rpcPort}", coreNode.Network.RPCPort, out EndPoint? rpce);
-			coreNode.RpcEndPoint = rpce;
-
-			var rpcClient = new RPCClient(
-				$"{authString}",
-				coreNode.RpcEndPoint.ToString(coreNode.Network.DefaultPort),
-				coreNode.Network);
-			coreNode.RpcClient = new CachedRpcClient(rpcClient, coreNodeParams.Cache);
-
-			if (coreNodeParams.TryRestart)
-			{
-				await coreNode.TryStopAsync(false).ConfigureAwait(false);
-			}
-			cancel.ThrowIfCancellationRequested();
-
-			if (coreNodeParams.TryDeleteDataDir)
-			{
-				await IoHelpers.TryDeleteDirectoryAsync(coreNode.DataDir).ConfigureAwait(false);
-			}
-			cancel.ThrowIfCancellationRequested();
-
-			IoHelpers.EnsureDirectoryExists(coreNode.DataDir);
-
-			var configPrefix = NetworkTranslator.GetConfigPrefix(coreNode.Network);
-			var whiteBindPermissionsPart = !string.IsNullOrWhiteSpace(whiteBind?.Permissions) ? $"{whiteBind?.Permissions}@" : "";
-
-			if (!coreNode.RpcEndPoint.TryGetHost(out string? rpcBindParameter) || !coreNode.RpcEndPoint.TryGetPort(out int? rpcPortParameter))
-			{
-				throw new ArgumentException("Endpoint type is not supported.", nameof(coreNode.RpcEndPoint));
-			}
-
-			var desiredConfigLines = new List<string>()
-				{
-					$"{configPrefix}.server			= 1",
-					$"{configPrefix}.listen			= 1",
-					$"{configPrefix}.daemon			= 0", // https://github.com/zkSNACKs/WalletWasabi/issues/3588
-					$"{configPrefix}.whitebind		= {whiteBindPermissionsPart}{coreNode.P2pEndPoint.ToString(coreNode.Network.DefaultPort)}",
-					$"{configPrefix}.rpcbind		= {rpcBindParameter}",
-					$"{configPrefix}.rpcallowip		= {IPAddress.Loopback}",
-					$"{configPrefix}.rpcport		= {rpcPortParameter}"
-				};
-
-			if (!cookieAuth)
-			{
-				desiredConfigLines.Add($"{configPrefix}.rpcuser		= {coreNode.RpcClient.CredentialString.UserPassword.UserName}");
-				desiredConfigLines.Add($"{configPrefix}.rpcpassword	= {coreNode.RpcClient.CredentialString.UserPassword.Password}");
-			}
-
-			if (coreNodeParams.TxIndex is { })
-			{
-				desiredConfigLines.Add($"{configPrefix}.txindex = {coreNodeParams.TxIndex}");
-			}
-
-			if (coreNodeParams.Prune is { })
-			{
-				desiredConfigLines.Add($"{configPrefix}.prune = {coreNodeParams.Prune}");
-			}
-
-			if (coreNodeParams.MempoolReplacement is { })
-			{
-				desiredConfigLines.Add($"{configPrefix}.mempoolreplacement = {coreNodeParams.MempoolReplacement}");
-			}
-
-			if (coreNodeParams.FallbackFee is { })
-			{
-				desiredConfigLines.Add($"{configPrefix}.fallbackfee = {coreNodeParams.FallbackFee.ToString(fplus: false, trimExcessZero: true)}");
-			}
-
-			if (coreNodeParams.ListenOnion is { })
-			{
-				desiredConfigLines.Add($"{configPrefix}.listenonion = {coreNodeParams.ListenOnion}");
-			}
-
-			if (coreNodeParams.Listen is { })
-			{
-				desiredConfigLines.Add($"{configPrefix}.listen = {coreNodeParams.Listen}");
-			}
-
-			if (coreNodeParams.Discover is { })
-			{
-				desiredConfigLines.Add($"{configPrefix}.discover = {coreNodeParams.Discover}");
-			}
-
-			if (coreNodeParams.DnsSeed is { })
-			{
-				desiredConfigLines.Add($"{configPrefix}.dnsseed = {coreNodeParams.DnsSeed}");
-			}
-
-			if (coreNodeParams.FixedSeeds is { })
-			{
-				desiredConfigLines.Add($"{configPrefix}.fixedseeds = {coreNodeParams.FixedSeeds}");
-			}
-
-			if (coreNodeParams.Upnp is { })
-			{
-				desiredConfigLines.Add($"{configPrefix}.upnp = {coreNodeParams.Upnp}");
-			}
-
-			if (coreNodeParams.NatPmp is { })
-			{
-				desiredConfigLines.Add($"{configPrefix}.natpmp = {coreNodeParams.NatPmp}");
-			}
-
-			if (coreNodeParams.PersistMempool is { })
-			{
-				desiredConfigLines.Add($"{configPrefix}.persistmempool = {coreNodeParams.PersistMempool}");
-			}
-
-			if (coreNodeParams.RpcWorkQueue is { })
-			{
-				desiredConfigLines.Add($"{configPrefix}.rpcworkqueue = {coreNodeParams.RpcWorkQueue}");
-			}
-
-			if (coreNodeParams.RpcThreads is { })
-			{
-				desiredConfigLines.Add($"{configPrefix}.rpcthreads = {coreNodeParams.RpcThreads}");
-			}
-
-			var sectionComment = $"# The following configuration options were added or modified by Wasabi Wallet.";
-			// If the comment is not already present.
-			// And there would be new config entries added.
-			var throwAwayConfig = new CoreConfig(coreNode.Config);
-			throwAwayConfig.AddOrUpdate(string.Join(Environment.NewLine, desiredConfigLines));
-			if (!coreNode.Config.ToString().Contains(sectionComment, StringComparison.Ordinal)
-				&& throwAwayConfig.Count != coreNode.Config.Count)
-			{
-				desiredConfigLines.Insert(0, sectionComment);
-			}
-
-			if (coreNode.Config.AddOrUpdate(string.Join(Environment.NewLine, desiredConfigLines))
-				|| !File.Exists(configPath))
-			{
-				IoHelpers.EnsureContainingDirectoryExists(configPath);
-				await File.WriteAllTextAsync(configPath, coreNode.Config.ToString(), CancellationToken.None).ConfigureAwait(false);
-			}
-			cancel.ThrowIfCancellationRequested();
-
-			// If it isn't already running, then we run it.
-			if (await coreNode.RpcClient.TestAsync(cancel).ConfigureAwait(false) is null)
-			{
-				Logger.LogInfo("A Bitcoin node is already running.");
-			}
-			else
-			{
-				coreNode.Bridge = new BitcoindRpcProcessBridge(coreNode.RpcClient, coreNode.DataDir, printToConsole: false);
-				await coreNode.Bridge.StartAsync(cancel).ConfigureAwait(false);
-				Logger.LogInfo($"Started {Constants.BuiltinBitcoinNodeName}.");
-			}
-			cancel.ThrowIfCancellationRequested();
-
-			coreNode.P2pNode = new P2pNode(coreNode.Network, coreNode.P2pEndPoint, coreNode.MempoolService, coreNodeParams.UserAgent);
-			await coreNode.P2pNode.ConnectAsync(cancel).ConfigureAwait(false);
-			cancel.ThrowIfCancellationRequested();
-
-			return coreNode;
 		}
 	}
 
@@ -459,25 +265,8 @@
 		if (process.ExitCode != 0)
 		{
 			throw new BitcoindException($"Process exited with incorrect exit code: {process.ExitCode}.");
->>>>>>> c02470ef
-		}
-	}
-
-	public static async Task<Version> GetVersionAsync(CancellationToken cancel)
-	{
-		string processPath = MicroserviceHelpers.GetBinaryPath("bitcoind");
-		ProcessStartInfo startInfo = ProcessStartInfoFactory.Make(processPath, arguments: "-version");
-
-<<<<<<< HEAD
-		Process process = Process.Start(startInfo)!;
-
-		string responseString = await process.StandardOutput.ReadToEndAsync().ConfigureAwait(false);
-		await process.WaitForExitAsync(cancel).ConfigureAwait(false);
-
-		if (process.ExitCode != 0)
-		{
-			throw new BitcoindException($"Process exited with incorrect exit code: {process.ExitCode}.");
-=======
+		}
+
 		string firstLine = responseString.Split(new char[] { '\r', '\n' }, StringSplitOptions.RemoveEmptyEntries).First();
 		string versionString = firstLine
 			.Split("version v", StringSplitOptions.RemoveEmptyEntries)
@@ -507,7 +296,6 @@
 		if (p2pNode is { })
 		{
 			await p2pNode.DisposeAsync().ConfigureAwait(false);
->>>>>>> c02470ef
 		}
 	}
 
@@ -516,44 +304,6 @@
 	{
 		await DisposeAsync().ConfigureAwait(false);
 
-<<<<<<< HEAD
-		string firstLine = responseString.Split(new char[] { '\r', '\n' }, StringSplitOptions.RemoveEmptyEntries).First();
-		string versionString = firstLine
-			.Split("version v", StringSplitOptions.RemoveEmptyEntries)
-			.Last()
-			.Split(".knots", StringSplitOptions.RemoveEmptyEntries).First();
-
-		return new(versionString);
-	}
-
-	public async Task<Node> CreateNewP2pNodeAsync()
-	{
-		return await Node.ConnectAsync(Network, P2pEndPoint).ConfigureAwait(false);
-	}
-
-	public async Task<IEnumerable<Block>> GenerateAsync(int blockCount)
-	{
-		var blocks = await RpcClient.GenerateAsync(blockCount).ConfigureAwait(false);
-		var rpc = RpcClient.PrepareBatch();
-		var tasks = blocks.Select(b => rpc.GetBlockAsync(b));
-		await rpc.SendBatchAsync().ConfigureAwait(false);
-		return await Task.WhenAll(tasks).ConfigureAwait(false);
-	}
-
-	public async Task DisposeAsync()
-	{
-		var p2pNode = P2pNode;
-		if (p2pNode is { })
-		{
-			await p2pNode.DisposeAsync().ConfigureAwait(false);
-		}
-	}
-
-	/// <param name="onlyOwned">Only stop if this node owns the process.</param>
-	public async Task<bool> TryStopAsync(bool onlyOwned = true)
-	{
-		await DisposeAsync().ConfigureAwait(false);
-
 		BitcoindRpcProcessBridge? bridge = null;
 		if (Bridge is { })
 		{
@@ -566,20 +316,6 @@
 
 		if (bridge is { })
 		{
-=======
-		BitcoindRpcProcessBridge? bridge = null;
-		if (Bridge is { })
-		{
-			bridge = Bridge;
-		}
-		else if (!onlyOwned)
-		{
-			bridge = new BitcoindRpcProcessBridge(RpcClient, DataDir, printToConsole: false);
-		}
-
-		if (bridge is { })
-		{
->>>>>>> c02470ef
 			try
 			{
 				await bridge.StopAsync(onlyOwned).ConfigureAwait(false);
