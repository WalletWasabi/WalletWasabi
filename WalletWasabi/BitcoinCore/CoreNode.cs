using NBitcoin;
using NBitcoin.DataEncoders;
using NBitcoin.Protocol;
using NBitcoin.RPC;
using System.Collections.Generic;
using System.IO;
using System.Linq;
using System.Net;
using System.Threading;
using System.Threading.Tasks;
using WalletWasabi.BitcoinCore.Configuration;
using WalletWasabi.BitcoinCore.Configuration.Whitening;
using WalletWasabi.BitcoinCore.Processes;
using WalletWasabi.BitcoinCore.Rpc;
using WalletWasabi.Blockchain.Mempool;
using WalletWasabi.Extensions;
using WalletWasabi.Helpers;
using WalletWasabi.Logging;
using WalletWasabi.Userfacing;

namespace WalletWasabi.BitcoinCore;

public class CoreNode
{
	public CoreNode(string dataDir, Network network, MempoolService mempoolService, CoreConfig config, EndPoint p2pEndPoint, EndPoint rpcEndPoint)
	{
		DataDir = dataDir;
		Network = network;
		MempoolService = mempoolService;
		Config = config;
		P2pEndPoint = p2pEndPoint;
		RpcEndPoint = rpcEndPoint;
	}

	public EndPoint P2pEndPoint { get; }
	public EndPoint RpcEndPoint { get; }
	public IRPCClient RpcClient { get; private set; }
	private BitcoindRpcProcessBridge Bridge { get; set; }
	public string DataDir { get; }
	public Network Network { get; }
	public MempoolService MempoolService { get; }

	public CoreConfig Config { get; }
	public P2pNode P2pNode { get; private set; }

	public static async Task<CoreNode> CreateAsync(CoreNodeParams coreNodeParams, CancellationToken cancel)
	{
<<<<<<< HEAD
		Guard.NotNull(nameof(coreNodeParams), coreNodeParams);
		using IDisposable _ = BenchmarkLogger.Measure();

		CoreNode coreNode = new(coreNodeParams.DataDir, coreNodeParams.Network, coreNodeParams.MempoolService);
=======
		using (BenchmarkLogger.Measure())
		{
			string configPath = Path.Combine(coreNodeParams.DataDir, "bitcoin.conf");
			CoreConfig coreConfig = new();

			if (File.Exists(configPath))
			{
				string configString = await File.ReadAllTextAsync(configPath, cancel).ConfigureAwait(false);
				coreConfig.AddOrUpdate(configString); // Bitcoin Core considers the last entry to be valid.
			}

			// Read Bitcoin Core config parameters.
			CoreConfigTranslator configTranslator = new(coreConfig, coreNodeParams.Network);
			string? rpcUser = configTranslator.TryGetRpcUser();
			string? rpcPassword = configTranslator.TryGetRpcPassword();
			string? rpcCookieFilePath = configTranslator.TryGetRpcCookieFile();
			string? rpcHost = configTranslator.TryGetRpcBind();
			int? rpcPort = configTranslator.TryGetRpcPort();
			WhiteBind? whiteBind = configTranslator.TryGetWhiteBind();

			string authString;
			bool cookieAuth = rpcCookieFilePath is not null;
			if (cookieAuth)
			{
				authString = $"cookiefile={rpcCookieFilePath}";
			}
			else
			{
				rpcUser ??= Encoders.Hex.EncodeData(RandomUtils.GetBytes(21));
				rpcPassword ??= Encoders.Hex.EncodeData(RandomUtils.GetBytes(21));
				authString = $"{rpcUser}:{rpcPassword}";
			}

			EndPoint p2pEndPoint = whiteBind?.EndPoint ?? coreNodeParams.P2pEndPointStrategy.EndPoint;

			if (rpcHost is null)
			{
				coreNodeParams.RpcEndPointStrategy.EndPoint.TryGetHost(out rpcHost);
			}
>>>>>>> 919c88e2

		var configPath = Path.Combine(coreNode.DataDir, "bitcoin.conf");

<<<<<<< HEAD
		if (File.Exists(configPath))
		{
			var configString = await File.ReadAllTextAsync(configPath, cancel).ConfigureAwait(false);
			coreNode.Config.AddOrUpdate(configString); // Bitcoin Core considers the last entry to be valid.
		}
=======
			if (!EndPointParser.TryParse($"{rpcHost}:{rpcPort}", coreNodeParams.Network.RPCPort, out EndPoint? rpcEndPoint))
			{
				throw new InvalidOperationException($"Failed to get RPC endpoint on {rpcHost}:{rpcPort}.");
			}

			CoreNode coreNode = new(coreNodeParams.DataDir, coreNodeParams.Network, coreNodeParams.MempoolService, coreConfig, p2pEndPoint, rpcEndPoint);
>>>>>>> 919c88e2

		cancel.ThrowIfCancellationRequested();

		var configTranslator = new CoreConfigTranslator(coreNode.Config, coreNode.Network);

		string? rpcUser = configTranslator.TryGetRpcUser();
		string? rpcPassword = configTranslator.TryGetRpcPassword();
		string? rpcCookieFilePath = configTranslator.TryGetRpcCookieFile();
		string? rpcHost = configTranslator.TryGetRpcBind();
		int? rpcPort = configTranslator.TryGetRpcPort();
		WhiteBind? whiteBind = configTranslator.TryGetWhiteBind();

		string authString;
		bool cookieAuth = rpcCookieFilePath is not null;
		if (cookieAuth)
		{
			authString = $"cookiefile={rpcCookieFilePath}";
		}
		else
		{
			rpcUser ??= Encoders.Hex.EncodeData(RandomUtils.GetBytes(21));
			rpcPassword ??= Encoders.Hex.EncodeData(RandomUtils.GetBytes(21));
			authString = $"{rpcUser}:{rpcPassword}";
		}

		coreNode.P2pEndPoint = whiteBind?.EndPoint ?? coreNodeParams.P2pEndPointStrategy.EndPoint;

		if (rpcHost is null)
		{
			coreNodeParams.RpcEndPointStrategy.EndPoint.TryGetHost(out rpcHost);
		}

		if (rpcPort is null)
		{
			coreNodeParams.RpcEndPointStrategy.EndPoint.TryGetPort(out rpcPort);
		}

		if (!EndPointParser.TryParse($"{rpcHost}:{rpcPort}", coreNode.Network.RPCPort, out EndPoint? rpce))
		{
			throw new InvalidOperationException($"Failed to get RPC endpoint on {rpcHost}:{rpcPort}.");
		}
		coreNode.RpcEndPoint = rpce;

		var rpcClient = new RPCClient(
			$"{authString}",
			coreNode.RpcEndPoint.ToString(coreNode.Network.DefaultPort),
			coreNode.Network);
		coreNode.RpcClient = new CachedRpcClient(rpcClient, coreNodeParams.Cache);

		if (coreNodeParams.TryRestart)
		{
			await coreNode.TryStopAsync(false).ConfigureAwait(false);
		}

		cancel.ThrowIfCancellationRequested();

		if (coreNodeParams.TryDeleteDataDir)
		{
			await IoHelpers.TryDeleteDirectoryAsync(coreNode.DataDir).ConfigureAwait(false);
		}

		cancel.ThrowIfCancellationRequested();

		IoHelpers.EnsureDirectoryExists(coreNode.DataDir);

		var configPrefix = NetworkTranslator.GetConfigPrefix(coreNode.Network);
		var whiteBindPermissionsPart = !string.IsNullOrWhiteSpace(whiteBind?.Permissions) ? $"{whiteBind?.Permissions}@" : "";

		if (!coreNode.RpcEndPoint.TryGetHost(out string? rpcBindParameter) || !coreNode.RpcEndPoint.TryGetPort(out int? rpcPortParameter))
		{
			throw new ArgumentException("Endpoint type is not supported.", nameof(coreNode.RpcEndPoint));
		}

		var desiredConfigLines = new List<string>()
		{
			$"{configPrefix}.server			= 1",
			$"{configPrefix}.listen			= 1",
			$"{configPrefix}.daemon			= 0", // https://github.com/zkSNACKs/WalletWasabi/issues/3588
			$"{configPrefix}.whitebind		= {whiteBindPermissionsPart}{coreNode.P2pEndPoint.ToString(coreNode.Network.DefaultPort)}",
			$"{configPrefix}.rpcbind		= {rpcBindParameter}",
			$"{configPrefix}.rpcallowip		= {IPAddress.Loopback}",
			$"{configPrefix}.rpcport		= {rpcPortParameter}",
			$"{configPrefix}.softwareexpiry	= 0",
		};

		if (!cookieAuth)
		{
			desiredConfigLines.Add($"{configPrefix}.rpcuser		= {coreNode.RpcClient.CredentialString.UserPassword.UserName}");
			desiredConfigLines.Add($"{configPrefix}.rpcpassword	= {coreNode.RpcClient.CredentialString.UserPassword.Password}");
		}

		if (coreNodeParams.TxIndex is { })
		{
			desiredConfigLines.Add($"{configPrefix}.txindex = {coreNodeParams.TxIndex}");
		}

		if (coreNodeParams.Prune is { })
		{
			desiredConfigLines.Add($"{configPrefix}.prune = {coreNodeParams.Prune}");
		}

		if (coreNodeParams.DisableWallet is { })
		{
			desiredConfigLines.Add($"{configPrefix}.disablewallet = {coreNodeParams.DisableWallet}");
		}

		if (coreNodeParams.MempoolReplacement is { })
		{
			desiredConfigLines.Add($"{configPrefix}.mempoolreplacement = {coreNodeParams.MempoolReplacement}");
		}

		if (coreNodeParams.FallbackFee is { })
		{
			desiredConfigLines.Add($"{configPrefix}.fallbackfee = {coreNodeParams.FallbackFee.ToString(fplus: false, trimExcessZero: true)}");
		}

		if (coreNodeParams.ListenOnion is { })
		{
			desiredConfigLines.Add($"{configPrefix}.listenonion = {coreNodeParams.ListenOnion}");
		}

		if (coreNodeParams.Listen is { })
		{
			desiredConfigLines.Add($"{configPrefix}.listen = {coreNodeParams.Listen}");
		}

		if (coreNodeParams.Discover is { })
		{
			desiredConfigLines.Add($"{configPrefix}.discover = {coreNodeParams.Discover}");
		}

		if (coreNodeParams.DnsSeed is { })
		{
			desiredConfigLines.Add($"{configPrefix}.dnsseed = {coreNodeParams.DnsSeed}");
		}

		if (coreNodeParams.FixedSeeds is { })
		{
			desiredConfigLines.Add($"{configPrefix}.fixedseeds = {coreNodeParams.FixedSeeds}");
		}

		if (coreNodeParams.Upnp is { })
		{
			desiredConfigLines.Add($"{configPrefix}.upnp = {coreNodeParams.Upnp}");
		}

		if (coreNodeParams.NatPmp is { })
		{
			desiredConfigLines.Add($"{configPrefix}.natpmp = {coreNodeParams.NatPmp}");
		}

		if (coreNodeParams.PersistMempool is { })
		{
			desiredConfigLines.Add($"{configPrefix}.persistmempool = {coreNodeParams.PersistMempool}");
		}

		if (coreNodeParams.RpcWorkQueue is { })
		{
			desiredConfigLines.Add($"{configPrefix}.rpcworkqueue = {coreNodeParams.RpcWorkQueue}");
		}

		if (coreNodeParams.RpcThreads is { })
		{
			desiredConfigLines.Add($"{configPrefix}.rpcthreads = {coreNodeParams.RpcThreads}");
		}

		var sectionComment = $"# The following configuration options were added or modified by Wasabi Wallet.";
		// If the comment is not already present.
		// And there would be new config entries added.
		var throwAwayConfig = new CoreConfig(coreNode.Config);
		throwAwayConfig.AddOrUpdate(string.Join(Environment.NewLine, desiredConfigLines));
		if (!coreNode.Config.ToString().Contains(sectionComment, StringComparison.Ordinal)
			&& throwAwayConfig.Count != coreNode.Config.Count)
		{
			desiredConfigLines.Insert(0, sectionComment);
		}

		if (coreNode.Config.AddOrUpdate(string.Join(Environment.NewLine, desiredConfigLines))
			|| !File.Exists(configPath))
		{
			IoHelpers.EnsureContainingDirectoryExists(configPath);
			await File.WriteAllTextAsync(configPath, coreNode.Config.ToString(), CancellationToken.None).ConfigureAwait(false);
		}

		cancel.ThrowIfCancellationRequested();

		// If it isn't already running, then we run it.
		if (await coreNode.RpcClient.TestAsync(cancel).ConfigureAwait(false) is null)
		{
			Logger.LogInfo("A Bitcoin node is already running.");
		}
		else
		{
			coreNode.Bridge = new BitcoindRpcProcessBridge(coreNode.RpcClient, coreNode.DataDir, printToConsole: false);
			await coreNode.Bridge.StartAsync(cancel).ConfigureAwait(false);
			Logger.LogInfo($"Started {Constants.BuiltinBitcoinNodeName}.");
		}

		cancel.ThrowIfCancellationRequested();

		coreNode.P2pNode = new P2pNode(coreNode.Network, coreNode.P2pEndPoint, coreNode.MempoolService, coreNodeParams.UserAgent);
		await coreNode.P2pNode.ConnectAsync(cancel).ConfigureAwait(false);

		cancel.ThrowIfCancellationRequested();

		return coreNode;
	}

	public async Task<Node> CreateNewP2pNodeAsync()
	{
		return await Node.ConnectAsync(Network, P2pEndPoint).ConfigureAwait(false);
	}

	public async Task<IEnumerable<Block>> GenerateAsync(int blockCount)
	{
		var blocks = await RpcClient.GenerateAsync(blockCount).ConfigureAwait(false);
		var rpc = RpcClient.PrepareBatch();
		var tasks = blocks.Select(b => rpc.GetBlockAsync(b));
		await rpc.SendBatchAsync().ConfigureAwait(false);
		return await Task.WhenAll(tasks).ConfigureAwait(false);
	}

	public async Task DisposeAsync()
	{
		if (P2pNode is { } p2pNode)
		{
			await p2pNode.DisposeAsync().ConfigureAwait(false);
		}
	}

	/// <param name="onlyOwned">Only stop if this node owns the process.</param>
	public async Task<bool> TryStopAsync(bool onlyOwned = true)
	{
		await DisposeAsync().ConfigureAwait(false);

		BitcoindRpcProcessBridge? bridge = null;
		if (Bridge is { })
		{
			bridge = Bridge;
		}
		else if (!onlyOwned)
		{
			bridge = new BitcoindRpcProcessBridge(RpcClient, DataDir, printToConsole: false);
		}

		if (bridge is { })
		{
			try
			{
				await bridge.StopAsync(onlyOwned).ConfigureAwait(false);
				Logger.LogInfo("Stopped.");
				return true;
			}
			catch (Exception ex)
			{
				Logger.LogInfo("Did not stop the Bitcoin node. Reason:");
				Logger.LogWarning(ex);
				return false;
			}
		}

		Logger.LogInfo("Did not stop the Bitcoin node. Reason:");
		Logger.LogInfo("The Bitcoin node was started externally.");
		return false;
	}
}<|MERGE_RESOLUTION|>--- conflicted
+++ resolved
@@ -3,6 +3,7 @@
 using NBitcoin.Protocol;
 using NBitcoin.RPC;
 using System.Collections.Generic;
+using System.Diagnostics;
 using System.IO;
 using System.Linq;
 using System.Net;
@@ -16,361 +17,333 @@
 using WalletWasabi.Extensions;
 using WalletWasabi.Helpers;
 using WalletWasabi.Logging;
+using WalletWasabi.Microservices;
 using WalletWasabi.Userfacing;
 
 namespace WalletWasabi.BitcoinCore;
 
 public class CoreNode
 {
-	public CoreNode(string dataDir, Network network, MempoolService mempoolService, CoreConfig config, EndPoint p2pEndPoint, EndPoint rpcEndPoint)
-	{
-		DataDir = dataDir;
-		Network = network;
-		MempoolService = mempoolService;
-		Config = config;
-		P2pEndPoint = p2pEndPoint;
-		RpcEndPoint = rpcEndPoint;
-	}
-
-	public EndPoint P2pEndPoint { get; }
-	public EndPoint RpcEndPoint { get; }
-	public IRPCClient RpcClient { get; private set; }
-	private BitcoindRpcProcessBridge Bridge { get; set; }
-	public string DataDir { get; }
-	public Network Network { get; }
-	public MempoolService MempoolService { get; }
-
-	public CoreConfig Config { get; }
-	public P2pNode P2pNode { get; private set; }
-
-	public static async Task<CoreNode> CreateAsync(CoreNodeParams coreNodeParams, CancellationToken cancel)
-	{
-<<<<<<< HEAD
-		Guard.NotNull(nameof(coreNodeParams), coreNodeParams);
-		using IDisposable _ = BenchmarkLogger.Measure();
-
-		CoreNode coreNode = new(coreNodeParams.DataDir, coreNodeParams.Network, coreNodeParams.MempoolService);
-=======
-		using (BenchmarkLogger.Measure())
-		{
-			string configPath = Path.Combine(coreNodeParams.DataDir, "bitcoin.conf");
-			CoreConfig coreConfig = new();
-
-			if (File.Exists(configPath))
-			{
-				string configString = await File.ReadAllTextAsync(configPath, cancel).ConfigureAwait(false);
-				coreConfig.AddOrUpdate(configString); // Bitcoin Core considers the last entry to be valid.
-			}
-
-			// Read Bitcoin Core config parameters.
-			CoreConfigTranslator configTranslator = new(coreConfig, coreNodeParams.Network);
-			string? rpcUser = configTranslator.TryGetRpcUser();
-			string? rpcPassword = configTranslator.TryGetRpcPassword();
-			string? rpcCookieFilePath = configTranslator.TryGetRpcCookieFile();
-			string? rpcHost = configTranslator.TryGetRpcBind();
-			int? rpcPort = configTranslator.TryGetRpcPort();
-			WhiteBind? whiteBind = configTranslator.TryGetWhiteBind();
-
-			string authString;
-			bool cookieAuth = rpcCookieFilePath is not null;
-			if (cookieAuth)
-			{
-				authString = $"cookiefile={rpcCookieFilePath}";
-			}
-			else
-			{
-				rpcUser ??= Encoders.Hex.EncodeData(RandomUtils.GetBytes(21));
-				rpcPassword ??= Encoders.Hex.EncodeData(RandomUtils.GetBytes(21));
-				authString = $"{rpcUser}:{rpcPassword}";
-			}
-
-			EndPoint p2pEndPoint = whiteBind?.EndPoint ?? coreNodeParams.P2pEndPointStrategy.EndPoint;
-
-			if (rpcHost is null)
-			{
-				coreNodeParams.RpcEndPointStrategy.EndPoint.TryGetHost(out rpcHost);
-			}
->>>>>>> 919c88e2
-
-		var configPath = Path.Combine(coreNode.DataDir, "bitcoin.conf");
-
-<<<<<<< HEAD
-		if (File.Exists(configPath))
-		{
-			var configString = await File.ReadAllTextAsync(configPath, cancel).ConfigureAwait(false);
-			coreNode.Config.AddOrUpdate(configString); // Bitcoin Core considers the last entry to be valid.
-		}
-=======
-			if (!EndPointParser.TryParse($"{rpcHost}:{rpcPort}", coreNodeParams.Network.RPCPort, out EndPoint? rpcEndPoint))
-			{
-				throw new InvalidOperationException($"Failed to get RPC endpoint on {rpcHost}:{rpcPort}.");
-			}
-
-			CoreNode coreNode = new(coreNodeParams.DataDir, coreNodeParams.Network, coreNodeParams.MempoolService, coreConfig, p2pEndPoint, rpcEndPoint);
->>>>>>> 919c88e2
-
-		cancel.ThrowIfCancellationRequested();
-
-		var configTranslator = new CoreConfigTranslator(coreNode.Config, coreNode.Network);
-
-		string? rpcUser = configTranslator.TryGetRpcUser();
-		string? rpcPassword = configTranslator.TryGetRpcPassword();
-		string? rpcCookieFilePath = configTranslator.TryGetRpcCookieFile();
-		string? rpcHost = configTranslator.TryGetRpcBind();
-		int? rpcPort = configTranslator.TryGetRpcPort();
-		WhiteBind? whiteBind = configTranslator.TryGetWhiteBind();
-
-		string authString;
-		bool cookieAuth = rpcCookieFilePath is not null;
-		if (cookieAuth)
-		{
-			authString = $"cookiefile={rpcCookieFilePath}";
-		}
-		else
-		{
-			rpcUser ??= Encoders.Hex.EncodeData(RandomUtils.GetBytes(21));
-			rpcPassword ??= Encoders.Hex.EncodeData(RandomUtils.GetBytes(21));
-			authString = $"{rpcUser}:{rpcPassword}";
-		}
-
-		coreNode.P2pEndPoint = whiteBind?.EndPoint ?? coreNodeParams.P2pEndPointStrategy.EndPoint;
-
-		if (rpcHost is null)
-		{
-			coreNodeParams.RpcEndPointStrategy.EndPoint.TryGetHost(out rpcHost);
-		}
-
-		if (rpcPort is null)
-		{
-			coreNodeParams.RpcEndPointStrategy.EndPoint.TryGetPort(out rpcPort);
-		}
-
-		if (!EndPointParser.TryParse($"{rpcHost}:{rpcPort}", coreNode.Network.RPCPort, out EndPoint? rpce))
-		{
-			throw new InvalidOperationException($"Failed to get RPC endpoint on {rpcHost}:{rpcPort}.");
-		}
-		coreNode.RpcEndPoint = rpce;
-
-		var rpcClient = new RPCClient(
-			$"{authString}",
-			coreNode.RpcEndPoint.ToString(coreNode.Network.DefaultPort),
-			coreNode.Network);
-		coreNode.RpcClient = new CachedRpcClient(rpcClient, coreNodeParams.Cache);
-
-		if (coreNodeParams.TryRestart)
-		{
-			await coreNode.TryStopAsync(false).ConfigureAwait(false);
-		}
-
-		cancel.ThrowIfCancellationRequested();
-
-		if (coreNodeParams.TryDeleteDataDir)
-		{
-			await IoHelpers.TryDeleteDirectoryAsync(coreNode.DataDir).ConfigureAwait(false);
-		}
-
-		cancel.ThrowIfCancellationRequested();
-
-		IoHelpers.EnsureDirectoryExists(coreNode.DataDir);
-
-		var configPrefix = NetworkTranslator.GetConfigPrefix(coreNode.Network);
-		var whiteBindPermissionsPart = !string.IsNullOrWhiteSpace(whiteBind?.Permissions) ? $"{whiteBind?.Permissions}@" : "";
-
-		if (!coreNode.RpcEndPoint.TryGetHost(out string? rpcBindParameter) || !coreNode.RpcEndPoint.TryGetPort(out int? rpcPortParameter))
-		{
-			throw new ArgumentException("Endpoint type is not supported.", nameof(coreNode.RpcEndPoint));
-		}
-
-		var desiredConfigLines = new List<string>()
-		{
-			$"{configPrefix}.server			= 1",
-			$"{configPrefix}.listen			= 1",
-			$"{configPrefix}.daemon			= 0", // https://github.com/zkSNACKs/WalletWasabi/issues/3588
-			$"{configPrefix}.whitebind		= {whiteBindPermissionsPart}{coreNode.P2pEndPoint.ToString(coreNode.Network.DefaultPort)}",
-			$"{configPrefix}.rpcbind		= {rpcBindParameter}",
-			$"{configPrefix}.rpcallowip		= {IPAddress.Loopback}",
-			$"{configPrefix}.rpcport		= {rpcPortParameter}",
-			$"{configPrefix}.softwareexpiry	= 0",
-		};
-
-		if (!cookieAuth)
-		{
-			desiredConfigLines.Add($"{configPrefix}.rpcuser		= {coreNode.RpcClient.CredentialString.UserPassword.UserName}");
-			desiredConfigLines.Add($"{configPrefix}.rpcpassword	= {coreNode.RpcClient.CredentialString.UserPassword.Password}");
-		}
-
-		if (coreNodeParams.TxIndex is { })
-		{
-			desiredConfigLines.Add($"{configPrefix}.txindex = {coreNodeParams.TxIndex}");
-		}
-
-		if (coreNodeParams.Prune is { })
-		{
-			desiredConfigLines.Add($"{configPrefix}.prune = {coreNodeParams.Prune}");
-		}
-
-		if (coreNodeParams.DisableWallet is { })
-		{
-			desiredConfigLines.Add($"{configPrefix}.disablewallet = {coreNodeParams.DisableWallet}");
-		}
-
-		if (coreNodeParams.MempoolReplacement is { })
-		{
-			desiredConfigLines.Add($"{configPrefix}.mempoolreplacement = {coreNodeParams.MempoolReplacement}");
-		}
-
-		if (coreNodeParams.FallbackFee is { })
-		{
-			desiredConfigLines.Add($"{configPrefix}.fallbackfee = {coreNodeParams.FallbackFee.ToString(fplus: false, trimExcessZero: true)}");
-		}
-
-		if (coreNodeParams.ListenOnion is { })
-		{
-			desiredConfigLines.Add($"{configPrefix}.listenonion = {coreNodeParams.ListenOnion}");
-		}
-
-		if (coreNodeParams.Listen is { })
-		{
-			desiredConfigLines.Add($"{configPrefix}.listen = {coreNodeParams.Listen}");
-		}
-
-		if (coreNodeParams.Discover is { })
-		{
-			desiredConfigLines.Add($"{configPrefix}.discover = {coreNodeParams.Discover}");
-		}
-
-		if (coreNodeParams.DnsSeed is { })
-		{
-			desiredConfigLines.Add($"{configPrefix}.dnsseed = {coreNodeParams.DnsSeed}");
-		}
-
-		if (coreNodeParams.FixedSeeds is { })
-		{
-			desiredConfigLines.Add($"{configPrefix}.fixedseeds = {coreNodeParams.FixedSeeds}");
-		}
-
-		if (coreNodeParams.Upnp is { })
-		{
-			desiredConfigLines.Add($"{configPrefix}.upnp = {coreNodeParams.Upnp}");
-		}
-
-		if (coreNodeParams.NatPmp is { })
-		{
-			desiredConfigLines.Add($"{configPrefix}.natpmp = {coreNodeParams.NatPmp}");
-		}
-
-		if (coreNodeParams.PersistMempool is { })
-		{
-			desiredConfigLines.Add($"{configPrefix}.persistmempool = {coreNodeParams.PersistMempool}");
-		}
-
-		if (coreNodeParams.RpcWorkQueue is { })
-		{
-			desiredConfigLines.Add($"{configPrefix}.rpcworkqueue = {coreNodeParams.RpcWorkQueue}");
-		}
-
-		if (coreNodeParams.RpcThreads is { })
-		{
-			desiredConfigLines.Add($"{configPrefix}.rpcthreads = {coreNodeParams.RpcThreads}");
-		}
-
-		var sectionComment = $"# The following configuration options were added or modified by Wasabi Wallet.";
-		// If the comment is not already present.
-		// And there would be new config entries added.
-		var throwAwayConfig = new CoreConfig(coreNode.Config);
-		throwAwayConfig.AddOrUpdate(string.Join(Environment.NewLine, desiredConfigLines));
-		if (!coreNode.Config.ToString().Contains(sectionComment, StringComparison.Ordinal)
-			&& throwAwayConfig.Count != coreNode.Config.Count)
-		{
-			desiredConfigLines.Insert(0, sectionComment);
-		}
-
-		if (coreNode.Config.AddOrUpdate(string.Join(Environment.NewLine, desiredConfigLines))
-			|| !File.Exists(configPath))
-		{
-			IoHelpers.EnsureContainingDirectoryExists(configPath);
-			await File.WriteAllTextAsync(configPath, coreNode.Config.ToString(), CancellationToken.None).ConfigureAwait(false);
-		}
-
-		cancel.ThrowIfCancellationRequested();
-
-		// If it isn't already running, then we run it.
-		if (await coreNode.RpcClient.TestAsync(cancel).ConfigureAwait(false) is null)
-		{
-			Logger.LogInfo("A Bitcoin node is already running.");
-		}
-		else
-		{
-			coreNode.Bridge = new BitcoindRpcProcessBridge(coreNode.RpcClient, coreNode.DataDir, printToConsole: false);
-			await coreNode.Bridge.StartAsync(cancel).ConfigureAwait(false);
-			Logger.LogInfo($"Started {Constants.BuiltinBitcoinNodeName}.");
-		}
-
-		cancel.ThrowIfCancellationRequested();
-
-		coreNode.P2pNode = new P2pNode(coreNode.Network, coreNode.P2pEndPoint, coreNode.MempoolService, coreNodeParams.UserAgent);
-		await coreNode.P2pNode.ConnectAsync(cancel).ConfigureAwait(false);
-
-		cancel.ThrowIfCancellationRequested();
-
-		return coreNode;
-	}
-
-	public async Task<Node> CreateNewP2pNodeAsync()
-	{
-		return await Node.ConnectAsync(Network, P2pEndPoint).ConfigureAwait(false);
-	}
-
-	public async Task<IEnumerable<Block>> GenerateAsync(int blockCount)
-	{
-		var blocks = await RpcClient.GenerateAsync(blockCount).ConfigureAwait(false);
-		var rpc = RpcClient.PrepareBatch();
-		var tasks = blocks.Select(b => rpc.GetBlockAsync(b));
-		await rpc.SendBatchAsync().ConfigureAwait(false);
-		return await Task.WhenAll(tasks).ConfigureAwait(false);
-	}
-
-	public async Task DisposeAsync()
-	{
-		if (P2pNode is { } p2pNode)
-		{
-			await p2pNode.DisposeAsync().ConfigureAwait(false);
-		}
-	}
-
-	/// <param name="onlyOwned">Only stop if this node owns the process.</param>
-	public async Task<bool> TryStopAsync(bool onlyOwned = true)
-	{
-		await DisposeAsync().ConfigureAwait(false);
-
-		BitcoindRpcProcessBridge? bridge = null;
-		if (Bridge is { })
-		{
-			bridge = Bridge;
-		}
-		else if (!onlyOwned)
-		{
-			bridge = new BitcoindRpcProcessBridge(RpcClient, DataDir, printToConsole: false);
-		}
-
-		if (bridge is { })
-		{
-			try
-			{
-				await bridge.StopAsync(onlyOwned).ConfigureAwait(false);
-				Logger.LogInfo("Stopped.");
-				return true;
-			}
-			catch (Exception ex)
-			{
-				Logger.LogInfo("Did not stop the Bitcoin node. Reason:");
-				Logger.LogWarning(ex);
-				return false;
-			}
-		}
-
-		Logger.LogInfo("Did not stop the Bitcoin node. Reason:");
-		Logger.LogInfo("The Bitcoin node was started externally.");
-		return false;
-	}
+    public CoreNode(string dataDir, Network network, MempoolService mempoolService, CoreConfig config, EndPoint p2pEndPoint, EndPoint rpcEndPoint)
+    {
+        DataDir = dataDir;
+        Network = network;
+        MempoolService = mempoolService;
+        Config = config;
+        P2pEndPoint = p2pEndPoint;
+        RpcEndPoint = rpcEndPoint;
+    }
+
+    public EndPoint P2pEndPoint { get; }
+    public EndPoint RpcEndPoint { get; }
+    public IRPCClient RpcClient { get; private set; }
+    private BitcoindRpcProcessBridge Bridge { get; set; }
+    public string DataDir { get; }
+    public Network Network { get; }
+    public MempoolService MempoolService { get; }
+
+    public CoreConfig Config { get; }
+    public P2pNode P2pNode { get; private set; }
+
+    public static async Task<CoreNode> CreateAsync(CoreNodeParams coreNodeParams, CancellationToken cancel)
+    {
+        using (BenchmarkLogger.Measure())
+        {
+            string configPath = Path.Combine(coreNodeParams.DataDir, "bitcoin.conf");
+            CoreConfig coreConfig = new();
+
+            if (File.Exists(configPath))
+            {
+                string configString = await File.ReadAllTextAsync(configPath, cancel).ConfigureAwait(false);
+                coreConfig.AddOrUpdate(configString); // Bitcoin Core considers the last entry to be valid.
+            }
+
+            // Read Bitcoin Core config parameters.
+            CoreConfigTranslator configTranslator = new(coreConfig, coreNodeParams.Network);
+            string? rpcUser = configTranslator.TryGetRpcUser();
+            string? rpcPassword = configTranslator.TryGetRpcPassword();
+            string? rpcCookieFilePath = configTranslator.TryGetRpcCookieFile();
+            string? rpcHost = configTranslator.TryGetRpcBind();
+            int? rpcPort = configTranslator.TryGetRpcPort();
+            WhiteBind? whiteBind = configTranslator.TryGetWhiteBind();
+
+            string authString;
+            bool cookieAuth = rpcCookieFilePath is not null;
+            if (cookieAuth)
+            {
+                authString = $"cookiefile={rpcCookieFilePath}";
+            }
+            else
+            {
+                rpcUser ??= Encoders.Hex.EncodeData(RandomUtils.GetBytes(21));
+                rpcPassword ??= Encoders.Hex.EncodeData(RandomUtils.GetBytes(21));
+                authString = $"{rpcUser}:{rpcPassword}";
+            }
+
+            EndPoint p2pEndPoint = whiteBind?.EndPoint ?? coreNodeParams.P2pEndPointStrategy.EndPoint;
+
+            if (rpcHost is null)
+            {
+                coreNodeParams.RpcEndPointStrategy.EndPoint.TryGetHost(out rpcHost);
+            }
+
+            if (rpcPort is null)
+            {
+                coreNodeParams.RpcEndPointStrategy.EndPoint.TryGetPort(out rpcPort);
+            }
+
+            if (!EndPointParser.TryParse($"{rpcHost}:{rpcPort}", coreNodeParams.Network.RPCPort, out EndPoint? rpcEndPoint))
+            {
+                throw new InvalidOperationException($"Failed to get RPC endpoint on {rpcHost}:{rpcPort}.");
+            }
+
+            CoreNode coreNode = new(coreNodeParams.DataDir, coreNodeParams.Network, coreNodeParams.MempoolService, coreConfig, p2pEndPoint, rpcEndPoint);
+
+            var rpcClient = new RPCClient(
+                $"{authString}",
+                coreNode.RpcEndPoint.ToString(coreNode.Network.DefaultPort),
+                coreNode.Network);
+            coreNode.RpcClient = new CachedRpcClient(rpcClient, coreNodeParams.Cache);
+
+            if (coreNodeParams.TryRestart)
+            {
+                await coreNode.TryStopAsync(false).ConfigureAwait(false);
+            }
+
+            cancel.ThrowIfCancellationRequested();
+
+            if (coreNodeParams.TryDeleteDataDir)
+            {
+                await IoHelpers.TryDeleteDirectoryAsync(coreNode.DataDir).ConfigureAwait(false);
+            }
+
+            cancel.ThrowIfCancellationRequested();
+
+            IoHelpers.EnsureDirectoryExists(coreNode.DataDir);
+
+            var configPrefix = NetworkTranslator.GetConfigPrefix(coreNode.Network);
+            var whiteBindPermissionsPart = !string.IsNullOrWhiteSpace(whiteBind?.Permissions) ? $"{whiteBind?.Permissions}@" : "";
+
+            if (!coreNode.RpcEndPoint.TryGetHost(out string? rpcBindParameter) || !coreNode.RpcEndPoint.TryGetPort(out int? rpcPortParameter))
+            {
+                throw new ArgumentException("Endpoint type is not supported.", nameof(coreNode.RpcEndPoint));
+            }
+
+            var desiredConfigLines = new List<string>()
+            {
+                $"{configPrefix}.server			= 1",
+                $"{configPrefix}.listen			= 1",
+                $"{configPrefix}.daemon			= 0", // https://github.com/zkSNACKs/WalletWasabi/issues/3588
+				$"{configPrefix}.whitebind		= {whiteBindPermissionsPart}{coreNode.P2pEndPoint.ToString(coreNode.Network.DefaultPort)}",
+                $"{configPrefix}.rpcbind		= {rpcBindParameter}",
+                $"{configPrefix}.rpcallowip		= {IPAddress.Loopback}",
+                $"{configPrefix}.rpcport		= {rpcPortParameter}",
+                $"{configPrefix}.softwareexpiry	= 0",
+            };
+
+            if (!cookieAuth)
+            {
+                desiredConfigLines.Add($"{configPrefix}.rpcuser		= {coreNode.RpcClient.CredentialString.UserPassword.UserName}");
+                desiredConfigLines.Add($"{configPrefix}.rpcpassword	= {coreNode.RpcClient.CredentialString.UserPassword.Password}");
+            }
+
+            if (coreNodeParams.TxIndex is { })
+            {
+                desiredConfigLines.Add($"{configPrefix}.txindex = {coreNodeParams.TxIndex}");
+            }
+
+            if (coreNodeParams.Prune is { })
+            {
+                desiredConfigLines.Add($"{configPrefix}.prune = {coreNodeParams.Prune}");
+            }
+
+            if (coreNodeParams.DisableWallet is { })
+            {
+                desiredConfigLines.Add($"{configPrefix}.disablewallet = {coreNodeParams.DisableWallet}");
+            }
+
+            if (coreNodeParams.MempoolReplacement is { })
+            {
+                desiredConfigLines.Add($"{configPrefix}.mempoolreplacement = {coreNodeParams.MempoolReplacement}");
+            }
+
+            if (coreNodeParams.FallbackFee is { })
+            {
+                desiredConfigLines.Add($"{configPrefix}.fallbackfee = {coreNodeParams.FallbackFee.ToString(fplus: false, trimExcessZero: true)}");
+            }
+
+            if (coreNodeParams.ListenOnion is { })
+            {
+                desiredConfigLines.Add($"{configPrefix}.listenonion = {coreNodeParams.ListenOnion}");
+            }
+
+            if (coreNodeParams.Listen is { })
+            {
+                desiredConfigLines.Add($"{configPrefix}.listen = {coreNodeParams.Listen}");
+            }
+
+            if (coreNodeParams.Discover is { })
+            {
+                desiredConfigLines.Add($"{configPrefix}.discover = {coreNodeParams.Discover}");
+            }
+
+            if (coreNodeParams.DnsSeed is { })
+            {
+                desiredConfigLines.Add($"{configPrefix}.dnsseed = {coreNodeParams.DnsSeed}");
+            }
+
+            if (coreNodeParams.FixedSeeds is { })
+            {
+                desiredConfigLines.Add($"{configPrefix}.fixedseeds = {coreNodeParams.FixedSeeds}");
+            }
+
+            if (coreNodeParams.Upnp is { })
+            {
+                desiredConfigLines.Add($"{configPrefix}.upnp = {coreNodeParams.Upnp}");
+            }
+
+            if (coreNodeParams.NatPmp is { })
+            {
+                desiredConfigLines.Add($"{configPrefix}.natpmp = {coreNodeParams.NatPmp}");
+            }
+
+            if (coreNodeParams.PersistMempool is { })
+            {
+                desiredConfigLines.Add($"{configPrefix}.persistmempool = {coreNodeParams.PersistMempool}");
+            }
+
+            if (coreNodeParams.RpcWorkQueue is { })
+            {
+                desiredConfigLines.Add($"{configPrefix}.rpcworkqueue = {coreNodeParams.RpcWorkQueue}");
+            }
+
+            if (coreNodeParams.RpcThreads is { })
+            {
+                desiredConfigLines.Add($"{configPrefix}.rpcthreads = {coreNodeParams.RpcThreads}");
+            }
+
+            var sectionComment = $"# The following configuration options were added or modified by Wasabi Wallet.";
+            // If the comment is not already present.
+            // And there would be new config entries added.
+            var throwAwayConfig = new CoreConfig(coreNode.Config);
+            throwAwayConfig.AddOrUpdate(string.Join(Environment.NewLine, desiredConfigLines));
+            if (!coreNode.Config.ToString().Contains(sectionComment, StringComparison.Ordinal)
+                && throwAwayConfig.Count != coreNode.Config.Count)
+            {
+                desiredConfigLines.Insert(0, sectionComment);
+            }
+
+            if (coreNode.Config.AddOrUpdate(string.Join(Environment.NewLine, desiredConfigLines))
+                || !File.Exists(configPath))
+            {
+                IoHelpers.EnsureContainingDirectoryExists(configPath);
+                await File.WriteAllTextAsync(configPath, coreNode.Config.ToString(), CancellationToken.None).ConfigureAwait(false);
+            }
+
+            cancel.ThrowIfCancellationRequested();
+
+            // If it isn't already running, then we run it.
+            if (await coreNode.RpcClient.TestAsync(cancel).ConfigureAwait(false) is null)
+            {
+                Logger.LogInfo("A Bitcoin node is already running.");
+            }
+            else
+            {
+                coreNode.Bridge = new BitcoindRpcProcessBridge(coreNode.RpcClient, coreNode.DataDir, printToConsole: false);
+                await coreNode.Bridge.StartAsync(cancel).ConfigureAwait(false);
+                Logger.LogInfo($"Started {Constants.BuiltinBitcoinNodeName}.");
+            }
+
+            cancel.ThrowIfCancellationRequested();
+
+            coreNode.P2pNode = new P2pNode(coreNode.Network, coreNode.P2pEndPoint, coreNode.MempoolService, coreNodeParams.UserAgent);
+            await coreNode.P2pNode.ConnectAsync(cancel).ConfigureAwait(false);
+
+            cancel.ThrowIfCancellationRequested();
+
+            return coreNode;
+        }
+    }
+
+    public static async Task<Version> GetVersionAsync(CancellationToken cancel)
+    {
+        string processPath = MicroserviceHelpers.GetBinaryPath("bitcoind");
+        ProcessStartInfo startInfo = ProcessStartInfoFactory.Make(processPath, arguments: "-version");
+
+        Process process = Process.Start(startInfo)!;
+
+        string responseString = await process.StandardOutput.ReadToEndAsync(cancel).ConfigureAwait(false);
+        await process.WaitForExitAsync(cancel).ConfigureAwait(false);
+
+        if (process.ExitCode != 0)
+        {
+            throw new BitcoindException($"Process exited with incorrect exit code: {process.ExitCode}.");
+        }
+
+        string firstLine = responseString.Split(new char[] { '\r', '\n' }, StringSplitOptions.RemoveEmptyEntries).First();
+        string versionString = firstLine
+            .Split("version v", StringSplitOptions.RemoveEmptyEntries)
+            .Last()
+            .Split(".knots", StringSplitOptions.RemoveEmptyEntries).First();
+
+        return new(versionString);
+    }
+
+    public async Task<Node> CreateNewP2pNodeAsync()
+    {
+        return await Node.ConnectAsync(Network, P2pEndPoint).ConfigureAwait(false);
+    }
+
+    public async Task<IEnumerable<Block>> GenerateAsync(int blockCount)
+    {
+        var blocks = await RpcClient.GenerateAsync(blockCount).ConfigureAwait(false);
+        var rpc = RpcClient.PrepareBatch();
+        var tasks = blocks.Select(b => rpc.GetBlockAsync(b));
+        await rpc.SendBatchAsync().ConfigureAwait(false);
+        return await Task.WhenAll(tasks).ConfigureAwait(false);
+    }
+
+    public async Task DisposeAsync()
+    {
+        if (P2pNode is { } p2pNode)
+        {
+            await p2pNode.DisposeAsync().ConfigureAwait(false);
+        }
+    }
+
+    /// <param name="onlyOwned">Only stop if this node owns the process.</param>
+    public async Task<bool> TryStopAsync(bool onlyOwned = true)
+    {
+        await DisposeAsync().ConfigureAwait(false);
+
+        BitcoindRpcProcessBridge? bridge = null;
+        if (Bridge is { })
+        {
+            bridge = Bridge;
+        }
+        else if (!onlyOwned)
+        {
+            bridge = new BitcoindRpcProcessBridge(RpcClient, DataDir, printToConsole: false);
+        }
+
+        if (bridge is { })
+        {
+            try
+            {
+                await bridge.StopAsync(onlyOwned).ConfigureAwait(false);
+                Logger.LogInfo("Stopped.");
+                return true;
+            }
+            catch (Exception ex)
+            {
+                Logger.LogInfo("Did not stop the Bitcoin node. Reason:");
+                Logger.LogWarning(ex);
+                return false;
+            }
+        }
+
+        Logger.LogInfo("Did not stop the Bitcoin node. Reason:");
+        Logger.LogInfo("The Bitcoin node was started externally.");
+        return false;
+    }
 }