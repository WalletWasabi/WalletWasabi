--- conflicted
+++ resolved
@@ -23,7 +23,6 @@
 
 	private object CancellationTokenSourceLock { get; } = new();
 
-	// SizeLimit is not set, so cache size set on the entry will be ignored.
 	public IMemoryCache Cache { get; }
 
 	private IdempotencyRequestCache IdempotencyRequestCache { get; }
@@ -61,14 +60,9 @@
 
 		return await IdempotencyRequestCache.GetCachedResponseAsync(
 			cacheKey,
-<<<<<<< HEAD
 			action: (string request, CancellationToken cancellationToken) => base.GetBlockAsync(blockHash, cancellationToken),
-			options: CacheOptions(size: 10, expireInSeconds: 4),
-			cancellationToken).ConfigureAwait(false);
-=======
-			CacheOptions(10, 300),
-			() => base.GetBlockAsync(blockHash, cancellationToken)).ConfigureAwait(false);
->>>>>>> 72f717b4
+			options: CacheOptions(size: 10, expireInSeconds: 300),
+			cancellationToken).ConfigureAwait(false);
 	}
 
 	public override async Task<Block> GetBlockAsync(uint blockHeight, CancellationToken cancellationToken = default)
@@ -77,14 +71,9 @@
 
 		return await IdempotencyRequestCache.GetCachedResponseAsync(
 			cacheKey,
-<<<<<<< HEAD
 			action: (string request, CancellationToken cancellationToken) => base.GetBlockAsync(blockHeight, cancellationToken),
-			options: CacheOptions(size: 10, expireInSeconds: 4),
-			cancellationToken).ConfigureAwait(false);
-=======
-			CacheOptions(10, 300),
-			() => base.GetBlockAsync(blockHeight, cancellationToken)).ConfigureAwait(false);
->>>>>>> 72f717b4
+			options: CacheOptions(size: 10, expireInSeconds: 300),
+			cancellationToken).ConfigureAwait(false);
 	}
 
 	public override async Task<VerboseBlockInfo> GetVerboseBlockAsync(uint256 blockId, CancellationToken cancellationToken = default)
@@ -93,14 +82,9 @@
 
 		return await IdempotencyRequestCache.GetCachedResponseAsync(
 			cacheKey,
-<<<<<<< HEAD
 			action: (string request, CancellationToken cancellationToken) => base.GetVerboseBlockAsync(blockId, cancellationToken),
-			options: CacheOptions(size: 20, expireInSeconds: 4),
-			cancellationToken).ConfigureAwait(false);
-=======
-			CacheOptions(20, 300),
-			() => base.GetVerboseBlockAsync(blockId, cancellationToken)).ConfigureAwait(false);
->>>>>>> 72f717b4
+			options: CacheOptions(size: 20, expireInSeconds: 300),
+			cancellationToken).ConfigureAwait(false);
 	}
 
 	public override async Task<BlockHeader> GetBlockHeaderAsync(uint256 blockHash, CancellationToken cancellationToken = default)
@@ -109,14 +93,9 @@
 
 		return await IdempotencyRequestCache.GetCachedResponseAsync(
 			cacheKey,
-<<<<<<< HEAD
 			action: (string request, CancellationToken cancellationToken) => base.GetBlockHeaderAsync(blockHash, cancellationToken),
-			options: CacheOptions(size: 2, expireInSeconds: 4),
-			cancellationToken).ConfigureAwait(false);
-=======
-			CacheOptions(2, 300),
-			() => base.GetBlockHeaderAsync(blockHash, cancellationToken)).ConfigureAwait(false);
->>>>>>> 72f717b4
+			options: CacheOptions(size: 2, expireInSeconds: 300),
+			cancellationToken).ConfigureAwait(false);
 	}
 
 	public override async Task<int> GetBlockCountAsync(CancellationToken cancellationToken = default)
@@ -126,7 +105,7 @@
 		return await IdempotencyRequestCache.GetCachedResponseAsync(
 			cacheKey,
 			action: (string request, CancellationToken cancellationToken) => base.GetBlockCountAsync(cancellationToken),
-			options: CacheOptions(size: 1, expireInSeconds: 2),
+			options: CacheOptions(size: 1, expireInSeconds: 2, addExpirationToken: true),
 			cancellationToken).ConfigureAwait(false);
 	}
 
@@ -169,14 +148,9 @@
 
 		return await IdempotencyRequestCache.GetCachedResponseAsync(
 			cacheKey,
-<<<<<<< HEAD
 			action: (string request, CancellationToken cancellationToken) => base.EstimateSmartFeeAsync(confirmationTarget, estimateMode, cancellationToken),
-			options: CacheOptions(size: 1, expireInSeconds: 10, addExpirationToken: true),
-			cancellationToken).ConfigureAwait(false);
-=======
-			CacheOptions(1, 60, true),
-			() => base.EstimateSmartFeeAsync(confirmationTarget, estimateMode, cancellationToken)).ConfigureAwait(false);
->>>>>>> 72f717b4
+			options: CacheOptions(size: 1, expireInSeconds: 60, addExpirationToken: true),
+			cancellationToken).ConfigureAwait(false);
 	}
 
 	public override async Task<uint256[]> GetRawMempoolAsync(CancellationToken cancellationToken = default)
@@ -201,14 +175,12 @@
 			cancellationToken).ConfigureAwait(false);
 	}
 
-	// Only used in Regtest mode or in tests.
 	public override async Task<uint256[]> GenerateAsync(int blockCount, CancellationToken cancellationToken = default)
 	{
 		TipChangeCancellationTokenSource.Cancel();
 		return await base.GenerateAsync(blockCount, cancellationToken).ConfigureAwait(false);
 	}
 
-	// Only used in Regtest mode or in tests.
 	public override async Task InvalidateBlockAsync(uint256 blockHash, CancellationToken cancellationToken = default)
 	{
 		TipChangeCancellationTokenSource.Cancel();
