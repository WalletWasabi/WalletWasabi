using NBitcoin;
using NBitcoin.Protocol;
using Nito.AsyncEx;
using System;
using System.Collections.Generic;
using System.ComponentModel;
using System.Net;
using System.Text;
using System.Threading;
using System.Threading.Tasks;
using WalletWasabi.BitcoinCore.Monitoring;
using WalletWasabi.Blockchain.Blocks;
using WalletWasabi.Blockchain.Mempool;
using WalletWasabi.Blockchain.P2p;
using WalletWasabi.Helpers;
using WalletWasabi.Logging;

namespace WalletWasabi.BitcoinCore
{
	public class P2pNode : IDisposable
	{
		private Node Node { get; set; }
		private TrustedP2pBehavior TrustedP2pBehavior { get; set; }
		public Network Network { get; }
		public EndPoint EndPoint { get; }
		public MempoolService MempoolService { get; }

		public event EventHandler<uint256> BlockInv;

		private bool NodeEventsSubscribed { get; set; }
		private object SubscriptionLock { get; }
		public AsyncLock ReconnectorLock { get; }
		private CancellationTokenSource Stop { get; set; }

		public P2pNode(Network network, EndPoint endPoint, MempoolService mempoolService, string userAgent)
		{
			Network = Guard.NotNull(nameof(network), network);
			EndPoint = Guard.NotNull(nameof(endPoint), endPoint);
			MempoolService = Guard.NotNull(nameof(mempoolService), mempoolService);
			UserAgent = Guard.NotNullOrEmptyOrWhitespace(nameof(userAgent), userAgent, trim: true);

			Stop = new CancellationTokenSource();
			NodeEventsSubscribed = false;
			SubscriptionLock = new object();
			ReconnectorLock = new AsyncLock();
		}

		public async Task ConnectAsync(CancellationToken cancel)
		{
			using var handshakeTimeout = new CancellationTokenSource();
			using var linked = CancellationTokenSource.CreateLinkedTokenSource(handshakeTimeout.Token, cancel, Stop.Token);
			handshakeTimeout.CancelAfter(TimeSpan.FromSeconds(21));
			var parameters = new NodeConnectionParameters()
			{
				UserAgent = UserAgent,
				ConnectCancellation = linked.Token,
				IsRelay = true
			};

			parameters.TemplateBehaviors.Add(new TrustedP2pBehavior(MempoolService));

			Node = await Node.ConnectAsync(Network, EndPoint, parameters).ConfigureAwait(false);
			Node.VersionHandshake();

			if (!Node.PeerVersion.Services.HasFlag(NodeServices.Network))
			{
				throw new InvalidOperationException("Wasabi cannot use the local node because it does not provide blocks.");
			}

			if (!Node.IsConnected)
			{
				throw new InvalidOperationException(
					$"Could not complete the handshake with the local node and dropped the connection.{Environment.NewLine}" +
					"Probably this is because the node does not support retrieving full blocks or segwit serialization.");
			}

			lock (SubscriptionLock)
			{
				TrustedP2pBehavior = Node.Behaviors.Find<TrustedP2pBehavior>();
				Node.UncaughtException += Node_UncaughtException;
				Node.StateChanged += P2pNode_StateChanged;
				Node.Disconnected += Node_DisconnectedAsync;
				TrustedP2pBehavior.BlockInv += TrustedP2pBehavior_BlockInv;
				NodeEventsSubscribed = true;
				MempoolService.TrustedNodeMode = Node.IsConnected;
			}
		}

		private void Node_UncaughtException(Node sender, Exception ex)
		{
			Logger.LogInfo($"Node {sender.Peer.Endpoint} failed with exception: {ex}");
		}

		private async void Node_DisconnectedAsync(Node node)
		{
			try
			{
				using (await ReconnectorLock.LockAsync(Stop.Token).ConfigureAwait(false))
				{
					if (node.IsConnected)
					{
						return;
					}
					var reconnector = new P2pReconnector(TimeSpan.FromSeconds(7), this);
					await reconnector.StartAndAwaitReconnectionAsync(Stop.Token).ConfigureAwait(false);
				}
			}
			catch (Exception ex)
			{
				Logger.LogDebug(ex);
			}
		}

		private void TrustedP2pBehavior_BlockInv(object sender, uint256 e)
		{
			BlockInv?.Invoke(this, e);
		}

		public string UserAgent { get; }

		private void P2pNode_StateChanged(Node node, NodeState oldState)
		{
			var isConnected = node.IsConnected;
			var trustedNodeMode = MempoolService.TrustedNodeMode;
			if (trustedNodeMode != isConnected)
			{
				MempoolService.TrustedNodeMode = isConnected;
				Logger.LogInfo($"CoreNode connection state changed. Triggered {nameof(MempoolService)}.{nameof(MempoolService.TrustedNodeMode)} to be {MempoolService.TrustedNodeMode}");
			}
		}

		#region IDisposable Support

		private volatile bool _disposedValue = false; // To detect redundant calls

		protected virtual void Dispose(bool disposing)
		{
			if (!_disposedValue)
			{
				if (disposing)
				{
					Stop?.Cancel();
					Disconnect();
					Stop?.Dispose();
					Stop = null;
				}

				_disposedValue = true;
			}
		}

		// This code added to correctly implement the disposable pattern.
		public void Dispose()
		{
			// Do not change this code. Put cleanup code in Dispose(bool disposing) above.
			Dispose(true);
		}

		/// <summary>
		/// It is not equivalent to Dispose, but it is being called from Dispose.
		/// </summary>
		public void Disconnect()
		{
			Node node = Node;
			if (node is { })
			{
				lock (SubscriptionLock)
				{
					MempoolService.TrustedNodeMode = false;
					if (NodeEventsSubscribed)
					{
						var trustedP2pBehavior = TrustedP2pBehavior;
						if (trustedP2pBehavior is { })
						{
							trustedP2pBehavior.BlockInv -= TrustedP2pBehavior_BlockInv;
						}
<<<<<<< HEAD
						Node.Disconnected -= Node_DisconnectedAsync;
						Node.StateChanged -= P2pNode_StateChanged;
						Node.UncaughtException -= Node_UncaughtException;
=======
						node.Disconnected -= Node_DisconnectedAsync;
						node.StateChanged -= P2pNode_StateChanged;
>>>>>>> 75afd3eb
						NodeEventsSubscribed = false;
					}
				}

				try
				{
					node.Disconnect();
				}
				catch (Exception ex)
				{
					Logger.LogDebug(ex);
				}
				finally
				{
					try
					{
						node.Dispose();
					}
					catch (Exception ex)
					{
						Logger.LogDebug(ex);
					}
					finally
					{
						Node = null;
						Logger.LogInfo("P2p Bitcoin node is disconnected.");
					}
				}
			}
		}

		#endregion IDisposable Support
	}
}<|MERGE_RESOLUTION|>--- conflicted
+++ resolved
@@ -174,14 +174,9 @@
 						{
 							trustedP2pBehavior.BlockInv -= TrustedP2pBehavior_BlockInv;
 						}
-<<<<<<< HEAD
-						Node.Disconnected -= Node_DisconnectedAsync;
-						Node.StateChanged -= P2pNode_StateChanged;
-						Node.UncaughtException -= Node_UncaughtException;
-=======
 						node.Disconnected -= Node_DisconnectedAsync;
 						node.StateChanged -= P2pNode_StateChanged;
->>>>>>> 75afd3eb
+						node.UncaughtException -= Node_UncaughtException;
 						NodeEventsSubscribed = false;
 					}
 				}
