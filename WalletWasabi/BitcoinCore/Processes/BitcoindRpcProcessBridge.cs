using NBitcoin;
using System.IO;
using System.Threading;
using System.Threading.Tasks;
using WalletWasabi.Bases;
using WalletWasabi.BitcoinCore.Configuration;
using WalletWasabi.BitcoinCore.Rpc;
using WalletWasabi.Helpers;
using WalletWasabi.Logging;
using WalletWasabi.Microservices;

namespace WalletWasabi.BitcoinCore.Processes;

/// <summary>
/// Class for starting and stopping of Bitcoin daemon.
/// </summary>
public class BitcoindRpcProcessBridge
{
	public const string PidFileName = "bitcoin.pid";

	/// <summary>Experimentally found constant.</summary>
	private readonly TimeSpan _reasonableCoreShutdownTimeout = TimeSpan.FromSeconds(30);

	public BitcoindRpcProcessBridge(IRPCClient rpcClient, string dataDir, bool printToConsole)
<<<<<<< HEAD
	{
		RpcClient = rpcClient;
		Network = RpcClient.Network;
		DataDir = dataDir;
		PrintToConsole = printToConsole;
		PidFile = new PidFile(Path.Combine(DataDir, NetworkTranslator.GetDataDirPrefix(Network)), PidFileName);
		CachedPid = null;
		Process = null;
	}

	public Network Network { get; }
	public IRPCClient RpcClient { get; }
	public string DataDir { get; }
	public bool PrintToConsole { get; }
	public PidFile PidFile { get; }
	private ProcessAsync? Process { get; set; }
	private int? CachedPid { get; set; }

	/// <summary>
	/// This method can be called only once.
	/// </summary>
	public async Task StartAsync(CancellationToken cancel)
	{
		int ptcv = PrintToConsole ? 1 : 0;
		string processPath = MicroserviceHelpers.GetBinaryPath("bitcoind");
		string networkArgument = NetworkTranslator.GetCommandLineArguments(Network);

		string args = $"{networkArgument} -datadir=\"{DataDir}\" -printtoconsole={ptcv}";

		// Start bitcoind process.
		Process = new ProcessAsync(ProcessStartInfoFactory.Make(processPath, args));
		Process.Start();

		// Store PID in PID file.
		await PidFile.WriteFileAsync(Process.Id).ConfigureAwait(false);
		CachedPid = Process.Id;

		try
		{
			var exceptionTracker = new LastExceptionTracker();

			// Try to connect to bitcoin daemon RPC until we succeed.
			Logger.LogTrace("Wait until RPC daemon is ready...");

=======
	{
		RpcClient = rpcClient;
		Network = RpcClient.Network;
		DataDir = dataDir;
		PrintToConsole = printToConsole;
		PidFile = new PidFile(Path.Combine(DataDir, NetworkTranslator.GetDataDirPrefix(Network)), PidFileName);
		CachedPid = null;
		Process = null;
	}

	public Network Network { get; }
	public IRPCClient RpcClient { get; }
	public string DataDir { get; }
	public bool PrintToConsole { get; }
	public PidFile PidFile { get; }
	private ProcessAsync? Process { get; set; }
	private int? CachedPid { get; set; }

	/// <summary>
	/// This method can be called only once.
	/// </summary>
	public async Task StartAsync(CancellationToken cancel)
	{
		int ptcv = PrintToConsole ? 1 : 0;
		string processPath = MicroserviceHelpers.GetBinaryPath("bitcoind");
		string networkArgument = NetworkTranslator.GetCommandLineArguments(Network);

		string args = $"{networkArgument} -datadir=\"{DataDir}\" -printtoconsole={ptcv}";

		// Start bitcoind process.
		Process = new ProcessAsync(ProcessStartInfoFactory.Make(processPath, args));
		Process.Start();

		// Store PID in PID file.
		await PidFile.WriteFileAsync(Process.Id).ConfigureAwait(false);
		CachedPid = Process.Id;

		try
		{
			var exceptionTracker = new LastExceptionTracker();

			// Try to connect to bitcoin daemon RPC until we succeed.
>>>>>>> c02470ef
			while (true)
			{
				try
				{
<<<<<<< HEAD
					TimeSpan timeSpan = await RpcClient.UptimeAsync().ConfigureAwait(false);
=======
					TimeSpan timeSpan = await RpcClient.UptimeAsync(cancel).ConfigureAwait(false);
>>>>>>> c02470ef

					Logger.LogInfo("RPC connection is successfully established.");
					Logger.LogDebug($"RPC uptime is: {timeSpan}.");

					// Bitcoin daemon is started. We are done.
					break;
				}
				catch (Exception ex)
				{
					ExceptionInfo exceptionInfo = exceptionTracker.Process(ex);

					// Don't log extensively.
					if (exceptionInfo.IsFirst)
					{
						Logger.LogInfo($"{Constants.BuiltinBitcoinNodeName} is not yet ready... Reason: {exceptionInfo.Exception.Message}");
					}

					if (Process is { } p && p.HasExited)
					{
						throw new BitcoindException($"Failed to start daemon, location: '{p.StartInfo.FileName} {p.StartInfo.Arguments}'", ex);
					}
				}

				if (cancel.IsCancellationRequested)
				{
					Logger.LogDebug("Bitcoin daemon was not started yet and user requested to cancel the operation.");
					await StopAsync(onlyOwned: true).ConfigureAwait(false);
					cancel.ThrowIfCancellationRequested();
				}

				// Wait a moment before the next check.
				await Task.Delay(100, cancel).ConfigureAwait(false);
			}
		}
		catch (Exception)
		{
			Process?.Dispose();
			throw;
		}
	}

	/// <summary>
	/// Stops bitcoin daemon process when PID file exists.
	/// </summary>
	/// <remarks>If there is not PID file, no process is stopped.</remarks>
	/// <param name="onlyOwned">Only stop if this node owns the process.</param>
	public async Task StopAsync(bool onlyOwned)
	{
		Logger.LogDebug($"> {nameof(onlyOwned)}={onlyOwned}");

		if (Process is null)
		{
			Logger.LogDebug("< Process is null.");
			return;
		}

		// "process" variable is guaranteed to be non-null at this point.
		ProcessAsync process = Process;

		using var cts = new CancellationTokenSource(_reasonableCoreShutdownTimeout);
		int? pid = await PidFile.TryReadAsync().ConfigureAwait(false);

		// If the cached PID is PID, then we own the process.
		if (pid.HasValue && (!onlyOwned || CachedPid == pid))
		{
			Logger.LogDebug($"User is responsible for the daemon process with PID {pid}. Stop it.");

			try
			{
				bool isKilled = false;

				try
				{
					// Stop Bitcoin daemon using RPC "stop" command.
					// The command actually only initiates the bitcoind graceful shutdown procedure.
					// Our time budget for the bitcoind to stop is given by "ReasonableCoreShutdownTimeout".
					await RpcClient.StopAsync().ConfigureAwait(false);
				}
				catch (Exception ex)
				{
					Logger.LogWarning(ex);
					process.Kill();
					isKilled = true;
				}

				if (!isKilled)
				{
					Logger.LogDebug($"Wait until the process is stopped.");
					await process.WaitForExitAsync(cts.Token).ConfigureAwait(false);
				}
			}
			finally
			{
				Logger.LogDebug($"Wait until the process is stopped.");
				process.Dispose();
				Process = null;
				PidFile.TryDelete();
			}
		}
		else
		{
			Logger.LogDebug("User is NOT responsible for the daemon process.");
		}

		Logger.LogDebug("<");
	}
}<|MERGE_RESOLUTION|>--- conflicted
+++ resolved
@@ -22,7 +22,6 @@
 	private readonly TimeSpan _reasonableCoreShutdownTimeout = TimeSpan.FromSeconds(30);
 
 	public BitcoindRpcProcessBridge(IRPCClient rpcClient, string dataDir, bool printToConsole)
-<<<<<<< HEAD
 	{
 		RpcClient = rpcClient;
 		Network = RpcClient.Network;
@@ -67,59 +66,11 @@
 			// Try to connect to bitcoin daemon RPC until we succeed.
 			Logger.LogTrace("Wait until RPC daemon is ready...");
 
-=======
-	{
-		RpcClient = rpcClient;
-		Network = RpcClient.Network;
-		DataDir = dataDir;
-		PrintToConsole = printToConsole;
-		PidFile = new PidFile(Path.Combine(DataDir, NetworkTranslator.GetDataDirPrefix(Network)), PidFileName);
-		CachedPid = null;
-		Process = null;
-	}
-
-	public Network Network { get; }
-	public IRPCClient RpcClient { get; }
-	public string DataDir { get; }
-	public bool PrintToConsole { get; }
-	public PidFile PidFile { get; }
-	private ProcessAsync? Process { get; set; }
-	private int? CachedPid { get; set; }
-
-	/// <summary>
-	/// This method can be called only once.
-	/// </summary>
-	public async Task StartAsync(CancellationToken cancel)
-	{
-		int ptcv = PrintToConsole ? 1 : 0;
-		string processPath = MicroserviceHelpers.GetBinaryPath("bitcoind");
-		string networkArgument = NetworkTranslator.GetCommandLineArguments(Network);
-
-		string args = $"{networkArgument} -datadir=\"{DataDir}\" -printtoconsole={ptcv}";
-
-		// Start bitcoind process.
-		Process = new ProcessAsync(ProcessStartInfoFactory.Make(processPath, args));
-		Process.Start();
-
-		// Store PID in PID file.
-		await PidFile.WriteFileAsync(Process.Id).ConfigureAwait(false);
-		CachedPid = Process.Id;
-
-		try
-		{
-			var exceptionTracker = new LastExceptionTracker();
-
-			// Try to connect to bitcoin daemon RPC until we succeed.
->>>>>>> c02470ef
 			while (true)
 			{
 				try
 				{
-<<<<<<< HEAD
-					TimeSpan timeSpan = await RpcClient.UptimeAsync().ConfigureAwait(false);
-=======
 					TimeSpan timeSpan = await RpcClient.UptimeAsync(cancel).ConfigureAwait(false);
->>>>>>> c02470ef
 
 					Logger.LogInfo("RPC connection is successfully established.");
 					Logger.LogDebug($"RPC uptime is: {timeSpan}.");
