using NBitcoin;
using NBitcoin.Protocol;
using NBitcoin.Protocol.Behaviors;
using System.Linq;
using System.Net.Sockets;
using System.Threading;
using System.Threading.Tasks;
using WalletWasabi.BitcoinCore;
using WalletWasabi.Extensions;
using WalletWasabi.Helpers;
using WalletWasabi.Logging;
using WalletWasabi.Models;
using WalletWasabi.WebClients.Wasabi;

namespace WalletWasabi.Wallets;

/// <summary>
/// P2P block provider is a blocks provider getting the blocks from bitcoin nodes using the P2P bitcoin protocol.
/// </summary>
public class P2pBlockProvider : IBlockProvider
{
	private Node? _localBitcoinCoreNode = null;

	public P2pBlockProvider(NodesGroup nodes, CoreNode? coreNode, HttpClientFactory httpClientFactory, ServiceConfiguration serviceConfiguration, Network network)
	{
		Nodes = nodes;
		CoreNode = coreNode;
		HttpClientFactory = httpClientFactory;
		ServiceConfiguration = serviceConfiguration;
		Network = network;
	}

	private NodesGroup Nodes { get; }
	private CoreNode? CoreNode { get; }
	private HttpClientFactory HttpClientFactory { get; }
	private ServiceConfiguration ServiceConfiguration { get; }
	private Network Network { get; }

	private Node? LocalBitcoinCoreNode
	{
		get
		{
			if (Network == Network.RegTest)
			{
				return Nodes.ConnectedNodes.First();
			}

			return _localBitcoinCoreNode;
		}
		set => _localBitcoinCoreNode = value;
	}

	private int NodeTimeouts { get; set; }

	/// <summary>
	/// Gets a bitcoin block from bitcoin nodes using the P2P bitcoin protocol.
	/// If a bitcoin node is available it fetches the blocks using the RPC interface.
	/// </summary>
	/// <param name="hash">The block's hash that identifies the requested block.</param>
	/// <param name="cancellationToken">The cancellation token.</param>
	/// <returns>The requested bitcoin block.</returns>
	public async Task<Block> GetBlockAsync(uint256 hash, CancellationToken cancellationToken)
	{
		Block? block;

		while (true)
		{
			cancellationToken.ThrowIfCancellationRequested();
			try
			{
				// Try to get block information from local running Core node first.
				block = await TryDownloadBlockFromLocalNodeAsync(hash, cancellationToken).ConfigureAwait(false);

				if (block is { })
				{
					break;
				}

				// If no connection, wait, then continue.
				while (Nodes.ConnectedNodes.Count == 0)
				{
					await Task.Delay(100, cancellationToken).ConfigureAwait(false);
				}

				// Select a random node we are connected to.
				Node? node = Nodes.ConnectedNodes.RandomElement();
				if (node is null || !node.IsConnected)
				{
					await Task.Delay(100, cancellationToken).ConfigureAwait(false);
					continue;
				}

				// Download block from selected node.
				try
				{
					// More permissive timeout if few nodes are connected to avoid exhaustion
					var timeout = Nodes.ConnectedNodes.Count < 3
						? Math.Min(RuntimeParams.Instance.NetworkNodeTimeout*1.5,600)
						: RuntimeParams.Instance.NetworkNodeTimeout;

					using (var cts = new CancellationTokenSource(TimeSpan.FromSeconds(timeout)))
					{
<<<<<<< HEAD
						using var lts = CancellationTokenSource.CreateLinkedTokenSource(cts.Token, cancellationToken);
						block = await node.DownloadBlockAsync(hash, lts.Token).ConfigureAwait(false);
=======
						// More permissive timeout if few nodes are connected to avoid exhaustion
						var timeout = Nodes.ConnectedNodes.Count < 3
							? Math.Min(RuntimeParams.Instance.NetworkNodeTimeout * 1.5, 600)
							: RuntimeParams.Instance.NetworkNodeTimeout;

						using (var cts = new CancellationTokenSource(TimeSpan.FromSeconds(timeout)))
						{
							using var lts = CancellationTokenSource.CreateLinkedTokenSource(cts.Token, cancellationToken);
							block = await node.DownloadBlockAsync(hash, lts.Token).ConfigureAwait(false);
						}

						// Validate block
						if (!block.Check())
						{
							DisconnectNode(node, $"Disconnected node: {node.RemoteSocketAddress}, because invalid block received.", force: true);
							continue;
						}

						DisconnectNode(node, $"Disconnected node: {node.RemoteSocketAddress}. Block ({block.GetCoinbaseHeight()}) downloaded: {block.GetHash()}.");

						await NodeTimeoutsAsync(false).ConfigureAwait(false);
>>>>>>> 16535fa9
					}

					// Validate block
					if (!block.Check())
					{
						DisconnectNode(node, $"Disconnected node: {node.RemoteSocketAddress}, because invalid block received.", force: true);
						continue;
					}

					DisconnectNode(node, $"Disconnected node: {node.RemoteSocketAddress}. Block ({block.GetCoinbaseHeight()}) downloaded: {block.GetHash()}.");

					await NodeTimeoutsAsync(increaseDecrease: false).ConfigureAwait(false);
				}
				catch (Exception ex) when (ex is OperationCanceledException or TimeoutException)
				{
					await NodeTimeoutsAsync(increaseDecrease: true).ConfigureAwait(false);

					DisconnectNode(node, $"Disconnected node: {node.RemoteSocketAddress}, because block download took too long."); // it could be a slow connection and not a misbehaving node
					continue;
				}
				catch (Exception ex)
				{
					Logger.LogDebug(ex);
					DisconnectNode(node, $"Disconnected node: {node.RemoteSocketAddress}, because block download failed: {ex.Message}.", force: true);
					continue;
				}

				break; // If got this far, then we have the block and it's valid. Break.
			}
			catch (Exception ex)
			{
				Logger.LogDebug(ex);
			}
		}

		return block;
	}

	private async Task<Block?> TryDownloadBlockFromLocalNodeAsync(uint256 hash, CancellationToken cancellationToken)
	{
		if (CoreNode?.RpcClient is null)
		{
			try
			{
				if (LocalBitcoinCoreNode is null || (!LocalBitcoinCoreNode.IsConnected && Network != Network.RegTest)) // If RegTest then we're already connected do not try again.
				{
					DisconnectDisposeNullLocalBitcoinCoreNode();
					using var handshakeTimeout = CancellationTokenSource.CreateLinkedTokenSource(cancellationToken);
					handshakeTimeout.CancelAfter(TimeSpan.FromSeconds(10));
					var nodeConnectionParameters = new NodeConnectionParameters()
					{
						ConnectCancellation = handshakeTimeout.Token,
						IsRelay = false,
						UserAgent = $"/Wasabi:{Constants.ClientVersion}/"
					};

					// If an onion was added must try to use Tor.
					// onlyForOnionHosts should connect to it if it's an onion endpoint automatically and non-Tor endpoints through clearnet/localhost
					if (HttpClientFactory.IsTorEnabled)
					{
						nodeConnectionParameters.TemplateBehaviors.Add(new SocksSettingsBehavior(HttpClientFactory.TorEndpoint, onlyForOnionHosts: true, networkCredential: null, streamIsolation: false));
					}

					var localEndPoint = ServiceConfiguration.BitcoinCoreEndPoint;
					var localNode = await Node.ConnectAsync(Network, localEndPoint, nodeConnectionParameters).ConfigureAwait(false);
					try
					{
						Logger.LogInfo("TCP Connection succeeded, handshaking...");
						localNode.VersionHandshake(Constants.LocalNodeRequirements, handshakeTimeout.Token);
						var peerServices = localNode.PeerVersion.Services;

						Logger.LogInfo("Handshake completed successfully.");

						if (!localNode.IsConnected)
						{
							throw new InvalidOperationException($"Wasabi could not complete the handshake with the local node and dropped the connection.{Environment.NewLine}" +
								"Probably this is because the node does not support retrieving full blocks or segwit serialization.");
						}
						LocalBitcoinCoreNode = localNode;
					}
					catch (OperationCanceledException) when (handshakeTimeout.IsCancellationRequested)
					{
						Logger.LogWarning($"Wasabi could not complete the handshake with the local node. Probably Wasabi is not whitelisted by the node.{Environment.NewLine}" +
							"Use \"whitebind\" in the node configuration. (Typically whitebind=127.0.0.1:8333 if Wasabi and the node are on the same machine and whitelist=1.2.3.4 if they are not.)");
						throw;
					}
				}

				// Get Block from local node
				Block blockFromLocalNode;
				// Should timeout faster. Not sure if it should ever fail though. Maybe let's keep like this later for remote node connection.
				using (var cts = new CancellationTokenSource(TimeSpan.FromSeconds(64)))
				{
					blockFromLocalNode = await LocalBitcoinCoreNode.DownloadBlockAsync(hash, cts.Token).ConfigureAwait(false);
				}

				// Validate retrieved block
				if (!blockFromLocalNode.Check())
				{
					throw new InvalidOperationException("Disconnected node, because invalid block received!");
				}

				// Retrieved block from local node and block is valid
				Logger.LogInfo($"Block acquired from local P2P connection: {hash}.");
				return blockFromLocalNode;
			}
			catch (Exception ex)
			{
				DisconnectDisposeNullLocalBitcoinCoreNode();

				if (ex is SocketException)
				{
					Logger.LogTrace("Did not find local listening and running full node instance. Trying to fetch needed block from other source.");
				}
				else
				{
					Logger.LogWarning(ex);
				}
			}
		}
		else
		{
			try
			{
				var block = await CoreNode.RpcClient.GetBlockAsync(hash, cancellationToken).ConfigureAwait(false);
				Logger.LogInfo($"Block acquired from RPC connection: {hash}.");
				return block;
			}
			catch (Exception ex)
			{
				Logger.LogWarning(ex);
			}
		}

		return null;
	}

	private void DisconnectDisposeNullLocalBitcoinCoreNode()
	{
		if (LocalBitcoinCoreNode is { })
		{
			try
			{
				LocalBitcoinCoreNode?.Disconnect();
			}
			catch (Exception ex)
			{
				Logger.LogDebug(ex);
			}
			finally
			{
				try
				{
					LocalBitcoinCoreNode?.Dispose();
				}
				catch (Exception ex)
				{
					Logger.LogDebug(ex);
				}
				finally
				{
					LocalBitcoinCoreNode = null;
					Logger.LogInfo($"Local {Constants.BuiltinBitcoinNodeName} node disconnected.");
				}
			}
		}
	}

	private void DisconnectNode(Node node, string logIfDisconnect, bool force = false)
	{
		if (Nodes.ConnectedNodes.Count > 3 || force)
		{
			Logger.LogInfo(logIfDisconnect);
			node.DisconnectAsync(logIfDisconnect);
		}
	}

	/// <summary>
	/// Current timeout used when downloading a block from the remote node. It is defined in seconds.
	/// </summary>
	private async Task NodeTimeoutsAsync(bool increaseDecrease)
	{
		if (increaseDecrease)
		{
			NodeTimeouts++;
		}
		else
		{
			NodeTimeouts--;
		}

		var timeout = RuntimeParams.Instance.NetworkNodeTimeout;

		// If it times out 2 times in a row then increase the timeout.
		if (NodeTimeouts >= 2)
		{
			NodeTimeouts = 0;
			timeout = (int)Math.Round(timeout * 1.5);
		}
		else if (NodeTimeouts <= -3) // If it does not time out 3 times in a row, lower the timeout.
		{
			NodeTimeouts = 0;
			timeout = (int)Math.Round(timeout * 0.7);
		}

		// Sanity check
		var minTimeout = Network == Network.Main ? 3 : 2;
		minTimeout = HttpClientFactory.IsTorEnabled ? (int)Math.Round(minTimeout * 1.5) : minTimeout;
		if (timeout < minTimeout)
		{
			timeout = minTimeout;
		}
		else if (timeout > 600)
		{
			timeout = 600;
		}

		if (timeout == RuntimeParams.Instance.NetworkNodeTimeout)
		{
			return;
		}
		RuntimeParams.Instance.NetworkNodeTimeout = timeout;
		await RuntimeParams.Instance.SaveAsync().ConfigureAwait(false);

		Logger.LogInfo($"Current timeout value used on block download is: {timeout} seconds.");
	}
}<|MERGE_RESOLUTION|>--- conflicted
+++ resolved
@@ -95,37 +95,13 @@
 				{
 					// More permissive timeout if few nodes are connected to avoid exhaustion
 					var timeout = Nodes.ConnectedNodes.Count < 3
-						? Math.Min(RuntimeParams.Instance.NetworkNodeTimeout*1.5,600)
+						? Math.Min(RuntimeParams.Instance.NetworkNodeTimeout * 1.5, 600)
 						: RuntimeParams.Instance.NetworkNodeTimeout;
 
 					using (var cts = new CancellationTokenSource(TimeSpan.FromSeconds(timeout)))
 					{
-<<<<<<< HEAD
 						using var lts = CancellationTokenSource.CreateLinkedTokenSource(cts.Token, cancellationToken);
 						block = await node.DownloadBlockAsync(hash, lts.Token).ConfigureAwait(false);
-=======
-						// More permissive timeout if few nodes are connected to avoid exhaustion
-						var timeout = Nodes.ConnectedNodes.Count < 3
-							? Math.Min(RuntimeParams.Instance.NetworkNodeTimeout * 1.5, 600)
-							: RuntimeParams.Instance.NetworkNodeTimeout;
-
-						using (var cts = new CancellationTokenSource(TimeSpan.FromSeconds(timeout)))
-						{
-							using var lts = CancellationTokenSource.CreateLinkedTokenSource(cts.Token, cancellationToken);
-							block = await node.DownloadBlockAsync(hash, lts.Token).ConfigureAwait(false);
-						}
-
-						// Validate block
-						if (!block.Check())
-						{
-							DisconnectNode(node, $"Disconnected node: {node.RemoteSocketAddress}, because invalid block received.", force: true);
-							continue;
-						}
-
-						DisconnectNode(node, $"Disconnected node: {node.RemoteSocketAddress}. Block ({block.GetCoinbaseHeight()}) downloaded: {block.GetHash()}.");
-
-						await NodeTimeoutsAsync(false).ConfigureAwait(false);
->>>>>>> 16535fa9
 					}
 
 					// Validate block
