--- conflicted
+++ resolved
@@ -138,17 +138,10 @@
 			ServiceConfiguration = Guard.NotNull(nameof(serviceConfiguration), serviceConfiguration);
 			FeeProvider = Guard.NotNull(nameof(feeProvider), feeProvider);
 
-<<<<<<< HEAD
-			TransactionProcessor = new TransactionProcessor(BitcoinStore.TransactionStore, KeyManager, ServiceConfiguration.DustThreshold, ServiceConfiguration.PrivacyLevelStrong);
-			Coins = TransactionProcessor.Coins;
-
-			TransactionProcessor.WalletRelevantTransactionProcessed += TransactionProcessor_WalletRelevantTransactionProcessed;
-=======
 			TransactionProcessor = new TransactionProcessor(BitcoinStore.TransactionStore, KeyManager, ServiceConfiguration.DustThreshold, ServiceConfiguration.MinAnonScoreTarget);
 			Coins = TransactionProcessor.Coins;
 
-			TransactionProcessor.WalletRelevantTransactionProcessed += TransactionProcessor_WalletRelevantTransactionProcessedAsync;
->>>>>>> 8a120b5f
+			TransactionProcessor.WalletRelevantTransactionProcessed += TransactionProcessor_WalletRelevantTransactionProcessed;
 			BitcoinStore.IndexStore.NewFilter += IndexDownloader_NewFilterAsync;
 			BitcoinStore.IndexStore.Reorged += IndexDownloader_ReorgedAsync;
 			BitcoinStore.MempoolService.TransactionReceived += Mempool_TransactionReceived;
@@ -268,11 +261,7 @@
 					BitcoinStore.IndexStore.NewFilter -= IndexDownloader_NewFilterAsync;
 					BitcoinStore.IndexStore.Reorged -= IndexDownloader_ReorgedAsync;
 					BitcoinStore.MempoolService.TransactionReceived -= Mempool_TransactionReceived;
-<<<<<<< HEAD
 					TransactionProcessor.WalletRelevantTransactionProcessed -= TransactionProcessor_WalletRelevantTransactionProcessed;
-=======
-					TransactionProcessor.WalletRelevantTransactionProcessed -= TransactionProcessor_WalletRelevantTransactionProcessedAsync;
->>>>>>> 8a120b5f
 				}
 			}
 		}
@@ -282,11 +271,7 @@
 		}
 	}
 
-<<<<<<< HEAD
 	private void TransactionProcessor_WalletRelevantTransactionProcessed(object? sender, ProcessedResult e)
-=======
-	private async void TransactionProcessor_WalletRelevantTransactionProcessedAsync(object? sender, ProcessedResult e)
->>>>>>> 8a120b5f
 	{
 		try
 		{
@@ -412,11 +397,7 @@
 				foreach (var tx in BitcoinStore.TransactionStore.MempoolStore.GetTransactions())
 				{
 					uint256 hash = tx.GetHash();
-<<<<<<< HEAD
-					if (mempoolHashes.Contains(hash.ToString().Substring(0, compactness)))
-=======
 					if (mempoolHashes.Contains(hash.ToString()[..compactness]))
->>>>>>> 8a120b5f
 					{
 						txsToProcess.Add(tx);
 						Logger.LogInfo($"Transaction was successfully tested against the backend's mempool hashes: {hash}.");
