using Microsoft.Extensions.Hosting;
using NBitcoin;
using System.Collections.Generic;
using System.Linq;
using System.Threading;
using System.Threading.Tasks;
using WalletWasabi.Backend.Models;
using WalletWasabi.Blockchain.Analysis.Clustering;
using WalletWasabi.Blockchain.Analysis.FeesEstimation;
using WalletWasabi.Blockchain.Keys;
using WalletWasabi.Blockchain.TransactionBuilding;
using WalletWasabi.Blockchain.TransactionOutputs;
using WalletWasabi.Blockchain.TransactionProcessing;
using WalletWasabi.Blockchain.Transactions;
using WalletWasabi.Extensions;
using WalletWasabi.Helpers;
using WalletWasabi.Logging;
using WalletWasabi.Models;
using WalletWasabi.Services;
using WalletWasabi.Stores;
using WalletWasabi.Userfacing;
using WalletWasabi.WabiSabi.Client;
using WalletWasabi.WebClients.PayJoin;

namespace WalletWasabi.Wallets;

public class Wallet : BackgroundService, IWallet
{
	private volatile WalletState _state;

	public Wallet(string dataDir, Network network, string filePath) : this(dataDir, network, KeyManager.FromFile(filePath))
	{
	}

	public Wallet(string dataDir, Network network, KeyManager keyManager)
	{
		Guard.NotNullOrEmptyOrWhitespace(nameof(dataDir), dataDir);
		Network = Guard.NotNull(nameof(network), network);
		KeyManager = Guard.NotNull(nameof(keyManager), keyManager);

		RuntimeParams.SetDataDir(dataDir);

		if (!KeyManager.IsWatchOnly)
		{
			KeyChain = new KeyChain(KeyManager, Kitchen);
		}

		DestinationProvider = new InternalDestinationProvider(KeyManager);
	}

	public event EventHandler<ProcessedResult>? WalletRelevantTransactionProcessed;
	public event EventHandler<FilterModel>? NewFilterProcessed;

	public event EventHandler<WalletState>? StateChanged;

	public WalletState State
	{
		get => _state;
		private set
		{
			if (_state == value)
			{
				return;
			}

			_state = value;
			StateChanged?.Invoke(this, _state);
		}
	}

	public BitcoinStore BitcoinStore { get; private set; }
	public KeyManager KeyManager { get; }
	public WasabiSynchronizer Synchronizer { get; private set; }
	public ServiceConfiguration ServiceConfiguration { get; private set; }
	public string WalletName => KeyManager.WalletName;

	/// <summary>Unspent Transaction Outputs</summary>
	public ICoinsView Coins { get; private set; }

	public bool RedCoinIsolation => KeyManager.RedCoinIsolation;

	public Network Network { get; }
	public TransactionProcessor TransactionProcessor { get; private set; }

	public HybridFeeProvider FeeProvider { get; private set; }
	
	public WalletFilterProcessor WalletFilterProcessor { get; private set; }
	public FilterModel? LastProcessedFilter => WalletFilterProcessor.LastProcessedFilter;
	public IBlockProvider BlockProvider { get; private set; }

	public bool IsLoggedIn { get; private set; }

	public Kitchen Kitchen { get; } = new();

	public IKeyChain? KeyChain { get; }

	public IDestinationProvider DestinationProvider { get; }

	public int AnonScoreTarget => KeyManager.AnonScoreTarget;
	public bool ConsolidationMode => false;

	public bool IsMixable =>
		State == WalletState.Started // Only running wallets
		&& !KeyManager.IsWatchOnly // that are not watch-only wallets
		&& Kitchen.HasIngredients;

	public TimeSpan FeeRateMedianTimeFrame => TimeSpan.FromHours(KeyManager.FeeRateMedianTimeFrameHours);

	public bool IsUnderPlebStop => Coins.TotalAmount() <= KeyManager.PlebStopThreshold;

	public ICoinsView GetAllCoins() => ((CoinsRegistry)Coins).AsAllCoinsView();

	public Task<bool> IsWalletPrivateAsync() => Task.FromResult(IsWalletPrivate());

	public bool IsWalletPrivate() => GetPrivacyPercentage(new CoinsView(Coins), AnonScoreTarget) >= 1;

	public Task<IEnumerable<SmartTransaction>> GetTransactionsAsync() => Task.FromResult(GetTransactions());

	public Task<IEnumerable<SmartCoin>> GetCoinjoinCoinCandidatesAsync() => Task.FromResult(GetCoinjoinCoinCandidates());

	public IEnumerable<SmartCoin> GetCoinjoinCoinCandidates() => Coins;

	public IEnumerable<SmartTransaction> GetTransactions()
	{
		var walletTransactions = new List<SmartTransaction>();
		foreach (SmartCoin coin in GetAllCoins())
		{
			walletTransactions.Add(coin.Transaction);
			if (coin.SpenderTransaction is not null)
			{
				walletTransactions.Add(coin.SpenderTransaction);
			}
		}
		return walletTransactions.OrderByBlockchain().ToList();
	}

	public HdPubKey GetNextReceiveAddress(IEnumerable<string> destinationLabels)
	{
		return KeyManager.GetNextReceiveKey(new LabelsArray(destinationLabels));
	}

	private double GetPrivacyPercentage(CoinsView coins, int privateThreshold)
	{
		var privateAmount = coins.FilterBy(x => x.IsPrivate(privateThreshold)).TotalAmount();
		var normalAmount = coins.FilterBy(x => !x.IsPrivate(privateThreshold)).TotalAmount();

		var privateDecimalAmount = privateAmount.ToDecimal(MoneyUnit.BTC);
		var normalDecimalAmount = normalAmount.ToDecimal(MoneyUnit.BTC);
		var totalDecimalAmount = privateDecimalAmount + normalDecimalAmount;

		var pcPrivate = totalDecimalAmount == 0M ? 1d : (double)(privateDecimalAmount / totalDecimalAmount);
		return pcPrivate;
	}

	public bool TryLogin(string password, out string? compatibilityPasswordUsed)
	{
		compatibilityPasswordUsed = null;

		if (KeyManager.IsWatchOnly)
		{
			IsLoggedIn = true;
			Kitchen.Cook("");
		}
		else if (PasswordHelper.TryPassword(KeyManager, password, out compatibilityPasswordUsed))
		{
			IsLoggedIn = true;
			Kitchen.Cook(compatibilityPasswordUsed ?? Guard.Correct(password));
		}

		return IsLoggedIn;
	}

	public void Logout()
	{
		Kitchen.CleanUp();
		IsLoggedIn = false;
	}

	public void RegisterServices(
		BitcoinStore bitcoinStore,
		WasabiSynchronizer syncer,
		ServiceConfiguration serviceConfiguration,
		HybridFeeProvider feeProvider,
		IBlockProvider blockProvider)
	{
		if (State > WalletState.WaitingForInit)
		{
			throw new InvalidOperationException($"{nameof(State)} must be {WalletState.Uninitialized} or {WalletState.WaitingForInit}. Current state: {State}.");
		}

		try
		{
			BitcoinStore = Guard.NotNull(nameof(bitcoinStore), bitcoinStore);
			Synchronizer = Guard.NotNull(nameof(syncer), syncer);
			ServiceConfiguration = Guard.NotNull(nameof(serviceConfiguration), serviceConfiguration);
			FeeProvider = Guard.NotNull(nameof(feeProvider), feeProvider);

			TransactionProcessor = new TransactionProcessor(BitcoinStore.TransactionStore, BitcoinStore.MempoolService, KeyManager, ServiceConfiguration.DustThreshold);
			Coins = TransactionProcessor.Coins;

			TransactionProcessor.WalletRelevantTransactionProcessed += TransactionProcessor_WalletRelevantTransactionProcessed;
			BitcoinStore.IndexStore.NewFilters += IndexDownloader_NewFiltersAsync;
			BitcoinStore.MempoolService.TransactionReceived += Mempool_TransactionReceived;

			BlockProvider = blockProvider;

			WalletFilterProcessor = new WalletFilterProcessor(KeyManager, BitcoinStore, TransactionProcessor, BlockProvider);
			
			State = WalletState.Initialized;
		}
		catch
		{
			State = WalletState.Uninitialized;
			throw;
		}
	}

	/// <inheritdoc/>
	public override async Task StartAsync(CancellationToken cancel)
	{
		if (State != WalletState.Initialized)
		{
			throw new InvalidOperationException($"{nameof(State)} must be {WalletState.Initialized}. Current state: {State}.");
		}

		try
		{
			State = WalletState.Starting;

			if (!Synchronizer.IsRunning)
			{
				throw new NotSupportedException($"{nameof(Synchronizer)} is not running.");
			}

			using (BenchmarkLogger.Measure())
			{
				await RuntimeParams.LoadAsync().ConfigureAwait(false);

				await WalletFilterProcessor.StartAsync(cancel).ConfigureAwait(false);

				await LoadWalletStateAsync(cancel).ConfigureAwait(false);
				await LoadDummyMempoolAsync().ConfigureAwait(false);
				LoadExcludedCoins();
			}

			await base.StartAsync(cancel).ConfigureAwait(false);

			State = WalletState.Started;
			
			// Perform final synchronization in the background.
			if (KeyManager.UseTurboSync)
			{
				_ = Task.Run(() => PerformSynchronizationAsync(BitcoinStore.SmartHeaderChain.TipHeight, SyncType.NonTurbo, cancel), cancel);
			}
		}
		catch
		{
			State = WalletState.Initialized;
			throw;
		}
	}

	private void LoadExcludedCoins()
	{
		bool isUpdateRequired = false;
		foreach (var excludedCoin in KeyManager.ExcludedCoinsFromCoinJoin)
		{
			var coin = Coins.SingleOrDefault(c => c.Outpoint == excludedCoin);
			if (coin != null)
			{
				coin.IsExcludedFromCoinJoin = true;
			}
			else
			{
				isUpdateRequired = true;
			}
		}
		if (isUpdateRequired)
		{
			UpdateExcludedCoinFromCoinJoin();
		}
	}

	/// <inheritdoc />
	protected override Task ExecuteAsync(CancellationToken stoppingToken) => Task.CompletedTask;

	/// <inheritdoc/>
	public override async Task StopAsync(CancellationToken cancel)
	{
		try
		{
			var prevState = State;
			State = WalletState.Stopping;

			if (prevState < WalletState.Stopping)
			{
				await base.StopAsync(cancel).ConfigureAwait(false);

				if (prevState >= WalletState.Initialized)
				{
					BitcoinStore.IndexStore.NewFilters -= IndexDownloader_NewFiltersAsync;
					BitcoinStore.MempoolService.TransactionReceived -= Mempool_TransactionReceived;
					TransactionProcessor.WalletRelevantTransactionProcessed -= TransactionProcessor_WalletRelevantTransactionProcessed;
				}
			}
		}
		finally
		{
			State = WalletState.Stopped;
		}
	}

	private void TransactionProcessor_WalletRelevantTransactionProcessed(object? sender, ProcessedResult e)
	{
		try
		{
			WalletRelevantTransactionProcessed?.Invoke(this, e);
		}
		catch (Exception ex)
		{
			Logger.LogError(ex);
		}
	}

	private void Mempool_TransactionReceived(object? sender, SmartTransaction tx)
	{
		try
		{
			if (!TransactionProcessor.IsAware(tx.GetHash()))
			{
				TransactionProcessor.Process(tx);
			}
		}
		catch (Exception ex)
		{
			Logger.LogWarning(ex);
		}
	}

	private async void IndexDownloader_NewFiltersAsync(object? sender, IEnumerable<FilterModel> filters)
	{
		try
		{ 
			var filterModels = filters as FilterModel[] ?? filters.ToArray();

			if (KeyManager.UseTurboSync)
			{
<<<<<<< HEAD
				await WalletFilterProcessor.ProcessAsync(filterModels.Last().Header.Height, new List<SyncType>() { SyncType.Turbo, SyncType.NonTurbo }, CancellationToken.None).ConfigureAwait(false);
=======
				// New filters can be processed against Turbo keys as they were already tested against all stored filters, so HandleFiltersLock is not used.
				// This allows the wallet to process new transactions while the NonTurbo synchronization is running in the background.
				if (KeyManager.GetBestTurboSyncHeight() < filterModel.Header.Height)
				{
					await ProcessFilterModelAsync(filterModel, SyncType.Turbo, CancellationToken.None).ConfigureAwait(false);
					SetFinalBestTurboSyncHeight(new Height(filterModel.Header.Height));
				}

				// Then filters are buffered and are tested against the NonTurbo keys only when the NonTurbo sync is finished (i.e. lock released).
				using (await HandleFiltersLock.LockAsync().ConfigureAwait(false))
				{
					if (KeyManager.GetBestHeight() < filterModel.Header.Height)
					{
						await ProcessFilterModelAsync(filterModel, SyncType.NonTurbo, CancellationToken.None).ConfigureAwait(false);
						SetFinalBestHeight(new Height(filterModel.Header.Height));
					}
				}
>>>>>>> 6201bac0
			}
			else
			{
				await WalletFilterProcessor.ProcessAsync(filterModels.Last().Header.Height, SyncType.Complete, CancellationToken.None).ConfigureAwait(false);
			}

			NewFilterProcessed?.Invoke(this, filterModels.Last());
			
			await Task.Delay(100).ConfigureAwait(false);

			if (Synchronizer is null || BitcoinStore?.SmartHeaderChain is null)
			{
				return;
			}

			// Make sure fully synced and this filter is the latest filter.
			if (BitcoinStore.SmartHeaderChain.HashesLeft != 0 || BitcoinStore.SmartHeaderChain.TipHash != filterModels.Last().Header.BlockHash)
			{
				return;
			}

			var task = BitcoinStore.MempoolService.TryPerformMempoolCleanupAsync(Synchronizer.HttpClientFactory);

			if (task is { })
			{
				await task.ConfigureAwait(false);
			}
		}
		catch (OperationCanceledException)
		{
			// Cancellation token kicked in while processing the new filters, don't log anything.
		}
		catch (Exception ex)
		{
			Logger.LogWarning(ex);
		}
	}

	private async Task LoadWalletStateAsync(CancellationToken cancel)
	{
		KeyManager.AssertNetworkOrClearBlockState(Network);

		// Make sure that the keys are asserted in case of an empty HdPubKeys array.
		KeyManager.GetKeys();

		Height bestKeyManagerHeight = KeyManager.GetBestTurboSyncHeight();

		using (BenchmarkLogger.Measure(LogLevel.Info, "Initial Transaction Processing"))
		{
			TransactionProcessor.Process(BitcoinStore.TransactionStore.ConfirmedStore.GetTransactions().TakeWhile(x => x.Height <= bestKeyManagerHeight));
		}
		
		var currentTip = BitcoinStore.IndexStore.SmartHeaderChain.TipHeight;
			
		await PerformSynchronizationAsync(currentTip, KeyManager.UseTurboSync ? SyncType.Turbo : SyncType.Complete, cancel).ConfigureAwait(false);
	}

	public async Task PerformSynchronizationAsync(uint toHeight, SyncType syncType, CancellationToken cancellationToken)
	{
		await WalletFilterProcessor.ProcessAsync(toHeight, syncType, cancellationToken).ConfigureAwait(false);
	}
	private async Task LoadDummyMempoolAsync()
	{
		if (BitcoinStore.TransactionStore.MempoolStore.IsEmpty())
		{
			return;
		}

		// Only clean the mempool if we're fully synchronized.
		if (BitcoinStore.SmartHeaderChain.HashesLeft == 0)
		{
			try
			{
				var client = Synchronizer.HttpClientFactory.SharedWasabiClient;
				var compactness = 10;

				var mempoolHashes = await client.GetMempoolHashesAsync(compactness).ConfigureAwait(false);

				var txsToProcess = new List<SmartTransaction>();
				foreach (var tx in BitcoinStore.TransactionStore.MempoolStore.GetTransactions())
				{
					uint256 hash = tx.GetHash();
					if (mempoolHashes.Contains(hash.ToString()[..compactness]))
					{
						txsToProcess.Add(tx);
						Logger.LogInfo($"'{WalletName}': Transaction was successfully tested against the backend's mempool hashes: {hash}.");
					}
					else
					{
						BitcoinStore.TransactionStore.MempoolStore.TryRemove(tx.GetHash(), out _);
					}
				}

				TransactionProcessor.Process(txsToProcess);
			}
			catch (Exception ex)
			{
				// When there's a connection failure do not clean the transactions, add them to processing.
				TransactionProcessor.Process(BitcoinStore.TransactionStore.MempoolStore.GetTransactions());

				Logger.LogWarning(ex);
			}
		}
		else
		{
			TransactionProcessor.Process(BitcoinStore.TransactionStore.MempoolStore.GetTransactions());
		}
	}

	public void SetWaitingForInitState()
	{
		if (State != WalletState.Uninitialized)
		{
			throw new InvalidOperationException($"{nameof(State)} must be {WalletState.Uninitialized}. Current state: {State}.");
		}

		State = WalletState.WaitingForInit;
	}

	public static Wallet CreateAndRegisterServices(Network network, BitcoinStore bitcoinStore, KeyManager keyManager, WasabiSynchronizer synchronizer, string dataDir, ServiceConfiguration serviceConfiguration, HybridFeeProvider feeProvider, IBlockProvider blockProvider)
	{
		var wallet = new Wallet(dataDir, network, keyManager);
		wallet.RegisterServices(bitcoinStore, synchronizer, serviceConfiguration, feeProvider, blockProvider);
		return wallet;
	}

	public void UpdateExcludedCoinFromCoinJoin()
	{
		var excludedOutpoints = Coins.Where(c => c.IsExcludedFromCoinJoin).Select(c => c.Outpoint);
		KeyManager.SetExcludedCoinsFromCoinJoin(excludedOutpoints);
	}

	public void UpdateUsedHdPubKeysLabels(Dictionary<HdPubKey, LabelsArray> hdPubKeysWithLabels)
	{
		if (!hdPubKeysWithLabels.Any())
		{
			return;
		}

		foreach (var item in hdPubKeysWithLabels)
		{
			item.Key.SetLabel(item.Value);
		}

		KeyManager.ToFile();
	}
}<|MERGE_RESOLUTION|>--- conflicted
+++ resolved
@@ -345,27 +345,7 @@
 
 			if (KeyManager.UseTurboSync)
 			{
-<<<<<<< HEAD
 				await WalletFilterProcessor.ProcessAsync(filterModels.Last().Header.Height, new List<SyncType>() { SyncType.Turbo, SyncType.NonTurbo }, CancellationToken.None).ConfigureAwait(false);
-=======
-				// New filters can be processed against Turbo keys as they were already tested against all stored filters, so HandleFiltersLock is not used.
-				// This allows the wallet to process new transactions while the NonTurbo synchronization is running in the background.
-				if (KeyManager.GetBestTurboSyncHeight() < filterModel.Header.Height)
-				{
-					await ProcessFilterModelAsync(filterModel, SyncType.Turbo, CancellationToken.None).ConfigureAwait(false);
-					SetFinalBestTurboSyncHeight(new Height(filterModel.Header.Height));
-				}
-
-				// Then filters are buffered and are tested against the NonTurbo keys only when the NonTurbo sync is finished (i.e. lock released).
-				using (await HandleFiltersLock.LockAsync().ConfigureAwait(false))
-				{
-					if (KeyManager.GetBestHeight() < filterModel.Header.Height)
-					{
-						await ProcessFilterModelAsync(filterModel, SyncType.NonTurbo, CancellationToken.None).ConfigureAwait(false);
-						SetFinalBestHeight(new Height(filterModel.Header.Height));
-					}
-				}
->>>>>>> 6201bac0
 			}
 			else
 			{
