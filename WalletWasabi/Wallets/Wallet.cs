using Microsoft.Extensions.Hosting;
using NBitcoin;
using Nito.AsyncEx;
using System.Collections.Generic;
using System.Linq;
using System.Threading;
using System.Threading.Tasks;
using WalletWasabi.Backend.Models;
using WalletWasabi.Blockchain.Analysis.FeesEstimation;
using WalletWasabi.Blockchain.Keys;
using WalletWasabi.Blockchain.TransactionBuilding;
using WalletWasabi.Blockchain.TransactionOutputs;
using WalletWasabi.Blockchain.TransactionProcessing;
using WalletWasabi.Blockchain.Transactions;
using WalletWasabi.CoinJoin.Client.Clients.Queuing;
using WalletWasabi.Helpers;
using WalletWasabi.Logging;
using WalletWasabi.Models;
using WalletWasabi.Services;
using WalletWasabi.Stores;
using WalletWasabi.Userfacing;
using WalletWasabi.WebClients.PayJoin;

namespace WalletWasabi.Wallets;

public class Wallet : BackgroundService
{
	private volatile WalletState _state;

	public Wallet(string dataDir, Network network, string filePath) : this(dataDir, network, KeyManager.FromFile(filePath))
	{
	}

<<<<<<< HEAD
		public Wallet(string dataDir, Network network, KeyManager keyManager)
		{
			DataDir = Guard.NotNullOrEmptyOrWhitespace(nameof(dataDir), dataDir);
			Network = Guard.NotNull(nameof(network), network);
			KeyManager = Guard.NotNull(nameof(keyManager), keyManager);
=======
	public Wallet(string dataDir, Network network, KeyManager keyManager)
	{
		Guard.NotNullOrEmptyOrWhitespace(nameof(dataDir), dataDir);
		Network = Guard.NotNull(nameof(network), network);
		KeyManager = Guard.NotNull(nameof(keyManager), keyManager);
>>>>>>> 32671273

		RuntimeParams.SetDataDir(dataDir);
		HandleFiltersLock = new AsyncLock();

		KeyManager.AssertCleanKeysIndexed();
		KeyManager.AssertLockedInternalKeysIndexed(14);
	}

	public event EventHandler<ProcessedResult>? WalletRelevantTransactionProcessed;

	public event EventHandler<DequeueResult>? OnDequeue;

	public static event EventHandler<bool>? InitializingChanged;

	public event EventHandler<FilterModel>? NewFilterProcessed;

	public event EventHandler<Block>? NewBlockProcessed;

	public event EventHandler<WalletState>? StateChanged;

	public WalletState State
	{
		get => _state;
		private set
		{
			if (_state == value)
			{
				return;
			}
			_state = value;
			StateChanged?.Invoke(this, _state);
		}
	}

	public BitcoinStore BitcoinStore { get; private set; }
	public KeyManager KeyManager { get; }
	public WasabiSynchronizer Synchronizer { get; private set; }
	public ServiceConfiguration ServiceConfiguration { get; private set; }
	public string WalletName => KeyManager.WalletName;

<<<<<<< HEAD
		public BitcoinStore BitcoinStore { get; private set; }
		public KeyManager KeyManager { get; }
		public WasabiSynchronizer Synchronizer { get; private set; }
		public ServiceConfiguration ServiceConfiguration { get; private set; }
		public string WalletName => KeyManager.WalletName;
		private WalletLogger? WalletLogger { get; set; }
=======
	/// <summary>
	/// Unspent Transaction Outputs
	/// </summary>
	public ICoinsView Coins { get; private set; }
>>>>>>> 32671273

	public Network Network { get; }
	public TransactionProcessor TransactionProcessor { get; private set; }

<<<<<<< HEAD
		private string DataDir { get; }
		public Network Network { get; }
		public TransactionProcessor TransactionProcessor { get; private set; }
=======
	public HybridFeeProvider FeeProvider { get; private set; }
	public FilterModel LastProcessedFilter { get; private set; }
	public IBlockProvider BlockProvider { get; private set; }
	private AsyncLock HandleFiltersLock { get; }
>>>>>>> 32671273

	public bool IsLoggedIn { get; private set; }

	public bool AllowManualCoinJoin { get; set; }

	public Kitchen Kitchen { get; } = new();

	public bool TryLogin(string password, out string? compatibilityPasswordUsed)
	{
		compatibilityPasswordUsed = null;

		if (KeyManager.IsWatchOnly)
		{
			IsLoggedIn = true;
			Kitchen.Cook("");
		}
		else if (PasswordHelper.TryPassword(KeyManager, password, out compatibilityPasswordUsed))
		{
			IsLoggedIn = true;
			Kitchen.Cook(password);
		}

		return IsLoggedIn;
	}

	public void Logout()
	{
		Kitchen.CleanUp();
		IsLoggedIn = false;
	}

	public void RegisterServices(
		BitcoinStore bitcoinStore,
		WasabiSynchronizer syncer,
		ServiceConfiguration serviceConfiguration,
		HybridFeeProvider feeProvider,
		IBlockProvider blockProvider)
	{
		if (State > WalletState.WaitingForInit)
		{
			throw new InvalidOperationException($"{nameof(State)} must be {WalletState.Uninitialized} or {WalletState.WaitingForInit}. Current state: {State}.");
		}

		try
		{
			BitcoinStore = Guard.NotNull(nameof(bitcoinStore), bitcoinStore);
			Synchronizer = Guard.NotNull(nameof(syncer), syncer);
			ServiceConfiguration = Guard.NotNull(nameof(serviceConfiguration), serviceConfiguration);
			FeeProvider = Guard.NotNull(nameof(feeProvider), feeProvider);

			TransactionProcessor = new TransactionProcessor(BitcoinStore.TransactionStore, KeyManager, ServiceConfiguration.DustThreshold, ServiceConfiguration.MinAnonScoreTarget);
			Coins = TransactionProcessor.Coins;

			TransactionProcessor.WalletRelevantTransactionProcessed += TransactionProcessor_WalletRelevantTransactionProcessedAsync;
			BitcoinStore.IndexStore.NewFilter += IndexDownloader_NewFilterAsync;
			BitcoinStore.IndexStore.Reorged += IndexDownloader_ReorgedAsync;
			BitcoinStore.MempoolService.TransactionReceived += Mempool_TransactionReceived;

			BlockProvider = blockProvider;

			State = WalletState.Initialized;
		}
		catch
		{
			State = WalletState.Uninitialized;
			throw;
		}
	}

	/// <inheritdoc/>
	public override async Task StartAsync(CancellationToken cancel)
	{
		if (State != WalletState.Initialized)
		{
			throw new InvalidOperationException($"{nameof(State)} must be {WalletState.Initialized}. Current state: {State}.");
		}

		try
		{
			State = WalletState.Starting;
			InitializingChanged?.Invoke(this, true);

			if (!Synchronizer.IsRunning)
			{
				throw new NotSupportedException($"{nameof(Synchronizer)} is not running.");
			}

			using (BenchmarkLogger.Measure())
			{
				await RuntimeParams.LoadAsync().ConfigureAwait(false);

				using (await HandleFiltersLock.LockAsync(cancel).ConfigureAwait(false))
				{
					await LoadWalletStateAsync(cancel).ConfigureAwait(false);
					await LoadDummyMempoolAsync().ConfigureAwait(false);
				}
			}

			await base.StartAsync(cancel).ConfigureAwait(false);

<<<<<<< HEAD
				State = WalletState.Started;
				if (WalletLogger.Enabled)
				{
					WalletLogger = new WalletLogger(WalletName, Network, Coins, DataDir);
				}
			}
			catch
			{
				State = WalletState.Initialized;
				throw;
			}
			finally
			{
				InitializingChanged?.Invoke(this, false);
			}
=======
			State = WalletState.Started;
>>>>>>> 32671273
		}
		catch
		{
			State = WalletState.Initialized;
			throw;
		}
		finally
		{
			InitializingChanged?.Invoke(this, false);
		}
	}

	/// <inheritdoc />
	protected override Task ExecuteAsync(CancellationToken stoppingToken) => Task.CompletedTask;

	/// <param name="allowUnconfirmed">Allow to spend unconfirmed transactions, if necessary.</param>
	/// <param name="allowedInputs">Only these inputs allowed to be used to build the transaction. The wallet must know the corresponding private keys.</param>
	/// <exception cref="ArgumentException"></exception>
	/// <exception cref="ArgumentNullException"></exception>
	/// <exception cref="ArgumentOutOfRangeException"></exception>
	public BuildTransactionResult BuildTransaction(
		string password,
		PaymentIntent payments,
		FeeStrategy feeStrategy,
		bool allowUnconfirmed = false,
		IEnumerable<OutPoint>? allowedInputs = null,
		IPayjoinClient? payjoinClient = null)
	{
		var builder = new TransactionFactory(Network, KeyManager, Coins, BitcoinStore.TransactionStore, password, allowUnconfirmed);
		return builder.BuildTransaction(
			payments,
			feeRateFetcher: () =>
			{
				if (feeStrategy.Type == FeeStrategyType.Target)
				{
					return FeeProvider.AllFeeEstimate?.GetFeeRate(feeStrategy.Target.Value) ?? throw new InvalidOperationException("Cannot get fee estimations.");
				}
				else if (feeStrategy.Type == FeeStrategyType.Rate)
				{
					return feeStrategy.Rate;
				}
				else
				{
					throw new NotSupportedException(feeStrategy.Type.ToString());
				}
			},
			allowedInputs,
			lockTimeSelector: () =>
			{
				var currentTipHeight = BitcoinStore.SmartHeaderChain.TipHeight;
				return LockTimeSelector.Instance.GetLockTimeBasedOnDistribution(currentTipHeight);
			},
			payjoinClient);
	}

	/// <inheritdoc/>
	public override async Task StopAsync(CancellationToken cancel)
	{
		try
		{
			var prevState = State;
			State = WalletState.Stopping;

			if (prevState < WalletState.Stopping)
			{
				await base.StopAsync(cancel).ConfigureAwait(false);

				if (prevState >= WalletState.Initialized)
				{
					BitcoinStore.IndexStore.NewFilter -= IndexDownloader_NewFilterAsync;
					BitcoinStore.IndexStore.Reorged -= IndexDownloader_ReorgedAsync;
					BitcoinStore.MempoolService.TransactionReceived -= Mempool_TransactionReceived;
					TransactionProcessor.WalletRelevantTransactionProcessed -= TransactionProcessor_WalletRelevantTransactionProcessedAsync;
				}
			}
		}
		finally
		{
			State = WalletState.Stopped;
		}
	}

	private async void TransactionProcessor_WalletRelevantTransactionProcessedAsync(object? sender, ProcessedResult e)
	{
		try
		{
<<<<<<< HEAD
			try
			{
				WalletRelevantTransactionProcessed?.Invoke(this, e);

				if (WalletLogger is { })
				{
					await WalletLogger.LogAsync(e).ConfigureAwait(false);
				}
			}
			catch (Exception ex)
=======
			WalletRelevantTransactionProcessed?.Invoke(this, e);
		}
		catch (Exception ex)
		{
			Logger.LogError(ex);
		}
	}

	private void Mempool_TransactionReceived(object? sender, SmartTransaction tx)
	{
		try
		{
			if (!TransactionProcessor.IsAware(tx.GetHash()))
>>>>>>> 32671273
			{
				TransactionProcessor.Process(tx);
			}
		}
		catch (Exception ex)
		{
			Logger.LogWarning(ex);
		}
	}

	private async void IndexDownloader_ReorgedAsync(object? sender, FilterModel invalidFilter)
	{
		try
		{
			using (await HandleFiltersLock.LockAsync().ConfigureAwait(false))
			{
				uint256 invalidBlockHash = invalidFilter.Header.BlockHash;
				if (BlockProvider is CachedBlockProvider blockCache)
				{
					await blockCache.InvalidateAsync(invalidBlockHash, CancellationToken.None).ConfigureAwait(false);
				}

				KeyManager.SetMaxBestHeight(new Height(invalidFilter.Header.Height - 1));
				TransactionProcessor.UndoBlock((int)invalidFilter.Header.Height);
				BitcoinStore.TransactionStore.ReleaseToMempoolFromBlock(invalidBlockHash);
			}
		}
		catch (Exception ex)
		{
			Logger.LogWarning(ex);
		}
	}

	private async void IndexDownloader_NewFilterAsync(object? sender, FilterModel filterModel)
	{
		try
		{
			using (await HandleFiltersLock.LockAsync().ConfigureAwait(false))
			{
				if (KeyManager.GetBestHeight() < filterModel.Header.Height)
				{
					await ProcessFilterModelAsync(filterModel, CancellationToken.None).ConfigureAwait(false);
				}
			}
			NewFilterProcessed?.Invoke(this, filterModel);

			do
			{
				await Task.Delay(100).ConfigureAwait(false);
				if (Synchronizer is null || BitcoinStore?.SmartHeaderChain is null)
				{
					return;
				}
				// Make sure fully synced and this filter is the latest filter.
				if (BitcoinStore.SmartHeaderChain.HashesLeft != 0 || BitcoinStore.SmartHeaderChain.TipHash != filterModel.Header.BlockHash)
				{
					return;
				}
			} while (Synchronizer.AreRequestsBlocked()); // If requests are blocked, delay mempool cleanup, because coinjoin answers are always priority.

			var task = BitcoinStore.MempoolService?.TryPerformMempoolCleanupAsync(Synchronizer.HttpClientFactory);

			if (task is { })
			{
				await task.ConfigureAwait(false);
			}
		}
		catch (Exception ex)
		{
			Logger.LogWarning(ex);
		}
	}

	private async Task LoadWalletStateAsync(CancellationToken cancel)
	{
		KeyManager.AssertNetworkOrClearBlockState(Network);
		Height bestKeyManagerHeight = KeyManager.GetBestHeight();

		using (BenchmarkLogger.Measure(LogLevel.Info, "Initial Transaction Processing"))
		{
			TransactionProcessor.Process(BitcoinStore.TransactionStore.ConfirmedStore.GetTransactions().TakeWhile(x => x.Height <= bestKeyManagerHeight));
		}

		// Go through the filters and queue to download the matches.
		await BitcoinStore.IndexStore.ForeachFiltersAsync(async (filterModel) => await ProcessFilterModelAsync(filterModel, cancel).ConfigureAwait(false),
		new Height(bestKeyManagerHeight.Value + 1), cancel).ConfigureAwait(false);
	}

	private async Task LoadDummyMempoolAsync()
	{
		if (BitcoinStore.TransactionStore.MempoolStore.IsEmpty())
		{
			return;
		}

		// Only clean the mempool if we're fully synchronized.
		if (BitcoinStore.SmartHeaderChain.HashesLeft == 0)
		{
			try
			{
				var client = Synchronizer.HttpClientFactory.SharedWasabiClient;
				var compactness = 10;

				var mempoolHashes = await client.GetMempoolHashesAsync(compactness).ConfigureAwait(false);

				var txsToProcess = new List<SmartTransaction>();
				foreach (var tx in BitcoinStore.TransactionStore.MempoolStore.GetTransactions())
				{
					uint256 hash = tx.GetHash();
					if (mempoolHashes.Contains(hash.ToString()[..compactness]))
					{
						txsToProcess.Add(tx);
						Logger.LogInfo($"Transaction was successfully tested against the backend's mempool hashes: {hash}.");
					}
					else
					{
						BitcoinStore.TransactionStore.MempoolStore.TryRemove(tx.GetHash(), out _);
					}
				}

				TransactionProcessor.Process(txsToProcess);
			}
			catch (Exception ex)
			{
				// When there's a connection failure do not clean the transactions, add them to processing.
				TransactionProcessor.Process(BitcoinStore.TransactionStore.MempoolStore.GetTransactions());

				Logger.LogWarning(ex);
			}
		}
		else
		{
			TransactionProcessor.Process(BitcoinStore.TransactionStore.MempoolStore.GetTransactions());
		}
	}

	private async Task ProcessFilterModelAsync(FilterModel filterModel, CancellationToken cancel)
	{
		var matchFound = filterModel.Filter.MatchAny(KeyManager.GetPubKeyScriptBytes(), filterModel.FilterKey);
		if (matchFound)
		{
			Block currentBlock = await BlockProvider.GetBlockAsync(filterModel.Header.BlockHash, cancel).ConfigureAwait(false); // Wait until not downloaded.
			var height = new Height(filterModel.Header.Height);

			var txsToProcess = new List<SmartTransaction>();
			for (int i = 0; i < currentBlock.Transactions.Count; i++)
			{
				Transaction tx = currentBlock.Transactions[i];
				txsToProcess.Add(new SmartTransaction(tx, height, currentBlock.GetHash(), i, firstSeen: currentBlock.Header.BlockTime));
			}
			TransactionProcessor.Process(txsToProcess);
			KeyManager.SetBestHeight(height);

			NewBlockProcessed?.Invoke(this, currentBlock);
		}

		LastProcessedFilter = filterModel;
	}

	public void SetWaitingForInitState()
	{
		if (State != WalletState.Uninitialized)
		{
			throw new InvalidOperationException($"{nameof(State)} must be {WalletState.Uninitialized}. Current state: {State}.");
		}
		State = WalletState.WaitingForInit;
	}

	public static Wallet CreateAndRegisterServices(Network network, BitcoinStore bitcoinStore, KeyManager keyManager, WasabiSynchronizer synchronizer, string dataDir, ServiceConfiguration serviceConfiguration, HybridFeeProvider feeProvider, IBlockProvider blockProvider)
	{
		var wallet = new Wallet(dataDir, network, keyManager);
		wallet.RegisterServices(bitcoinStore, synchronizer, serviceConfiguration, feeProvider, blockProvider);
		return wallet;
	}
}<|MERGE_RESOLUTION|>--- conflicted
+++ resolved
@@ -31,19 +31,11 @@
 	{
 	}
 
-<<<<<<< HEAD
 		public Wallet(string dataDir, Network network, KeyManager keyManager)
 		{
 			DataDir = Guard.NotNullOrEmptyOrWhitespace(nameof(dataDir), dataDir);
 			Network = Guard.NotNull(nameof(network), network);
 			KeyManager = Guard.NotNull(nameof(keyManager), keyManager);
-=======
-	public Wallet(string dataDir, Network network, KeyManager keyManager)
-	{
-		Guard.NotNullOrEmptyOrWhitespace(nameof(dataDir), dataDir);
-		Network = Guard.NotNull(nameof(network), network);
-		KeyManager = Guard.NotNull(nameof(keyManager), keyManager);
->>>>>>> 32671273
 
 		RuntimeParams.SetDataDir(dataDir);
 		HandleFiltersLock = new AsyncLock();
@@ -78,39 +70,26 @@
 		}
 	}
 
-	public BitcoinStore BitcoinStore { get; private set; }
-	public KeyManager KeyManager { get; }
-	public WasabiSynchronizer Synchronizer { get; private set; }
-	public ServiceConfiguration ServiceConfiguration { get; private set; }
-	public string WalletName => KeyManager.WalletName;
-
-<<<<<<< HEAD
 		public BitcoinStore BitcoinStore { get; private set; }
 		public KeyManager KeyManager { get; }
 		public WasabiSynchronizer Synchronizer { get; private set; }
 		public ServiceConfiguration ServiceConfiguration { get; private set; }
 		public string WalletName => KeyManager.WalletName;
 		private WalletLogger? WalletLogger { get; set; }
-=======
+
 	/// <summary>
 	/// Unspent Transaction Outputs
 	/// </summary>
 	public ICoinsView Coins { get; private set; }
->>>>>>> 32671273
-
-	public Network Network { get; }
-	public TransactionProcessor TransactionProcessor { get; private set; }
-
-<<<<<<< HEAD
+
 		private string DataDir { get; }
 		public Network Network { get; }
 		public TransactionProcessor TransactionProcessor { get; private set; }
-=======
+
 	public HybridFeeProvider FeeProvider { get; private set; }
 	public FilterModel LastProcessedFilter { get; private set; }
 	public IBlockProvider BlockProvider { get; private set; }
 	private AsyncLock HandleFiltersLock { get; }
->>>>>>> 32671273
 
 	public bool IsLoggedIn { get; private set; }
 
@@ -211,7 +190,6 @@
 
 			await base.StartAsync(cancel).ConfigureAwait(false);
 
-<<<<<<< HEAD
 				State = WalletState.Started;
 				if (WalletLogger.Enabled)
 				{
@@ -227,20 +205,7 @@
 			{
 				InitializingChanged?.Invoke(this, false);
 			}
-=======
-			State = WalletState.Started;
->>>>>>> 32671273
-		}
-		catch
-		{
-			State = WalletState.Initialized;
-			throw;
-		}
-		finally
-		{
-			InitializingChanged?.Invoke(this, false);
-		}
-	}
+		}
 
 	/// <inheritdoc />
 	protected override Task ExecuteAsync(CancellationToken stoppingToken) => Task.CompletedTask;
@@ -312,11 +277,8 @@
 		}
 	}
 
-	private async void TransactionProcessor_WalletRelevantTransactionProcessedAsync(object? sender, ProcessedResult e)
-	{
-		try
-		{
-<<<<<<< HEAD
+		private async void TransactionProcessor_WalletRelevantTransactionProcessedAsync(object? sender, ProcessedResult e)
+		{
 			try
 			{
 				WalletRelevantTransactionProcessed?.Invoke(this, e);
@@ -327,21 +289,16 @@
 				}
 			}
 			catch (Exception ex)
-=======
-			WalletRelevantTransactionProcessed?.Invoke(this, e);
-		}
-		catch (Exception ex)
-		{
-			Logger.LogError(ex);
-		}
-	}
+			{
+				Logger.LogError(ex);
+			}
+		}
 
 	private void Mempool_TransactionReceived(object? sender, SmartTransaction tx)
 	{
 		try
 		{
 			if (!TransactionProcessor.IsAware(tx.GetHash()))
->>>>>>> 32671273
 			{
 				TransactionProcessor.Process(tx);
 			}
