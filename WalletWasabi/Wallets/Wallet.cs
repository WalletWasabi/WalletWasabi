using Microsoft.Extensions.Hosting;
using NBitcoin;
using System.Collections.Generic;
using System.Diagnostics;
using System.Diagnostics.CodeAnalysis;
using System.Linq;
using System.Threading;
using System.Threading.Tasks;
using WalletWasabi.Backend.Models;
using WalletWasabi.Blockchain.Analysis.Clustering;
using WalletWasabi.Blockchain.Analysis.FeesEstimation;
using WalletWasabi.Blockchain.BlockFilters;
using WalletWasabi.Blockchain.Blocks;
using WalletWasabi.Blockchain.Keys;
using WalletWasabi.Blockchain.TransactionOutputs;
using WalletWasabi.Blockchain.TransactionProcessing;
using WalletWasabi.Blockchain.Transactions;
using WalletWasabi.Extensions;
using WalletWasabi.Helpers;
using WalletWasabi.Logging;
using WalletWasabi.Models;
using WalletWasabi.Services;
using WalletWasabi.Stores;
using WalletWasabi.Userfacing;
using WalletWasabi.WabiSabi.Client;
using WalletWasabi.WabiSabi.Client.Batching;
using WalletWasabi.Wallets.FilterProcessor;

namespace WalletWasabi.Wallets;

public class Wallet : BackgroundService, IWallet
{
	private volatile WalletState _state;

	public Wallet(
		string dataDir,
		Network network,
		KeyManager keyManager,
		BitcoinStore bitcoinStore,
		WasabiSynchronizer syncer,
		ServiceConfiguration serviceConfiguration,
		HybridFeeProvider feeProvider,
<<<<<<< HEAD
		BlockDownloadService blockDownloadService)
=======
		TransactionProcessor transactionProcessor,
		WalletFilterProcessor walletFilterProcessor)
>>>>>>> c6b79939
	{
		Guard.NotNullOrEmptyOrWhitespace(nameof(dataDir), dataDir);
		Network = network;
		KeyManager = keyManager;
		BitcoinStore = bitcoinStore;
		Synchronizer = syncer;
		ServiceConfiguration = serviceConfiguration;
		FeeProvider = feeProvider;
<<<<<<< HEAD
		BlockDownloadService = blockDownloadService;
=======
>>>>>>> c6b79939

		RuntimeParams.SetDataDir(dataDir);

		if (!KeyManager.IsWatchOnly)
		{
			KeyChain = new KeyChain(KeyManager, Kitchen);
		}

		DestinationProvider = new InternalDestinationProvider(KeyManager);

		TransactionProcessor = transactionProcessor;
		Coins = TransactionProcessor.Coins;
<<<<<<< HEAD
		WalletFilterProcessor = new WalletFilterProcessor(KeyManager, BitcoinStore, TransactionProcessor, BlockDownloadService);
=======
		WalletFilterProcessor = walletFilterProcessor;
>>>>>>> c6b79939
		BatchedPayments = new PaymentBatch();
		OutputProvider = new PaymentAwareOutputProvider(DestinationProvider, BatchedPayments);
		WalletId = new WalletId(Guid.NewGuid());
	}

	public event EventHandler<ProcessedResult>? WalletRelevantTransactionProcessed;

	public event EventHandler<IEnumerable<FilterModel>>? NewFiltersProcessed;

	public event EventHandler<WalletState>? StateChanged;

	public WalletId WalletId { get; }

	public WalletState State
	{
		get => _state;
		private set
		{
			if (_state == value)
			{
				return;
			}

			_state = value;
			StateChanged?.Invoke(this, _state);
		}
	}

	public BitcoinStore BitcoinStore { get; }
	public KeyManager KeyManager { get; }
	public WasabiSynchronizer Synchronizer { get; }
	public ServiceConfiguration ServiceConfiguration { get; }
	public string WalletName => KeyManager.WalletName;

	public CoinsRegistry Coins { get; }

	public bool RedCoinIsolation => KeyManager.RedCoinIsolation;
	public CoinjoinSkipFactors CoinjoinSkipFactors => KeyManager.CoinjoinSkipFactors;

	public Network Network { get; }
	public TransactionProcessor TransactionProcessor { get; }

	public HybridFeeProvider FeeProvider { get; }

	public WalletFilterProcessor WalletFilterProcessor { get; }
	public FilterModel? LastProcessedFilter => WalletFilterProcessor.LastProcessedFilter;
<<<<<<< HEAD
	public BlockDownloadService BlockDownloadService { get; }
=======
>>>>>>> c6b79939

	public bool IsLoggedIn { get; private set; }

	public Kitchen Kitchen { get; } = new();

	public IKeyChain? KeyChain { get; }

	public IDestinationProvider DestinationProvider { get; }

	public OutputProvider OutputProvider { get; }
	public PaymentBatch BatchedPayments { get; }

	public int AnonScoreTarget => KeyManager.AnonScoreTarget;
	public bool ConsolidationMode { get; set; }

	public bool IsMixable =>
		State == WalletState.Started // Only running wallets
		&& !KeyManager.IsWatchOnly // that are not watch-only wallets
		&& Kitchen.HasIngredients;

	public TimeSpan FeeRateMedianTimeFrame => TimeSpan.FromHours(KeyManager.FeeRateMedianTimeFrameHours);

	public bool IsUnderPlebStop => Coins.TotalAmount() <= KeyManager.PlebStopThreshold;

	public ICoinsView GetAllCoins() => Coins.AsAllCoinsView();

	public Task<bool> IsWalletPrivateAsync() => Task.FromResult(IsWalletPrivate());

	public bool IsWalletPrivate() => GetPrivacyPercentage() >= 100;

	public Task<IEnumerable<SmartTransaction>> GetTransactionsAsync() => Task.FromResult(GetTransactions());

	public Task<IEnumerable<SmartCoin>> GetCoinjoinCoinCandidatesAsync() => Task.FromResult(GetCoinjoinCoinCandidates());

	public IEnumerable<SmartCoin> GetCoinjoinCoinCandidates() => Coins;

	/// <summary>
	/// Get all the transactions associated to the wallet ordered by blockchain.
	/// </summary>
	public IEnumerable<SmartTransaction> GetTransactions()
	{
		var walletTransactions = new HashSet<SmartTransaction>();

		foreach (SmartCoin coin in GetAllCoins())
		{
			walletTransactions.Add(coin.Transaction);
			if (coin.SpenderTransaction is not null)
			{
				walletTransactions.Add(coin.SpenderTransaction);
			}
		}

		return walletTransactions.OrderByBlockchain().ToList();
	}

	/// <summary>
	/// Get all wallet transactions along with corresponding amounts ordered by blockchain.
	/// </summary>
	/// <param name="sortForUi"><c>true</c> to sort by "first seen", "height", and "block index", <c>false</c> to sort by "height", "block index", and "first seen".</param>
	/// <remarks>Transaction amount specifies how it affected your final wallet balance (spend some bitcoin, received some bitcoin, or no change).</remarks>
	public List<TransactionSummary> BuildHistorySummary(bool sortForUi = false)
	{
		Dictionary<uint256, TransactionSummary> mapByTxid = new();

		foreach (SmartCoin coin in GetAllCoins())
		{
			if (mapByTxid.TryGetValue(coin.TransactionId, out TransactionSummary? found)) // If found then update.
			{
				found.Amount += coin.Amount;
			}
			else
			{
				mapByTxid.Add(coin.TransactionId, new TransactionSummary(coin.Transaction, coin.Amount));
			}

			if (coin.SpenderTransaction is { } spenderTransaction)
			{
				var spenderTxId = spenderTransaction.GetHash();

				if (mapByTxid.TryGetValue(spenderTxId, out TransactionSummary? foundSpenderCoin)) // If found then update.
				{
					foundSpenderCoin.Amount -= coin.Amount;
				}
				else
				{
					mapByTxid.Add(spenderTxId, new TransactionSummary(spenderTransaction, Money.Zero - coin.Amount));
				}
			}
		}

		return sortForUi
			? mapByTxid.Values.OrderBy(x => x.FirstSeen).ThenBy(x => x.Height).ThenBy(x => x.BlockIndex).ToList()
			: mapByTxid.Values.OrderByBlockchain().ToList();
	}

	/// <summary>
	/// Gets the wallet transaction with the given txid, if the transaction exists.
	/// </summary>
	public bool TryGetTransaction(uint256 txid, [NotNullWhen(true)] out SmartTransaction? smartTransaction)
	{
		// The lock is necessary to make sure that coins registry and transaction store do not change in this code block.
		// The assumption is that the transaction processor is the only component modifying coins registry and transaction store.
		lock (TransactionProcessor.Lock)
		{
			smartTransaction = null;
			bool isKnown = Coins.IsKnown(txid);

			if (isKnown && !BitcoinStore.TransactionStore.TryGetTransaction(txid, out smartTransaction))
			{
				throw new UnreachableException($"{nameof(Coins)} and {nameof(BitcoinStore.TransactionStore)} are not in sync (txid '{txid}').");
			}

			return isKnown;
		}
	}

	public HdPubKey GetNextReceiveAddress(IEnumerable<string> destinationLabels)
	{
		return KeyManager.GetNextReceiveKey(new LabelsArray(destinationLabels));
	}

	public int GetPrivacyPercentage()
	{
		var currentPrivacyScore = Coins.Sum(x => x.Amount.Satoshi * Math.Min(x.HdPubKey.AnonymitySet - 1, x.IsPrivate(AnonScoreTarget) ? AnonScoreTarget - 1 : AnonScoreTarget - 2));
		var maxPrivacyScore = Coins.TotalAmount().Satoshi * (AnonScoreTarget - 1);
		int pcPrivate = maxPrivacyScore == 0M ? 0 : (int)(currentPrivacyScore * 100 / maxPrivacyScore);

		return pcPrivate;
	}

	public bool TryLogin(string password, out string? compatibilityPasswordUsed)
	{
		compatibilityPasswordUsed = null;

		if (KeyManager.IsWatchOnly)
		{
			IsLoggedIn = true;
			Kitchen.Cook("");
		}
		else if (PasswordHelper.TryPassword(KeyManager, password, out compatibilityPasswordUsed))
		{
			IsLoggedIn = true;
			Kitchen.Cook(compatibilityPasswordUsed ?? Guard.Correct(password));
		}

		return IsLoggedIn;
	}

	public void Logout()
	{
		Kitchen.CleanUp();
		IsLoggedIn = false;
	}

	public void Initialize()
	{
		if (State > WalletState.WaitingForInit)
		{
			throw new InvalidOperationException($"{nameof(State)} must be {WalletState.Uninitialized} or {WalletState.WaitingForInit}. Current state: {State}.");
		}

		try
		{
			KeyManager.AssertNetworkOrClearBlockState(Network);
			EnsureHeightsAreAtLeastSegWitActivation();

			TransactionProcessor.WalletRelevantTransactionProcessed += TransactionProcessor_WalletRelevantTransactionProcessed;
			BitcoinStore.MempoolService.TransactionReceived += Mempool_TransactionReceived;

			State = WalletState.Initialized;
		}
		catch
		{
			State = WalletState.Uninitialized;
			throw;
		}
	}

	/// <inheritdoc/>
	public override async Task StartAsync(CancellationToken cancel)
	{
		if (State != WalletState.Initialized)
		{
			throw new InvalidOperationException($"{nameof(State)} must be {WalletState.Initialized}. Current state: {State}.");
		}

		try
		{
			State = WalletState.Starting;

			using (BenchmarkLogger.Measure())
			{
				await RuntimeParams.LoadAsync().ConfigureAwait(false);

				await WalletFilterProcessor.StartAsync(cancel).ConfigureAwait(false);

				await LoadWalletStateAsync(cancel).ConfigureAwait(false);
				await LoadDummyMempoolAsync().ConfigureAwait(false);
				LoadExcludedCoins();
			}

			await base.StartAsync(cancel).ConfigureAwait(false);

			State = WalletState.Started;
		}
		catch
		{
			State = WalletState.Initialized;
			throw;
		}
	}

	private void LoadExcludedCoins()
	{
		bool isUpdateRequired = false;
		foreach (var excludedCoin in KeyManager.ExcludedCoinsFromCoinJoin)
		{
			var coin = Coins.SingleOrDefault(c => c.Outpoint == excludedCoin);
			if (coin != null)
			{
				coin.IsExcludedFromCoinJoin = true;
			}
			else
			{
				isUpdateRequired = true;
			}
		}
		if (isUpdateRequired)
		{
			UpdateExcludedCoinFromCoinJoin();
		}
	}

	/// <inheritdoc />
	protected override async Task ExecuteAsync(CancellationToken stoppingToken)
	{
		// Perform final synchronization in the background.
		if (KeyManager.UseTurboSync)
		{
			await PerformSynchronizationAsync(SyncType.NonTurbo, stoppingToken).ConfigureAwait(false);
		}

		Logger.LogInfo($"Wallet '{WalletName}' is fully synchronized.");
	}

	public string AddCoinJoinPayment(IDestination destination, Money amount)
	{
		var paymentId = BatchedPayments.AddPayment(destination, amount);
		return paymentId.ToString();
	}

	/// <inheritdoc/>
	public override async Task StopAsync(CancellationToken cancel)
	{
		try
		{
			var prevState = State;
			State = WalletState.Stopping;

			if (prevState < WalletState.Stopping)
			{
				await base.StopAsync(cancel).ConfigureAwait(false);

				if (prevState >= WalletState.Initialized)
				{
					await WalletFilterProcessor.StopAsync(cancel).ConfigureAwait(false);
					WalletFilterProcessor.Dispose();

					BitcoinStore.IndexStore.NewFilters -= IndexDownloader_NewFiltersAsync;
					BitcoinStore.MempoolService.TransactionReceived -= Mempool_TransactionReceived;
					TransactionProcessor.WalletRelevantTransactionProcessed -= TransactionProcessor_WalletRelevantTransactionProcessed;
				}
			}
		}
		finally
		{
			State = WalletState.Stopped;
		}
	}

	private void TransactionProcessor_WalletRelevantTransactionProcessed(object? sender, ProcessedResult e)
	{
		try
		{
			WalletRelevantTransactionProcessed?.Invoke(this, e);
		}
		catch (Exception ex)
		{
			Logger.LogError(ex);
		}
	}

	private void Mempool_TransactionReceived(object? sender, SmartTransaction tx)
	{
		try
		{
			if (!TransactionProcessor.IsAware(tx.GetHash()))
			{
				TransactionProcessor.Process(tx);
			}
		}
		catch (Exception ex)
		{
			Logger.LogWarning(ex);
		}
	}

	private async void IndexDownloader_NewFiltersAsync(object? sender, IEnumerable<FilterModel> filters)
	{
		try
		{
			var filterModels = filters as FilterModel[] ?? filters.ToArray();

			if (KeyManager.UseTurboSync)
			{
				await WalletFilterProcessor.ProcessAsync(new List<SyncType> { SyncType.Turbo, SyncType.NonTurbo }, CancellationToken.None).ConfigureAwait(false);
			}
			else
			{
				await WalletFilterProcessor.ProcessAsync(SyncType.Complete, CancellationToken.None).ConfigureAwait(false);
			}

			NewFiltersProcessed?.Invoke(this, filterModels);
			await Task.Delay(100).ConfigureAwait(false);

			// Make sure fully synced and this filter is the latest filter.
			if (BitcoinStore.SmartHeaderChain.HashesLeft != 0 || BitcoinStore.SmartHeaderChain.TipHash != filterModels.Last().Header.BlockHash)
			{
				return;
			}

			await BitcoinStore.MempoolService.TryPerformMempoolCleanupAsync(Synchronizer.HttpClientFactory).ConfigureAwait(false);
		}
		catch (OperationCanceledException)
		{
			// Cancellation token kicked in while processing the new filters, don't log anything.
		}
		catch (Exception ex)
		{
			Logger.LogWarning(ex);
		}
	}

	private async Task LoadWalletStateAsync(CancellationToken cancel)
	{
		// Make sure that the keys are asserted in case of an empty HdPubKeys array.
		KeyManager.GetKeys();

		Height bestTurboSyncHeight = KeyManager.GetBestHeight(SyncType.Turbo);

		using (BenchmarkLogger.Measure(LogLevel.Info, "Initial Transaction Processing"))
		{
			TransactionProcessor.Process(BitcoinStore.TransactionStore.ConfirmedStore.GetTransactions().TakeWhile(x => x.Height <= bestTurboSyncHeight));
		}

		BitcoinStore.IndexStore.NewFilters += IndexDownloader_NewFiltersAsync;

		// Each time a new batch of filters is downloaded, request a synchronization.
		var lastHashesLeft = BitcoinStore.SmartHeaderChain.HashesLeft;
		while (BitcoinStore.SmartHeaderChain.HashesLeft > 0)
		{
			cancel.ThrowIfCancellationRequested();
			if (lastHashesLeft == BitcoinStore.SmartHeaderChain.HashesLeft)
			{
				await Task.Delay(100, cancel).ConfigureAwait(false);
				continue;
			}
			lastHashesLeft = BitcoinStore.SmartHeaderChain.HashesLeft;
			await PerformSynchronizationAsync(KeyManager.UseTurboSync ? SyncType.Turbo : SyncType.Complete, cancel).ConfigureAwait(false);
		}

		// Request a synchronization once all filters were downloaded.
		await PerformSynchronizationAsync(KeyManager.UseTurboSync ? SyncType.Turbo : SyncType.Complete, cancel).ConfigureAwait(false);
	}

	public async Task PerformSynchronizationAsync(SyncType syncType, CancellationToken cancellationToken)
	{
		await WalletFilterProcessor.ProcessAsync(syncType, cancellationToken).ConfigureAwait(false);
	}

	private async Task LoadDummyMempoolAsync()
	{
		if (BitcoinStore.TransactionStore.MempoolStore.IsEmpty())
		{
			return;
		}

		// Only clean the mempool if we're fully synchronized.
		if (BitcoinStore.SmartHeaderChain.HashesLeft == 0)
		{
			try
			{
				var client = Synchronizer.HttpClientFactory.SharedWasabiClient;
				var compactness = 10;

				var mempoolHashes = await client.GetMempoolHashesAsync(compactness).ConfigureAwait(false);

				var txsToProcess = new List<SmartTransaction>();
				foreach (var tx in BitcoinStore.TransactionStore.MempoolStore.GetTransactions())
				{
					uint256 txid = tx.GetHash();
					if (mempoolHashes.Contains(txid.ToString()[..compactness]))
					{
						txsToProcess.Add(tx);
						Logger.LogInfo($"'{WalletName}': Transaction was successfully tested against the backend's mempool hashes: {txid}.");
					}
					else
					{
						BitcoinStore.TransactionStore.MempoolStore.TryRemove(txid, out _);
					}
				}

				TransactionProcessor.Process(txsToProcess);
			}
			catch (Exception ex)
			{
				// When there's a connection failure do not clean the transactions, add them to processing.
				TransactionProcessor.Process(BitcoinStore.TransactionStore.MempoolStore.GetTransactions());

				Logger.LogWarning(ex);
			}
		}
		else
		{
			TransactionProcessor.Process(BitcoinStore.TransactionStore.MempoolStore.GetTransactions());
		}
	}

	public void SetWaitingForInitState()
	{
		if (State != WalletState.Uninitialized)
		{
			throw new InvalidOperationException($"{nameof(State)} must be {WalletState.Uninitialized}. Current state: {State}.");
		}

		State = WalletState.WaitingForInit;
	}

<<<<<<< HEAD
	public static Wallet CreateAndRegisterServices(Network network, BitcoinStore bitcoinStore, KeyManager keyManager, WasabiSynchronizer synchronizer, string dataDir, ServiceConfiguration serviceConfiguration, HybridFeeProvider feeProvider, BlockDownloadService blockDownloadService)
	{
		var wallet = new Wallet(dataDir, network, keyManager, bitcoinStore, synchronizer, serviceConfiguration, feeProvider, blockDownloadService);
		wallet.Initialize();
		return wallet;
	}

=======
>>>>>>> c6b79939
	public void ExcludeCoinFromCoinJoin(OutPoint outpoint, bool exclude = true)
	{
		if (!Coins.TryGetByOutPoint(outpoint, out var coin))
		{
			throw new InvalidOperationException($"Coin '{outpoint}' doesn't belong to the wallet or is spent.");
		}

		coin.IsExcludedFromCoinJoin = exclude;
		UpdateExcludedCoinFromCoinJoin();
	}

	private void UpdateExcludedCoinFromCoinJoin()
	{
		var excludedOutpoints = Coins.Where(c => c.IsExcludedFromCoinJoin).Select(c => c.Outpoint);
		KeyManager.SetExcludedCoinsFromCoinJoin(excludedOutpoints);
	}

	public void UpdateUsedHdPubKeysLabels(Dictionary<HdPubKey, LabelsArray> hdPubKeysWithLabels)
	{
		if (hdPubKeysWithLabels.Count == 0)
		{
			return;
		}

		foreach (var item in hdPubKeysWithLabels)
		{
			item.Key.SetLabel(item.Value);
		}

		KeyManager.ToFile();
	}

	private void EnsureHeightsAreAtLeastSegWitActivation()
	{
		var startingSegwitHeight = new Height(SmartHeader.GetStartingHeader(Network, IndexType.SegwitTaproot).Height);
		if (startingSegwitHeight > KeyManager.GetBestHeight(SyncType.Complete))
		{
			KeyManager.SetBestHeight(startingSegwitHeight);
		}

		if (startingSegwitHeight > KeyManager.GetBestHeight(SyncType.Turbo))
		{
			KeyManager.SetBestTurboSyncHeight(startingSegwitHeight);
		}
	}
}<|MERGE_RESOLUTION|>--- conflicted
+++ resolved
@@ -40,12 +40,8 @@
 		WasabiSynchronizer syncer,
 		ServiceConfiguration serviceConfiguration,
 		HybridFeeProvider feeProvider,
-<<<<<<< HEAD
-		BlockDownloadService blockDownloadService)
-=======
 		TransactionProcessor transactionProcessor,
 		WalletFilterProcessor walletFilterProcessor)
->>>>>>> c6b79939
 	{
 		Guard.NotNullOrEmptyOrWhitespace(nameof(dataDir), dataDir);
 		Network = network;
@@ -54,10 +50,6 @@
 		Synchronizer = syncer;
 		ServiceConfiguration = serviceConfiguration;
 		FeeProvider = feeProvider;
-<<<<<<< HEAD
-		BlockDownloadService = blockDownloadService;
-=======
->>>>>>> c6b79939
 
 		RuntimeParams.SetDataDir(dataDir);
 
@@ -70,11 +62,7 @@
 
 		TransactionProcessor = transactionProcessor;
 		Coins = TransactionProcessor.Coins;
-<<<<<<< HEAD
-		WalletFilterProcessor = new WalletFilterProcessor(KeyManager, BitcoinStore, TransactionProcessor, BlockDownloadService);
-=======
 		WalletFilterProcessor = walletFilterProcessor;
->>>>>>> c6b79939
 		BatchedPayments = new PaymentBatch();
 		OutputProvider = new PaymentAwareOutputProvider(DestinationProvider, BatchedPayments);
 		WalletId = new WalletId(Guid.NewGuid());
@@ -121,10 +109,6 @@
 
 	public WalletFilterProcessor WalletFilterProcessor { get; }
 	public FilterModel? LastProcessedFilter => WalletFilterProcessor.LastProcessedFilter;
-<<<<<<< HEAD
-	public BlockDownloadService BlockDownloadService { get; }
-=======
->>>>>>> c6b79939
 
 	public bool IsLoggedIn { get; private set; }
 
@@ -563,16 +547,6 @@
 		State = WalletState.WaitingForInit;
 	}
 
-<<<<<<< HEAD
-	public static Wallet CreateAndRegisterServices(Network network, BitcoinStore bitcoinStore, KeyManager keyManager, WasabiSynchronizer synchronizer, string dataDir, ServiceConfiguration serviceConfiguration, HybridFeeProvider feeProvider, BlockDownloadService blockDownloadService)
-	{
-		var wallet = new Wallet(dataDir, network, keyManager, bitcoinStore, synchronizer, serviceConfiguration, feeProvider, blockDownloadService);
-		wallet.Initialize();
-		return wallet;
-	}
-
-=======
->>>>>>> c6b79939
 	public void ExcludeCoinFromCoinJoin(OutPoint outpoint, bool exclude = true)
 	{
 		if (!Coins.TryGetByOutPoint(outpoint, out var coin))
