--- conflicted
+++ resolved
@@ -58,32 +58,7 @@
 			KeyManager.AssertLockedInternalKeysIndexed(14);
 		}
 
-<<<<<<< HEAD
 		public event EventHandler<ProcessedResult> WalletRelevantTransactionProcessed;
-=======
-			TransactionProcessor = new TransactionProcessor(BitcoinStore.TransactionStore, KeyManager, ServiceConfiguration.DustThreshold, ServiceConfiguration.PrivacyLevelStrong);
-			Coins = TransactionProcessor.Coins;
-
-			TransactionProcessor.WalletRelevantTransactionProcessed += TransactionProcessor_WalletRelevantTransactionProcessedAsync;
-			ChaumianClient.OnDequeue += ChaumianClient_OnDequeue;
-
-			if (Directory.Exists(BlocksFolderPath))
-			{
-				if (Synchronizer.Network == Network.RegTest)
-				{
-					Directory.Delete(BlocksFolderPath, true);
-					Directory.CreateDirectory(BlocksFolderPath);
-				}
-			}
-			else
-			{
-				Directory.CreateDirectory(BlocksFolderPath);
-			}
-
-			BitcoinStore.IndexStore.NewFilter += IndexDownloader_NewFilterAsync;
-			BitcoinStore.IndexStore.Reorged += IndexDownloader_ReorgedAsync;
-			BitcoinStore.MempoolService.TransactionReceived += Mempool_TransactionReceived;
->>>>>>> b4065b2b
 
 		public event EventHandler<DequeueResult> OnDequeue;
 
