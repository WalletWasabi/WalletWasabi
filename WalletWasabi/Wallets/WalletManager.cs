--- conflicted
+++ resolved
@@ -500,30 +500,10 @@
 		}
 	}
 
-<<<<<<< HEAD
-	public void EnsureHeightsAreAtLeastSegWitActivation()
+	public void SetMaxBestHeight(uint bestHeight)
 	{
 		foreach (var km in GetWallets().Select(x => x.KeyManager).Where(x => x.GetNetwork() == Network))
 		{
-			var startingSegwitHeight = new Height(SmartHeader.GetStartingHeader(Network, IndexType.SegwitTaproot).Height);
-			if (startingSegwitHeight > km.GetBestHeight(SyncType.Complete))
-			{
-				km.SetBestHeight(startingSegwitHeight);
-			}
-
-			if (startingSegwitHeight > km.GetBestHeight(SyncType.Turbo))
-			{
-				km.SetBestTurboSyncHeight(startingSegwitHeight);
-			}
-		}
-	}
-
-=======
->>>>>>> 9a1b531e
-	public void SetMaxBestHeight(uint bestHeight)
-	{
-		foreach (var km in GetWallets().Select(x => x.KeyManager).Where(x => x.GetNetwork() == Network))
-		{
 			km.SetMaxBestHeight(new Height(bestHeight));
 		}
 	}
