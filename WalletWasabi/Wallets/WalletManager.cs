--- conflicted
+++ resolved
@@ -139,12 +139,6 @@
 
 					cancel.ThrowIfCancellationRequested();
 
-<<<<<<< HEAD
-=======
-					wallet.WalletRelevantTransactionProcessed += TransactionProcessor_WalletRelevantTransactionProcessed;
-					wallet.OnDequeue += ChaumianClient_OnDequeue;
-
->>>>>>> b4065b2b
 					return wallet;
 				}
 				catch (Exception)
@@ -198,18 +192,8 @@
 					string corruptedWalletBackupPath = $"{walletBackupFullPath}_CorruptedBackup";
 					if (File.Exists(corruptedWalletBackupPath))
 					{
-<<<<<<< HEAD
 						File.Delete(corruptedWalletBackupPath);
 						Logger.LogInfo($"Deleted previous corrupted wallet file backup from `{corruptedWalletBackupPath}`.");
-=======
-						wallet.WalletRelevantTransactionProcessed -= TransactionProcessor_WalletRelevantTransactionProcessed;
-						wallet.OnDequeue -= ChaumianClient_OnDequeue;
-						lock (Lock)
-						{
-							Wallets.Remove(wallet);
-						}
-						await wallet.StopAsync(CancellationToken.None).ConfigureAwait(false);
->>>>>>> b4065b2b
 					}
 					File.Move(walletFullPath, corruptedWalletBackupPath);
 					Logger.LogInfo($"Backed up corrupted wallet file to `{corruptedWalletBackupPath}`.");
