--- conflicted
+++ resolved
@@ -11,7 +11,6 @@
 {
 	public class SendCoinSelector
 	{
-<<<<<<< HEAD
 		private List<ulong> FinalCoins { get; set; }
 		private bool _optimizedCoinsFound = false;
 
@@ -23,15 +22,6 @@
 			Stack<ulong> pool = new Stack<ulong>(coinsDescending);
 			var currentCoins = new List<ulong>();
 			var depth = 0;
-			var bnbTries = 10000;
-=======
-		private int _depth;
-
-		public bool TryBranchAndBound(List<ulong> coins, ulong target, ulong tolerance, out List<ulong> selectedCoins)
-		{
-			_depth = 0;
-			selectedCoins = new List<ulong>();
->>>>>>> c1b7a925
 			try
 			{
 				finalCoins = SolveX(currentCoins, target, pool, depth);
@@ -46,21 +36,12 @@
 
 		private List<ulong> SolveX(List<ulong> currentCoins, ulong target, Stack<ulong> pool, int depth)
 		{
-<<<<<<< HEAD
 			// currentCoins : List of coins that have been choosen from the pool for optimal value  || []
 			// pool : All coins available															|| 12,10,10,5,4
 			// target : ulong, the value that the sum of currentCoins needs to match with			|| 20
 			// sum : Overall value of the coins
 			Stack<ulong> tmpPool;
 			while (!_optimizedCoinsFound)
-=======
-			var orderedCoins = coins.OrderBy(x => x).ToList();
-			orderedCoins.RemoveAt(_depth);
-			var coinsDesc = new Stack<ulong>(orderedCoins);
-			var selection = new Queue<ulong>();
-
-			while (true)
->>>>>>> c1b7a925
 			{
 				// Add the top coin of the pool to the selection and calculate SUM
 				if (pool.Count <= 0)
