using System;
using System.Diagnostics;
using System.IO;
using System.Net;
using System.Net.Http;
using System.Runtime.InteropServices;
using System.Threading;
using System.Threading.Tasks;
using WalletWasabi.Exceptions;
using WalletWasabi.Helpers;
using WalletWasabi.Logging;
using WalletWasabi.TorSocks5.Models.Fields.OctetFields;
using WalletWasabi.WebClients.Wasabi;

namespace WalletWasabi.TorSocks5
{
	public class TorProcessManager
	{
		/// <summary>
		/// If null then it's just a mock, clearnet is used.
		/// </summary>
		public IPEndPoint TorSocks5EndPoint { get; }

		public string LogFile { get; }

		public static bool RequestFallbackAddressUsage { get; private set; } = false;

		public Process TorProcess { get; private set; }

		/// <param name="torSocks5EndPoint">Opt out Tor with null.</param>
		/// <param name="logFile">Opt out of logging with null.</param>
		public TorProcessManager(IPEndPoint torSocks5EndPoint, string logFile)
		{
			TorSocks5EndPoint = torSocks5EndPoint;
			LogFile = logFile;
			_running = 0;
			Stop = new CancellationTokenSource();
			TorProcess = null;
		}

		public static TorProcessManager Mock() // Mock, don't use Tor at all for debug.
		{
			return new TorProcessManager(null, null);
		}

		public void Start(bool ensureRunning, string dataDir)
		{
			if (TorSocks5EndPoint is null)
			{
				return;
			}

			new Thread(delegate () // Don't ask. This is the only way it worked on Win10/Ubuntu18.04/Manjuro(1 processor VM)/Fedora(1 processor VM)
			{
				try
				{
					// 1. Is it already running?
					// 2. Can I simply run it from output directory?
					// 3. Can I copy and unzip it from assets?
					// 4. Throw exception.

					try
					{
						if (IsTorRunningAsync(TorSocks5EndPoint).GetAwaiter().GetResult())
						{
							Logger.LogInfo<TorProcessManager>("Tor is already running.");
							return;
						}

						var fullBaseDirectory = Path.GetFullPath(AppContext.BaseDirectory);
						if (!RuntimeInformation.IsOSPlatform(OSPlatform.Windows))
						{
							if (!fullBaseDirectory.StartsWith('/'))
							{
								fullBaseDirectory.Insert(0, "/");
							}
						}

						var torDir = Path.Combine(dataDir, "tor");

						var torPath = "";
						if (RuntimeInformation.IsOSPlatform(OSPlatform.Windows))
						{
							torPath = $@"{torDir}\Tor\tor.exe";
						}
						else // Linux or OSX
						{
							torPath = $@"{torDir}/Tor/tor";
						}

						if (!File.Exists(torPath))
						{
							Logger.LogInfo<TorProcessManager>($"Tor instance NOT found at {torPath}. Attempting to acquire it...");
							InstallTor(fullBaseDirectory, torDir);
						}
						else if (!IoHelpers.CheckExpectedHash(torPath, Path.Combine(fullBaseDirectory, "TorDaemons")))
						{
							Logger.LogInfo<TorProcessManager>($"Updating Tor...");

							string backupTorDir = $"{torDir}_backup";
							if (Directory.Exists(backupTorDir))
							{
								Directory.Delete(backupTorDir, true);
							}
							Directory.Move(torDir, backupTorDir);

							InstallTor(fullBaseDirectory, torDir);
						}
						else
						{
							Logger.LogInfo<TorProcessManager>($"Tor instance found at {torPath}.");
						}

						string torArguments = $"--SOCKSPort {TorSocks5EndPoint}";
						if (!string.IsNullOrEmpty(LogFile))
						{
							IoHelpers.EnsureContainingDirectoryExists(LogFile);
							var logFileFullPath = Path.GetFullPath(LogFile);
							torArguments += $" --Log \"notice file {logFileFullPath}\"";
						}

						if (RuntimeInformation.IsOSPlatform(OSPlatform.Windows))
						{
							TorProcess = Process.Start(new ProcessStartInfo {
								FileName = torPath,
								Arguments = torArguments,
								UseShellExecute = false,
								CreateNoWindow = true,
								RedirectStandardOutput = true
							});
							Logger.LogInfo<TorProcessManager>($"Starting Tor process with Process.Start.");
						}
						else // Linux and OSX
						{
							string runTorCmd = $"LD_LIBRARY_PATH=$LD_LIBRARY_PATH:={torDir}/Tor && export LD_LIBRARY_PATH && cd {torDir}/Tor && ./tor {torArguments}";
							EnvironmentHelpers.ShellExec(runTorCmd, false);
							Logger.LogInfo<TorProcessManager>($"Started Tor process with shell command: {runTorCmd}.");
						}

						if (ensureRunning)
						{
							Task.Delay(3000).ConfigureAwait(false).GetAwaiter().GetResult(); // dotnet brainfart, ConfigureAwait(false) IS NEEDED HERE otherwise (only on) Manjuro Linux fails, WTF?!!
							if (!IsTorRunningAsync(TorSocks5EndPoint).GetAwaiter().GetResult())
							{
								throw new TorException("Attempted to start Tor, but it is not running.");
							}
							Logger.LogInfo<TorProcessManager>("Tor is running.");
						}
					}
					catch (Exception ex)
					{
						throw new TorException("Could not automatically start Tor. Try running Tor manually.", ex);
					}
				}
				catch (Exception ex)
				{
					Logger.LogError<TorProcessManager>(ex);
				}
			}).Start();
		}

		private static void InstallTor(string fullBaseDirectory, string torDir)
		{
			string torDaemonsDir = Path.Combine(fullBaseDirectory, "TorDaemons");

			string dataZip = Path.Combine(torDaemonsDir, "data-folder.zip");
			IoHelpers.BetterExtractZipToDirectoryAsync(dataZip, torDir).GetAwaiter().GetResult();
			Logger.LogInfo<TorProcessManager>($"Extracted {dataZip} to {torDir}.");

			if (RuntimeInformation.IsOSPlatform(OSPlatform.Windows))
			{
				string torWinZip = Path.Combine(torDaemonsDir, "tor-win32.zip");
				IoHelpers.BetterExtractZipToDirectoryAsync(torWinZip, torDir).GetAwaiter().GetResult();
				Logger.LogInfo<TorProcessManager>($"Extracted {torWinZip} to {torDir}.");
			}
			else // Linux or OSX
			{
				if (RuntimeInformation.IsOSPlatform(OSPlatform.Linux))
				{
					string torLinuxZip = Path.Combine(torDaemonsDir, "tor-linux64.zip");
					IoHelpers.BetterExtractZipToDirectoryAsync(torLinuxZip, torDir).GetAwaiter().GetResult();
					Logger.LogInfo<TorProcessManager>($"Extracted {torLinuxZip} to {torDir}.");
				}
				else // OSX
				{
					string torOsxZip = Path.Combine(torDaemonsDir, "tor-osx64.zip");
					IoHelpers.BetterExtractZipToDirectoryAsync(torOsxZip, torDir).GetAwaiter().GetResult();
					Logger.LogInfo<TorProcessManager>($"Extracted {torOsxZip} to {torDir}.");
				}

				// Make sure there's sufficient permission.
				string chmodTorDirCmd = $"chmod -R 750 {torDir}";
				EnvironmentHelpers.ShellExec(chmodTorDirCmd);
				Logger.LogInfo<TorProcessManager>($"Shell command executed: {chmodTorDirCmd}.");
			}
		}

		/// <param name="torSocks5EndPoint">Opt out Tor with null.</param>
		public static async Task<bool> IsTorRunningAsync(IPEndPoint torSocks5EndPoint)
		{
			using (var client = new TorSocks5Client(torSocks5EndPoint))
			{
				try
				{
					await client.ConnectAsync();
					await client.HandshakeAsync();
				}
				catch (ConnectionException)
				{
					return false;
				}
				return true;
			}
		}

		public async Task<bool> IsTorRunningAsync()
		{
			if (TorSocks5EndPoint is null)
			{
				return true;
			}

			using (var client = new TorSocks5Client(TorSocks5EndPoint))
			{
				try
				{
					await client.ConnectAsync();
					await client.HandshakeAsync();
				}
				catch (ConnectionException)
				{
					return false;
				}
				return true;
			}
		}

		#region Monitor

		/// <summary>
		/// 0: Not started, 1: Running, 2: Stopping, 3: Stopped
		/// </summary>
		private long _running;

		public bool IsRunning => Interlocked.Read(ref _running) == 1;

		private CancellationTokenSource Stop { get; set; }

		public void StartMonitor(TimeSpan torMisbehaviorCheckPeriod, TimeSpan checkIfRunningAfterTorMisbehavedFor, string dataDirToStartWith, Uri fallBackTestRequestUri)
		{
			if (TorSocks5EndPoint is null)
			{
				return;
			}

			Logger.LogInfo<TorProcessManager>("Starting Tor monitor...");
			if (Interlocked.CompareExchange(ref _running, 1, 0) != 0)
			{
				return;
			}

			Task.Run(async () =>
			{
				try
				{
					while (IsRunning)
					{
						try
						{
							await Task.Delay(torMisbehaviorCheckPeriod, Stop.Token).ConfigureAwait(false);

							if (TorHttpClient.TorDoesntWorkSince != null) // If Tor misbehaves.
							{
								TimeSpan torMisbehavedFor = (DateTimeOffset.UtcNow - TorHttpClient.TorDoesntWorkSince) ?? TimeSpan.Zero;

								if (torMisbehavedFor > checkIfRunningAfterTorMisbehavedFor)
								{
									if (TorHttpClient.LatestTorException is TorSocks5FailureResponseException torEx)
									{
										if (torEx.RepField == RepField.HostUnreachable)
										{
											Uri baseUri = new Uri($"{fallBackTestRequestUri.Scheme}://{fallBackTestRequestUri.DnsSafeHost}");
											using (var client = new TorHttpClient(baseUri, TorSocks5EndPoint))
											{
												var message = new HttpRequestMessage(HttpMethod.Get, fallBackTestRequestUri);
												await client.SendAsync(message, Stop.Token);
											}

											// Check if it changed in the meantime...
											if (TorHttpClient.LatestTorException is TorSocks5FailureResponseException torEx2 && torEx2.RepField == RepField.HostUnreachable)
											{
												// Fallback here...
												RequestFallbackAddressUsage = true;
											}
										}
									}
									else
									{
<<<<<<< HEAD
										Logger.LogInfo<TorProcessManager>($"Tor didn't work properly for {(int)torMisbehavedFor.TotalSeconds} seconds. Maybe it crashed. Attempting to start it...");
										Start(true, dataDirToStartWith); // Try starting Tor, if does not work it'll be another issue.
=======
										Logger.LogInfo<TorProcessManager>($"Tor did not work properly for {(int)torMisbehavedFor.TotalSeconds} seconds. Maybe it crashed. Attempting to start it...");
										Start(true, dataDirToStartWith); // Try starting Tor, if doesn't work it'll be another issue.
>>>>>>> 7c01dac0
										await Task.Delay(14000, Stop.Token).ConfigureAwait(false);
									}
								}
							}
						}
						catch (Exception ex) when (ex is OperationCanceledException
												|| ex is TaskCanceledException
												|| ex is TimeoutException)
						{
							Logger.LogTrace<TorProcessManager>(ex);
						}
						catch (Exception ex)
						{
							Logger.LogDebug<TorProcessManager>(ex);
						}
					}
				}
				finally
				{
					Interlocked.CompareExchange(ref _running, 3, 2); // If IsStopping, make it stopped.
				}
			});
		}

		public async Task StopAsync()
		{
			Interlocked.CompareExchange(ref _running, 2, 1); // If running, make it stopping.

			if (TorSocks5EndPoint is null)
			{
				Interlocked.Exchange(ref _running, 3);
			}

			Stop?.Cancel();
			while (Interlocked.CompareExchange(ref _running, 3, 0) == 2)
			{
				await Task.Delay(50);
			}
			Stop?.Dispose();
			Stop = null;
			TorProcess?.Dispose();
			TorProcess = null;
		}

		#endregion Monitor
	}
}<|MERGE_RESOLUTION|>--- conflicted
+++ resolved
@@ -296,13 +296,8 @@
 									}
 									else
 									{
-<<<<<<< HEAD
-										Logger.LogInfo<TorProcessManager>($"Tor didn't work properly for {(int)torMisbehavedFor.TotalSeconds} seconds. Maybe it crashed. Attempting to start it...");
+										Logger.LogInfo<TorProcessManager>($"Tor did not work properly for {(int)torMisbehavedFor.TotalSeconds} seconds. Maybe it crashed. Attempting to start it...");
 										Start(true, dataDirToStartWith); // Try starting Tor, if does not work it'll be another issue.
-=======
-										Logger.LogInfo<TorProcessManager>($"Tor did not work properly for {(int)torMisbehavedFor.TotalSeconds} seconds. Maybe it crashed. Attempting to start it...");
-										Start(true, dataDirToStartWith); // Try starting Tor, if doesn't work it'll be another issue.
->>>>>>> 7c01dac0
 										await Task.Delay(14000, Stop.Token).ConfigureAwait(false);
 									}
 								}
