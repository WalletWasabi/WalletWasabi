--- conflicted
+++ resolved
@@ -149,11 +149,7 @@
 			methodSelection.FromBytes(receiveBuffer);
 			if (methodSelection.Ver != VerField.Socks5)
 			{
-<<<<<<< HEAD
-				throw new NotSupportedException($"SOCKS{methodSelection.Ver.Value} is not supported. Only Socks5 is supported.");
-=======
 				throw new NotSupportedException($"SOCKS{methodSelection.Ver.Value} is not supported. Only SOCKS5 is supported.");
->>>>>>> dc435fd9
 			}
 			if (methodSelection.Method == MethodField.NoAcceptableMethods)
 			{
