--- conflicted
+++ resolved
@@ -40,18 +40,7 @@
 			{
 				try
 				{
-<<<<<<< HEAD
-					if (TcpClient == null || !TcpClient.Connected)
-					{
-						return false;
-					}
-					else
-					{
-						return true;
-					}
-=======
-					return TcpClient != null && TcpClient.Connected;
->>>>>>> b7c374ab
+          return TcpClient != null && TcpClient.Connected;
 				}
 				catch (Exception ex)
 				{
