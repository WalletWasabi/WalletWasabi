using NBitcoin;
using System.Collections.Generic;
using System.Collections.Immutable;
using System.Diagnostics;
using System.Linq;
using WalletWasabi.WabiSabi.Models;

namespace WalletWasabi.WabiSabi.Client.CredentialDependencies;

[DebuggerDisplay("{AsGraphviz(),nq}")]
public record DependencyGraph
{
	public const int K = ProtocolConstants.CredentialNumber;

	public static IEnumerable<CredentialType> CredentialTypes { get; } = Enum.GetValues<CredentialType>();

	public ImmutableList<RequestNode> Vertices { get; init; } = ImmutableList<RequestNode>.Empty;

	// The input nodes, in the order they were added
	public ImmutableList<InputNode> Inputs { get; init; } = ImmutableList<InputNode>.Empty;

	// The output nodes, in the order they were added
	public ImmutableList<OutputNode> Outputs { get; init; } = ImmutableList<OutputNode>.Empty;

	// The reissuance nodes, unsorted
	public ImmutableList<ReissuanceNode> Reissuances { get; init; } = ImmutableList<ReissuanceNode>.Empty;

	// Internal properties used to keep track of effective values and edges
	public ImmutableSortedDictionary<CredentialType, CredentialEdgeSet> EdgeSets { get; init; } = ImmutableSortedDictionary<CredentialType, CredentialEdgeSet>.Empty
		.Add(CredentialType.Amount, new() { CredentialType = CredentialType.Amount, MaxCredentialValue = ProtocolConstants.MaxAmountPerAlice })
		.Add(CredentialType.Vsize, new() { CredentialType = CredentialType.Vsize, MaxCredentialValue = ProtocolConstants.MaxVsizeCredentialValue });

	public long Balance(RequestNode node, CredentialType credentialType) => EdgeSets[credentialType].Balance(node);

	public IEnumerable<CredentialDependency> InEdges(RequestNode node, CredentialType credentialType) => EdgeSets[credentialType].InEdges(node).OrderByDescending(e => e.Value);

	public IEnumerable<CredentialDependency> OutEdges(RequestNode node, CredentialType credentialType) => EdgeSets[credentialType].OutEdges(node).OrderByDescending(e => e.Value);

	public int InDegree(RequestNode node, CredentialType credentialType) => EdgeSets[credentialType].InDegree(node);

	public int OutDegree(RequestNode node, CredentialType credentialType) => EdgeSets[credentialType].OutDegree(node);

	private string AsGraphviz() => DependencyGraphExtensions.AsGraphviz(this);

	/// <summary>Construct a graph from amounts, and resolve the
	/// credential dependencies.</summary>
	///
	/// <remarks>Should only produce valid graphs. The elements of the
	/// <see>Vertices</see> property will correspond to the given values in order,
	/// and may contain additional nodes if reissuance requests are
	/// required.</remarks>
	///
	public static DependencyGraph ResolveCredentialDependencies(IEnumerable<Coin> inputs, IEnumerable<TxOut> outputs, FeeRate feerate, long vsizeAllocationPerInput)
	{
		var inputSizes = inputs.Select(x => x.ScriptPubKey.EstimateInputVsize());
		var effectiveValues = Enumerable.Zip(inputs, inputSizes, (coin, size) => coin.EffectiveValue(feerate));

<<<<<<< HEAD
		/// <summary>Construct a graph from amounts, and resolve the
		/// credential dependencies.</summary>
		///
		/// <remarks>Should only produce valid graphs. The elements of the
		/// <see>Vertices</see> property will correspond to the given values in order,
		/// and may contain additional nodes if reissuance requests are
		/// required.</remarks>
		///
		public static DependencyGraph ResolveCredentialDependencies(IEnumerable<Coin> inputs, IEnumerable<TxOut> outputs, FeeRate feerate, CoordinationFeeRate coordinationFeeRate, long vsizeAllocationPerInput)
		{
			var inputSizes = inputs.Select(x => x.ScriptPubKey.EstimateInputVsize());
			var effectiveValues = Enumerable.Zip(inputs, inputSizes, (coin, size) => coin.EffectiveValue(feerate, coordinationFeeRate));
=======
		if (effectiveValues.Any(x => x <= Money.Zero))
		{
			throw new InvalidOperationException($"Not enough funds to pay for the fees.");
		}
>>>>>>> 5e1ef197

		var outputSizes = outputs.Select(x => x.ScriptPubKey.EstimateOutputVsize());
		var effectiveCosts = Enumerable.Zip(outputs, outputSizes, (txout, size) => txout.EffectiveCost(feerate));

		return ResolveCredentialDependencies(
			Enumerable.Zip(effectiveValues.Select(a => a.Satoshi), inputSizes.Select(i => (vsizeAllocationPerInput - i)), ImmutableArray.Create).Cast<IEnumerable<long>>(),
			Enumerable.Zip(effectiveCosts.Select(a => a.Satoshi), outputSizes.Select(i => (long)i), ImmutableArray.Create).Cast<IEnumerable<long>>()
		);
	}

	public static DependencyGraph ResolveCredentialDependencies(IEnumerable<IEnumerable<long>> inputValues, IEnumerable<IEnumerable<long>> outputValues)
		=> FromValues(inputValues, outputValues).ResolveCredentials();

	public static DependencyGraph FromValues(IEnumerable<IEnumerable<long>> inputValues, IEnumerable<IEnumerable<long>> outputValues)
	{
		var allValues = Enumerable.Concat(inputValues, outputValues);
		if (allValues.SelectMany(x => x).Any(x => x < 0))
		{
			throw new ArgumentException($"All values must be positive.");
		}

		if (allValues.Any(x => x.Count() != CredentialTypes.Count()))
		{
			throw new ArgumentException($"Number of credential values must be {CredentialTypes.Count()}");
		}

		foreach (var credentialType in CredentialTypes)
		{
			long CredentialTypeValue(IEnumerable<long> x) => x.ElementAt((int)credentialType);
			var inputValuesSum = inputValues.Sum(CredentialTypeValue);
			var outputValuesSum = outputValues.Sum(CredentialTypeValue);
			if (inputValuesSum < outputValuesSum)
			{
				throw new ArgumentException("Overall balance must not be negative.");
			}
		}

		return new DependencyGraph().AddInputs(inputValues).AddOutputs(outputValues);
	}

	public DependencyGraph AddNode(RequestNode node)
		=> this with
		{
			Vertices = Vertices.Add(node),
			EdgeSets = EdgeSets.ToImmutableSortedDictionary(
				kvp => kvp.Key,
				kvp => kvp.Value with
				{
					EdgeBalances = kvp.Value.EdgeBalances.Add(node, 0),
					Predecessors = kvp.Value.Predecessors.Add(node, ImmutableHashSet<CredentialDependency>.Empty),
					Successors = kvp.Value.Successors.Add(node, ImmutableHashSet<CredentialDependency>.Empty)
				}
			),
		};

	// Input nodes represent a combination of an input registration and
	// connection confirmation. Connection confirmation requests actually
	// have indegree K, not 0, which could be used to consolidate inputs
	// early but using it implies connection confirmations may have
	// dependencies, posing some complexity for a privacy preserving
	// approach.
	private DependencyGraph AddInput(IEnumerable<long> values)
	{
		var node = new InputNode(values.Select(y => y));
		return (this with { Inputs = Inputs.Add(node) }).AddNode(node);
	}

	private DependencyGraph AddOutput(IEnumerable<long> values)
	{
		var node = new OutputNode(values.Select(y => -1 * y));
		return (this with { Outputs = Outputs.Add(node) }).AddNode(node);
	}
	private DependencyGraph AddInputs(IEnumerable<IEnumerable<long>> values) => values.Aggregate(this, (g, v) => g.AddInput(v));

	private DependencyGraph AddOutputs(IEnumerable<IEnumerable<long>> values) => values.Aggregate(this, (g, v) => g.AddOutput(v));

	private (DependencyGraph, RequestNode) AddReissuance()
	{
		var node = new ReissuanceNode();
		return ((this with { Reissuances = Reissuances.Add(node) }).AddNode(node), node);
	}

	/// <summary>Resolve edges for all credential types</summary>
	///
	/// <remarks><para>We start with a bipartite graph of terminal sources
	/// and sinks (corresponding to inputs and outputs or connection
	/// confirmation and output registration requests).</para>
	///
	/// <para>Nodes are fully discharged when all of their in-edges are
	/// accounted for. For output registrations this must exactly cancel out
	/// their initial balance, since they make no output registration
	/// requests.</para>
	///
	/// <para>Outgoing edges represent credential amounts to request and
	/// present in a subsequent request, so for positive nodes if there is a
	/// left over balance the outgoing dregree is limited to K-1, since an
	/// extra credential for the remaining amount must also be
	/// requested.</para>
	///
	/// <para>At every iteration of the loop a single node of the largest
	/// magnitude (source or sink) and one or more nodes of opposite sign
	/// are selected. Unless these are the final nodes on the list, the
	/// smaller magnitude nodes are selected to fully discharge the largest
	/// magnitude node.</para>
	///
	/// <para>If the smaller nodes are too numerous K at a time are merged
	/// into a reissuance node. When these are output registrations the
	/// reissuance node's output edges always fully account for the
	/// dependent requests, including the zero credentials required for
	/// them. When the smaller nodes appear on the input side, the non-zero
	/// values are sufficient to fill the reissuance node's in edge set and
	/// requires only one edge to fully drain the (remaining) balance, so
	/// there will be an extra zero valued credential (requested normally,
	/// incl. range proof).</para>
	///
	/// <para>New reissuance nodes fully absorb the value of the nodes they
	/// substitute with no additional dependencies required, so each one
	/// reduces the bipartite graph problem to a smaller one (by K-1 == 1),
	/// since the replaced nodes no longer need to be considered.</para>
	///
	/// <para>When the list of nodes has been reduced to the remaining
	/// non-zero out degree of the largest magnitude node edges that cancel
	/// out positive and negative values are added. This will fully
	/// discharge the largest magnitude node, except when it is positive and
	/// all of the remaining negative nodes on the graph add up to less than
	/// it.</para>
	///
	/// <para>There are two related/composing special cases mainly affecting
	/// vsize credentials - when the positive valued nodes with remaining
	/// out degree > 1 have a uniform and sufficient balance to cover all of
	/// the negative balances, instead of taking the largest node all of the
	/// equal valued nodes are reduced together resulting in a more balanced
	/// structure overall. This is combined with another special case that
	/// checks if pairing positive and negative nodes in a 1:1
	/// correspondence is possible after aggregation into reissuance nodes.
	/// This can apply to amount credentials as well when consolidating
	/// multiple equal valued inputs, but is only expected to regularly
	/// occur for vbyte credentials.</para>
	///
	/// <para>After all negative value nodes have been discharged, the
	/// remaining in-edges of all nodes must be filled with zero
	/// credentials. These are added according to the graph order, by
	/// extending new edges from nodes whose in-degree is already maximized
	/// but whose out degree is not. This again deals only with a bipartite
	/// graph, because reissuance nodes consolidating output nodes leave no
	/// zero edges unaccounted for in the nodes they replace, whereas on the
	/// input side the structure fans in so necessarily it leaves no nodes
	/// with non-maximized in-degrees, it can only increase the available
	/// out degree for nodes which are not fully consumed.</para></remarks>
	private DependencyGraph ResolveCredentials() =>
		ResolveNegativeBalanceNodes(CredentialType.Amount)
		.ResolveNegativeBalanceNodes(CredentialType.Vsize)
		.ResolveZeroCredentials(CredentialType.Amount)
		.ResolveZeroCredentials(CredentialType.Vsize);

	private DependencyGraph ResolveNegativeBalanceNodes(CredentialType credentialType)
	{
		var g = ResolveUniformInputSpecialCases(credentialType);

		var edgeSet = g.EdgeSets[credentialType];

		var positive = g.Vertices.Where(v => edgeSet.Balance(v) > 0);
		var negative = g.Vertices.Where(v => edgeSet.Balance(v) < 0);

		if (!negative.Any())
		{
			return g;
		}

		(var largestMagnitudeNode, var smallMagnitudeNodes, var fanIn) = edgeSet.MatchNodesToDischarge(positive, negative);

		var maxCount = (fanIn ? edgeSet.RemainingInDegree(largestMagnitudeNode) : edgeSet.RemainingOutDegree(largestMagnitudeNode));

		switch (Math.Abs(edgeSet.Balance(largestMagnitudeNode)).CompareTo(Math.Abs(smallMagnitudeNodes.Sum(x => edgeSet.Balance(x)))))
		{
			case 1:
				// When we are draining a positive valued node into multiple
				// negative nodes and we can't drain it completely, we need to
				// leave an edge unused for the remaining amount.
				// The corresponding condition can't actually happen for fan-in
				// because the negative balance of the last loop iteration can't
				// exceed the the remaining positive elements, their total sum
				// must be positive as checked in the constructor.
				if (maxCount > 1)
				{
					// when the edge capacity makes it possible, we can just
					// ensure the largest magnitude node ends up with an unused
					// edge by reducing maxCount
					maxCount--;
				}
				else
				{
					// otherwise, drain the largest magnitude node into a new
					// reissuance node which will have room for an unused edge
					// in its out edge set.
					(g, largestMagnitudeNode) = g.AggregateIntoReissuanceNode(new RequestNode[] { largestMagnitudeNode }, credentialType);
				}
				break;

			case -1:
				// When the total amount is less, it means the last node
				// cannot be fully discharged, so we need to make sure its
				// remaining degree is > 1
				Func<RequestNode, int> smallNodeDegree = fanIn ? edgeSet.RemainingOutDegree : edgeSet.RemainingInDegree;

				// Order by degree, so that the nodes with only one
				// remaining edge slot are discharged first.
				smallMagnitudeNodes = smallMagnitudeNodes.OrderBy(smallNodeDegree);

				// If all of the nodes have degree 1 and the remaining
				// degree of the large magnitude node can cover all of them,
				// we must force a reissuance as well. Because the sum of
				// the small magnitude nodes is greater.
				if (smallMagnitudeNodes.Count() <= maxCount && smallNodeDegree(smallMagnitudeNodes.Last()) == 1)
				{
					// Make sure ReduceNodes will add at least one
					// reissuance node (they are appended so the remaining
					// degree for the last node is guaranteed to be > 1)
					maxCount = Math.Min(smallMagnitudeNodes.Count() - 1, maxCount);
				}
				break;

			default:
				// the large node and small nodes are exactly equal, so no
				// amounts will be left over.
				break;
		}

		// Reduce the number of small magnitude nodes to the number of edges
		// available for use in the largest magnitude node
		(g, smallMagnitudeNodes) = g.ReduceNodes(smallMagnitudeNodes, maxCount, credentialType);

		// After draining either the last small magnitude node or the
		// largest magnitude node could still have a non-zero value.
		g = g.DrainTerminal(largestMagnitudeNode, smallMagnitudeNodes, credentialType);

		return g.ResolveNegativeBalanceNodes(credentialType);
	}

	private DependencyGraph ResolveUniformInputSpecialCases(CredentialType credentialType)
	{
		var edgeSet = EdgeSets[credentialType];

		// Evaluate the linq query eagerly since edgeSet is reassigned
		IEnumerable<RequestNode> negative = Vertices.Where(v => edgeSet.Balance(v) < 0).OrderBy(v => edgeSet.Balance(v)).ToImmutableArray();

		if (!negative.Any())
		{
			return this;
		}

		var g = this;

		// Unconstrained nodes have a remaining out degree greater than 1,
		// so they can produce arbitary value outputs (final edge must leave
		// balance = 0).
		// The remaining outdegree > 1 condition is equivalent to == K for
		// K=2, so that also implies the positive valued nodes haven't been
		// used for this credential type yet.
		var unconstrainedPositive = Vertices.Where(v => edgeSet.Balance(v) > 0 && edgeSet.RemainingOutDegree(v) > 1).OrderByDescending(v => edgeSet.Balance(v)).ToImmutableArray();

		// First special case, if the unconstrained inputs have uniform values (should be the
		// common case for vbyte credentials)...
		if (unconstrainedPositive.Select(v => edgeSet.Balance(v)).Distinct().Count() == 1)
		{
			// And if the total amount of the uniform unconstrained nodes is
			// larger than the negative nodes, with room to spare
			if (unconstrainedPositive.Length * edgeSet.Balance(unconstrainedPositive.First()) > -1 * negative.Count() * edgeSet.Balance(negative.First()))
			{
				// Aggregate the negative nodes if they are more numerous.
				// Reducing to `unconstrainedPositive.Count()` (which can be
				// significantly larger than K) creates a more balanced
				// structure for the next special case, or later iterations.
				if (negative.Count() > unconstrainedPositive.Length)
				{
					(g, negative) = g.ReduceNodes(negative, unconstrainedPositive.Length, credentialType);
				}
			}
		}

		edgeSet = g.EdgeSets[credentialType];

		// Second special case, more general than the previous one.
		// If negative nodes are all strictly smaller than the corresponding
		// positive nodes (not necessarily of uniform value), discharge them
		// in a 1:1 correspondence.
		if (negative.Count() <= unconstrainedPositive.Length && Enumerable.Zip(unconstrainedPositive, negative).All(p => edgeSet.Balance(p.First) + edgeSet.Balance(p.Second) >= 0))
		{
			g = Enumerable.Zip(unconstrainedPositive, negative).Aggregate(g, (g, p) => g.DrainTerminal(p.First, new RequestNode[] { p.Second }, credentialType));
		}

		return g;
	}

	// Build a k-ary tree bottom up to reduce a list of nodes to discharge
	// to at most maxCount elements.
	private (DependencyGraph, IEnumerable<RequestNode>) ReduceNodes(IEnumerable<RequestNode> nodes, int maxCount, CredentialType credentialType)
	{
		if (nodes.Count() <= maxCount)
		{
			return (this, nodes);
		}

		// Replace up to k nodes, possibly the entire queue, with a
		// single reissuance node which combines their values. The total
		// number of items might be less than K but still larger than
		// maxCount.
		var take = Math.Min(K, nodes.Count());

		// TODO order nodes by depth/height, so that this will produce a
		// balanced structure. Currently nodes are just merged into a binary
		// tree in the order given by the enumerable, but this can create an
		// imbalance if a small magnitude node is a reissuance node left
		// over from a previous iteration.
		(var g, var reissuance) = AggregateIntoReissuanceNode(nodes.Take(take), credentialType);

		return g.ReduceNodes(nodes.Skip(take).Append(reissuance), maxCount, credentialType);
	}

	private (DependencyGraph, RequestNode) AggregateIntoReissuanceNode(IEnumerable<RequestNode> nodes, CredentialType credentialType)
	{
		(var g, var reissuance) = AddReissuance();

		g = g.DrainReissuance(reissuance, nodes, credentialType);

		// This is kind of a hack, also discharge 0 credentials for *previous*
		// credential type from this reissuance node, which will eliminate
		// it from the subsequent zero credential filling passes.
		// The rationale behind this is that the reissuance node already has
		// to be created and will have zero credentials to spare, so in this
		// way the aggregated nodes are not dependent on any other node for
		// zero credentials.
		if (credentialType > 0)
		{
			g = nodes.Aggregate(g, (g, v) => g.DrainZeroCredentials(reissuance, v, 0));
		}

		return (g, reissuance);
	}

	private DependencyGraph DrainReissuance(RequestNode reissuance, IEnumerable<RequestNode> nodes, CredentialType credentialType)
	{
		var drainedEdgeSet = EdgeSets[credentialType].DrainReissuance(reissuance, nodes);

		var g = this with { EdgeSets = EdgeSets.SetItem(credentialType, drainedEdgeSet) };

		// Also drain all subsequent credential types, to minimize
		// dependencies between different requests, weight credentials
		// should often be easily satisfiable with parallel edges to the
		// amount credential edges.
		if (CredentialType.IsDefined(credentialType + 1))
		{
			// TODO Limit up to a certain height in the graph, no more than
			// the initial value, this can sometimes create a deeper graph
			// than necessary by being too greedy about consolidating vbyte
			// nodes and making them larger than the per input vbyte
			// allocation. Should be rare in practice though, so ignored for
			// now.
			return g.DrainReissuance(reissuance, nodes, credentialType + 1);
		}
		else
		{
			return g;
		}
	}

	private DependencyGraph DrainTerminal(RequestNode node, IEnumerable<RequestNode> nodes, CredentialType credentialType)
		// Here we avoid opportunistically adding edges of other types as it
		// provides no benefit with K=2. Stable sorting prevents edge
		// crossing to a limited degree, but could be much better.
		=> this with { EdgeSets = EdgeSets.SetItem(credentialType, EdgeSets[credentialType].DrainTerminal(node, nodes)) };

	private DependencyGraph ResolveZeroCredentials(CredentialType credentialType)
	{
		// TODO Build edges in parallel to existing ones to reduce
		// dependencies per request.
		// This can be done in 3 depth first passes, which all consume nodes
		// whose remaining in degree is 0 and available zero degree is >0.
		// - discharge only to AvailableZeroOutDegree >0 nodes (should be at most one such node per donor node)
		// - discharge to direct descendents even if a net reduction in zero creds because of available zero out degree of 0
		// - discharge all remaining in degree >0 nodes by topological order

		var edgeSet = EdgeSets[credentialType];
		var unresolvedNodes = Vertices.Where(v => edgeSet.RemainingInDegree(v) > 0 && edgeSet.AvailableZeroOutDegree(v) > 0).OrderByDescending(v => edgeSet.AvailableZeroOutDegree(v));

		if (!unresolvedNodes.Any())
		{
			return ResolveZeroCredentialsForTerminalNodes(credentialType); ;
		}

		// Resolve remaining zero credentials by using nodes with no
		// dependencies but remaining out degree (following DAG order)
		var providers = Vertices.Where(v => edgeSet.RemainingInDegree(v) == 0 && edgeSet.AvailableZeroOutDegree(v) > 0)
			.SelectMany(v => Enumerable.Repeat(v, edgeSet.AvailableZeroOutDegree(v)));

		var reduced = unresolvedNodes.SelectMany(v => Enumerable.Repeat(v, edgeSet.RemainingInDegree(v)))
			.Zip(providers, (t, f) => new { From = f, To = t })
			.Aggregate(this, (g, p) => g.AddZeroCredential(p.From, p.To, credentialType));

		return reduced.ResolveZeroCredentials(credentialType);
	}

	// Final pass, ensure that no RemainingInDegree = 0 nodes remain
	// TODO remove code duplication
	private DependencyGraph ResolveZeroCredentialsForTerminalNodes(CredentialType credentialType)
	{
		// Stop when all nodes have a maxed out in-degree.
		// This termination condition is guaranteed to be possible because
		// connection confirmation and reissuance requests both have an out
		// degree of K^2 when accounting for their extra zero credentials.
		var edgeSet = EdgeSets[credentialType];
		var unresolvedNodes = Vertices.Where(v => edgeSet.RemainingInDegree(v) > 0).OrderByDescending(v => edgeSet.AvailableZeroOutDegree(v));

		if (!unresolvedNodes.Any())
		{
			return this;
		}

		// Resolve remaining zero credentials by using nodes with no
		// dependencies but remaining out degree (following DAG order)
		var providers = Vertices.Where(v => edgeSet.RemainingInDegree(v) == 0 && edgeSet.AvailableZeroOutDegree(v) > 0)
			.SelectMany(v => Enumerable.Repeat(v, edgeSet.AvailableZeroOutDegree(v)));

		var reduced = unresolvedNodes.SelectMany(v => Enumerable.Repeat(v, edgeSet.RemainingInDegree(v)))
			.Zip(providers, (t, f) => new { From = f, To = t })
			.Aggregate(this, (g, p) => g.AddZeroCredential(p.From, p.To, credentialType));

		return reduced.ResolveZeroCredentialsForTerminalNodes(credentialType);
	}

	private DependencyGraph DrainZeroCredentials(RequestNode from, RequestNode to, CredentialType credentialType)
		=> this with { EdgeSets = EdgeSets.SetItem(credentialType, EdgeSets[credentialType].DrainZeroCredentials(from, to)) };

	private DependencyGraph AddZeroCredential(RequestNode from, RequestNode to, CredentialType credentialType)
		=> this with { EdgeSets = EdgeSets.SetItem(credentialType, EdgeSets[credentialType].AddZeroEdge(from, to)) };
}<|MERGE_RESOLUTION|>--- conflicted
+++ resolved
@@ -42,20 +42,6 @@
 
 	private string AsGraphviz() => DependencyGraphExtensions.AsGraphviz(this);
 
-	/// <summary>Construct a graph from amounts, and resolve the
-	/// credential dependencies.</summary>
-	///
-	/// <remarks>Should only produce valid graphs. The elements of the
-	/// <see>Vertices</see> property will correspond to the given values in order,
-	/// and may contain additional nodes if reissuance requests are
-	/// required.</remarks>
-	///
-	public static DependencyGraph ResolveCredentialDependencies(IEnumerable<Coin> inputs, IEnumerable<TxOut> outputs, FeeRate feerate, long vsizeAllocationPerInput)
-	{
-		var inputSizes = inputs.Select(x => x.ScriptPubKey.EstimateInputVsize());
-		var effectiveValues = Enumerable.Zip(inputs, inputSizes, (coin, size) => coin.EffectiveValue(feerate));
-
-<<<<<<< HEAD
 		/// <summary>Construct a graph from amounts, and resolve the
 		/// credential dependencies.</summary>
 		///
@@ -68,12 +54,11 @@
 		{
 			var inputSizes = inputs.Select(x => x.ScriptPubKey.EstimateInputVsize());
 			var effectiveValues = Enumerable.Zip(inputs, inputSizes, (coin, size) => coin.EffectiveValue(feerate, coordinationFeeRate));
-=======
+
 		if (effectiveValues.Any(x => x <= Money.Zero))
 		{
 			throw new InvalidOperationException($"Not enough funds to pay for the fees.");
 		}
->>>>>>> 5e1ef197
 
 		var outputSizes = outputs.Select(x => x.ScriptPubKey.EstimateOutputVsize());
 		var effectiveCosts = Enumerable.Zip(outputs, outputSizes, (txout, size) => txout.EffectiveCost(feerate));
