--- conflicted
+++ resolved
@@ -150,12 +150,8 @@
 				return result;
 			}
 
-<<<<<<< HEAD
-			throw new InvalidOperationException("Blame rounds are not allowed in this test.");
-=======
 			// Only use successfully registered coins in the blame round.
 			coins = result.RegisteredCoins;
->>>>>>> 495f275a
 
 			currentRoundState = await WaitForBlameRoundAsync(currentRoundState.Id, cancellationToken).ConfigureAwait(false);
 		}
