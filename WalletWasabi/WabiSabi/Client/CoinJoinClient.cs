--- conflicted
+++ resolved
@@ -79,27 +79,14 @@
 			try
 			{
 				var constructionState = roundState.Assert<ConstructionState>();
-
-<<<<<<< HEAD
 				var coinCandidates = SelectCoinsForRound(smartCoins, constructionState.Parameters);
-				var aliceClientsToRegister = coinCandidates.Select(x => CreateAliceClient(x, roundState)).ToImmutableArray();
 
 				// Register coins.
-				var registeredAliceClients = await RegisterAndConfirmCoinsAsync(aliceClientsToRegister, cancellationToken).ConfigureAwait(false);
+				var registeredAliceClients = await CreateRegisterAndConfirmCoinsAsync(coinCandidates, roundState, cancellationToken).ConfigureAwait(false);
 				if (!registeredAliceClients.Any())
 				{
 					throw new InvalidOperationException($"Round ({roundState.Id}): There is no available alices to participate with.");
 				}
-=======
-			var coinCandidates = SelectCoinsForRound(smartCoins, constructionState.Parameters);
-
-			// Register coins.
-			var registeredAliceClients = await CreateRegisterAndConfirmCoinsAsync(coinCandidates, roundState, cancellationToken).ConfigureAwait(false);
-			if (!registeredAliceClients.Any())
-			{
-				throw new InvalidOperationException($"Round ({roundState.Id}): There is no available alices to participate with.");
-			}
->>>>>>> 241c429f
 
 				// Calculate outputs values
 				var registeredCoins = registeredAliceClients.Select(x => x.SmartCoin.Coin);
