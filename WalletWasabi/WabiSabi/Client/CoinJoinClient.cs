using NBitcoin;
using System;
using System.Collections.Generic;
using System.Collections.Immutable;
using System.Linq;
using System.Threading;
using System.Threading.Tasks;
using WalletWasabi.Blockchain.Keys;
using WalletWasabi.Blockchain.TransactionOutputs;
using WalletWasabi.Crypto.Randomness;
using WalletWasabi.Helpers;
using WalletWasabi.Logging;
using WalletWasabi.WabiSabi.Backend.Models;
using WalletWasabi.WabiSabi.Backend.PostRequests;
using WalletWasabi.WabiSabi.Backend.Rounds;
using WalletWasabi.WabiSabi.Client.CredentialDependencies;
using WalletWasabi.WabiSabi.Models;
using WalletWasabi.WabiSabi.Models.Decomposition;
using WalletWasabi.WabiSabi.Models.MultipartyTransaction;
using WalletWasabi.Wallets;

namespace WalletWasabi.WabiSabi.Client
{
	public class CoinJoinClient
	{
		private const int MaxInputsRegistrableByWallet = 7; // how many

		public CoinJoinClient(
			IWabiSabiApiRequestHandler arenaRequestHandler,
			Kitchen kitchen,
			KeyManager keymanager,
			RoundStateUpdater roundStatusUpdater)
		{
			ArenaRequestHandler = arenaRequestHandler;
			Kitchen = kitchen;
			Keymanager = keymanager;
			RoundStatusUpdater = roundStatusUpdater;
			SecureRandom = new SecureRandom();
		}

		private SecureRandom SecureRandom { get; }
<<<<<<< HEAD
		private Random Random { get; } = new();
		public IWabiSabiApiRequestHandler ArenaRequestHandler { get; private set; }
=======
		public IWabiSabiApiRequestHandler ArenaRequestHandler { get; }
>>>>>>> 2e77bc4e
		public Kitchen Kitchen { get; }
		public KeyManager Keymanager { get; }
		private RoundStateUpdater RoundStatusUpdater { get; }

		public async Task<bool> StartCoinJoinAsync(IEnumerable<SmartCoin> coins, CancellationToken cancellationToken)
		{
			var currentRoundState = await RoundStatusUpdater.CreateRoundAwaiter(roundState => roundState.Phase == Phase.InputRegistration, cancellationToken).ConfigureAwait(false);

			// This should be roughly log(#inputs), it could be set slightly
			// higher if more inputs are observed but that involves trusting the
			// coordinator with those values. Therefore, conservatively set this
			// so that a maximum of 5 blame rounds are executed.
			// FIXME should smaller rounds abort earlier?
			var tryLimit = 6;

			for (var tries = 0; tries < tryLimit; tries++)
			{
				if (await StartRoundAsync(coins, currentRoundState, cancellationToken).ConfigureAwait(false))
				{
					return true;
				}
				else
				{
					var blameRoundState = await RoundStatusUpdater.CreateRoundAwaiter(roundState => roundState.BlameOf == currentRoundState.Id, cancellationToken).ConfigureAwait(false);
					currentRoundState = blameRoundState;
				}
			}

			return false;
		}

		/// <summary>Attempt to participate in a specified dround.</summary>
		/// <param name="roundState">Defines the round parameter and state information to use.</param>
		/// <returns>Whether or not the round resulted in a successful transaction.</returns>
		public async Task<bool> StartRoundAsync(IEnumerable<SmartCoin> smartCoins, RoundState roundState, CancellationToken cancellationToken)
		{
			var constructionState = roundState.Assert<ConstructionState>();

<<<<<<< HEAD
			// Create the API client that randomizes the remote API calls
			// by applying uniform distributed delays scoped by a time window
			// that begins with the signal of the phase and its duration is
			// the same that the phase timeout period.
			var arenaRequestHandler = WabiSabiApiClientWithDelay.CreateForInputRegistration(
					ArenaRequestHandler,
					coins.Count(),
					RoundStatusUpdater.CreateRoundAwaiter(roundState.Id, rs => rs.Phase == Phase.InputRegistration, cancellationToken).ThenAsync(x => x.InputRegistrationTimeout));

			var aliceClients = CreateAliceClients(coins, arenaRequestHandler, roundState);
=======
			var coinCandidates = SelectCoinsForRound(smartCoins, constructionState.Parameters);
			var aliceClientsToRegister = coinCandidates.Select(x => CreateAliceClient(x, roundState)).ToImmutableArray();
>>>>>>> 2e77bc4e

			// Register coins.
			var registeredAliceClients = await RegisterAndConfirmCoinsAsync(aliceClientsToRegister, cancellationToken).ConfigureAwait(false);
			if (!registeredAliceClients.Any())
			{
				throw new InvalidOperationException($"Round ({roundState.Id}): There is no available alices to participate with.");
			}

			// Calculate outputs values
			var registeredCoins = registeredAliceClients.Select(x => x.SmartCoin.Coin);
			var availableVsize = registeredAliceClients.SelectMany(x => x.IssuedVsizeCredentials).Sum(x => x.Value);
			var outputValues = DecomposeAmounts(registeredCoins, roundState.FeeRate, constructionState.Parameters.AllowedOutputAmounts.Min, (int)availableVsize);

			// Get all locked internal keys we have and assert we have enough.
			Keymanager.AssertLockedInternalKeysIndexed(howMany: outputValues.Count());
			var allLockedInternalKeys = Keymanager.GetKeys(x => x.IsInternal && x.KeyState == KeyState.Locked);
			var outputTxOuts = outputValues.Zip(allLockedInternalKeys, (amount, hdPubKey) => new TxOut(amount, hdPubKey.P2wpkhScript));

			DependencyGraph dependencyGraph = DependencyGraph.ResolveCredentialDependencies(registeredCoins, outputTxOuts, roundState.FeeRate, roundState.MaxVsizeAllocationPerAlice);
			DependencyGraphTaskScheduler scheduler = new(dependencyGraph);

			arenaRequestHandler = arenaRequestHandler.CreateAfterInputRegistration(
				outputTxOuts.Count(),
				RoundStatusUpdater.CreateRoundAwaiter(roundState.Id, rs => rs.Phase == Phase.OutputRegistration, cancellationToken).ThenAsync(x => x.TransactionSigningTimeout),
				RoundStatusUpdater.CreateRoundAwaiter(roundState.Id, rs => rs.Phase == Phase.TransactionSigning, cancellationToken).ThenAsync(x => x.TransactionSigningTimeout));

			// Re-issuances.
<<<<<<< HEAD
			var bobClient = CreateBobClient(arenaRequestHandler, roundState);
			await scheduler.StartReissuancesAsync(aliceClients, bobClient, cancellationToken).ConfigureAwait(false);
=======
			var bobClient = CreateBobClient(roundState);
			await scheduler.StartReissuancesAsync(registeredAliceClients, bobClient, cancellationToken).ConfigureAwait(false);
>>>>>>> 2e77bc4e

			// Output registration.
			roundState = await RoundStatusUpdater.CreateRoundAwaiter(roundState.Id, rs => rs.Phase == Phase.OutputRegistration, cancellationToken).ConfigureAwait(false);
			await scheduler.StartOutputRegistrationsAsync(outputTxOuts, bobClient, cancellationToken).ConfigureAwait(false);

			// ReadyToSign.
			await ReadyToSignAsync(registeredAliceClients, cancellationToken).ConfigureAwait(false);

			// Signing.
			roundState = await RoundStatusUpdater.CreateRoundAwaiter(roundState.Id, rs => rs.Phase == Phase.TransactionSigning, cancellationToken).ConfigureAwait(false);
			var signingState = roundState.Assert<SigningState>();
			var unsignedCoinJoin = signingState.CreateUnsignedTransaction();

			// Sanity check.
			if (!SanityCheck(outputTxOuts, unsignedCoinJoin))
			{
				throw new InvalidOperationException($"Round ({roundState.Id}): My output is missing.");
			}

			// Send signature.
			await SignTransactionAsync(registeredAliceClients, unsignedCoinJoin, cancellationToken).ConfigureAwait(false);

			var finalRoundState = await RoundStatusUpdater.CreateRoundAwaiter(s => s.Id == roundState.Id && s.Phase == Phase.Ended, cancellationToken).ConfigureAwait(false);
			return finalRoundState.WasTransactionBroadcast;
		}

<<<<<<< HEAD
		private IEnumerable<AliceClient> CreateAliceClients(IEnumerable<Coin> coins, IWabiSabiApiRequestHandler arenaRequestHandler, RoundState roundState)
=======
		private AliceClient CreateAliceClient(SmartCoin coin, RoundState roundState)
>>>>>>> 2e77bc4e
		{
			var aliceArenaClient = new ArenaClient(
				roundState.CreateAmountCredentialClient(SecureRandom),
				roundState.CreateVsizeCredentialClient(SecureRandom),
				ArenaRequestHandler);

			var hdKey = Keymanager.GetSecrets(Kitchen.SaltSoup(), coin.ScriptPubKey).Single();
			var secret = hdKey.PrivateKey.GetBitcoinSecret(Keymanager.GetNetwork());
			if (hdKey.PrivateKey.PubKey.WitHash.ScriptPubKey != coin.ScriptPubKey)
			{
<<<<<<< HEAD
				var aliceArenaClient = new ArenaClient(
					roundState.CreateAmountCredentialClient(SecureRandom),
					roundState.CreateVsizeCredentialClient(SecureRandom),
					arenaRequestHandler);

				var hdKey = Keymanager.GetSecrets(Kitchen.SaltSoup(), coin.ScriptPubKey).Single();
				var secret = hdKey.PrivateKey.GetBitcoinSecret(Keymanager.GetNetwork());
				aliceClients.Add(new AliceClient(roundState.Id, aliceArenaClient, coin, roundState.FeeRate, secret));
=======
				throw new InvalidOperationException("The key cannot generate the utxo scriptpubkey. This could happen if the wallet password is not the correct one.");
>>>>>>> 2e77bc4e
			}
			return new AliceClient(roundState, aliceArenaClient, coin, secret);
		}

		private async Task<ImmutableArray<AliceClient>> RegisterAndConfirmCoinsAsync(
			IEnumerable<AliceClient> aliceClients, CancellationToken cancellationToken)
		{
			async Task<AliceClient?> RegisterInputTask(AliceClient aliceClient)
			{
				try
				{
					await aliceClient.RegisterAndConfirmInputAsync(RoundStatusUpdater, cancellationToken).ConfigureAwait(false);
					return aliceClient;
				}
				catch (System.Net.Http.HttpRequestException ex)
				{
					return null;
				}
			}

			var registerRequests = aliceClients.Select(RegisterInputTask).ToImmutableArray();
			await Task.WhenAll(registerRequests).ConfigureAwait(false);

			return registerRequests
				.Where(x => x.Result is not null)
				.Select(x => x.Result!)
				.ToImmutableArray();
		}

		private static IEnumerable<Money> DecomposeAmounts(IEnumerable<Coin> coins, FeeRate feeRate, Money minimumOutputAmount, int availableVsize)
		{
			GreedyDecomposer greedyDecomposer = new(StandardDenomination.Values.Where(x => x >= minimumOutputAmount));
			var sum = coins.Sum(c => c.EffectiveValue(feeRate));
			var decomposedAmounts = greedyDecomposer.Decompose(sum, feeRate.GetFee(Constants.P2WPKHOutputSizeInBytes)).ToImmutableArray();
			var maxNumberOfComponents = availableVsize / Constants.P2WPKHOutputSizeInBytes;

			var standardAmounts = decomposedAmounts.Take(maxNumberOfComponents - 1);
			var sumOfRest = decomposedAmounts.Skip(maxNumberOfComponents - 1).Sum();

			return standardAmounts.Append(sumOfRest).Where(x => x > Money.Zero).ToImmutableArray();
		}

		private BobClient CreateBobClient(IWabiSabiApiRequestHandler arenaRequestHandler, RoundState roundState)
		{
			return new BobClient(
				roundState.Id,
				new(
					roundState.CreateAmountCredentialClient(SecureRandom),
					roundState.CreateVsizeCredentialClient(SecureRandom),
					arenaRequestHandler));
		}

		private bool SanityCheck(IEnumerable<TxOut> expectedOutputs, Transaction unsignedCoinJoinTransaction)
		{
			var coinJoinOutputs = unsignedCoinJoinTransaction.Outputs.Select(o => (o.Value, o.ScriptPubKey));
			var expectedOutputTuples = expectedOutputs.Select(o => (o.Value, o.ScriptPubKey));
			return coinJoinOutputs.IsSuperSetOf(expectedOutputTuples);
		}

		private async Task SignTransactionAsync(IEnumerable<AliceClient> aliceClients, Transaction unsignedCoinJoinTransaction, CancellationToken cancellationToken)
		{
			async Task<AliceClient?> SignTransactionTask(AliceClient aliceClient)
			{
				try
				{
					await aliceClient.SignTransactionAsync(unsignedCoinJoinTransaction, cancellationToken).ConfigureAwait(false);
					return aliceClient;
				}
				catch (Exception e)
				{
					Logger.LogWarning($"Round ({aliceClient.RoundId}), Alice ({{aliceClient.AliceId}}): {nameof(AliceClient.SignTransactionAsync)} failed, reason:'{e}'.");
					return default;
				}
			}

			var signingRequests = aliceClients.Select(SignTransactionTask);
			await Task.WhenAll(signingRequests).ConfigureAwait(false);
		}

		private async Task ReadyToSignAsync(IEnumerable<AliceClient> aliceClients, CancellationToken cancellationToken)
		{
			async Task ReadyToSignTask(AliceClient aliceClient)
			{
				await aliceClient.ReadyToSignAsync(cancellationToken).ConfigureAwait(false);
			}

			var readyRequests = aliceClients.Select(ReadyToSignTask);
			await Task.WhenAll(readyRequests).ConfigureAwait(false);
		}

		// Selects coin candidates for participating in a round.
		// The criteria is the following:
		// * Only coin with amount in the allowed range
		// * Only coins with allowed script types
		// * Only one coin (the biggest one) from the same transaction (do not consolidate same transaction outputs)
		//
		// Then prefer:
		// * less private coins should be the first ones
		// * bigger coins first (this makes economical sense because mix more money paying less network fees)
		//
		// Note: this method works on already pre-filteres coins: those available and that didn't reached the
		// expected anonymity set threshold.
		private ImmutableList<SmartCoin> SelectCoinsForRound(IEnumerable<SmartCoin> coins, MultipartyTransactionParameters parameters) =>
			coins
				.Where(x => parameters.AllowedInputAmounts.Contains(x.Amount))
				.Where(x => parameters.AllowedInputTypes.Any(t => x.ScriptPubKey.IsScriptType(t)))
				.GroupBy(x => x.TransactionId)
				.Select(x => x.OrderByDescending(y => y.Amount).First())
				.OrderBy(x => x.HdPubKey.AnonymitySet)
				.ThenByDescending(x => x.Amount)
				.Take(MaxInputsRegistrableByWallet)
				.ToImmutableList();
	}
}<|MERGE_RESOLUTION|>--- conflicted
+++ resolved
@@ -39,12 +39,7 @@
 		}
 
 		private SecureRandom SecureRandom { get; }
-<<<<<<< HEAD
-		private Random Random { get; } = new();
 		public IWabiSabiApiRequestHandler ArenaRequestHandler { get; private set; }
-=======
-		public IWabiSabiApiRequestHandler ArenaRequestHandler { get; }
->>>>>>> 2e77bc4e
 		public Kitchen Kitchen { get; }
 		public KeyManager Keymanager { get; }
 		private RoundStateUpdater RoundStatusUpdater { get; }
@@ -83,21 +78,17 @@
 		{
 			var constructionState = roundState.Assert<ConstructionState>();
 
-<<<<<<< HEAD
 			// Create the API client that randomizes the remote API calls
 			// by applying uniform distributed delays scoped by a time window
 			// that begins with the signal of the phase and its duration is
 			// the same that the phase timeout period.
 			var arenaRequestHandler = WabiSabiApiClientWithDelay.CreateForInputRegistration(
 					ArenaRequestHandler,
-					coins.Count(),
+					smartCoins.Count(),
 					RoundStatusUpdater.CreateRoundAwaiter(roundState.Id, rs => rs.Phase == Phase.InputRegistration, cancellationToken).ThenAsync(x => x.InputRegistrationTimeout));
 
-			var aliceClients = CreateAliceClients(coins, arenaRequestHandler, roundState);
-=======
 			var coinCandidates = SelectCoinsForRound(smartCoins, constructionState.Parameters);
-			var aliceClientsToRegister = coinCandidates.Select(x => CreateAliceClient(x, roundState)).ToImmutableArray();
->>>>>>> 2e77bc4e
+			var aliceClientsToRegister = coinCandidates.Select(x => CreateAliceClient(x, arenaRequestHandler, roundState)).ToImmutableArray();
 
 			// Register coins.
 			var registeredAliceClients = await RegisterAndConfirmCoinsAsync(aliceClientsToRegister, cancellationToken).ConfigureAwait(false);
@@ -125,13 +116,8 @@
 				RoundStatusUpdater.CreateRoundAwaiter(roundState.Id, rs => rs.Phase == Phase.TransactionSigning, cancellationToken).ThenAsync(x => x.TransactionSigningTimeout));
 
 			// Re-issuances.
-<<<<<<< HEAD
 			var bobClient = CreateBobClient(arenaRequestHandler, roundState);
-			await scheduler.StartReissuancesAsync(aliceClients, bobClient, cancellationToken).ConfigureAwait(false);
-=======
-			var bobClient = CreateBobClient(roundState);
 			await scheduler.StartReissuancesAsync(registeredAliceClients, bobClient, cancellationToken).ConfigureAwait(false);
->>>>>>> 2e77bc4e
 
 			// Output registration.
 			roundState = await RoundStatusUpdater.CreateRoundAwaiter(roundState.Id, rs => rs.Phase == Phase.OutputRegistration, cancellationToken).ConfigureAwait(false);
@@ -158,11 +144,7 @@
 			return finalRoundState.WasTransactionBroadcast;
 		}
 
-<<<<<<< HEAD
-		private IEnumerable<AliceClient> CreateAliceClients(IEnumerable<Coin> coins, IWabiSabiApiRequestHandler arenaRequestHandler, RoundState roundState)
-=======
-		private AliceClient CreateAliceClient(SmartCoin coin, RoundState roundState)
->>>>>>> 2e77bc4e
+		private AliceClient CreateAliceClient(SmartCoin coin, IWabiSabiApiRequestHandler arenaRequestHandler, RoundState roundState)
 		{
 			var aliceArenaClient = new ArenaClient(
 				roundState.CreateAmountCredentialClient(SecureRandom),
@@ -173,18 +155,7 @@
 			var secret = hdKey.PrivateKey.GetBitcoinSecret(Keymanager.GetNetwork());
 			if (hdKey.PrivateKey.PubKey.WitHash.ScriptPubKey != coin.ScriptPubKey)
 			{
-<<<<<<< HEAD
-				var aliceArenaClient = new ArenaClient(
-					roundState.CreateAmountCredentialClient(SecureRandom),
-					roundState.CreateVsizeCredentialClient(SecureRandom),
-					arenaRequestHandler);
-
-				var hdKey = Keymanager.GetSecrets(Kitchen.SaltSoup(), coin.ScriptPubKey).Single();
-				var secret = hdKey.PrivateKey.GetBitcoinSecret(Keymanager.GetNetwork());
-				aliceClients.Add(new AliceClient(roundState.Id, aliceArenaClient, coin, roundState.FeeRate, secret));
-=======
 				throw new InvalidOperationException("The key cannot generate the utxo scriptpubkey. This could happen if the wallet password is not the correct one.");
->>>>>>> 2e77bc4e
 			}
 			return new AliceClient(roundState, aliceArenaClient, coin, secret);
 		}
