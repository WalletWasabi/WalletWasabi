--- conflicted
+++ resolved
@@ -100,13 +100,8 @@
 		private ImmutableDictionary<string, Wallet> GetMixableWallets() =>
 			WalletManager.GetWallets()
 				.Where(x => x.State == WalletState.Started) // Only running wallets
-<<<<<<< HEAD
-				.Where(x => x.KeyManager.AutoCoinJoin)      // configured to be mixed automatically
-				.Where(x => !x.KeyManager.IsWatchOnly)      // that are not watch-only wallets
-=======
 				.Where(x => x.KeyManager.AutoCoinJoin || x.AllowManualCoinJoin)		// configured to be mixed automatically or manually
 				.Where(x => !x.KeyManager.IsWatchOnly)		// that are not watch-only wallets
->>>>>>> 8729f083
 				.Where(x => x.Kitchen.HasIngredients)
 				.ToImmutableDictionary(x => x.WalletName, x => x);
 
