--- conflicted
+++ resolved
@@ -287,7 +287,6 @@
 		var skipDelay = false;
 		if (trackedAutoStarts.ContainsKey(walletToStart))
 		{
-<<<<<<< HEAD
 			if (stopWhenAllMixed == trackedAutoStarts[walletToStart].StopWhenAllMixed && overridePlebStop == trackedAutoStarts[walletToStart].OverridePlebStop)
 			{
 				walletToStart.LogDebug("AutoStart was already scheduled");
@@ -297,10 +296,6 @@
 			walletToStart.LogDebug("AutoStart was already scheduled with different parameters, cancel the last task and do not wait.");
 			TryRemoveTrackedAutoStart(trackedAutoStarts, walletToStart);
 			skipDelay = true;
-=======
-			walletToStart.LogDebug("AutoStart was already scheduled.");
-			return;
->>>>>>> 9e129788
 		}
 		
 		NotifyWalletStartedCoinJoin(walletToStart);
