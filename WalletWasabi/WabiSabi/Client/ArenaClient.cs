using NBitcoin;
using System;
using System.Collections.Generic;
using System.Linq;
using System.Threading;
using System.Threading.Tasks;
using WalletWasabi.Crypto;
using WalletWasabi.Crypto.Randomness;
using WalletWasabi.Crypto.ZeroKnowledge;
using WalletWasabi.Helpers;
using WalletWasabi.WabiSabi.Backend.PostRequests;
using WalletWasabi.WabiSabi.Crypto;
using WalletWasabi.WabiSabi.Models;

namespace WalletWasabi.WabiSabi.Client
{
	public class ArenaClient
	{
		public ArenaClient(
			CredentialIssuerParameters amountCredentialIssuerParameters,
			CredentialIssuerParameters vsizeCredentialIssuerParameters,
<<<<<<< HEAD
			CredentialPool amountCredentialPool,
			CredentialPool vsizeCredentialPool,
			IWabiSabiApiRequestHandler requestHandler,
=======
			ZeroCredentialPool zeroAmountCredentialPool,
			ZeroCredentialPool zeroVsizeCredentialPool,
			IArenaRequestHandler requestHandler,
>>>>>>> 79c03d50
			WasabiRandom random)
		{
			AmountCredentialClient = new WabiSabiClient(amountCredentialIssuerParameters, random, ProtocolConstants.MaxAmountPerAlice, zeroAmountCredentialPool);
			VsizeCredentialClient = new WabiSabiClient(vsizeCredentialIssuerParameters, random, ProtocolConstants.MaxVsizePerAlice, zeroVsizeCredentialPool);
			RequestHandler = requestHandler;
		}

		public ArenaClient(WabiSabiClient amountCredentialClient, WabiSabiClient vsizeCredentialClient, IWabiSabiApiRequestHandler requestHandler)
		{
			AmountCredentialClient = amountCredentialClient;
			VsizeCredentialClient = vsizeCredentialClient;
			RequestHandler = requestHandler;
		}

		public WabiSabiClient AmountCredentialClient { get; }
		public WabiSabiClient VsizeCredentialClient { get; }
		public IWabiSabiApiRequestHandler RequestHandler { get; }

		public async Task<ArenaResponse<uint256>> RegisterInputAsync(
			Money amount,
			OutPoint outPoint,
			Key key,
			uint256 roundId,
			CancellationToken cancellationToken)
		{
			var ownershipProof = OwnershipProof.GenerateCoinJoinInputProof(
				key,
				new CoinJoinInputCommitmentData("CoinJoinCoordinatorIdentifier", roundId));

			var zeroAmountCredentialRequestData = AmountCredentialClient.CreateRequestForZeroAmount();
			var zeroVsizeCredentialRequestData = VsizeCredentialClient.CreateRequestForZeroAmount();

			var inputRegistrationResponse = await RequestHandler.RegisterInputAsync(
				new InputRegistrationRequest(
					roundId,
					outPoint,
					ownershipProof,
					zeroAmountCredentialRequestData.CredentialsRequest,
					zeroVsizeCredentialRequestData.CredentialsRequest),
				cancellationToken).ConfigureAwait(false);

			var realAmountCredentials = AmountCredentialClient.HandleResponse(inputRegistrationResponse.AmountCredentials, zeroAmountCredentialRequestData.CredentialsResponseValidation);
			var realVsizeCredentials  = VsizeCredentialClient.HandleResponse(inputRegistrationResponse.VsizeCredentials, zeroVsizeCredentialRequestData.CredentialsResponseValidation);

			return new (inputRegistrationResponse.AliceId, realAmountCredentials, realVsizeCredentials);
		}

		public async Task RemoveInputAsync(uint256 roundId, uint256 aliceId, CancellationToken cancellationToken)
		{
			await RequestHandler.RemoveInputAsync(new InputsRemovalRequest(roundId, aliceId), cancellationToken).ConfigureAwait(false);
		}

		public async Task<ArenaResponse> RegisterOutputAsync(
			uint256 roundId,
			long value,
			Script scriptPubKey,
			IEnumerable<Credential> amountCredentialsToPresent,
			IEnumerable<Credential> vsizeCredentialsToPresent,
			CancellationToken cancellationToken)
		{
			Guard.InRange(nameof(amountCredentialsToPresent), amountCredentialsToPresent, 0, AmountCredentialClient.NumberOfCredentials);
			Guard.InRange(nameof(vsizeCredentialsToPresent), vsizeCredentialsToPresent, 0, VsizeCredentialClient.NumberOfCredentials);

			var presentedAmount = amountCredentialsToPresent.Sum(x => (long)x.Amount.ToUlong());
			var (realAmountCredentialRequest, realAmountCredentialResponseValidation) = AmountCredentialClient.CreateRequest(
				new[] { presentedAmount - value },
				amountCredentialsToPresent,
				cancellationToken);

			var presentedVsize = vsizeCredentialsToPresent.Sum(x => (long)x.Amount.ToUlong());
			var (realVsizeCredentialRequest, realVsizeCredentialResponseValidation) = VsizeCredentialClient.CreateRequest(
				new[] { presentedVsize - scriptPubKey.EstimateOutputVsize() },
				vsizeCredentialsToPresent,
				cancellationToken);

			var outputRegistrationResponse = await RequestHandler.RegisterOutputAsync(
				new OutputRegistrationRequest(
					roundId,
					scriptPubKey,
					realAmountCredentialRequest,
					realVsizeCredentialRequest),
				cancellationToken).ConfigureAwait(false);

			var realAmountCredentials = AmountCredentialClient.HandleResponse(outputRegistrationResponse.AmountCredentials, realAmountCredentialResponseValidation);
			var realVsizeCredentials = VsizeCredentialClient.HandleResponse(outputRegistrationResponse.VsizeCredentials, realVsizeCredentialResponseValidation);

			return new (realAmountCredentials, realVsizeCredentials);
		}

		public async Task<ArenaResponse> ReissueCredentialAsync(
			uint256 roundId,
			long value1,
			Script scriptPubKey1,
			long value2,
			Script scriptPubKey2,
			IEnumerable<Credential> amountCredentialsToPresent,
			IEnumerable<Credential> vsizeCredentialsToPresent,
			CancellationToken cancellationToken)
		{
			Guard.InRange(nameof(amountCredentialsToPresent), amountCredentialsToPresent, 0, AmountCredentialClient.NumberOfCredentials);

			var presentedAmount = amountCredentialsToPresent.Sum(x => (long)x.Amount.ToUlong());
			if (value1 + value2 != presentedAmount)
			{
				throw new InvalidOperationException($"Reissuence amounts must equal with the sum of the presented ones.");
			}

			var presentedVsize = vsizeCredentialsToPresent.Sum(x => (long)x.Amount.ToUlong());
			var (realVsizeCredentialRequest, realVsizeCredentialResponseValidation) = VsizeCredentialClient.CreateRequest(
				new[] { (long)scriptPubKey1.EstimateOutputVsize(), scriptPubKey2.EstimateOutputVsize() },
				vsizeCredentialsToPresent,
				cancellationToken);

			var (realAmountCredentialRequest, realAmountCredentialResponseValidation) = AmountCredentialClient.CreateRequest(
				new[] { value1, value2 },
				amountCredentialsToPresent,
				cancellationToken);

			var zeroAmountCredentialRequestData = AmountCredentialClient.CreateRequestForZeroAmount();
			var zeroVsizeCredentialRequestData = VsizeCredentialClient.CreateRequestForZeroAmount();

			var reissuanceResponse = await RequestHandler.ReissueCredentialAsync(
				new ReissueCredentialRequest(
					roundId,
					realAmountCredentialRequest,
					realVsizeCredentialRequest,
					zeroAmountCredentialRequestData.CredentialsRequest,
					zeroVsizeCredentialRequestData.CredentialsRequest),
				cancellationToken).ConfigureAwait(false);

			var realAmountCredentials = AmountCredentialClient.HandleResponse(reissuanceResponse.RealAmountCredentials, realAmountCredentialResponseValidation);
			var realVsizeCredentials = VsizeCredentialClient.HandleResponse(reissuanceResponse.RealVsizeCredentials, realVsizeCredentialResponseValidation);
			AmountCredentialClient.HandleResponse(reissuanceResponse.ZeroAmountCredentials, zeroAmountCredentialRequestData.CredentialsResponseValidation);
			VsizeCredentialClient.HandleResponse(reissuanceResponse.ZeroVsizeCredentials, zeroVsizeCredentialRequestData.CredentialsResponseValidation);

			return new (realAmountCredentials, realVsizeCredentials);
		}

		public async Task<ArenaResponse<bool>> ConfirmConnectionAsync(
			uint256 roundId,
			uint256 aliceId,
			IEnumerable<long> inputsRegistrationVsize,
			IEnumerable<Credential> amountCredentialsToPresent,
			IEnumerable<Credential> vsizeCredentialsToPresent,
			IEnumerable<Money> newAmount,
			CancellationToken cancellationToken)
		{
			Guard.InRange(nameof(newAmount), newAmount, 1, ProtocolConstants.CredentialNumber);
			Guard.InRange(nameof(amountCredentialsToPresent), amountCredentialsToPresent, 0, ProtocolConstants.CredentialNumber);
			Guard.InRange(nameof(vsizeCredentialsToPresent), vsizeCredentialsToPresent, 0, ProtocolConstants.CredentialNumber);
			Guard.InRange(nameof(inputsRegistrationVsize), inputsRegistrationVsize, 1, VsizeCredentialClient.NumberOfCredentials);

			var realAmountCredentialRequestData = AmountCredentialClient.CreateRequest(
				newAmount.Select(x => x.Satoshi),
				amountCredentialsToPresent,
				cancellationToken);

			var realVsizeCredentialRequestData = VsizeCredentialClient.CreateRequest(
				inputsRegistrationVsize,
				vsizeCredentialsToPresent,
				cancellationToken);

			var zeroAmountCredentialRequestData = AmountCredentialClient.CreateRequestForZeroAmount();
			var zeroVsizeCredentialRequestData = VsizeCredentialClient.CreateRequestForZeroAmount();

			var confirmConnectionResponse = await RequestHandler.ConfirmConnectionAsync(
				new ConnectionConfirmationRequest(
					roundId,
					aliceId,
					zeroAmountCredentialRequestData.CredentialsRequest,
					realAmountCredentialRequestData.CredentialsRequest,
					zeroVsizeCredentialRequestData.CredentialsRequest,
					realVsizeCredentialRequestData.CredentialsRequest),
				cancellationToken).ConfigureAwait(false);

			AmountCredentialClient.HandleResponse(confirmConnectionResponse.ZeroAmountCredentials, zeroAmountCredentialRequestData.CredentialsResponseValidation);
			VsizeCredentialClient.HandleResponse(confirmConnectionResponse.ZeroVsizeCredentials, zeroVsizeCredentialRequestData.CredentialsResponseValidation);

			if (confirmConnectionResponse is { RealAmountCredentials: { }, RealVsizeCredentials: { } })
			{
				var realAmountCredentials = AmountCredentialClient.HandleResponse(confirmConnectionResponse.RealAmountCredentials, realAmountCredentialRequestData.CredentialsResponseValidation);
				var realVsizeCredentials = VsizeCredentialClient.HandleResponse(confirmConnectionResponse.RealVsizeCredentials, realVsizeCredentialRequestData.CredentialsResponseValidation);
				return new (true, realAmountCredentials, realVsizeCredentials);
			}

			return new (false, Enumerable.Empty<Credential>(), Enumerable.Empty<Credential>());
		}

		public async Task SignTransactionAsync(uint256 roundId, Coin coin, BitcoinSecret bitcoinSecret, Transaction unsignedCoinJoin, CancellationToken cancellationToken)
		{
			if (unsignedCoinJoin.Inputs.Count == 0)
			{
				throw new ArgumentException("No inputs to sign.", nameof(unsignedCoinJoin));
			}

			var signedCoinJoin = unsignedCoinJoin.Clone();
			var txInput = signedCoinJoin.Inputs.AsIndexedInputs().FirstOrDefault(input => input.PrevOut == coin.Outpoint);

			if (txInput is null)
			{
				throw new InvalidOperationException($"Missing input.");
			}

			List<InputWitnessPair> signatures = new();

			signedCoinJoin.Sign(bitcoinSecret, coin);

			if (!txInput.VerifyScript(coin, out var error))
			{
				throw new InvalidOperationException($"Witness is missing. Reason {nameof(ScriptError)} code: {error}.");
			}

			signatures.Add(new InputWitnessPair(txInput.Index, txInput.WitScript));

			await RequestHandler.SignTransactionAsync(new TransactionSignaturesRequest(roundId, signatures), cancellationToken).ConfigureAwait(false);
		}

		public async Task<RoundState[]> GetStatusAsync(CancellationToken cancellationToken)
		{
			return await RequestHandler.GetStatusAsync(cancellationToken);
		}
	}
}<|MERGE_RESOLUTION|>--- conflicted
+++ resolved
@@ -19,15 +19,9 @@
 		public ArenaClient(
 			CredentialIssuerParameters amountCredentialIssuerParameters,
 			CredentialIssuerParameters vsizeCredentialIssuerParameters,
-<<<<<<< HEAD
-			CredentialPool amountCredentialPool,
-			CredentialPool vsizeCredentialPool,
-			IWabiSabiApiRequestHandler requestHandler,
-=======
 			ZeroCredentialPool zeroAmountCredentialPool,
 			ZeroCredentialPool zeroVsizeCredentialPool,
-			IArenaRequestHandler requestHandler,
->>>>>>> 79c03d50
+			IWabiSabiApiRequestHandler requestHandler,
 			WasabiRandom random)
 		{
 			AmountCredentialClient = new WabiSabiClient(amountCredentialIssuerParameters, random, ProtocolConstants.MaxAmountPerAlice, zeroAmountCredentialPool);
