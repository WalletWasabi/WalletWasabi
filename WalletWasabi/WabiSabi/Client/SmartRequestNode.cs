--- conflicted
+++ resolved
@@ -134,11 +134,7 @@
 				return nonZeroValues;
 			}
 
-<<<<<<< HEAD
-			var missing = presentedCredentials.Sum(cr => cr.Amount.ToLong()) - valuesToRequest.Sum();
-=======
 			var missing = presentedCredentials.Sum(cr => cr.Value) - valuesToRequest.Sum();
->>>>>>> 7936fc34
 
 			if (missing > 0)
 			{
