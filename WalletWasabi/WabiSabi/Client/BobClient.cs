--- conflicted
+++ resolved
@@ -1,10 +1,6 @@
 using NBitcoin;
 using System;
 using System.Collections.Generic;
-<<<<<<< HEAD
-=======
-using System.Linq;
->>>>>>> a054bd71
 using System.Threading;
 using System.Threading.Tasks;
 using WalletWasabi.Crypto.ZeroKnowledge;
@@ -13,18 +9,14 @@
 {
 	public class BobClient
 	{
-		public BobClient(uint256 roundId, ArenaClient arenaClient, IEnumerable<Credential> realAmountCredentials, IEnumerable<Credential> realVsizeCredentials)
+		public BobClient(uint256 roundId, ArenaClient arenaClient)
 		{
 			RoundId = roundId;
 			ArenaClient = arenaClient;
-			RealAmountCredentials = realAmountCredentials.ToArray();
-			RealVsizeCredentials = realVsizeCredentials.ToArray();
 		}
 
 		private uint256 RoundId { get; }
 		private ArenaClient ArenaClient { get; }
-		private Credential[] RealAmountCredentials { get; set; }
-		private Credential[] RealVsizeCredentials { get; set; }
 
 		public async Task RegisterOutputAsync(Money amount, Script scriptPubKey, IEnumerable<Credential> amountCredential, IEnumerable<Credential> vsizeCredential, CancellationToken cancellationToken)
 		{
@@ -33,17 +25,9 @@
 				RoundId,
 				amount.Satoshi,
 				scriptPubKey,
-<<<<<<< HEAD
 				amountCredential,
 				vsizeCredential,
-=======
-				RealAmountCredentials,
-				RealVsizeCredentials,
->>>>>>> a054bd71
 				cancellationToken).ConfigureAwait(false);
-
-			RealAmountCredentials = response.RealAmountCredentials;
-			RealVsizeCredentials = response.RealVsizeCredentials;
 		}
 	}
 }