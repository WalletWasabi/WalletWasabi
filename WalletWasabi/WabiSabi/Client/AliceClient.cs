using NBitcoin;
using System;
using System.Collections.Generic;
using System.Threading;
using System.Threading.Tasks;
using WalletWasabi.Crypto;
using WalletWasabi.Crypto.ZeroKnowledge;
using WalletWasabi.Logging;
using WalletWasabi.WabiSabi.Backend.Models;
using WalletWasabi.WabiSabi.Backend.Rounds;
using WalletWasabi.WabiSabi.Models;
using WalletWasabi.Blockchain.TransactionOutputs;
using WalletWasabi.EventSourcing.ArenaDomain.Aggregates;

namespace WalletWasabi.WabiSabi.Client
{
	public class AliceClient
	{
		private AliceClient(
<<<<<<< HEAD
			Guid aliceId,
			RoundParameters2 roundParameters,
=======
			Guid secret,
			RoundState roundState,
>>>>>>> 0c96170d
			ArenaClient arenaClient,
			SmartCoin coin,
			BitcoinSecret bitcoinSecret,
			IEnumerable<Credential> issuedAmountCredentials,
			IEnumerable<Credential> issuedVsizeCredentials)
		{
<<<<<<< HEAD
			AliceId = aliceId;
			RoundId = roundParameters.Id;
=======
			Secret = secret;
			RoundId = roundState.Id;
>>>>>>> 0c96170d
			ArenaClient = arenaClient;
			SmartCoin = coin;
			FeeRate = roundParameters.FeeRate;
			BitcoinSecret = bitcoinSecret;
			IssuedAmountCredentials = issuedAmountCredentials;
			IssuedVsizeCredentials = issuedVsizeCredentials;
			MaxVsizeAllocationPerAlice = roundParameters.MaxVsizeAllocationPerAlice;
			ConfirmationTimeout = roundParameters.ConnectionConfirmationTimeout / 2;
		}

		public Guid Secret { get; }
		public uint256 RoundId { get; }
		private ArenaClient ArenaClient { get; }
		public SmartCoin SmartCoin { get; }
		private FeeRate FeeRate { get; }
		private BitcoinSecret BitcoinSecret { get; }
		public IEnumerable<Credential> IssuedAmountCredentials { get; private set; }
		public IEnumerable<Credential> IssuedVsizeCredentials { get; private set; }
		private long MaxVsizeAllocationPerAlice { get; }
		private TimeSpan ConfirmationTimeout { get; }

		public static async Task<AliceClient> CreateRegisterAndConfirmInputAsync(
			RoundParameters2 roundParameters,
			ArenaClient arenaClient,
			SmartCoin coin,
			BitcoinSecret bitcoinSecret,
			Key identificationKey,
			RoundStateUpdater roundStatusUpdater,
			CancellationToken cancellationToken)
		{
			AliceClient? aliceClient = null;
			try
			{
				aliceClient = await RegisterInputAsync(roundParameters, arenaClient, coin, bitcoinSecret, identificationKey, cancellationToken).ConfigureAwait(false);
				await aliceClient.ConfirmConnectionAsync(roundStatusUpdater, cancellationToken).ConfigureAwait(false);

				Logger.LogInfo($"Round ({aliceClient.RoundId}), Alice ({coin.OutPoint}): Connection successfully confirmed.");
			}
			catch (OperationCanceledException)
			{
				if (aliceClient is { })
				{
					await aliceClient.TryToUnregisterAlicesAsync(CancellationToken.None).ConfigureAwait(false);
				}

				throw;
			}

			return aliceClient;
		}

		private static async Task<AliceClient> RegisterInputAsync(RoundParameters2 roundParameters, ArenaClient arenaClient, SmartCoin coin, BitcoinSecret bitcoinSecret, Key identificationKey, CancellationToken cancellationToken)
		{
			AliceClient? aliceClient;
			try
			{
				var signingKey = bitcoinSecret.PrivateKey;
				var ownershipProof = OwnershipProof.GenerateCoinJoinInputProof(
					signingKey,
					new OwnershipIdentifier(identificationKey, signingKey.PubKey.WitHash.ScriptPubKey),
					new CoinJoinInputCommitmentData("CoinJoinCoordinatorIdentifier", roundParameters.Id));

				var response = await arenaClient.RegisterInputAsync(roundParameters.Id, coin.Coin.Outpoint, ownershipProof, cancellationToken).ConfigureAwait(false);
				aliceClient = new(response.Value, roundParameters, arenaClient, coin, bitcoinSecret, response.IssuedAmountCredentials, response.IssuedVsizeCredentials);
				coin.CoinJoinInProgress = true;

<<<<<<< HEAD
				Logger.LogInfo($"Round ({roundParameters.Id}), Alice ({aliceClient.AliceId}): Registered {coin.OutPoint}.");
=======
				Logger.LogInfo($"Round ({roundState.Id}), Alice ({coin.OutPoint}): Registered {coin.OutPoint}.");
>>>>>>> 0c96170d
			}
			catch (System.Net.Http.HttpRequestException ex)
			{
				if (ex.InnerException is WabiSabiProtocolException wpe)
				{
					switch (wpe.ErrorCode)
					{
						case WabiSabiProtocolErrorCode.InputSpent:
							coin.SpentAccordingToBackend = true;
							Logger.LogInfo($"{coin.Coin.Outpoint} is spent according to the backend. The wallet is not fully synchronized or corrupted.");
							break;

						case WabiSabiProtocolErrorCode.InputBanned:
							coin.BannedUntilUtc = DateTimeOffset.UtcNow.AddDays(1);
							coin.SetIsBanned();
							Logger.LogInfo($"{coin.Coin.Outpoint} is banned.");
							break;

						case WabiSabiProtocolErrorCode.InputNotWhitelisted:
							coin.SpentAccordingToBackend = false;
							Logger.LogWarning($"{coin.Coin.Outpoint} cannot be registered in the blame round.");
							break;

						case WabiSabiProtocolErrorCode.AliceAlreadyRegistered:
							Logger.LogInfo($"{coin.Coin.Outpoint} was already registered.");
							break;
					}
				}
				throw;
			}

			return aliceClient;
		}

		private async Task ConfirmConnectionAsync(RoundStateUpdater roundStatusUpdater, CancellationToken cancellationToken)
		{
			long[] amountsToRequest = { SmartCoin.EffectiveValue(FeeRate).Satoshi };
			long[] vsizesToRequest = { MaxVsizeAllocationPerAlice - SmartCoin.ScriptPubKey.EstimateInputVsize() };

			do
			{
				using CancellationTokenSource timeout = new(ConfirmationTimeout);
				using CancellationTokenSource cts = CancellationTokenSource.CreateLinkedTokenSource(cancellationToken, timeout.Token);

				try
				{
					await roundStatusUpdater
						.CreateRoundAwaiter(
							RoundId,
							roundState => roundState.Phase == Phase.ConnectionConfirmation,
							cts.Token)
						.ConfigureAwait(false);
				}
				catch (OperationCanceledException)
				{
					cancellationToken.ThrowIfCancellationRequested();
				}
			}
			while (!await TryConfirmConnectionAsync(amountsToRequest, vsizesToRequest, cancellationToken).ConfigureAwait(false));
		}

		private async Task<bool> TryConfirmConnectionAsync(IEnumerable<long> amountsToRequest, IEnumerable<long> vsizesToRequest, CancellationToken cancellationToken)
		{
			var totalFeeToPay = FeeRate.GetFee(SmartCoin.ScriptPubKey.EstimateInputVsize());
			var totalAmount = SmartCoin.Amount;
			var effectiveAmount = totalAmount - totalFeeToPay;

			if (effectiveAmount <= Money.Zero)
			{
				throw new InvalidOperationException($"Round({ RoundId }), Alice({ Secret}): Adding this input is uneconomical.");
			}

			var response = await ArenaClient
				.ConfirmConnectionAsync(
					RoundId,
					Secret,
					amountsToRequest,
					vsizesToRequest,
					IssuedAmountCredentials,
					IssuedVsizeCredentials,
					cancellationToken)
				.ConfigureAwait(false);

			IssuedAmountCredentials = response.IssuedAmountCredentials;
			IssuedVsizeCredentials = response.IssuedVsizeCredentials;

			var isConfirmed = response.Value;

			Logger.LogInfo($"Round ({RoundId}), Alice ({SmartCoin.OutPoint}): Connection confirmed.");
			return isConfirmed;
		}

		public async Task TryToUnregisterAlicesAsync(CancellationToken cancellationToken)
		{
			try
			{
				await RemoveInputAsync(cancellationToken).ConfigureAwait(false);
				SmartCoin.CoinJoinInProgress = false;
				Logger.LogInfo($"Round ({RoundId}), Alice ({SmartCoin.OutPoint}): Unregistered.");
			}
			catch (System.Net.Http.HttpRequestException ex)
			{
				if (ex.InnerException is WabiSabiProtocolException wpe)
				{
					switch (wpe.ErrorCode)
					{
						case WabiSabiProtocolErrorCode.RoundNotFound:
							SmartCoin.CoinJoinInProgress = false;
							Logger.LogInfo($"{SmartCoin.Coin.Outpoint} the round was not found. Nothing to unregister.");
							break;

						case WabiSabiProtocolErrorCode.WrongPhase:
							Logger.LogInfo($"{SmartCoin.Coin.Outpoint} could not be unregistered at this phase (too late).");
							break;
					}
				}

				// Log and swallow the exception because there is nothing else that can be done here.
				Logger.LogWarning($"{SmartCoin.Coin.Outpoint} unregistration failed with {ex}.");
			}
		}

		public void Finish()
		{
			SmartCoin.CoinJoinInProgress = false;
		}

		public async Task RemoveInputAsync(CancellationToken cancellationToken)
		{
			await ArenaClient.RemoveInputAsync(RoundId, Secret, cancellationToken).ConfigureAwait(false);
			SmartCoin.CoinJoinInProgress = false;
			Logger.LogInfo($"Round ({RoundId}), Alice ({SmartCoin.OutPoint}): Inputs removed.");
		}

		public async Task SignTransactionAsync(Transaction unsignedCoinJoin, CancellationToken cancellationToken)
		{
			await ArenaClient.SignTransactionAsync(RoundId, SmartCoin.Coin, BitcoinSecret, unsignedCoinJoin, cancellationToken).ConfigureAwait(false);

			Logger.LogInfo($"Round ({RoundId}), Alice ({SmartCoin.OutPoint}): Posted a signature.");
		}

		public async Task ReadyToSignAsync(CancellationToken cancellationToken)
		{
			await ArenaClient.ReadyToSignAsync(RoundId, Secret, cancellationToken).ConfigureAwait(false);
			Logger.LogInfo($"Round ({RoundId}), Alice ({SmartCoin.OutPoint}): Ready to sign.");
		}
	}
}<|MERGE_RESOLUTION|>--- conflicted
+++ resolved
@@ -17,26 +17,16 @@
 	public class AliceClient
 	{
 		private AliceClient(
-<<<<<<< HEAD
-			Guid aliceId,
+			Guid secret,
 			RoundParameters2 roundParameters,
-=======
-			Guid secret,
-			RoundState roundState,
->>>>>>> 0c96170d
 			ArenaClient arenaClient,
 			SmartCoin coin,
 			BitcoinSecret bitcoinSecret,
 			IEnumerable<Credential> issuedAmountCredentials,
 			IEnumerable<Credential> issuedVsizeCredentials)
 		{
-<<<<<<< HEAD
-			AliceId = aliceId;
+			Secret = secret;
 			RoundId = roundParameters.Id;
-=======
-			Secret = secret;
-			RoundId = roundState.Id;
->>>>>>> 0c96170d
 			ArenaClient = arenaClient;
 			SmartCoin = coin;
 			FeeRate = roundParameters.FeeRate;
@@ -103,11 +93,7 @@
 				aliceClient = new(response.Value, roundParameters, arenaClient, coin, bitcoinSecret, response.IssuedAmountCredentials, response.IssuedVsizeCredentials);
 				coin.CoinJoinInProgress = true;
 
-<<<<<<< HEAD
-				Logger.LogInfo($"Round ({roundParameters.Id}), Alice ({aliceClient.AliceId}): Registered {coin.OutPoint}.");
-=======
-				Logger.LogInfo($"Round ({roundState.Id}), Alice ({coin.OutPoint}): Registered {coin.OutPoint}.");
->>>>>>> 0c96170d
+				Logger.LogInfo($"Round ({roundParameters.Id}), Alice ({coin.OutPoint}): Registered.");
 			}
 			catch (System.Net.Http.HttpRequestException ex)
 			{
