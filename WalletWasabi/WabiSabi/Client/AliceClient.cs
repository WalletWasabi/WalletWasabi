using NBitcoin;
using System;
using System.Linq;
using System.Threading;
using System.Threading.Tasks;
using WalletWasabi.Crypto;
using WalletWasabi.Crypto.ZeroKnowledge;
using WalletWasabi.Helpers;
using WalletWasabi.Logging;
using WalletWasabi.WabiSabi.Backend.Models;

namespace WalletWasabi.WabiSabi.Client
{
	public class AliceClient
	{
		public AliceClient(uint256 roundId, ArenaClient arenaClient, Coin coin, FeeRate feeRate, BitcoinSecret bitcoinSecret)
		{
			AliceId = CalculateHash(coin, bitcoinSecret, roundId);
			RoundId = roundId;
			ArenaClient = arenaClient;
			Coin = coin;
			FeeRate = feeRate;
			BitcoinSecret = bitcoinSecret;
			RealAmountCredentials = Array.Empty<Credential>();
			RealVsizeCredentials = Array.Empty<Credential>();
		}

		public uint256 AliceId { get; }
		public uint256 RoundId { get; }
		private ArenaClient ArenaClient { get; }
		public Coin Coin { get; }
		private FeeRate FeeRate { get; }
		private BitcoinSecret BitcoinSecret { get; }
		public Credential[] RealAmountCredentials { get; private set; }
		public Credential[] RealVsizeCredentials { get; private set; }

		public async Task RegisterInputAsync(CancellationToken cancellationToken)
		{
			var response = await ArenaClient.RegisterInputAsync(Coin.Outpoint, BitcoinSecret.PrivateKey, RoundId, cancellationToken).ConfigureAwait(false);
			var remoteAliceId = response.Value;
			if (AliceId != remoteAliceId)
			{
				throw new InvalidOperationException($"Round ({RoundId}), Local Alice ({AliceId}) was computed as {remoteAliceId}");
			}
			RealAmountCredentials = response.RealAmountCredentials;
			RealVsizeCredentials = response.RealVsizeCredentials;
			Logger.LogInfo($"Round ({RoundId}), Alice ({AliceId}): Registered an input.");
		}

		public async Task ConfirmConnectionAsync(TimeSpan connectionConfirmationTimeout, long vsizeAllocationToRequest, CancellationToken cancellationToken)
		{
			while (!await TryConfirmConnectionAsync(vsizeAllocationToRequest, cancellationToken).ConfigureAwait(false))
			{
				await Task.Delay(connectionConfirmationTimeout / 2, cancellationToken).ConfigureAwait(false);
			}
		}

		private async Task<bool> TryConfirmConnectionAsync(long vsizeAllocationToRequest, CancellationToken cancellationToken)
		{
<<<<<<< HEAD
			var inputVsize = Coin.ScriptPubKey.EstimateInputVsize();
			var inputRemainingVsizes = new[] { vsizeAllocationToRequest - inputVsize };
=======
			var inputVsize = Constants.P2wpkhInputVirtualSize;
			var vsizesToRequest = new[] { ProtocolConstants.MaxVsizePerAlice - inputVsize };
>>>>>>> 82c6d137

			var totalFeeToPay = FeeRate.GetFee(Coin.ScriptPubKey.EstimateInputVsize());
			var totalAmount = Coin.Amount;
			var effectiveAmount = totalAmount - totalFeeToPay;

			if (effectiveAmount <= Money.Zero)
			{
				throw new InvalidOperationException($"Round({ RoundId }), Alice({ AliceId}): Not enough funds to pay for the fees.");
			}

			var amountsToRequest = new[] { effectiveAmount };

			var response = await ArenaClient
				.ConfirmConnectionAsync(
					RoundId,
					AliceId,
					amountsToRequest,
					vsizesToRequest,
					RealAmountCredentials,
					RealVsizeCredentials,
					cancellationToken)
				.ConfigureAwait(false);

			var isConfirmed = response.Value;
			if (isConfirmed)
			{
				RealAmountCredentials = response.RealAmountCredentials;
				RealVsizeCredentials = response.RealVsizeCredentials;
			}
			return isConfirmed;
		}

		public async Task RemoveInputAsync(CancellationToken cancellationToken)
		{
			await ArenaClient.RemoveInputAsync(RoundId, AliceId, cancellationToken).ConfigureAwait(false);
			Logger.LogInfo($"Round ({RoundId}), Alice ({AliceId}): Inputs removed.");
		}

		public async Task SignTransactionAsync(Transaction unsignedCoinJoin, CancellationToken cancellationToken)
		{
			await ArenaClient.SignTransactionAsync(RoundId, Coin, BitcoinSecret, unsignedCoinJoin, cancellationToken).ConfigureAwait(false);

			Logger.LogInfo($"Round ({RoundId}), Alice ({AliceId}): Posted a signature.");
		}

		private static uint256 CalculateHash(Coin coin, BitcoinSecret bitcoinSecret, uint256 roundId)
		{
			var ownershipProof = OwnershipProof.GenerateCoinJoinInputProof(
				bitcoinSecret.PrivateKey,
				new CoinJoinInputCommitmentData("CoinJoinCoordinatorIdentifier", roundId));
			return new Alice(coin, ownershipProof).Id;
		}
	}
}<|MERGE_RESOLUTION|>--- conflicted
+++ resolved
@@ -57,13 +57,8 @@
 
 		private async Task<bool> TryConfirmConnectionAsync(long vsizeAllocationToRequest, CancellationToken cancellationToken)
 		{
-<<<<<<< HEAD
 			var inputVsize = Coin.ScriptPubKey.EstimateInputVsize();
-			var inputRemainingVsizes = new[] { vsizeAllocationToRequest - inputVsize };
-=======
-			var inputVsize = Constants.P2wpkhInputVirtualSize;
-			var vsizesToRequest = new[] { ProtocolConstants.MaxVsizePerAlice - inputVsize };
->>>>>>> 82c6d137
+			var vsizesToRequest = new[] { vsizeAllocationToRequest - inputVsize };
 
 			var totalFeeToPay = FeeRate.GetFee(Coin.ScriptPubKey.EstimateInputVsize());
 			var totalAmount = Coin.Amount;
