--- conflicted
+++ resolved
@@ -24,10 +24,7 @@
 			IEnumerable<Credential> issuedAmountCredentials,
 			IEnumerable<Credential> issuedVsizeCredentials)
 		{
-<<<<<<< HEAD
-=======
 			AliceId = aliceId;
->>>>>>> 241c429f
 			RoundId = roundState.Id;
 			ArenaClient = arenaClient;
 			SmartCoin = coin;
@@ -82,16 +79,10 @@
 			AliceClient? aliceClient;
 			try
 			{
-<<<<<<< HEAD
-				SmartCoin.CoinJoinInCriticalPhase = false;
-				SmartCoin.CoinJoinInProgress = true;
-				var response = await ArenaClient.RegisterInputAsync(RoundId, SmartCoin.Coin.Outpoint, BitcoinSecret.PrivateKey, cancellationToken).ConfigureAwait(false);
-				AliceId = response.Value;
-=======
+                coin.CoinJoinInCriticalPhase = false;
 				coin.CoinJoinInProgress = true;
 				var response = await arenaClient.RegisterInputAsync(roundState.Id, coin.Coin.Outpoint, bitcoinSecret.PrivateKey, cancellationToken).ConfigureAwait(false);
 				aliceClient = new(response.Value, roundState, arenaClient, coin, bitcoinSecret, response.IssuedAmountCredentials, response.IssuedVsizeCredentials);
->>>>>>> 241c429f
 
 				Logger.LogInfo($"Round ({roundState.Id}), Alice ({aliceClient.AliceId}): Registered {coin.OutPoint}.");
 			}
