--- conflicted
+++ resolved
@@ -49,12 +49,8 @@
 	private SecureRandom Random { get; }
 	private CoinJoinTransactionArchiver? TransactionArchiver { get; }
 	public CoinJoinScriptStore? CoinJoinScriptStore { get; }
-<<<<<<< HEAD
-	private InMemoryCoinJoinIdStore InMemoryCoinJoinIdStore { get; }
+	private ICoinJoinIdStore CoinJoinIdStore { get; set; }
 	private MaxSuggestedAmountProvider MaxSuggestedAmountProvider { get; }
-=======
-	private ICoinJoinIdStore CoinJoinIdStore { get; set; }
->>>>>>> 5bbcdd61
 
 	public event EventHandler<Transaction>? CoinJoinBroadcast;
 
