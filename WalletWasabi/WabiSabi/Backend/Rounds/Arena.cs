using NBitcoin;
using NBitcoin.RPC;
using Nito.AsyncEx;
using System;
using System.Collections.Generic;
using System.Linq;
using System.Runtime.CompilerServices;
using System.Threading;
using System.Threading.Tasks;
using WalletWasabi.Bases;
using WalletWasabi.BitcoinCore.Rpc;
using WalletWasabi.Crypto;
using WalletWasabi.Crypto.Randomness;
using WalletWasabi.WabiSabi.Backend.Banning;
using WalletWasabi.WabiSabi.Backend.Models;
using WalletWasabi.WabiSabi.Backend.PostRequests;
using WalletWasabi.WabiSabi.Crypto.CredentialRequesting;
using WalletWasabi.WabiSabi.Models;
using WalletWasabi.WabiSabi.Models.MultipartyTransaction;
using WalletWasabi.WabiSabi.Backend.Rounds.Utils;

namespace WalletWasabi.WabiSabi.Backend.Rounds
{
	public class Arena : PeriodicRunner
	{
		public Arena(TimeSpan period, Network network, WabiSabiConfig config, IRPCClient rpc, Prison prison, CoinJoinTransactionArchiver? archiver = null) : base(period)
		{
			Network = network;
			Config = config;
			Rpc = rpc;
			Prison = prison;
			TransactionArchiver = archiver;
			Random = new SecureRandom();
		}

		public HashSet<Round> Rounds { get; } = new();
		private AsyncLock AsyncLock { get; } = new();
		private Network Network { get; }
		private WabiSabiConfig Config { get; }
		private IRPCClient Rpc { get; }
		private Prison Prison { get; }
<<<<<<< HEAD
		public SecureRandom Random { get; }
		public CoinJoinTransactionArchiver? TransactionArchiver { get; }
=======
		private SecureRandom Random { get; }
>>>>>>> e4821fc4

		public IEnumerable<Round> ActiveRounds => Rounds.Where(x => x.Phase != Phase.Ended);

		protected override async Task ActionAsync(CancellationToken cancel)
		{
			using (await AsyncLock.LockAsync(cancel).ConfigureAwait(false))
			{
				TimeoutRounds();

				TimeoutAlices();

				await StepTransactionSigningPhaseAsync(cancel).ConfigureAwait(false);

				StepOutputRegistrationPhase();

				await StepConnectionConfirmationPhaseAsync(cancel).ConfigureAwait(false);

				await StepInputRegistrationPhaseAsync(cancel).ConfigureAwait(false);

				cancel.ThrowIfCancellationRequested();

				// Ensure there's at least one non-blame round in input registration.
				await CreateRoundsAsync(cancel).ConfigureAwait(false);
			}
		}

		private async Task StepInputRegistrationPhaseAsync(CancellationToken cancel)
		{
			foreach (var round in Rounds.Where(x =>
				x.Phase == Phase.InputRegistration
				&& x.IsInputRegistrationEnded(Config.MaxInputCountByRound, Config.GetInputRegistrationTimeout(x)))
				.ToArray())
			{
				if (round.InputCount < Config.MinInputCountByRound)
				{
					round.SetPhase(Phase.Ended);
					round.LogInfo($"Not enough inputs ({round.InputCount}) in {nameof(Phase.InputRegistration)} phase.");
				}
				else
				{
					var thereAreOffendingAlices = false;
					await foreach (var offendingAlices in CheckTxoSpendStatusAsync(round, cancel).ConfigureAwait(false))
					{
						if (offendingAlices.Any())
						{
							thereAreOffendingAlices = true;
							var removed = round.Alices.RemoveAll(x => offendingAlices.Contains(x));
							round.LogInfo($"There were {removed} alices removed because they spent the registered UTXO.");
						}
					}
					if (!thereAreOffendingAlices)
					{
						round.SetPhase(Phase.ConnectionConfirmation);
					}
				}
			}
		}

		private async Task StepConnectionConfirmationPhaseAsync(CancellationToken cancel)
		{
			foreach (var round in Rounds.Where(x => x.Phase == Phase.ConnectionConfirmation).ToArray())
			{
				if (round.Alices.All(x => x.ConfirmedConnection))
				{
					round.SetPhase(Phase.OutputRegistration);
				}
				else if (round.ConnectionConfirmationStart + round.ConnectionConfirmationTimeout < DateTimeOffset.UtcNow)
				{
					var alicesDidntConfirm = round.Alices.Where(x => !x.ConfirmedConnection).ToArray();
					foreach (var alice in alicesDidntConfirm)
					{
						Prison.Note(alice, round.Id);
					}
					var removedAliceCount = round.Alices.RemoveAll(x => alicesDidntConfirm.Contains(x));
					round.LogInfo($"{removedAliceCount} alices removed because they didn't confirm.");

					// Once an input is confirmed and non-zero credentials are issued, it must be included and must provide a
					// a signature for a valid transaction to be produced, therefore this is the last possible opportunity to
					// remove any spent inputs.
					if (round.InputCount >= Config.MinInputCountByRound)
					{
						await foreach (var offendingAlices in CheckTxoSpendStatusAsync(round, cancel).ConfigureAwait(false))
						{
							if (offendingAlices.Any())
							{
								var removed = round.Alices.RemoveAll(x => offendingAlices.Contains(x));
								round.LogInfo($"There were {removed} alices removed because they spent the registered UTXO.");
							}
						}
					}

					if (round.InputCount < Config.MinInputCountByRound)
					{
						round.SetPhase(Phase.Ended);
						round.LogInfo($"Not enough inputs ({round.InputCount}) in {nameof(Phase.ConnectionConfirmation)} phase.");
					}
					else
					{
						round.SetPhase(Phase.OutputRegistration);
					}
				}
			}
		}

		private void StepOutputRegistrationPhase()
		{
			foreach (var round in Rounds.Where(x => x.Phase == Phase.OutputRegistration).ToArray())
			{
				long aliceSum = round.Alices.Sum(x => x.CalculateRemainingAmountCredentials(round.FeeRate));
				long bobSum = round.Bobs.Sum(x => x.CredentialAmount);
				var diff = aliceSum - bobSum;
				var allReady = round.Alices.All(a => a.ReadyToSign);

				if (allReady || round.OutputRegistrationStart + round.OutputRegistrationTimeout < DateTimeOffset.UtcNow)
				{
					var coinjoin = round.Assert<ConstructionState>();

					round.LogInfo($"{coinjoin.Inputs.Count} inputs were added.");
					round.LogInfo($"{coinjoin.Outputs.Count} outputs were added.");

					// If timeout we must fill up the outputs to build a reasonable transaction.
					// This won't be signed by the alice who failed to provide output, so we know who to ban.
					var diffMoney = Money.Satoshis(diff) - coinjoin.Parameters.FeeRate.GetFee(Config.BlameScript.EstimateOutputVsize());
					if (!allReady && diffMoney > coinjoin.Parameters.AllowedOutputAmounts.Min)
					{
						coinjoin = coinjoin.AddOutput(new TxOut(diffMoney, Config.BlameScript));
						round.LogInfo("Filled up the outputs to build a reasonable transaction because some alice failed to provide its output.");
					}

					round.CoinjoinState = coinjoin.Finalize();

					round.SetPhase(Phase.TransactionSigning);
				}
			}
		}

		private async Task StepTransactionSigningPhaseAsync(CancellationToken cancellationToken)
		{
			foreach (var round in Rounds.Where(x => x.Phase == Phase.TransactionSigning).ToArray())
			{
				var state = round.Assert<SigningState>();

				try
				{
					if (state.IsFullySigned)
					{
						Transaction coinjoin = state.CreateTransaction();

						// Logging.
						round.LogInfo("Trying to broadcast coinjoin.");
						Coin[]? spentCoins = round.Alices.Select(x => x.Coin).ToArray();
						Money networkFee = coinjoin.GetFee(spentCoins);
						uint256 roundId = round.Id;
						FeeRate feeRate = coinjoin.GetFeeRate(spentCoins);
						round.LogInfo($"Network Fee: {networkFee.ToString(false, false)} BTC.");
						round.LogInfo($"Network Fee Rate: {feeRate.FeePerK.ToDecimal(MoneyUnit.Satoshi) / 1000} sat/vByte.");
						round.LogInfo($"Number of inputs: {coinjoin.Inputs.Count}.");
						round.LogInfo($"Number of outputs: {coinjoin.Outputs.Count}.");
						round.LogInfo($"Serialized Size: {coinjoin.GetSerializedSize() / 1024} KB.");
						round.LogInfo($"VSize: {coinjoin.GetVirtualSize() / 1024} KB.");
						var indistinguishableOutputs = coinjoin.GetIndistinguishableOutputs(includeSingle: true);
						foreach (var (value, count) in indistinguishableOutputs.Where(x => x.count > 1))
						{
							round.LogInfo($"There are {count} occurrences of {value.ToString(true, false)} outputs.");
						}
						round.LogInfo($"There are {indistinguishableOutputs.Count(x => x.count == 1)} occurrences of unique outputs.");

						// Store transaction.
						if (TransactionArchiver is not null)
						{
							await TransactionArchiver.StoreJsonAsync(coinjoin).ConfigureAwait(false);
						}

						// Broadcasting.
						await Rpc.SendRawTransactionAsync(coinjoin, cancellationToken).ConfigureAwait(false);
						round.WasTransactionBroadcast = true;
						round.SetPhase(Phase.Ended);

						round.LogInfo($"Successfully broadcast the CoinJoin: {coinjoin.GetHash()}.");
					}
					else if (round.TransactionSigningStart + round.TransactionSigningTimeout < DateTimeOffset.UtcNow)
					{
						throw new TimeoutException($"Round {round.Id}: Signing phase timed out after {round.TransactionSigningTimeout.TotalSeconds} seconds.");
					}
				}
				catch (Exception ex)
				{
					round.LogWarning($"Signing phase failed, reason: '{ex}'.");
					await FailTransactionSigningPhaseAsync(round, cancellationToken).ConfigureAwait(false);
				}
			}
		}

		private async IAsyncEnumerable<Alice[]> CheckTxoSpendStatusAsync(Round round, [EnumeratorCancellation] CancellationToken cancellationToken = default)
		{
			foreach (var chunckOfAlices in round.Alices.ToList().ChunkBy(16))
			{
				var batchedRpc = Rpc.PrepareBatch();

				var aliceCheckingTaskPairs = chunckOfAlices
					.Select(x => (Alice: x, StatusTask: Rpc.GetTxOutAsync(x.Coin.Outpoint.Hash, (int)x.Coin.Outpoint.N, includeMempool: true, cancellationToken)))
					.ToList();

				await batchedRpc.SendBatchAsync(cancellationToken).ConfigureAwait(false);

				var spendStatusCheckingTasks = aliceCheckingTaskPairs.Select(async x => (x.Alice, Status: await x.StatusTask.ConfigureAwait(false)));
				var alices = await Task.WhenAll(spendStatusCheckingTasks).ConfigureAwait(false);
				yield return alices.Where(x => x.Status is null).Select(x => x.Alice).ToArray();
			}
		}

		private async Task FailTransactionSigningPhaseAsync(Round round, CancellationToken cancellationToken)
		{
			var state = round.Assert<SigningState>();

			var unsignedPrevouts = state.UnsignedInputs.ToHashSet();

			var alicesWhoDidntSign = round.Alices
				.Select(alice => (Alice: alice, alice.Coin))
				.Where(x => unsignedPrevouts.Contains(x.Coin))
				.Select(x => x.Alice)
				.ToHashSet();

			foreach (var alice in alicesWhoDidntSign)
			{
				Prison.Note(alice, round.Id);
			}

			round.Alices.RemoveAll(x => alicesWhoDidntSign.Contains(x));
			round.SetPhase(Phase.Ended);

			if (round.InputCount >= Config.MinInputCountByRound)
			{
				await CreateBlameRoundAsync(round, cancellationToken).ConfigureAwait(false);
			}
		}

		private async Task CreateBlameRoundAsync(Round round, CancellationToken cancellationToken)
		{
			var feeRate = (await Rpc.EstimateSmartFeeAsync((int)Config.ConfirmationTarget, EstimateSmartFeeMode.Conservative, simulateIfRegTest: true, cancellationToken).ConfigureAwait(false)).FeeRate;
			RoundParameters parameters = new(Config, Network, Random, feeRate, blameOf: round, Prison);
			Round blameRound = new(parameters);
			Rounds.Add(blameRound);
		}

		private async Task CreateRoundsAsync(CancellationToken cancellationToken)
		{
			if (!Rounds.Any(x => !x.IsBlameRound && x.Phase == Phase.InputRegistration))
			{
				var feeRate = (await Rpc.EstimateSmartFeeAsync((int)Config.ConfirmationTarget, EstimateSmartFeeMode.Conservative, simulateIfRegTest: true, cancellationToken).ConfigureAwait(false)).FeeRate;

				RoundParameters roundParams = new(Config, Network, Random, feeRate);
				Round r = new(roundParams);
				Rounds.Add(r);
			}
		}

		private void TimeoutRounds()
		{
			foreach (var expiredRound in Rounds.Where(
				x =>
				x.Phase == Phase.Ended
				&& x.End + Config.RoundExpiryTimeout < DateTimeOffset.UtcNow).ToArray())
			{
				Rounds.Remove(expiredRound);
			}
		}

		private void TimeoutAlices()
		{
			foreach (var round in Rounds.Where(x => !x.IsInputRegistrationEnded(Config.MaxInputCountByRound, Config.GetInputRegistrationTimeout(x))).ToArray())
			{
				var removedAliceCount = round.Alices.RemoveAll(x => x.Deadline < DateTimeOffset.UtcNow);
				if (removedAliceCount > 0)
				{
					round.LogInfo($"{removedAliceCount} alices timed out and removed.");
				}
			}
		}

		public async Task<RoundState[]> GetStatusAsync(CancellationToken cancellationToken)
		{
			using (await AsyncLock.LockAsync(cancellationToken).ConfigureAwait(false))
			{
				return Rounds.Select(x => RoundState.FromRound(x)).ToArray();
			}
		}

		public async Task<InputRegistrationResponse> RegisterInputAsync(InputRegistrationRequest request, CancellationToken cancellationToken)
		{
			var coin = await OutpointToCoinAsync(request, cancellationToken).ConfigureAwait(false);

			using (await AsyncLock.LockAsync(cancellationToken).ConfigureAwait(false))
			{
				if (Rounds.FirstOrDefault(x => x.Id == request.RoundId) is not { } round)
				{
					throw new WabiSabiProtocolException(WabiSabiProtocolErrorCode.RoundNotFound);
				}

				var registeredCoins = Rounds.Where(x => !(x.Phase == Phase.Ended && !x.WasTransactionBroadcast))
					.SelectMany(r => r.Alices.Select(a => a.Coin));

				if (registeredCoins.Any(x => x.Outpoint == coin.Outpoint))
				{
					throw new WabiSabiProtocolException(WabiSabiProtocolErrorCode.AliceAlreadyRegistered);
				}

				if (round.IsInputRegistrationEnded(
					Config.MaxInputCountByRound,
					Config.GetInputRegistrationTimeout(round)))
				{
					throw new WabiSabiProtocolException(WabiSabiProtocolErrorCode.WrongPhase);
				}

				if (round.IsBlameRound && !round.BlameWhitelist.Contains(coin.Outpoint))
				{
					throw new WabiSabiProtocolException(WabiSabiProtocolErrorCode.InputNotWhitelisted);
				}

				// Compute but don't commit updated CoinJoin to round state, it will
				// be re-calculated on input confirmation. This is computed it here
				// for validation purposes.
				_ = round.Assert<ConstructionState>().AddInput(coin);

				var coinJoinInputCommitmentData = new CoinJoinInputCommitmentData("CoinJoinCoordinatorIdentifier", round.Id);
				if (!OwnershipProof.VerifyCoinJoinInputProof(request.OwnershipProof, coin.TxOut.ScriptPubKey, coinJoinInputCommitmentData))
				{
					throw new WabiSabiProtocolException(WabiSabiProtocolErrorCode.WrongOwnershipProof);
				}

				// Generate a new Guid with the secure random source, to be sure
				// that it is not guessable (Guid.NewGuid() documentation does
				// not say anything about GUID version or randomness source,
				// only that the probability of duplicates is very low).
				var id = new Guid(Random.GetBytes(16));
				var alice = new Alice(coin, request.OwnershipProof, round, id);

				if (alice.TotalInputAmount < round.MinAmountCredentialValue)
				{
					throw new WabiSabiProtocolException(WabiSabiProtocolErrorCode.NotEnoughFunds);
				}
				if (alice.TotalInputAmount > round.MaxAmountCredentialValue)
				{
					throw new WabiSabiProtocolException(WabiSabiProtocolErrorCode.TooMuchFunds);
				}

				if (alice.TotalInputVsize > round.MaxVsizeAllocationPerAlice)
				{
					throw new WabiSabiProtocolException(WabiSabiProtocolErrorCode.TooMuchVsize);
				}

				var amountCredentialTask = round.AmountCredentialIssuer.HandleRequestAsync(request.ZeroAmountCredentialRequests, cancellationToken);
				var vsizeCredentialTask = round.VsizeCredentialIssuer.HandleRequestAsync(request.ZeroVsizeCredentialRequests, cancellationToken);

				if (round.RemainingInputVsizeAllocation < round.MaxVsizeAllocationPerAlice)
				{
					throw new WabiSabiProtocolException(WabiSabiProtocolErrorCode.VsizeQuotaExceeded);
				}

				var commitAmountCredentialResponse = await amountCredentialTask.ConfigureAwait(false);
				var commitVsizeCredentialResponse = await vsizeCredentialTask.ConfigureAwait(false);

				alice.SetDeadlineRelativeTo(round.ConnectionConfirmationTimeout);
				round.Alices.Add(alice);

				return new(alice.Id,
					commitAmountCredentialResponse,
					commitVsizeCredentialResponse);
			}
		}

		public async Task ReadyToSignAsync(ReadyToSignRequestRequest request, CancellationToken cancellationToken)
		{
			using (await AsyncLock.LockAsync(cancellationToken).ConfigureAwait(false))
			{
				if (Rounds.FirstOrDefault(r => r.Id == request.RoundId) is not Round round)
				{
					throw new WabiSabiProtocolException(WabiSabiProtocolErrorCode.RoundNotFound, $"Round ({request.RoundId}) not found.");
				}

				if (round.Alices.FirstOrDefault(a => a.Id == request.AliceId) is not Alice alice)
				{
					throw new WabiSabiProtocolException(WabiSabiProtocolErrorCode.AliceNotFound, $"Round ({request.RoundId}): Alice id ({request.AliceId}).");
				}

				alice.ReadyToSign = true;
			}
		}

		public async Task RemoveInputAsync(InputsRemovalRequest request, CancellationToken cancellationToken)
		{
			using (await AsyncLock.LockAsync(cancellationToken).ConfigureAwait(false))
			{
				if (Rounds.FirstOrDefault(x => x.Id == request.RoundId) is not Round round)
				{
					throw new WabiSabiProtocolException(WabiSabiProtocolErrorCode.RoundNotFound, $"Round ({request.RoundId}) not found.");
				}
				if (round.Phase != Phase.InputRegistration)
				{
					throw new WabiSabiProtocolException(WabiSabiProtocolErrorCode.WrongPhase, $"Round ({request.RoundId}): Wrong phase ({round.Phase}).");
				}
				round.Alices.RemoveAll(x => x.Id == request.AliceId);
			}
		}

		public async Task<ConnectionConfirmationResponse> ConfirmConnectionAsync(ConnectionConfirmationRequest request, CancellationToken cancellationToken)
		{
			Round? round;
			Alice? alice;
			var realAmountCredentialRequests = request.RealAmountCredentialRequests;
			var realVsizeCredentialRequests = request.RealVsizeCredentialRequests;

			using (await AsyncLock.LockAsync(cancellationToken).ConfigureAwait(false))
			{
				round = Rounds.FirstOrDefault(x => x.Id == request.RoundId);
				if (round is null)
				{
					throw new WabiSabiProtocolException(WabiSabiProtocolErrorCode.RoundNotFound, $"Round ({request.RoundId}) not found.");
				}

				if (round.Phase is not (Phase.InputRegistration or Phase.ConnectionConfirmation))
				{
					throw new WabiSabiProtocolException(WabiSabiProtocolErrorCode.WrongPhase, $"Round ({request.RoundId}): Wrong phase ({round.Phase}).");
				}

				alice = round.Alices.FirstOrDefault(x => x.Id == request.AliceId);
				if (alice is null)
				{
					throw new WabiSabiProtocolException(WabiSabiProtocolErrorCode.AliceNotFound, $"Round ({request.RoundId}): Alice ({request.AliceId}) not found.");
				}

				if (alice.ConfirmedConnection)
				{
					Prison.Ban(alice, round.Id);
					throw new WabiSabiProtocolException(WabiSabiProtocolErrorCode.AliceAlreadyConfirmedConnection, $"Round ({request.RoundId}): Alice ({request.AliceId}) already confirmed connection.");
				}

				if (realVsizeCredentialRequests.Delta != alice.CalculateRemainingVsizeCredentials(round.MaxVsizeAllocationPerAlice))
				{
					throw new WabiSabiProtocolException(WabiSabiProtocolErrorCode.IncorrectRequestedVsizeCredentials, $"Round ({request.RoundId}): Incorrect requested vsize credentials.");
				}
				if (realAmountCredentialRequests.Delta != alice.CalculateRemainingAmountCredentials(round.FeeRate))
				{
					throw new WabiSabiProtocolException(WabiSabiProtocolErrorCode.IncorrectRequestedAmountCredentials, $"Round ({request.RoundId}): Incorrect requested amount credentials.");
				}
			}

			var amountZeroCredentialTask = round.AmountCredentialIssuer.HandleRequestAsync(request.ZeroAmountCredentialRequests, cancellationToken);
			var vsizeZeroCredentialTask = round.VsizeCredentialIssuer.HandleRequestAsync(request.ZeroVsizeCredentialRequests, cancellationToken);
			Task<CredentialsResponse>? amountRealCredentialTask = null;
			Task<CredentialsResponse>? vsizeRealCredentialTask = null;

			if (round.Phase is Phase.ConnectionConfirmation)
			{
				amountRealCredentialTask = round.AmountCredentialIssuer.HandleRequestAsync(realAmountCredentialRequests, cancellationToken);
				vsizeRealCredentialTask = round.VsizeCredentialIssuer.HandleRequestAsync(realVsizeCredentialRequests, cancellationToken);
			}

			using (await AsyncLock.LockAsync(cancellationToken).ConfigureAwait(false))
			{
				if (round.Alices.FirstOrDefault(x => x.Id == request.AliceId) != alice)
				{
					throw new WabiSabiProtocolException(WabiSabiProtocolErrorCode.AliceNotFound, $"Round ({request.RoundId}): Alice ({request.AliceId}) not found.");
				}

				switch (round.Phase)
				{
					case Phase.InputRegistration:
						{
							var commitAmountZeroCredentialResponse = await amountZeroCredentialTask.ConfigureAwait(false);
							var commitVsizeZeroCredentialResponse = await vsizeZeroCredentialTask.ConfigureAwait(false);
							alice.SetDeadlineRelativeTo(round.ConnectionConfirmationTimeout);
							return new(
								commitAmountZeroCredentialResponse,
								commitVsizeZeroCredentialResponse);
						}

					case Phase.ConnectionConfirmation:
						{
							// If the phase was InputRegistration before then we did not pre-calculate real credentials.
							amountRealCredentialTask ??= round.AmountCredentialIssuer.HandleRequestAsync(realAmountCredentialRequests, cancellationToken);
							vsizeRealCredentialTask ??= round.VsizeCredentialIssuer.HandleRequestAsync(realVsizeCredentialRequests, cancellationToken);

							ConnectionConfirmationResponse response = new(
								await amountZeroCredentialTask.ConfigureAwait(false),
								await vsizeZeroCredentialTask.ConfigureAwait(false),
								await amountRealCredentialTask.ConfigureAwait(false),
								await vsizeRealCredentialTask.ConfigureAwait(false));

							// Update the CoinJoin state, adding the confirmed input.
							round.CoinjoinState = round.Assert<ConstructionState>().AddInput(alice.Coin);
							alice.ConfirmedConnection = true;

							return response;
						}

					default:
						throw new WabiSabiProtocolException(WabiSabiProtocolErrorCode.WrongPhase, $"Round ({request.RoundId}): Wrong phase ({round.Phase}).");
				}
			}
		}

		public async Task RegisterOutputAsync(OutputRegistrationRequest request, CancellationToken cancellationToken)
		{
			using (await AsyncLock.LockAsync(cancellationToken).ConfigureAwait(false))
			{
				if (Rounds.FirstOrDefault(x => x.Id == request.RoundId) is not Round round)
				{
					throw new WabiSabiProtocolException(WabiSabiProtocolErrorCode.RoundNotFound, $"Round ({request.RoundId}) not found.");
				}

				var credentialAmount = -request.AmountCredentialRequests.Delta;

				Bob bob = new(request.Script, credentialAmount);

				var outputValue = bob.CalculateOutputAmount(round.FeeRate);

				var vsizeCredentialRequests = request.VsizeCredentialRequests;
				if (-vsizeCredentialRequests.Delta != bob.OutputVsize)
				{
					throw new WabiSabiProtocolException(WabiSabiProtocolErrorCode.IncorrectRequestedVsizeCredentials, $"Round ({request.RoundId}): Incorrect requested vsize credentials.");
				}

				if (round.Phase != Phase.OutputRegistration)
				{
					throw new WabiSabiProtocolException(WabiSabiProtocolErrorCode.WrongPhase, $"Round ({request.RoundId}): Wrong phase ({round.Phase}).");
				}

				// Update the current round state with the additional output to ensure it's valid.
				var newState = round.AddOutput(new TxOut(outputValue, bob.Script));

				// Verify the credential requests and prepare their responses.
				await round.AmountCredentialIssuer.HandleRequestAsync(request.AmountCredentialRequests, cancellationToken).ConfigureAwait(false);
				await round.VsizeCredentialIssuer.HandleRequestAsync(vsizeCredentialRequests, cancellationToken).ConfigureAwait(false);

				// Update round state.
				round.Bobs.Add(bob);
				round.CoinjoinState = newState;
			}
		}

		public async Task SignTransactionAsync(TransactionSignaturesRequest request, CancellationToken cancellationToken)
		{
			using (await AsyncLock.LockAsync(cancellationToken).ConfigureAwait(false))
			{
				if (Rounds.FirstOrDefault(x => x.Id == request.RoundId) is not Round round)
				{
					throw new WabiSabiProtocolException(WabiSabiProtocolErrorCode.RoundNotFound, $"Round ({request.RoundId}) not found.");
				}

				if (round.Phase != Phase.TransactionSigning)
				{
					throw new WabiSabiProtocolException(WabiSabiProtocolErrorCode.WrongPhase, $"Round ({request.RoundId}): Wrong phase ({round.Phase}).");
				}

				var state = round.Assert<SigningState>();
				foreach (var inputWitnessPair in request.InputWitnessPairs)
				{
					state = state.AddWitness((int)inputWitnessPair.InputIndex, inputWitnessPair.Witness);
				}

				// at this point all of the witnesses have been verified and the state can be updated
				round.CoinjoinState = state;
			}
		}

		public async Task<ReissueCredentialResponse> ReissuanceAsync(ReissueCredentialRequest request, CancellationToken cancellationToken)
		{
			Round? round;
			using (await AsyncLock.LockAsync(cancellationToken).ConfigureAwait(false))
			{
				round = Rounds.FirstOrDefault(x => x.Id == request.RoundId);
				if (round is null)
				{
					throw new WabiSabiProtocolException(WabiSabiProtocolErrorCode.RoundNotFound, $"Round ({request.RoundId}) not found.");
				}

				if (round.Phase is not (Phase.ConnectionConfirmation or Phase.OutputRegistration))
				{
					throw new WabiSabiProtocolException(WabiSabiProtocolErrorCode.WrongPhase, $"Round ({round.Id}): Wrong phase ({round.Phase}).");
				}
			}

			if (request.RealAmountCredentialRequests.Delta != 0)
			{
				throw new WabiSabiProtocolException(WabiSabiProtocolErrorCode.DeltaNotZero, $"Round ({round.Id}): Amount credentials delta must be zero.");
			}

			if (request.RealAmountCredentialRequests.Requested.Count() != ProtocolConstants.CredentialNumber)
			{
				throw new WabiSabiProtocolException(WabiSabiProtocolErrorCode.WrongNumberOfCreds, $"Round ({round.Id}): Incorrect requested number of amount credentials.");
			}

			if (request.RealVsizeCredentialRequests.Requested.Count() != ProtocolConstants.CredentialNumber)
			{
				throw new WabiSabiProtocolException(WabiSabiProtocolErrorCode.WrongNumberOfCreds, $"Round ({round.Id}): Incorrect requested number of weight credentials.");
			}

			var realAmountTask = round.AmountCredentialIssuer.HandleRequestAsync(request.RealAmountCredentialRequests, cancellationToken);
			var realVsizeTask = round.VsizeCredentialIssuer.HandleRequestAsync(request.RealVsizeCredentialRequests, cancellationToken);
			var zeroAmountTask = round.AmountCredentialIssuer.HandleRequestAsync(request.ZeroAmountCredentialRequests, cancellationToken);
			var zeroVsizeTask = round.VsizeCredentialIssuer.HandleRequestAsync(request.ZeroVsizeCredentialsRequests, cancellationToken);

			return new(
				await realAmountTask.ConfigureAwait(false),
				await realVsizeTask.ConfigureAwait(false),
				await zeroAmountTask.ConfigureAwait(false),
				await zeroVsizeTask.ConfigureAwait(false));
		}

		public async Task<Coin> OutpointToCoinAsync(InputRegistrationRequest request, CancellationToken cancellationToken)
		{
			OutPoint input = request.Input;

			if (Prison.TryGet(input, out var inmate) && (!Config.AllowNotedInputRegistration || inmate.Punishment != Punishment.Noted))
			{
				throw new WabiSabiProtocolException(WabiSabiProtocolErrorCode.InputBanned);
			}

			var txOutResponse = await Rpc.GetTxOutAsync(input.Hash, (int)input.N, includeMempool: true, cancellationToken).ConfigureAwait(false);
			if (txOutResponse is null)
			{
				throw new WabiSabiProtocolException(WabiSabiProtocolErrorCode.InputSpent);
			}
			if (txOutResponse.Confirmations == 0)
			{
				throw new WabiSabiProtocolException(WabiSabiProtocolErrorCode.InputUnconfirmed);
			}
			if (txOutResponse.IsCoinBase && txOutResponse.Confirmations <= 100)
			{
				throw new WabiSabiProtocolException(WabiSabiProtocolErrorCode.InputImmature);
			}

			return new Coin(input, txOutResponse.TxOut);
		}

		public override void Dispose()
		{
			Random.Dispose();
			base.Dispose();
		}
	}
}<|MERGE_RESOLUTION|>--- conflicted
+++ resolved
@@ -39,12 +39,8 @@
 		private WabiSabiConfig Config { get; }
 		private IRPCClient Rpc { get; }
 		private Prison Prison { get; }
-<<<<<<< HEAD
-		public SecureRandom Random { get; }
-		public CoinJoinTransactionArchiver? TransactionArchiver { get; }
-=======
 		private SecureRandom Random { get; }
->>>>>>> e4821fc4
+		private CoinJoinTransactionArchiver? TransactionArchiver { get; }
 
 		public IEnumerable<Round> ActiveRounds => Rounds.Where(x => x.Phase != Phase.Ended);
 
