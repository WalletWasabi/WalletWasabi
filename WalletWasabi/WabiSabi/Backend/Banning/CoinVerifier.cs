--- conflicted
+++ resolved
@@ -23,10 +23,6 @@
 		WabiSabiConfig = wabiSabiConfig;
 	}
 
-<<<<<<< HEAD
-	private Whitelist Whitelist { get; }
-	private WabiSabiConfig WabiSabiConfig { get; }
-=======
 	// Constructor used for testing
 	internal CoinVerifier(CoinJoinIdStore coinJoinIdStore, CoinVerifierApiClient apiClient, WabiSabiConfig wabiSabiConfig)
 	{
@@ -38,7 +34,6 @@
 
 	public Whitelist Whitelist { get; }
 	public WabiSabiConfig WabiSabiConfig { get; }
->>>>>>> 9c33c5f2
 	private CoinJoinIdStore CoinJoinIdStore { get; }
 	private CoinVerifierApiClient CoinVerifierApiClient { get; }
 	private ConcurrentDictionary<Coin, (DateTimeOffset ScheduleTime, TaskCompletionSource<CoinVerifyResult> TaskCompletionSource, CancellationTokenSource AbortCts)> CoinVerifyItems { get; } = new();
@@ -50,15 +45,8 @@
 		using CancellationTokenSource cancellationTokenSource = new(TimeSpan.FromSeconds(30));
 		using CancellationTokenSource linkedCts = CancellationTokenSource.CreateLinkedTokenSource(cancellationTokenSource.Token, cancellationToken);
 
-<<<<<<< HEAD
-		// Booting up the results with the default value - ban: no, remove: yes.
-		Dictionary<Coin, CoinVerifyResult> coinVerifyItems = coinsToCheck.ToDictionary(coin => coin, coin => new CoinVerifyResult(coin, ShouldBan: false, ShouldRemove: true));
-=======
-		Whitelist.RemoveAllExpired();
-
-		var scriptsToCheck = new HashSet<Script>();
-		var innocentsCounter = 0;
->>>>>>> 9c33c5f2
+        // Booting up the results with the default value - ban: no, remove: yes.
+        Dictionary<Coin, CoinVerifyResult> coinVerifyItems = coinsToCheck.ToDictionary(coin => coin, coin => new CoinVerifyResult(coin, ShouldBan: false, ShouldRemove: true));
 
 		// Building up the task list.
 		List<Task<CoinVerifyResult>> tasks = new();
@@ -114,7 +102,9 @@
 
 		CleanUp();
 
-		return coinVerifyItems.Values.ToArray();
+        await Whitelist.WriteToFileIfChangedAsync().ConfigureAwait(false);
+
+        return coinVerifyItems.Values.ToArray();
 	}
 
 	private void CleanUp()
@@ -136,14 +126,6 @@
 				item.AbortCts.Dispose();
 			}
 		}
-<<<<<<< HEAD
-=======
-
-		await Whitelist.WriteToFileIfChangedAsync().ConfigureAwait(false);
-
-		var duration = DateTimeOffset.UtcNow - before;
-		RequestTimeStatista.Instance.Add("verifier-period", duration);
->>>>>>> 9c33c5f2
 	}
 
 	private bool CheckForFlags(ApiResponseItem response)
