using NBitcoin;
using System.Collections.Concurrent;
using System.Collections.Generic;
using System.Linq;
using System.Threading;
using System.Threading.Tasks;
using WalletWasabi.Logging;
using WalletWasabi.WabiSabi.Backend.Rounds.CoinJoinStorage;
using WalletWasabi.Extensions;
using System.Diagnostics.CodeAnalysis;

namespace WalletWasabi.WabiSabi.Backend.Banning;

public class CoinVerifier : IAsyncDisposable
{
	public CoinVerifier(CoinJoinIdStore coinJoinIdStore, CoinVerifierApiClient apiClient, Whitelist whitelist, WabiSabiConfig wabiSabiConfig, string auditsDirectoryPath)
	{
		CoinJoinIdStore = coinJoinIdStore;
		CoinVerifierApiClient = apiClient;
		Whitelist = whitelist;
		WabiSabiConfig = wabiSabiConfig;
		VerifierAuditArchiver = new CoinVerifierLogger(auditsDirectoryPath);
	}

	// Constructor used for testing
	internal CoinVerifier(CoinJoinIdStore coinJoinIdStore, CoinVerifierApiClient apiClient, WabiSabiConfig wabiSabiConfig, Whitelist? whitelist = null, CoinVerifierLogger? auditArchiver = null)
	{
		CoinJoinIdStore = coinJoinIdStore;
		CoinVerifierApiClient = apiClient;
		Whitelist = whitelist ?? new(Enumerable.Empty<Innocent>(), string.Empty, wabiSabiConfig);
		WabiSabiConfig = wabiSabiConfig;
		VerifierAuditArchiver = auditArchiver ?? new("test/directory/path");
	}

	public event EventHandler<Coin>? CoinBlacklisted;

	// This should be much bigger than the possible input-reg period.
	private TimeSpan AbsoluteScheduleSanityTimeout { get; } = TimeSpan.FromDays(2);

	private Whitelist Whitelist { get; }
	private WabiSabiConfig WabiSabiConfig { get; }
	private CoinJoinIdStore CoinJoinIdStore { get; }
	public CoinVerifierLogger VerifierAuditArchiver { get; }

	private CoinVerifierApiClient CoinVerifierApiClient { get; }
	private ConcurrentDictionary<Coin, CoinVerifyItem> CoinVerifyItems { get; } = new();

	public async Task<IEnumerable<CoinVerifyResult>> VerifyCoinsAsync(IEnumerable<Coin> coinsToCheck, CancellationToken cancellationToken)
	{
		using CancellationTokenSource timeoutCancellationTokenSource = new(TimeSpan.FromSeconds(30));
		using CancellationTokenSource linkedCts = CancellationTokenSource.CreateLinkedTokenSource(timeoutCancellationTokenSource.Token, cancellationToken);

		// Booting up the results with the default value - ban: no, remove: yes.
		Dictionary<Coin, CoinVerifyResult> coinVerifyItems = coinsToCheck.ToDictionary(coin => coin, coin => new CoinVerifyResult(coin, ShouldBan: false, ShouldRemove: true));

		// Building up the task list.
		List<Task<CoinVerifyResult>> tasks = new();
		foreach (var coin in coinsToCheck)
		{
			if (!CoinVerifyItems.TryGetValue(coin, out var item))
			{
				// If the coin was not scheduled try to quickly schedule it - it should not happen.
				Logger.LogWarning($"Trying to re-schedule coin '{coin.Outpoint}' for verification.");

				// Quickly re-scheduling the missing items - we do not want to cancel the verification after the local timeout, so passing cancellationToken.
				if (!TryScheduleVerification(coin, out item, cancellationToken, TimeSpan.Zero))
				{
					// This should not happen.
					Logger.LogError($"Coin '{coin.Outpoint}' cannot be re-scheduled for verification. The coin will be removed from the round.");
					continue;
				}
			}

			tasks.Add(item.Task);
		}

		try
		{
			while (tasks.Any())
			{
				var completedTask = await Task.WhenAny(tasks).WaitAsync(linkedCts.Token).ConfigureAwait(false);
				tasks.Remove(completedTask);
				var result = await completedTask.WaitAsync(linkedCts.Token).ConfigureAwait(false);

				// The verification task fulfilled its purpose - clean up.
				if (CoinVerifyItems.TryRemove(result.Coin, out var item))
				{
					item.Dispose();
				}

				// Update the default value with the real result.
				coinVerifyItems[result.Coin] = result;
			}
		}
		catch (OperationCanceledException ex)
		{
			if (timeoutCancellationTokenSource.IsCancellationRequested)
			{
				Logger.LogError(ex);
			}

			// Otherwise just continue - the whole round was cancelled.
		}
		catch (Exception ex)
		{
			Logger.LogError(ex);
		}

		CleanUp();

		await Whitelist.WriteToFileIfChangedAsync().ConfigureAwait(false);

		await VerifierAuditArchiver.SaveAuditsAsync().ConfigureAwait(false);

		return coinVerifyItems.Values.ToArray();
	}

	private void CleanUp()
	{
		// In a normal case the CoinVerifyItems removed right after queried in VerifyCoinsAsync. This is a sanity clean up.
		var now = DateTimeOffset.UtcNow;
		foreach (var (coin, item) in CoinVerifyItems)
		{
			if (now - item.ScheduleTime > AbsoluteScheduleSanityTimeout)
			{
				CoinVerifyItems.TryRemove(coin, out var _);

				// This should never happen.
				if (!item.Task.IsCompleted)
				{
					Logger.LogError($"Unfinished task was removed for coin: '{coin.Outpoint}'.");
				}

				item.Dispose();
			}
		}
	}

	private (bool ShouldBan, bool ShouldRemove) CheckVerifierResult(ApiResponseItem response)
	{
		if (WabiSabiConfig.RiskFlags is null)
		{
			return (false, false);
		}

		var flagIds = response.Cscore_section.Cscore_info.Select(cscores => cscores.Id);

		if (flagIds.Except(WabiSabiConfig.RiskFlags).Any())
		{
			var unknownIds = flagIds.Except(WabiSabiConfig.RiskFlags).ToList();
			unknownIds.ForEach(id => Logger.LogWarning($"Flag {id} is unknown for the backend!"));
		}

		bool shouldBan = flagIds.Any(id => WabiSabiConfig.RiskFlags.Contains(id));
		bool shouldRemove = shouldBan || !response.Report_info_section.Address_used;
		return (shouldBan, shouldRemove);
	}

	public bool TryScheduleVerification(Coin coin, DateTimeOffset inputRegistrationEndTime, [NotNullWhen(true)] out CoinVerifyItem? coinVerifyItem, CancellationToken cancellationToken, bool oneHop = false, int? confirmations = null)
	{
		var startTime = inputRegistrationEndTime - WabiSabiConfig.CoinVerifierStartBefore;
		var delayUntilStart = startTime - DateTimeOffset.UtcNow;
		return TryScheduleVerification(coin, out coinVerifyItem, cancellationToken, delayUntilStart, oneHop, confirmations);
	}

	public bool TryScheduleVerification(Coin coin, [NotNullWhen(true)] out CoinVerifyItem? coinVerifyItem, CancellationToken verificationCancellationToken, TimeSpan? delayedStart = null, bool oneHop = false, int? confirmations = null)
	{
		var item = new CoinVerifyItem();
		coinVerifyItem = null;

		if (!CoinVerifyItems.TryAdd(coin, item))
		{
			Logger.LogWarning("Coin was already scheduled for verification.");
			item.Dispose();
			return false;
		}

		coinVerifyItem = item;

		if (oneHop)
		{
			var result = new CoinVerifyResult(coin, ShouldBan: false, ShouldRemove: false);
			item.SetResult(result);
			VerifierAuditArchiver.LogVerificationResult(result, Reason.OneHop);
			return true;
		}

		if (Whitelist.TryGet(coin.Outpoint, out _))
		{
			var result = new CoinVerifyResult(coin, ShouldBan: false, ShouldRemove: false);
			item.SetResult(result);
			VerifierAuditArchiver.LogVerificationResult(result, Reason.Whitelisted);
			return true;
		}

		if (CoinJoinIdStore.Contains(coin.Outpoint.Hash))
		{
			var result = new CoinVerifyResult(coin, ShouldBan: false, ShouldRemove: false);
			item.SetResult(result);
			VerifierAuditArchiver.LogVerificationResult(result, Reason.Remix);
			return true;
		}

		if (coin.Amount >= WabiSabiConfig.CoinVerifierRequiredConfirmationAmount)
		{
			if (confirmations is null || confirmations < WabiSabiConfig.CoinVerifierRequiredConfirmations)
			{
				var result = new CoinVerifyResult(coin, ShouldBan: false, ShouldRemove: true);
				item.SetResult(result);
				VerifierAuditArchiver.LogVerificationResult(result, Reason.Immature);
				return true;
			}
		}

		_ = Task.Run(
			async () =>
			{
				using CancellationTokenSource absoluteTimeoutCts = new(AbsoluteScheduleSanityTimeout);
				using CancellationTokenSource linkedCts = CancellationTokenSource.CreateLinkedTokenSource(verificationCancellationToken, absoluteTimeoutCts.Token, item.Token);

				try
				{
					var delay = delayedStart.GetValueOrDefault(TimeSpan.Zero);

					// Sanity check.
					if (delay > AbsoluteScheduleSanityTimeout)
					{
						Logger.LogError($"Start delay '{delay}' was more than the absolute maximum '{AbsoluteScheduleSanityTimeout}' for coin '{coin.Outpoint}'.");
						delay = AbsoluteScheduleSanityTimeout;
					}

					if (delay > TimeSpan.Zero)
					{
						// We only abort and throw from the delay. If the API request already started, we will go with it.
						using CancellationTokenSource delayCts = CancellationTokenSource.CreateLinkedTokenSource(linkedCts.Token, item.Token);
						await Task.Delay(delay, delayCts.Token).ConfigureAwait(false);
					}

					// This is the last chance to abort with abortCts.
					item.ThrowIfCancellationRequested();

					var apiResponseItem = await CoinVerifierApiClient.SendRequestAsync(coin.ScriptPubKey, linkedCts.Token).ConfigureAwait(false);
					(bool shouldBan, bool shouldRemove) = CheckVerifierResult(apiResponseItem);

					// We got a definitive answer.
					if (shouldBan)
					{
						CoinBlacklisted?.SafeInvoke(this, coin);
					}
					else if (!shouldRemove)
					{
						Whitelist.Add(coin.Outpoint);
					}

<<<<<<< HEAD
					var result = new CoinVerifyResult(coin, ShouldBan: shouldBan, ShouldRemove: shouldBan);
					item.SetResult(result);
					VerifierAuditArchiver.LogVerificationResult(result, Reason.RemoteApiChecked, apiResponseItem);
=======
					item.SetResult(new CoinVerifyResult(coin, ShouldBan: shouldBan, ShouldRemove: shouldRemove));
>>>>>>> 9f50f495
				}
				catch (Exception ex)
				{
					var result = new CoinVerifyResult(coin, ShouldBan: false, ShouldRemove: true);
					item.SetResult(result);
					VerifierAuditArchiver.LogVerificationResult(result, Reason.Exception, apiResponseItem: null, exception: ex);

					Logger.LogError($"Coin verification was failed with '{ex}' for coin '{coin.Outpoint}'.");

					// Do not throw an exception here - unobserverved exception prevention.
				}
			},
			verificationCancellationToken);

		return true;
	}

	public void CancelSchedule(Coin coin)
	{
		if (CoinVerifyItems.TryGetValue(coin, out var item) && !item.IsCancellationRequested)
		{
			item.Cancel();
		}
	}

	public ValueTask DisposeAsync()
	{
		return VerifierAuditArchiver.DisposeAsync();
	}
}<|MERGE_RESOLUTION|>--- conflicted
+++ resolved
@@ -252,13 +252,9 @@
 						Whitelist.Add(coin.Outpoint);
 					}
 
-<<<<<<< HEAD
-					var result = new CoinVerifyResult(coin, ShouldBan: shouldBan, ShouldRemove: shouldBan);
+					var result = new CoinVerifyResult(coin, ShouldBan: shouldBan, ShouldRemove: shouldRemove);
 					item.SetResult(result);
 					VerifierAuditArchiver.LogVerificationResult(result, Reason.RemoteApiChecked, apiResponseItem);
-=======
-					item.SetResult(new CoinVerifyResult(coin, ShouldBan: shouldBan, ShouldRemove: shouldRemove));
->>>>>>> 9f50f495
 				}
 				catch (Exception ex)
 				{
