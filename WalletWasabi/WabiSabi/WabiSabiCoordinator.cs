--- conflicted
+++ resolved
@@ -22,24 +22,13 @@
 			ConfigWatcher = new(parameters.ConfigChangeMonitoringPeriod, Config, () => Logger.LogInfo("WabiSabi configuration has changed."));
 
 			CoinJoinTransactionArchiver transactionArchiver = new(Path.Combine(parameters.CoordinatorDataDir, "CoinJoinTransactions"));
-<<<<<<< HEAD
-			Arena = new(parameters.RoundProgressSteppingPeriod, rpc.Network, Config, rpc, Prison, transactionArchiver);
-=======
 			Arena = new(parameters.RoundProgressSteppingPeriod, rpc.Network, Config, rpc, Warden.Prison, transactionArchiver);
-
-			Postman = new(Arena);
->>>>>>> 4faed02a
 		}
 
 		public ConfigWatcher ConfigWatcher { get; }
 		public Warden Warden { get; }
 
 		public CoordinatorParameters Parameters { get; }
-<<<<<<< HEAD
-		public IRPCClient Rpc { get; }
-=======
-		public ArenaRequestHandler Postman { get; }
->>>>>>> 4faed02a
 		public Arena Arena { get; }
 
 		public WabiSabiConfig Config => Parameters.RuntimeCoordinatorConfig;
