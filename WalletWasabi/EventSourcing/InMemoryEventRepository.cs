--- conflicted
+++ resolved
@@ -31,17 +31,9 @@
 
 					// Ordered list of events
 					ImmutableList<WrappedEvent> Events
-<<<<<<< HEAD
 				)>> _aggregatesEventsBatches = new();
 
 		private readonly ConcurrentDictionary
-=======
-				)
-			>
-		> _aggregatesEventsBatches = new();
-
-		private readonly ConcurrentDictionary<
->>>>>>> 52be2241
 			// aggregateType
 			<string,
 			(
@@ -50,12 +42,7 @@
 
 				// List of aggregate Ids in this aggregateType
 				ImmutableSortedSet<string> Ids
-<<<<<<< HEAD
 			)> _aggregatesIds = new();
-=======
-			)
-		> _aggregatesIds = new();
->>>>>>> 52be2241
 
 		public Task AppendEventsAsync(
 			string aggregateType,
@@ -86,13 +73,9 @@
 			}
 
 			var aggregateEventsBatches = _aggregatesEventsBatches.GetOrAdd(aggregateType, _ => new());
-<<<<<<< HEAD
 			var (tailSequenceId, events) = aggregateEventsBatches.GetOrAdd(
 				aggregateId,
 				_ => (0, ImmutableList<WrappedEvent>.Empty));
-=======
-			var (tailSequenceId, events) = aggregateEventsBatches.GetOrAdd(aggregateId, _ => (0, ImmutableList<WrappedEvent>.Empty));
->>>>>>> 52be2241
 
 			if (tailSequenceId + 1 < firstSequenceId)
 			{
@@ -103,10 +86,7 @@
 			Validated();
 
 			var newEvents = events.AddRange(wrappedEventsList);
-<<<<<<< HEAD
-
-=======
->>>>>>> 52be2241
+
 			// Atomically detect conflict and replace lastSequenceId and lock to ensure strong order in eventsBatches.
 			if (!aggregateEventsBatches.TryUpdate(
 				key: aggregateId,
@@ -138,14 +118,9 @@
 				var result = value.Events;
 				if (afterSequenceId > 0)
 				{
-<<<<<<< HEAD
-					var foundIndex = result.BinarySearch(
-						new WrappedEvent(afterSequenceId),
-=======
 					var dummyEvent = new WrappedEvent(afterSequenceId, null!, Guid.Empty);
 					var foundIndex = result.BinarySearch(
 						dummyEvent,
->>>>>>> 52be2241
 						Comparer<WrappedEvent>.Create((a, b) => a.SequenceId.CompareTo(b.SequenceId)));
 					if (foundIndex < 0)
 					{
@@ -212,12 +187,10 @@
 				{
 					throw new ApplicationException("Live lock detected.");
 				}
-<<<<<<< HEAD
 				(tailIndex, aggregateIds) = _aggregatesIds.GetOrAdd(aggregateType, _ => new(0, ImmutableSortedSet<string>.Empty));
-=======
-				(tailIndex, aggregateIds) = _aggregatesIds.GetOrAdd(aggregateType,
+				(tailIndex, aggregateIds) = _aggregatesIds.GetOrAdd(
+          aggregateType,
 					_ => new(0, ImmutableSortedSet<string>.Empty));
->>>>>>> 52be2241
 				newAggregateIds = aggregateIds.Add(id);
 			}
 			while (!_aggregatesIds.TryUpdate(
