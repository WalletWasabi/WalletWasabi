--- conflicted
+++ resolved
@@ -292,12 +292,7 @@
 
 		public IEnumerable<(ExtKey secret, HdPubKey pubKey)> GetSecretsAndPubKeyPairs(string password, params Script[] scripts)
 		{
-<<<<<<< HEAD
-			Key secret = GetSecret(password);
-			var extKey = new ExtKey(secret, ChainCode);
-=======
 			ExtKey extKey = GetExtKey(password);
->>>>>>> 173f7d3c
 			var extKeysAndPubs = new List<(ExtKey secret, HdPubKey pubKey)>();
 
 			lock (HdPubKeysLock)
@@ -315,29 +310,17 @@
 			}
 		}
 
-<<<<<<< HEAD
-		public Key GetSecret(string password)
-		{
-			Key secret;
-			try
-			{
-				secret = EncryptedSecret.GetKey(password);
-=======
 		public ExtKey GetExtKey(string password)
 		{
 			try
 			{
 				Key secret = EncryptedSecret.GetKey(password);
 				return new ExtKey(secret, ChainCode);
->>>>>>> 173f7d3c
 			}
 			catch (SecurityException ex)
 			{
 				throw new SecurityException("Invalid password.", ex);
 			}
-<<<<<<< HEAD
-
-			return secret;
 		}
 
 		public bool TestPassword(string password)
@@ -351,8 +334,6 @@
 			{
 				return false;
 			}
-=======
->>>>>>> 173f7d3c
 		}
 
 		/// <summary>
