--- conflicted
+++ resolved
@@ -105,24 +105,15 @@
 	public async Task StartNewConversationAsync(string walletId, string countryId, BuyAnythingClient.Product product, string message, CancellationToken cancellationToken)
 	{
 		await EnsureConversationsAreLoadedAsync(cancellationToken).ConfigureAwait(false);
-<<<<<<< HEAD
-		var ctxToken = await Client.CreateNewConversationAsync(countryId, BuyAnythingClient.Product.ConciergeRequest, message, cancellationToken)
-=======
 
 		var credential = GenerateRandomCredential();
 		await Client.CreateNewConversationAsync(credential.UserName, credential.Password, countryId, product, message, cancellationToken)
->>>>>>> c233983a
 			.ConfigureAwait(false);
 
 		Conversations.Add(new ConversationUpdateTrack(
 			new Conversation(
-<<<<<<< HEAD
-				new ConversationId(walletId, ctxToken),
-				new[] { new ChatMessage(true, message) },
-=======
 				new ConversationId(walletId, credential.UserName, credential.Password),
 				new []{ new ChatMessage(true, message) },
->>>>>>> c233983a
 				ConversationStatus.Started,
 				new object())));
 
@@ -231,18 +222,16 @@
 		return result.ToString();
 	}
 
-<<<<<<< HEAD
-	// Makes sure that the raw message doesn't contain characters that are used in the protocol. These chars are '#' and '||'.
-	private string EnsureProperRawMessage(string message)
-	{
-		message = message.Replace("||", " ");
-		message = message.Replace('#', '-');
-		return message;
-	}
-=======
 	private NetworkCredential GenerateRandomCredential() =>
 		new (
 			userName: $"{Guid.NewGuid()}@me.com",
 			password: RandomString.AlphaNumeric(25));
->>>>>>> c233983a
+
+	// Makes sure that the raw message doesn't contain characters that are used in the protocol. These chars are '#' and '||'.
+	private string EnsureProperRawMessage(string message)
+	{
+		message = message.Replace("||", " ");
+		message = message.Replace('#', '-');
+		return message;
+	}
 }