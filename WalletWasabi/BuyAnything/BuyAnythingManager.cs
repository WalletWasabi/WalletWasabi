using Newtonsoft.Json;
using System.Collections.Generic;
using System.IO;
using System.Linq;
using System.Net;
using System.Text;
using System.Threading;
using System.Threading.Tasks;
using WalletWasabi.Bases;
using WalletWasabi.Crypto.Randomness;
using WalletWasabi.Extensions;
using WalletWasabi.Helpers;
using WalletWasabi.Logging;
using WalletWasabi.Wallets;
using WalletWasabi.WebClients.BuyAnything;
using WalletWasabi.WebClients.ShopWare.Models;

namespace WalletWasabi.BuyAnything;

// Event that is raised when we detect an update in the server
public record ConversationUpdateEvent(Conversation Conversation, DateTimeOffset LastUpdate);

public record ChatMessage(bool IsMyMessage, string Message);

public record Country(string Id, string Name);

[Flags]
internal enum ServerEvent
{
	None = 0, // do not remove this value
	MakeOffer = 1,
	ConfirmPayment = 2,
	InvalidateInvoice = 4,
	ReceiveInvoice = 8,
	FinishConversation = 16,
	ReceiveAttachments = 32,
	SendOrder = 64,
	ReceivePaymentAfterExpiration = 128,
	CloseOfferSuccessfully = 256
}

// Class to manage the conversation updates
public class BuyAnythingManager : PeriodicRunner
{
	public BuyAnythingManager(string dataDir, TimeSpan period, BuyAnythingClient client) : base(period)
	{
		Client = client;
		FilePath = Path.Combine(dataDir, "Conversations", "Conversations.json");

		BuyAnythingDataFolder = Path.Combine(EnvironmentHelpers.GetFullBaseDirectory(), "BuyAnything", "Data");
		CountriesFilePath = Path.Combine(BuyAnythingDataFolder, "Countries.json");
		IoHelpers.EnsureDirectoryExists(BuyAnythingDataFolder);

		ConversationUpdated += BuyAnythingManager_ConversationUpdated;
	}

	private void BuyAnythingManager_ConversationUpdated(object? sender, ConversationUpdateEvent e)
	{
		Logger.LogWarning($"ConvID: {e.Conversation.Id} OrderStatus: {e.Conversation.OrderStatus} ConvStatus: {e.Conversation.ConversationStatus} LastMessage: {e.Conversation.ChatMessages.Last().Message}");
	}

	private BuyAnythingClient Client { get; }
	private static List<Country> Countries { get; } = new();

	private ConversationTracking ConversationTracking { get; } = new();
	private bool IsConversationsLoaded { get; set; }

	/// <summary>Folder for storing helper data regarding BAB, not suitable to be stored in user's profile.</summary>
	private string BuyAnythingDataFolder { get; }

	/// <remarks>If the file is missing, it's necessary to download it using ShopWare API.</remarks>
	private string CountriesFilePath { get; }

	private string FilePath { get; }

	public event EventHandler<ConversationUpdateEvent>? ConversationUpdated;

	protected override async Task ActionAsync(CancellationToken cancel)
	{
		// Load the conversations from the disk in case they were not loaded yet
		await EnsureConversationsAreLoadedAsync(cancel).ConfigureAwait(false);

		// Iterate over the conversations that are updatable
		foreach (var track in ConversationTracking.UpdatableConversations)
		{
			// Check if there is new info in the chat
			await CheckUpdateInChatAsync(track, cancel).ConfigureAwait(false);

			// Check if the order state has changed and update the conversation status.
			await CheckUpdateInOrderStatusAsync(track, cancel).ConfigureAwait(false);
		}
	}

	private async Task CheckUpdateInOrderStatusAsync(ConversationUpdateTrack track, CancellationToken cancel)
	{
		var orders = await Client
			.GetOrdersUpdateAsync(track.Credential, cancel)
			.ConfigureAwait(false);

		// There is only one order per customer  and that's why we request all the orders
		// but with only expect to get one. However, it could happen that the order was
		// deleted and then we can have zero orders
		if (orders.FirstOrDefault() is not { } order)
		{
			return;
		}

		var orderCustomFields = order.CustomFields;

		var serverEvent = GetServerEvent(order, track.Conversation.OrderStatus);
		switch (track.Conversation.ConversationStatus)
		{
			// This means that in "lineItems" we have the offer data
			case ConversationStatus.Started
				when serverEvent.HasFlag(ServerEvent.MakeOffer):
				await SendSystemChatLinesAsync(track,
					ConvertOfferDetailToMessages(order),
					order.UpdatedAt, ConversationStatus.OfferReceived, cancel).ConfigureAwait(false);
				break;

			// Once the user accepts the offer, the system generates a bitcoin address and amount
			case ConversationStatus.OfferAccepted when serverEvent.HasFlag(ServerEvent.ReceiveInvoice):
				// case ConversationStatus.InvoiceInvalidated when serverEvent.HasFlag(ServerEvent.ReceiveNewInvoice):
				await SendSystemChatLinesAsync(track,
					$"Pay to: {orderCustomFields.Btcpay_PaymentLink}. The invoice expires in 10 minutes",
					order.UpdatedAt, ConversationStatus.InvoiceReceived,
					cancel).ConfigureAwait(false);
				break;

			// The status changes to "In Progress" after the user paid
			case ConversationStatus.InvoiceReceived
				or ConversationStatus.InvoicePaidAfterExpiration // if we paid a bit late but the order was sent, that means everything is alright
				when serverEvent.HasFlag(ServerEvent.ConfirmPayment):
				await SendSystemChatLinesAsync(track, "Payment confirmed",
					order.UpdatedAt, ConversationStatus.PaymentConfirmed, cancel).ConfigureAwait(false);
				break;

			// In case the invoice expires we communicate this fact to the chat
			case ConversationStatus.InvoiceReceived
				when serverEvent.HasFlag(ServerEvent.InvalidateInvoice):
				await SendSystemChatLinesAsync(track, "Invoice has expired",
					order.UpdatedAt, ConversationStatus.InvoiceExpired, cancel).ConfigureAwait(false);
				break;

			// In case the invoice expires we communicate this fact to the chat
			case ConversationStatus.InvoiceReceived
				when serverEvent.HasFlag(ServerEvent.ReceivePaymentAfterExpiration):
				await SendSystemChatLinesAsync(track, "Payment received after invoice expiration. In case this is a problem, an agent will get in contact with you.",
					order.UpdatedAt, ConversationStatus.InvoicePaidAfterExpiration, cancel).ConfigureAwait(false);
				break;

			// Payment is confirmed and status is SHIPPED the we have a tracking link to display
			case ConversationStatus.PaymentConfirmed
				when serverEvent.HasFlag(ServerEvent.SendOrder):
				{
					var trackingCodes = order.Deliveries.SelectMany(x => x.TrackingCodes).ToArray();

					if (trackingCodes.Any())
					{
						var newMessage = "Tracking link" + (trackingCodes.Length >= 2 ? "s" : "");
						await SendSystemChatLinesAsync(track,
							  $"{newMessage}:\n {string.Join("\n", trackingCodes)}",
						order.UpdatedAt, ConversationStatus.Shipped, cancel).ConfigureAwait(false);
					}

					track.Conversation = track.Conversation with
					{
						ConversationStatus = ConversationStatus.Shipped
					};
				}
				break;

			// In case the order was paid and/or shipped and the order is closed containing attachments we send them to the ui
			case ConversationStatus.Shipped or ConversationStatus.PaymentConfirmed
				when serverEvent.HasFlag(ServerEvent.CloseOfferSuccessfully):
				await SendSystemChatLinesAsync(track,$"Check the attached file \n {GetLinksByLine(orderCustomFields.Concierge_Request_Attachements_Links)}",
					order.UpdatedAt, ConversationStatus.Finished, cancel).ConfigureAwait(false);
				break;

			default:
				if (serverEvent.HasFlag(ServerEvent.FinishConversation))
				{
					await SendSystemChatLinesAsync(track, "Conversation Finished.", order.UpdatedAt, ConversationStatus.Finished, cancel).ConfigureAwait(false);
				}
				// TODO: Handle unexpected phase changes.
				break;
		}
	}

	private async Task CheckUpdateInChatAsync(ConversationUpdateTrack track, CancellationToken cancel)
	{
		// Get full customer profile to get updated messages.
		var customerProfileResponse = await Client
			.GetCustomerProfileAsync(track.Credential, track.LastUpdate, cancel)
			.ConfigureAwait(false);

		var customer = customerProfileResponse;
		var fullConversation = customerProfileResponse.CustomFields.Wallet_Chat_Store;
		var messages = Chat.FromText(fullConversation);
		if (messages.Count > track.Conversation.ChatMessages.Count)
		{
			track.Conversation = track.Conversation with
			{
				ChatMessages = messages,
			};
			ConversationUpdated.SafeInvoke(this,
				new ConversationUpdateEvent(track.Conversation, customer.UpdatedAt ?? DateTimeOffset.Now));

			await SaveAsync(cancel).ConfigureAwait(false);
		}
	}

	public int GetNextConversationId(string walletId) =>
		ConversationTracking.GetNextConversationId(walletId);

	public async Task<Conversation[]> GetConversationsAsync(string walletId, CancellationToken cancellationToken)
	{
		await EnsureConversationsAreLoadedAsync(cancellationToken).ConfigureAwait(false);
		return ConversationTracking.GetConversationsByWalletId(walletId);
	}

	public async Task<Conversation> GetConversationByIdAsync(ConversationId conversationId, CancellationToken cancellationToken)
	{
		await EnsureConversationsAreLoadedAsync(cancellationToken).ConfigureAwait(false);
		return ConversationTracking.GetConversationsById(conversationId);
	}

	public async Task<int> RemoveConversationsByIdsAsync(IEnumerable<ConversationId> toRemoveIds, CancellationToken cancellationToken)
	{
		await EnsureConversationsAreLoadedAsync(cancellationToken).ConfigureAwait(false);
		var removedCount = ConversationTracking.RemoveAll(x => toRemoveIds.Contains(x.Conversation.Id));
		if (removedCount > 0)
		{
			await SaveAsync(cancellationToken).ConfigureAwait(false);
		}

		return removedCount;
	}

	public async Task<State[]> GetStatesForCountryAsync(string countryName, CancellationToken cancellationToken)
	{
		var country = Countries.FirstOrDefault(c => c.Name == countryName) ?? throw new InvalidOperationException($"Country {countryName} doesn't exist.");
		return await Client.GetStatesbyCountryIdAsync(country.Id, cancellationToken).ConfigureAwait(false);
	}

	public async Task<Country[]> GetCountriesAsync(CancellationToken cancellationToken)
	{
		await EnsureCountriesAreLoadedAsync(cancellationToken).ConfigureAwait(false);
		return Countries.ToArray();
	}

	public async Task StartNewConversationAsync(string walletId, string countryId, BuyAnythingClient.Product product, string message, ChatMessage[] chatMessages, string title, CancellationToken cancellationToken)
	{
		await EnsureConversationsAreLoadedAsync(cancellationToken).ConfigureAwait(false);

		var credential = GenerateRandomCredential();
		var orderId = await Client.CreateNewConversationAsync(credential.UserName, credential.Password, countryId, product, message, cancellationToken)
			.ConfigureAwait(false);
		var conversation = new Conversation(
				new ConversationId(walletId, credential.UserName, credential.Password, orderId),
				new Chat(chatMessages),
				OrderStatus.Open,
				ConversationStatus.Started,
				title);
		ConversationTracking.Add(new ConversationUpdateTrack(conversation));

		ConversationUpdated?.SafeInvoke(this, new(conversation, DateTimeOffset.Now));
		await SaveAsync(cancellationToken).ConfigureAwait(false);
	}

	public async Task UpdateConversationAsync(ConversationId conversationId, IEnumerable<ChatMessage> chatMessages, CancellationToken cancellationToken)
	{
		await EnsureConversationsAreLoadedAsync(cancellationToken).ConfigureAwait(false);
		var track = ConversationTracking.GetConversationTrackByd(conversationId);
		track.Conversation = track.Conversation with
		{
			ChatMessages = new(chatMessages),
		};
		track.LastUpdate = DateTimeOffset.Now;

		var rawText = track.Conversation.ChatMessages.ToText();
		await Client.UpdateConversationAsync(track.Credential, rawText, cancellationToken).ConfigureAwait(false);

		await SaveAsync(cancellationToken).ConfigureAwait(false);
	}

	public async Task AcceptOfferAsync(ConversationId conversationId, string firstName, string lastName, string address, string houseNumber, string zipCode, string city, string stateId, string countryId, CancellationToken cancellationToken)
	{
		await EnsureConversationsAreLoadedAsync(cancellationToken).ConfigureAwait(false);

		var track = ConversationTracking.GetConversationTrackByd(conversationId);
		if (track.Conversation.ConversationStatus == ConversationStatus.InvoiceExpired)
		{
			throw new InvalidOperationException("Invoice has expired.");
		}
		await Client.SetBillingAddressAsync(track.Credential, firstName, lastName, address, houseNumber, zipCode, city, stateId, countryId, cancellationToken).ConfigureAwait(false);
		await Client.HandlePaymentAsync(track.Credential, track.Conversation.Id.OrderId, cancellationToken).ConfigureAwait(false);
		track.Conversation = track.Conversation with
		{
			ChatMessages = track.Conversation.ChatMessages.AddSentMessage("Offer accepted"),
			ConversationStatus = ConversationStatus.OfferAccepted
		};
		track.LastUpdate = DateTimeOffset.Now;

		await SaveAsync(cancellationToken).ConfigureAwait(false);
	}

	private static OrderStatus GetOrderStatus(Order order)
	{
		var orderStatus = order.StateMachineState.Name switch
		{
			"Open" => OrderStatus.Open,
			"In Progress" => OrderStatus.InProgress,
			"Cancelled" => OrderStatus.Cancelled,
			"Done" => OrderStatus.Done,
			_ => throw new ArgumentException($"Unexpected {order.StateMachineState.Name} status.")
		};
		return orderStatus;
	}

	private ServerEvent GetServerEvent(Order order, OrderStatus currentOrderStatus)
	{
		ServerEvent events = 0;
		if (order.CustomFields?.Concierge_Request_Status_State == "OFFER")
		{
			events |= ServerEvent.MakeOffer;
		}

		var orderStatus = GetOrderStatus(order);
		if (orderStatus != currentOrderStatus) // the order status changed
		{
			if (orderStatus == OrderStatus.InProgress && currentOrderStatus == OrderStatus.Open)
			{
				events |= ServerEvent.ConfirmPayment;
			}

			if (orderStatus == OrderStatus.Done)
			{
				if (!string.IsNullOrWhiteSpace(order.CustomFields?.Concierge_Request_Attachements_Links))
				{
					events |= ServerEvent.CloseOfferSuccessfully;
				}
				else
				{
					events |= ServerEvent.FinishConversation;
				}
			}
		}

		if (order.CustomFields?.BtcpayOrderStatus == "invoiceExpired")
		{
			if (order.CustomFields.PaidAfterExpiration)
			{
				events |= ServerEvent.ReceivePaymentAfterExpiration;
			}
			else
			{
				events |= ServerEvent.InvalidateInvoice;
			}
		}

		if (!string.IsNullOrWhiteSpace(order.CustomFields?.Btcpay_PaymentLink))
		{
			events |= ServerEvent.ReceiveInvoice;
		}

		if (!string.IsNullOrWhiteSpace(order.CustomFields?.Concierge_Request_Attachements_Links))
		{
			events |= ServerEvent.ReceiveAttachments;
		}

		if (order.Deliveries.Any(d => d.StateMachineState.Name == "Shipped"))
		{
			events |= ServerEvent.SendOrder;
		}
		return events;
	}

	private async Task SendSystemChatLinesAsync(ConversationUpdateTrack track, string message, DateTimeOffset? updatedAt, ConversationStatus newStatus, CancellationToken cancellationToken)
	{
		var updatedConversation = track.Conversation.AddSystemChatLine(message, newStatus);
		ConversationUpdated.SafeInvoke(this, new ConversationUpdateEvent(updatedConversation, updatedAt ?? DateTimeOffset.Now));
		await SaveAsync(cancellationToken).ConfigureAwait(false);
		track.Conversation = updatedConversation;
	}

	private async Task FinishConversationAsync(ConversationUpdateTrack track, CancellationToken cancellationToken)
	{
		var updatedConversation = track.Conversation.AddSystemChatLine("Conversation finished.", ConversationStatus.Finished);
		track.Conversation = updatedConversation;
		ConversationUpdated.SafeInvoke(this, new ConversationUpdateEvent(updatedConversation, DateTimeOffset.Now));
		await SaveAsync(cancellationToken).ConfigureAwait(false);
	}

	private async Task SaveAsync(CancellationToken cancellationToken)
	{
		IoHelpers.EnsureFileExists(FilePath);
		string json = JsonConvert.SerializeObject(ConversationTracking, Formatting.Indented);
		await File.WriteAllTextAsync(FilePath, json, cancellationToken).ConfigureAwait(false);
	}

	public static string GetWalletId(Wallet wallet) =>
		wallet.KeyManager.MasterFingerprint is { } masterFingerprint
			? masterFingerprint.ToString()
			: "readonly wallet";

	private string GetLinksByLine(string attachmentsLinks) =>
		string.Join("\n", attachmentsLinks
			.Split('|', StringSplitOptions.RemoveEmptyEntries | StringSplitOptions.TrimEntries));

	private static string ConvertOfferDetailToMessages(Order order)
	{
		StringBuilder sb = new();
		foreach (var lineItem in order.LineItems)
		{
			sb.AppendLine($"{lineItem.Quantity} x {lineItem.Label} ---unit price: {lineItem.UnitPrice} ---total price: {lineItem.TotalPrice}");
		}

		return sb.ToString();
	}

	private async Task EnsureConversationsAreLoadedAsync(CancellationToken cancellationToken)
	{
		if (!IsConversationsLoaded)
		{
			await LoadConversationsAsync(cancellationToken).ConfigureAwait(false);
		}
	}

	private async Task LoadConversationsAsync(CancellationToken cancellationToken)
	{
		IoHelpers.EnsureFileExists(FilePath);
		string json = await File.ReadAllTextAsync(FilePath, cancellationToken).ConfigureAwait(false);
		var conversations = JsonConvert.DeserializeObject<ConversationTracking>(json) ?? new();
		ConversationTracking.Load(conversations);
		IsConversationsLoaded = true;
	}

	private async Task EnsureCountriesAreLoadedAsync(CancellationToken cancellationToken)
	{
		if (Countries.Count == 0)
		{
			await LoadCountriesAsync(cancellationToken).ConfigureAwait(false);
		}
	}

	private async Task LoadCountriesAsync(CancellationToken cancellationToken)
	{
<<<<<<< HEAD
		try
		{
			var fileContent = await File.ReadAllTextAsync(CountriesFilePath, cancellationToken).ConfigureAwait(false);

			Country[] countries = JsonConvert.DeserializeObject<Country[]>(fileContent)
							?? throw new InvalidOperationException("Couldn't read cached countries values.");

			Countries.AddRange(countries);
		}
		catch (DirectoryNotFoundException)
		{
			Logger.LogWarning($"Failed to load local countries from path '{CountriesFilePath}'. Getting them manualy...");

			Country[] countries = await Client.GetCountriesAsync(cancellationToken).ConfigureAwait(false);
			await SaveCountriesToFileAsync(countries, cancellationToken).ConfigureAwait(false);
=======
		var assembly = System.Reflection.Assembly.GetAssembly(typeof(BuyAnythingManager));
		var assemblyDir = Path.GetDirectoryName(assembly.Location);
		var countriesFilePath = Path.Combine(assemblyDir, "BuyAnything/Data/Countries.json");
		var fileContent = await File.ReadAllTextAsync(countriesFilePath, cancellationToken).ConfigureAwait(false);

		Country[] countries = JsonConvert.DeserializeObject<Country[]>(fileContent)
						?? throw new InvalidOperationException("Couldn't read cached countries values.");
>>>>>>> 6cc79ef9

		Countries.AddRange(countries);
	}

	private async Task SaveCountriesToFileAsync(Country[] countries, CancellationToken cancellationToken)
	{
		var countriesJson = JsonConvert.SerializeObject(countries, Formatting.Indented);
		await File.WriteAllTextAsync(CountriesFilePath, countriesJson, cancellationToken).ConfigureAwait(false);
	}

	private NetworkCredential GenerateRandomCredential() =>
		new(
			userName: $"{Guid.NewGuid()}@me.com",
			password: RandomString.AlphaNumeric(25));

	public override void Dispose()
	{
		ConversationUpdated -= BuyAnythingManager_ConversationUpdated;
		base.Dispose();
	}
}<|MERGE_RESOLUTION|>--- conflicted
+++ resolved
@@ -446,39 +446,12 @@
 
 	private async Task LoadCountriesAsync(CancellationToken cancellationToken)
 	{
-<<<<<<< HEAD
-		try
-		{
-			var fileContent = await File.ReadAllTextAsync(CountriesFilePath, cancellationToken).ConfigureAwait(false);
-
-			Country[] countries = JsonConvert.DeserializeObject<Country[]>(fileContent)
-							?? throw new InvalidOperationException("Couldn't read cached countries values.");
-
-			Countries.AddRange(countries);
-		}
-		catch (DirectoryNotFoundException)
-		{
-			Logger.LogWarning($"Failed to load local countries from path '{CountriesFilePath}'. Getting them manualy...");
-
-			Country[] countries = await Client.GetCountriesAsync(cancellationToken).ConfigureAwait(false);
-			await SaveCountriesToFileAsync(countries, cancellationToken).ConfigureAwait(false);
-=======
-		var assembly = System.Reflection.Assembly.GetAssembly(typeof(BuyAnythingManager));
-		var assemblyDir = Path.GetDirectoryName(assembly.Location);
-		var countriesFilePath = Path.Combine(assemblyDir, "BuyAnything/Data/Countries.json");
-		var fileContent = await File.ReadAllTextAsync(countriesFilePath, cancellationToken).ConfigureAwait(false);
+		var fileContent = await File.ReadAllTextAsync(CountriesFilePath, cancellationToken).ConfigureAwait(false);
 
 		Country[] countries = JsonConvert.DeserializeObject<Country[]>(fileContent)
 						?? throw new InvalidOperationException("Couldn't read cached countries values.");
->>>>>>> 6cc79ef9
 
 		Countries.AddRange(countries);
-	}
-
-	private async Task SaveCountriesToFileAsync(Country[] countries, CancellationToken cancellationToken)
-	{
-		var countriesJson = JsonConvert.SerializeObject(countries, Formatting.Indented);
-		await File.WriteAllTextAsync(CountriesFilePath, countriesJson, cancellationToken).ConfigureAwait(false);
 	}
 
 	private NetworkCredential GenerateRandomCredential() =>
