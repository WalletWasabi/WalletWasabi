using System;
using System.Collections.Generic;
using System.Linq;
using System.Text;
using WalletWasabi.Crypto.Groups;
using WalletWasabi.Helpers;

namespace WalletWasabi.Crypto.ZeroKnowledge
{
	public static class Verifier
	{
		public static bool Verify(KnowledgeOfRepresentation proof, Statement statement)
		{
<<<<<<< HEAD
			return Verify(new Transcript(), proof, publicPoint, generators);
		}

		public static bool Verify(Transcript transcript, KnowledgeOfRepresentation proof, GroupElement publicPoint, IEnumerable<GroupElement> generators)
		{
			Guard.False($"{nameof(publicPoint)}.{nameof(publicPoint.IsInfinity)}", publicPoint.IsInfinity);
			Guard.NotNullOrEmpty(nameof(generators), generators);

=======
			var publicPoint = statement.PublicPoint;
>>>>>>> 764d833e
			if (publicPoint == proof.Nonce)
			{
				throw new InvalidOperationException($"{nameof(publicPoint)} and {nameof(proof.Nonce)} should not be equal.");
			}

			var nonce = proof.Nonce;
			var responses = proof.Responses;

<<<<<<< HEAD
			transcript.Statement(Encoding.UTF8.GetBytes(Prover.KnowledgeOfRepresentationTag), publicPoint, generators);
			transcript.NonceCommitment(nonce);

			var challenge = transcript.GenerateChallenge();
=======
			var challenge = Challenge.Build(nonce, statement);
>>>>>>> 764d833e
			var a = challenge * publicPoint + nonce;

			var b = GroupElement.Infinity;
			foreach (var (response, generator) in responses.ZipForceEqualLength(statement.Generators))
			{
				b += response * generator;
			}
			return a == b;
		}

<<<<<<< HEAD
		public static bool Verify(KnowledgeOfDiscreteLog proof, GroupElement publicPoint, GroupElement generator, Transcript transcript)
			=> Verify(proof as KnowledgeOfRepresentation, publicPoint, generator);

		public static bool Verify(KnowledgeOfRepresentation proof, GroupElement publicPoint, params GroupElement[] generators)
			=> Verify(proof, publicPoint, generators as IEnumerable<GroupElement>);

		public static bool Verify(Transcript transcript, KnowledgeOfDiscreteLog proof, GroupElement publicPoint, GroupElement generator)
			=> Verify(transcript, proof as KnowledgeOfRepresentation, publicPoint, generator);

		public static bool Verify(Transcript transcript, KnowledgeOfRepresentation proof, GroupElement publicPoint, params GroupElement[] generators)
			=> Verify(transcript, proof, publicPoint, generators as IEnumerable<GroupElement>);
=======
		public static bool Verify(KnowledgeOfDiscreteLog proof, Statement statement)
			=> Verify(proof as KnowledgeOfRepresentation, statement);
>>>>>>> 764d833e
	}
}<|MERGE_RESOLUTION|>--- conflicted
+++ resolved
@@ -11,18 +11,12 @@
 	{
 		public static bool Verify(KnowledgeOfRepresentation proof, Statement statement)
 		{
-<<<<<<< HEAD
-			return Verify(new Transcript(), proof, publicPoint, generators);
+			return Verify(new Transcript(), proof, statement);
 		}
 
-		public static bool Verify(Transcript transcript, KnowledgeOfRepresentation proof, GroupElement publicPoint, IEnumerable<GroupElement> generators)
+		public static bool Verify(Transcript transcript, KnowledgeOfRepresentation proof, Statement statement)
 		{
-			Guard.False($"{nameof(publicPoint)}.{nameof(publicPoint.IsInfinity)}", publicPoint.IsInfinity);
-			Guard.NotNullOrEmpty(nameof(generators), generators);
-
-=======
 			var publicPoint = statement.PublicPoint;
->>>>>>> 764d833e
 			if (publicPoint == proof.Nonce)
 			{
 				throw new InvalidOperationException($"{nameof(publicPoint)} and {nameof(proof.Nonce)} should not be equal.");
@@ -31,14 +25,10 @@
 			var nonce = proof.Nonce;
 			var responses = proof.Responses;
 
-<<<<<<< HEAD
-			transcript.Statement(Encoding.UTF8.GetBytes(Prover.KnowledgeOfRepresentationTag), publicPoint, generators);
+			transcript.Statement(statement);
 			transcript.NonceCommitment(nonce);
+			var challenge = transcript.GenerateChallenge();
 
-			var challenge = transcript.GenerateChallenge();
-=======
-			var challenge = Challenge.Build(nonce, statement);
->>>>>>> 764d833e
 			var a = challenge * publicPoint + nonce;
 
 			var b = GroupElement.Infinity;
@@ -49,21 +39,7 @@
 			return a == b;
 		}
 
-<<<<<<< HEAD
-		public static bool Verify(KnowledgeOfDiscreteLog proof, GroupElement publicPoint, GroupElement generator, Transcript transcript)
-			=> Verify(proof as KnowledgeOfRepresentation, publicPoint, generator);
-
-		public static bool Verify(KnowledgeOfRepresentation proof, GroupElement publicPoint, params GroupElement[] generators)
-			=> Verify(proof, publicPoint, generators as IEnumerable<GroupElement>);
-
-		public static bool Verify(Transcript transcript, KnowledgeOfDiscreteLog proof, GroupElement publicPoint, GroupElement generator)
-			=> Verify(transcript, proof as KnowledgeOfRepresentation, publicPoint, generator);
-
-		public static bool Verify(Transcript transcript, KnowledgeOfRepresentation proof, GroupElement publicPoint, params GroupElement[] generators)
-			=> Verify(transcript, proof, publicPoint, generators as IEnumerable<GroupElement>);
-=======
-		public static bool Verify(KnowledgeOfDiscreteLog proof, Statement statement)
-			=> Verify(proof as KnowledgeOfRepresentation, statement);
->>>>>>> 764d833e
+		public static bool Verify(Transcript transcript, KnowledgeOfDiscreteLog proof, Statement statement)
+			=> Verify(transcript, proof as KnowledgeOfRepresentation, statement);
 	}
 }