using NBitcoin.Secp256k1;
using System;
using System.Collections.Generic;
using System.Linq;
using System.Text;
using WalletWasabi.Crypto.Groups;
using WalletWasabi.Crypto.Randomness;
using WalletWasabi.Helpers;

namespace WalletWasabi.Crypto.ZeroKnowledge
{
	public static class Prover
	{
<<<<<<< HEAD
		public const string KnowledgeOfRepresentationTag = "KnowledgeOfRepresentation"; // TODO add precise statement expression

		public static KnowledgeOfDiscreteLog CreateProof(Scalar secret, GroupElement publicPoint, GroupElement generator, WasabiRandom? random = null)
		{
			return CreateProof(new Transcript(), secret, publicPoint, generator, random);
		}

		public static KnowledgeOfDiscreteLog CreateProof(Transcript transcript, Scalar secret, GroupElement publicPoint, GroupElement generator, WasabiRandom? random = null)
		{
			var proof = CreateProof(transcript, new[] { (secret, generator) }, publicPoint, random);
=======
		public static KnowledgeOfDiscreteLog CreateProof(Scalar secret, Statement statement, WasabiRandom? random = null)
		{
			var proof = CreateProof(new Scalar[] { secret }, statement, random);
>>>>>>> 764d833e

			return new KnowledgeOfDiscreteLog(proof.Nonce, proof.Responses.First());
		}

		public static KnowledgeOfRepresentation CreateProof(IEnumerable<Scalar> secrets, Statement statement, WasabiRandom? random = null)
		{
<<<<<<< HEAD
			return CreateProof(new Transcript(), secretGeneratorPairs, publicPoint, random);
		}
=======
			var secretsCount = secrets.Count();
			IEnumerable<GroupElement> generators = statement.Generators;
			var generatorsCount = generators.Count();
			if (secretsCount != generatorsCount)
			{
				const string NameofGenerators = nameof(generators);
				const string NameofSecrets = nameof(secrets);
				throw new InvalidOperationException($"Must provide exactly as many {NameofGenerators} as {NameofSecrets}. {NameofGenerators}: {generatorsCount}, {NameofSecrets}: {secretsCount}.");
			}
>>>>>>> 764d833e

		public static KnowledgeOfRepresentation CreateProof(Transcript transcript, IEnumerable<(Scalar secret, GroupElement generator)> secretGeneratorPairs, GroupElement publicPoint, WasabiRandom? random = null)
		{
			var generators = secretGeneratorPairs.Select(x => x.generator);
			var nonce = GroupElement.Infinity;
			var randomScalars = new List<Scalar>();
<<<<<<< HEAD
			var publicPointSanity = publicPoint.Negate();

			Guard.False($"{nameof(publicPoint)}.{nameof(publicPoint.IsInfinity)}", publicPoint.IsInfinity);

			foreach (var (secret, generator) in secretGeneratorPairs)
			{
				Guard.False($"{nameof(secret)}.{nameof(secret.IsOverflow)}", secret.IsOverflow);
				Guard.False($"{nameof(secret)}.{nameof(secret.IsZero)}", secret.IsZero);
				Guard.False($"{nameof(generator)}.{nameof(generator.IsInfinity)}", generator.IsInfinity);
				publicPointSanity += secret * generator;
=======
			var publicPointSanity = statement.PublicPoint;
			foreach (var (secret, generator) in secrets.ZipForceEqualLength<Scalar, GroupElement>(generators))
			{
				Guard.False($"{nameof(secret)}.{nameof(secret.IsOverflow)}", secret.IsOverflow);
				Guard.False($"{nameof(secret)}.{nameof(secret.IsZero)}", secret.IsZero);
				publicPointSanity -= secret * generator;

				var randomScalar = GetNonZeroRandomScalar(random);
				randomScalars.Add(randomScalar);
				var randomPoint = randomScalar * generator;
				nonce += randomPoint;
>>>>>>> 764d833e
			}

			if (publicPointSanity != GroupElement.Infinity)
			{
				throw new InvalidOperationException($"{nameof(statement.PublicPoint)} was incorrectly constructed.");
			}

<<<<<<< HEAD
			// before modifying anything, save a copy of the initial transcript state
			// for the verification check below
			var transcriptCopy = transcript.Clone();

			transcript.Statement(Encoding.UTF8.GetBytes(KnowledgeOfRepresentationTag), publicPoint, generators);

			foreach (var (secret, generator) in secretGeneratorPairs)
			{
				var randomScalar = transcript.GenerateNonce(secret, random);
				Guard.False("${nameof(randomScalar)}.{nameof(randomScalar.IsZero)}", randomScalar.IsZero);
				Guard.False("${nameof(randomScalar)} same as secret", randomScalar == secret);
				randomScalars.Add(randomScalar);
				var randomPoint = randomScalar * generator;
				nonce += randomPoint;
			}

			transcript.NonceCommitment(nonce);
			var challenge = transcript.GenerateChallenge();
=======
			var challenge = Challenge.Build(nonce, statement);
>>>>>>> 764d833e

			var responses = new List<Scalar>();
			foreach (var (secret, randomScalar) in secrets.ZipForceEqualLength(randomScalars))
			{
				var response = randomScalar + secret * challenge;
				responses.Add(response);
			}

			var proof = new KnowledgeOfRepresentation(nonce, responses);

			// Sanity check:
<<<<<<< HEAD
			if (!Verifier.Verify(transcriptCopy, proof, publicPoint, generators))
=======
			if (!Verifier.Verify(proof, statement))
>>>>>>> 764d833e
			{
				throw new InvalidOperationException($"{nameof(CreateProof)} or {nameof(Verifier.Verify)} is incorrectly implemented. Proof was built, but verification failed.");
			}

			return proof;
		}
	}
}<|MERGE_RESOLUTION|>--- conflicted
+++ resolved
@@ -11,32 +11,27 @@
 {
 	public static class Prover
 	{
-<<<<<<< HEAD
 		public const string KnowledgeOfRepresentationTag = "KnowledgeOfRepresentation"; // TODO add precise statement expression
 
-		public static KnowledgeOfDiscreteLog CreateProof(Scalar secret, GroupElement publicPoint, GroupElement generator, WasabiRandom? random = null)
+		public static KnowledgeOfDiscreteLog CreateProof(Scalar secret, Statement statement, WasabiRandom? random = null)
 		{
-			return CreateProof(new Transcript(), secret, publicPoint, generator, random);
+			return CreateProof(new Transcript(), secret, statement, random);
 		}
 
-		public static KnowledgeOfDiscreteLog CreateProof(Transcript transcript, Scalar secret, GroupElement publicPoint, GroupElement generator, WasabiRandom? random = null)
-		{
-			var proof = CreateProof(transcript, new[] { (secret, generator) }, publicPoint, random);
-=======
-		public static KnowledgeOfDiscreteLog CreateProof(Scalar secret, Statement statement, WasabiRandom? random = null)
+		public static KnowledgeOfDiscreteLog CreateProof(Transcript transcript, Scalar secret, Statement statement, WasabiRandom? random = null)
 		{
 			var proof = CreateProof(new Scalar[] { secret }, statement, random);
->>>>>>> 764d833e
 
 			return new KnowledgeOfDiscreteLog(proof.Nonce, proof.Responses.First());
 		}
 
 		public static KnowledgeOfRepresentation CreateProof(IEnumerable<Scalar> secrets, Statement statement, WasabiRandom? random = null)
 		{
-<<<<<<< HEAD
-			return CreateProof(new Transcript(), secretGeneratorPairs, publicPoint, random);
+			return CreateProof(new Transcript(), secrets, statement, random);
 		}
-=======
+
+		public static KnowledgeOfRepresentation CreateProof(Transcript transcript, IEnumerable<Scalar> secrets, Statement statement, WasabiRandom? random = null)
+		{
 			var secretsCount = secrets.Count();
 			IEnumerable<GroupElement> generators = statement.Generators;
 			var generatorsCount = generators.Count();
@@ -46,37 +41,15 @@
 				const string NameofSecrets = nameof(secrets);
 				throw new InvalidOperationException($"Must provide exactly as many {NameofGenerators} as {NameofSecrets}. {NameofGenerators}: {generatorsCount}, {NameofSecrets}: {secretsCount}.");
 			}
->>>>>>> 764d833e
 
-		public static KnowledgeOfRepresentation CreateProof(Transcript transcript, IEnumerable<(Scalar secret, GroupElement generator)> secretGeneratorPairs, GroupElement publicPoint, WasabiRandom? random = null)
-		{
-			var generators = secretGeneratorPairs.Select(x => x.generator);
-			var nonce = GroupElement.Infinity;
-			var randomScalars = new List<Scalar>();
-<<<<<<< HEAD
-			var publicPointSanity = publicPoint.Negate();
+			var publicPointSanity = statement.PublicPoint.Negate();
 
-			Guard.False($"{nameof(publicPoint)}.{nameof(publicPoint.IsInfinity)}", publicPoint.IsInfinity);
-
-			foreach (var (secret, generator) in secretGeneratorPairs)
+			foreach (var (secret, generator) in secrets.ZipForceEqualLength<Scalar, GroupElement>(generators))
 			{
 				Guard.False($"{nameof(secret)}.{nameof(secret.IsOverflow)}", secret.IsOverflow);
 				Guard.False($"{nameof(secret)}.{nameof(secret.IsZero)}", secret.IsZero);
 				Guard.False($"{nameof(generator)}.{nameof(generator.IsInfinity)}", generator.IsInfinity);
 				publicPointSanity += secret * generator;
-=======
-			var publicPointSanity = statement.PublicPoint;
-			foreach (var (secret, generator) in secrets.ZipForceEqualLength<Scalar, GroupElement>(generators))
-			{
-				Guard.False($"{nameof(secret)}.{nameof(secret.IsOverflow)}", secret.IsOverflow);
-				Guard.False($"{nameof(secret)}.{nameof(secret.IsZero)}", secret.IsZero);
-				publicPointSanity -= secret * generator;
-
-				var randomScalar = GetNonZeroRandomScalar(random);
-				randomScalars.Add(randomScalar);
-				var randomPoint = randomScalar * generator;
-				nonce += randomPoint;
->>>>>>> 764d833e
 			}
 
 			if (publicPointSanity != GroupElement.Infinity)
@@ -84,32 +57,33 @@
 				throw new InvalidOperationException($"{nameof(statement.PublicPoint)} was incorrectly constructed.");
 			}
 
-<<<<<<< HEAD
 			// before modifying anything, save a copy of the initial transcript state
 			// for the verification check below
 			var transcriptCopy = transcript.Clone();
 
-			transcript.Statement(Encoding.UTF8.GetBytes(KnowledgeOfRepresentationTag), publicPoint, generators);
+			transcript.Statement(statement);
 
-			foreach (var (secret, generator) in secretGeneratorPairs)
+			// TODO SPLIT HERE
+
+			var nonce = GroupElement.Infinity;
+			var randomScalars = transcript.GenerateNonces(secrets, random);
+			foreach (var (randomScalar, generator) in randomScalars.ZipForceEqualLength<Scalar, GroupElement>(generators))
 			{
-				var randomScalar = transcript.GenerateNonce(secret, random);
-				Guard.False("${nameof(randomScalar)}.{nameof(randomScalar.IsZero)}", randomScalar.IsZero);
-				Guard.False("${nameof(randomScalar)} same as secret", randomScalar == secret);
-				randomScalars.Add(randomScalar);
+				Guard.False("${nameof(randomScalar)}.${nameof(IsZero)}", randomScalar.IsZero);
+				Guard.False("${nameof(randomScalar)}.IsOne", randomScalar == Scalar.One);
 				var randomPoint = randomScalar * generator;
 				nonce += randomPoint;
 			}
 
 			transcript.NonceCommitment(nonce);
+			// TODO SPLIT HERE
+
 			var challenge = transcript.GenerateChallenge();
-=======
-			var challenge = Challenge.Build(nonce, statement);
->>>>>>> 764d833e
 
 			var responses = new List<Scalar>();
 			foreach (var (secret, randomScalar) in secrets.ZipForceEqualLength(randomScalars))
 			{
+				Guard.False("secret == randomScalar", secret == randomScalar);
 				var response = randomScalar + secret * challenge;
 				responses.Add(response);
 			}
@@ -117,11 +91,7 @@
 			var proof = new KnowledgeOfRepresentation(nonce, responses);
 
 			// Sanity check:
-<<<<<<< HEAD
-			if (!Verifier.Verify(transcriptCopy, proof, publicPoint, generators))
-=======
-			if (!Verifier.Verify(proof, statement))
->>>>>>> 764d833e
+			if (!Verifier.Verify(transcriptCopy, proof, statement))
 			{
 				throw new InvalidOperationException($"{nameof(CreateProof)} or {nameof(Verifier.Verify)} is incorrectly implemented. Proof was built, but verification failed.");
 			}
