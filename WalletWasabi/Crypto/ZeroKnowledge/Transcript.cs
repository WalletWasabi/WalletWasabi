--- conflicted
+++ resolved
@@ -25,12 +25,14 @@
 		// public constructor always adds domain separator
 		public Transcript() =>
 			state = new State(Hash(Encoding.UTF8.GetBytes(DomainSeparator)));
-		
+
 		// private constructor used for cloning
 		private Transcript(State state) =>
 			this.state = state;
 
-<<<<<<< HEAD
+		public Transcript Clone() =>
+			new Transcript(this.state.Clone());
+
 		public void Statement(Statement statement)
 			// TODO add enum for individual tags?
 			=> Statement(Encoding.UTF8.GetBytes("Unknown Proof Statement"), statement.PublicPoint, statement.Generators);
@@ -40,9 +42,7 @@
 
 		public void Statement(byte[] tag, GroupElement publicPoint, IEnumerable<GroupElement> generators) {
 			var concatenation = generators.SelectMany(x => x.ToBytes());
-			var msg = ByteHelpers.Combine(BitConverter.GetBytes(tag.Length), tag, BitConverter.GetBytes(generators.Count()), concatenation.ToArray());
-			using var sha256 = System.Security.Cryptography.SHA256.Create();
-			var hash = sha256.ComputeHash(msg);
+			var hash = Hash(ByteHelpers.Combine(BitConverter.GetBytes(tag.Length), tag, BitConverter.GetBytes(generators.Count()), concatenation.ToArray()));
 
 			state.AssociatedData(Encoding.UTF8.GetBytes("statement"));
 			state.AssociatedData(hash);
@@ -55,39 +55,6 @@
 
 		// generate synthetic nonce using current state combined with additional randomness
 		public Scalar[] GenerateNonces(IEnumerable<Scalar> secrets, WasabiRandom? random = null) {
-=======
-		public Transcript Clone() =>
-			new Transcript(state.Clone());
-
-		// Add a statement identifier tag
-		public void Statement(byte[] tag, GroupElement publicPoint, params GroupElement[] generators) =>
-			Statement(tag, publicPoint, (IEnumerable<GroupElement>)generators);
-
-		// TODO use Statement object from #4201
-		public void Statement(byte[] tag, GroupElement publicPoint, IEnumerable<GroupElement> generators)
-		{
-			Guard.False($"{nameof(publicPoint)}.{nameof(publicPoint.IsInfinity)}", publicPoint.IsInfinity);
-
-			// TODO add guard to ensure generators is non empty?
-			foreach (var generator in generators)
-			{
-				Guard.False($"{nameof(generator)}.{nameof(generator.IsInfinity)}", generator.IsInfinity);
-			}
-
-			var concatenation = generators.SelectMany(x => x.ToBytes());
-			var hash = Hash(BitConverter.GetBytes(tag.Length), tag, BitConverter.GetBytes(generators.Count()), concatenation.ToArray());
-
-			state.AssociatedData(Encoding.UTF8.GetBytes("statement"));
-			state.AssociatedData(hash);
-			state.AssociatedData(publicPoint.ToBytes());
-		}
-
-		// generate synthetic nonce using current state combined with additional randomness
-		public Scalar GenerateNonce(Scalar secret, WasabiRandom? random = null)
-		{
-			random ??= new SecureRandom();
-
->>>>>>> e070e93f
 			// to integrate prior inputs for deterministic component of nonce
 			// generation, first clone the state at the current point in the
 			// transcript, which should already have the statement tag and public
@@ -98,19 +65,13 @@
 			forked.Key(secrets.SelectMany(x => x.ToBytes()).ToArray());
 
 			// get randomness from system if no random source specified
-<<<<<<< HEAD
-			var fromRng = new byte[32];
 			if (random is null )
 			{
 				random = new SecureRandom();
 			}
-=======
-			var fromRng = random.GetBytes(32);
->>>>>>> e070e93f
 
 			// add additional randomness as associated data
-			random.GetBytes(fromRng);
-			forked.AssociatedData(fromRng);
+			forked.AssociatedData(random.GetBytes(32));
 
 			// generate a new scalar for each secret using this updated state as a seed
 			var randomScalars = new Scalar[secrets.Count()];
