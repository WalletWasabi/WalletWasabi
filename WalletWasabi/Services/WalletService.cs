--- conflicted
+++ resolved
@@ -577,11 +577,7 @@
 					{
 						foreach (TxIn txIn in tx.Transaction.Inputs)
 						{
-<<<<<<< HEAD
-							if (spentOutput.TransactionId == txIn.PrevOut.Hash && spentOutput.Index == txIn.PrevOut.N) // Don't do (spentOutput == txIn.PrevOut), it's faster this way, because it will not check for null.
-=======
-							if (spentOutput.TransactionId == txIn.PrevOut.Hash && spentOutput.Index == txIn.PrevOut.N) // Do not do (spentOutput == txIn.PrevOut), it's faster this way, because it won't check for null.
->>>>>>> 7ba8be3b
+							if (spentOutput.TransactionId == txIn.PrevOut.Hash && spentOutput.Index == txIn.PrevOut.N) // Do not do (spentOutput == txIn.PrevOut), it's faster this way, because it will not check for null.
 							{
 								doubleSpends.Add(coin);
 								spent = true;
