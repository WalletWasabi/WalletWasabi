--- conflicted
+++ resolved
@@ -625,16 +625,12 @@
 					walletRelevant = true;
 
 					foundKey.SetKeyState(KeyState.Used, KeyManager);
-<<<<<<< HEAD
-
-					if (!tx.Transaction.PossiblyP2WPKHInvolved())
-					{
-						continue; // We do not care about non-witness transactions for other than mempool cleanup and checking if a key has been used.
-=======
-					if (output.Value <= ServiceConfiguration.DustThreshold)
+
+					// We do not care about non-witness transactions for other than mempool cleanup and checking if a key has been used.
+					// We do not care about transactions beneath the dust threshold
+					if (!tx.Transaction.PossiblyP2WPKHInvolved() || output.Value <= ServiceConfiguration.DustThreshold)
 					{
 						continue;
->>>>>>> 4ba76d7e
 					}
 
 					spentOwnCoins = spentOwnCoins ?? Coins.Where(x => tx.Transaction.Inputs.Any(y => y.PrevOut.Hash == x.TransactionId && y.PrevOut.N == x.Index)).ToList();
