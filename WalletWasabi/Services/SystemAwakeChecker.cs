using System;
using System.Runtime.InteropServices;
using System.Threading;
using System.Threading.Tasks;
using WalletWasabi.Bases;
using WalletWasabi.Helpers;
using WalletWasabi.Helpers.PowerSaving;
using WalletWasabi.Logging;
using WalletWasabi.WabiSabi.Client;
using WalletWasabi.Wallets;
using static WalletWasabi.Helpers.PowerSaving.LinuxInhibitorTask;

namespace WalletWasabi.Services
{
	public class SystemAwakeChecker : PeriodicRunner
	{
		private const string Reason = "CoinJoin is in progress.";
		private static readonly TimeSpan Timeout = TimeSpan.FromMinutes(5);

		private readonly object _canShutDownLock = new();
		private bool _canShutdown = true;

		private volatile IPowerSavingInhibitorTask? _powerSavingTask;

<<<<<<< HEAD
		private SystemAwakeChecker(WalletManager walletManager, Func<Task<IPowerSavingInhibitorTask>>? taskFactory) : base(TimeSpan.FromSeconds(2))
=======
		private SystemAwakeChecker(CoinJoinManager coinJoinManager, Func<Task<IPowerSavingInhibitorTask>>? taskFactory) : base(TimeSpan.FromSeconds(5))
>>>>>>> 0f05268b
		{
			CoinJoinManager = coinJoinManager;
			TaskFactory = taskFactory;
		}

<<<<<<< HEAD
		public bool CanShutdown
		{
			get
			{
				lock (_canShutDownLock)
				{
					return _canShutdown;
				}
			}
			private set
			{
				lock (_canShutDownLock)
				{
					_canShutdown = value;
				}
			}
		}

		private WalletManager WalletManager { get; }
		private Func<Task<IPowerSavingInhibitorTask>>? TaskFactory { get; }
=======
		private CoinJoinManager CoinJoinManager { get; }
		public Func<Task<IPowerSavingInhibitorTask>>? TaskFactory { get; }
>>>>>>> 0f05268b

		/// <summary>Checks whether we support awake state prolonging for the current platform.</summary>
		public static async Task<SystemAwakeChecker?> CreateAsync(CoinJoinManager coinJoinManager)
		{
			Func<Task<IPowerSavingInhibitorTask>>? taskFactory = null;

			if (RuntimeInformation.IsOSPlatform(OSPlatform.Linux))
			{
				// Either we have systemd or not.
				bool isSystemd = await LinuxInhibitorTask.IsSystemdInhibitSupportedAsync().ConfigureAwait(false);
				if (!isSystemd)
				{
					return null;
				}

				GraphicalEnvironment gui = GraphicalEnvironment.Other;

				// Specialization for GNOME.
				if (await LinuxInhibitorTask.IsMateSessionInhibitSupportedAsync().ConfigureAwait(false))
				{
					gui = GraphicalEnvironment.Mate;
				}
				else if (await LinuxInhibitorTask.IsGnomeSessionInhibitSupportedAsync().ConfigureAwait(false))
				{
					gui = GraphicalEnvironment.Gnome;
				}

				taskFactory = () => Task.FromResult<IPowerSavingInhibitorTask>(LinuxInhibitorTask.Create(InhibitWhat.Idle, Timeout, Reason, gui));
			}
			else if (RuntimeInformation.IsOSPlatform(OSPlatform.Windows))
			{
				taskFactory = () => Task.FromResult<IPowerSavingInhibitorTask>(WindowsPowerAvailabilityTask.Create(Reason));
			}

			return new SystemAwakeChecker(coinJoinManager, taskFactory);
		}

		protected async override Task ActionAsync(CancellationToken cancel)
		{
<<<<<<< HEAD
			if (WalletManager.AnyCoinJoinInProgress())
			{
				if (_powerSavingTask is null)
				{
					_powerSavingTask = await TaskFactory!().ConfigureAwait(false);
				}

				if (WalletManager.AnyCoinJoinInProgress()) // WalletManager.AnyCoinJoinInCriticalPhase() will be here
				{
					PreventShutdown();
				}
				else
				{
					await PreventSleepAsync().ConfigureAwait(false);
				}
			}
			else
			{
				await ReleaseAllPreventionAsync().ConfigureAwait(false);
			}
		}

		private async Task PreventSleepAsync()
		{
			IPowerSavingInhibitorTask? task = _powerSavingTask;

			if (RuntimeInformation.IsOSPlatform(OSPlatform.Linux) || RuntimeInformation.IsOSPlatform(OSPlatform.Windows))
			{
				if (task is not null)
				{
					if (!task.Prolong(Timeout.Add(TimeSpan.FromMinutes(1))))
					{
						Logger.LogTrace("Failed to prolong the power saving task.");
						task = null;
					}
				}

				if (task is null)
				{
					Logger.LogTrace("Create new power saving prevention task.");
					_powerSavingTask = await TaskFactory!().ConfigureAwait(false);
				}
			}
			else
			{
				await EnvironmentHelpers.ProlongSystemAwakeAsync().ConfigureAwait(false);
			}
		}

		// The rest of the work is done in ApplicationViewModel.cs and App.axaml.cs
		private void PreventShutdown()
		{
			CanShutdown = false;
		}

		private async Task ReleaseAllPreventionAsync()
		{
			CanShutdown = true;
			if (_powerSavingTask is not null)
			{
				await _powerSavingTask.StopAsync().ConfigureAwait(false);
				_powerSavingTask = null;
=======
			IPowerSavingInhibitorTask? task = _powerSavingTask;

			switch (CoinJoinManager.HighestCoinJoinClientState)
			{
				case CoinJoinClientState.Idle:
					if (task is not null)
					{
						Logger.LogWarning("Computer idle state is allowed again.");
						await task.StopAsync().ConfigureAwait(false);
						_powerSavingTask = null;
					}

					break;

				case CoinJoinClientState.InProgress:
					if (RuntimeInformation.IsOSPlatform(OSPlatform.Linux) || RuntimeInformation.IsOSPlatform(OSPlatform.Windows))
					{
						if (task is not null)
						{
							if (!task.Prolong(Timeout.Add(TimeSpan.FromMinutes(1))))
							{
								Logger.LogTrace("Failed to prolong the power saving task.");
								task = null;
							}
						}

						if (task is null)
						{
							Logger.LogTrace("Create new power saving prevention task.");
							_powerSavingTask = await TaskFactory!().ConfigureAwait(false);
						}
					}
					else
					{
						await EnvironmentHelpers.ProlongSystemAwakeAsync().ConfigureAwait(false);
					}

					break;

				case CoinJoinClientState.InCriticalPhase:

					break;

				default:
					throw new ArgumentOutOfRangeException();
>>>>>>> 0f05268b
			}
		}
	}
}<|MERGE_RESOLUTION|>--- conflicted
+++ resolved
@@ -22,41 +22,14 @@
 
 		private volatile IPowerSavingInhibitorTask? _powerSavingTask;
 
-<<<<<<< HEAD
-		private SystemAwakeChecker(WalletManager walletManager, Func<Task<IPowerSavingInhibitorTask>>? taskFactory) : base(TimeSpan.FromSeconds(2))
-=======
 		private SystemAwakeChecker(CoinJoinManager coinJoinManager, Func<Task<IPowerSavingInhibitorTask>>? taskFactory) : base(TimeSpan.FromSeconds(5))
->>>>>>> 0f05268b
 		{
 			CoinJoinManager = coinJoinManager;
 			TaskFactory = taskFactory;
 		}
 
-<<<<<<< HEAD
-		public bool CanShutdown
-		{
-			get
-			{
-				lock (_canShutDownLock)
-				{
-					return _canShutdown;
-				}
-			}
-			private set
-			{
-				lock (_canShutDownLock)
-				{
-					_canShutdown = value;
-				}
-			}
-		}
-
-		private WalletManager WalletManager { get; }
-		private Func<Task<IPowerSavingInhibitorTask>>? TaskFactory { get; }
-=======
 		private CoinJoinManager CoinJoinManager { get; }
 		public Func<Task<IPowerSavingInhibitorTask>>? TaskFactory { get; }
->>>>>>> 0f05268b
 
 		/// <summary>Checks whether we support awake state prolonging for the current platform.</summary>
 		public static async Task<SystemAwakeChecker?> CreateAsync(CoinJoinManager coinJoinManager)
@@ -96,7 +69,6 @@
 
 		protected async override Task ActionAsync(CancellationToken cancel)
 		{
-<<<<<<< HEAD
 			if (WalletManager.AnyCoinJoinInProgress())
 			{
 				if (_powerSavingTask is null)
@@ -121,45 +93,6 @@
 
 		private async Task PreventSleepAsync()
 		{
-			IPowerSavingInhibitorTask? task = _powerSavingTask;
-
-			if (RuntimeInformation.IsOSPlatform(OSPlatform.Linux) || RuntimeInformation.IsOSPlatform(OSPlatform.Windows))
-			{
-				if (task is not null)
-				{
-					if (!task.Prolong(Timeout.Add(TimeSpan.FromMinutes(1))))
-					{
-						Logger.LogTrace("Failed to prolong the power saving task.");
-						task = null;
-					}
-				}
-
-				if (task is null)
-				{
-					Logger.LogTrace("Create new power saving prevention task.");
-					_powerSavingTask = await TaskFactory!().ConfigureAwait(false);
-				}
-			}
-			else
-			{
-				await EnvironmentHelpers.ProlongSystemAwakeAsync().ConfigureAwait(false);
-			}
-		}
-
-		// The rest of the work is done in ApplicationViewModel.cs and App.axaml.cs
-		private void PreventShutdown()
-		{
-			CanShutdown = false;
-		}
-
-		private async Task ReleaseAllPreventionAsync()
-		{
-			CanShutdown = true;
-			if (_powerSavingTask is not null)
-			{
-				await _powerSavingTask.StopAsync().ConfigureAwait(false);
-				_powerSavingTask = null;
-=======
 			IPowerSavingInhibitorTask? task = _powerSavingTask;
 
 			switch (CoinJoinManager.HighestCoinJoinClientState)
@@ -205,7 +138,6 @@
 
 				default:
 					throw new ArgumentOutOfRangeException();
->>>>>>> 0f05268b
 			}
 		}
 	}
