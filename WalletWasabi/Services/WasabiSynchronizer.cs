--- conflicted
+++ resolved
@@ -133,139 +133,11 @@
 				BackendStatus = BackendStatus.NotConnected;
 				try
 				{
-<<<<<<< HEAD
-					try
-					{
-						SynchronizeResponse response;
-
-						ushort lastUsedApiVersion = WasabiClient.ApiVersion;
-						try
-						{
-							response = await WasabiClient
-								.GetSynchronizeAsync(SmartHeaderChain.TipHash, MaxFiltersToSync, EstimateSmartFeeMode.Conservative, StopCts.Token)
-								.ConfigureAwait(false);
-
-							// NOT GenSocksServErr
-							BackendStatus = BackendStatus.Connected;
-							TorStatus = TorStatus.Running;
-							DoNotGenSocksServFail();
-							ExceptionInfo? info = ExceptionTracker.LastException;
-
-							// Log previous exception if any.
-							if (info is { })
-							{
-								Logger.LogInfo($"Exception stopped coming. It came for " +
-									$"{(DateTimeOffset.UtcNow - info.FirstAppeared).TotalSeconds} seconds, " +
-									$"{info.ExceptionCount} times: {info.Exception.ToTypeMessageString()}");
-								ExceptionTracker.Reset();
-							}
-						}
-						catch (HttpRequestException ex) when (ex.InnerException is TorException innerEx)
-						{
-							TorStatus = innerEx is TorConnectionException ? TorStatus.NotRunning : TorStatus.Running;
-							BackendStatus = BackendStatus.NotConnected;
-							HandleIfGenSocksServFail(innerEx);
-							throw;
-						}
-						catch (HttpRequestException ex) when (ex.Message.Contains("Not Found"))
-						{
-							TorStatus = TorStatus.Running;
-							BackendStatus = BackendStatus.NotConnected;
-							try
-							{
-								// Backend API version might be updated meanwhile. Trying to update the versions.
-								var result = await WasabiClient.CheckUpdatesAsync(StopCts.Token).ConfigureAwait(false);
-
-								// If the backend is compatible and the Api version updated then we just used the wrong API.
-								if (result.BackendCompatible && lastUsedApiVersion != WasabiClient.ApiVersion)
-								{
-									// Next request will be fine, do not throw exception.
-									ignoreRequestInterval = true;
-									continue;
-								}
-								else
-								{
-									throw;
-								}
-							}
-							catch (Exception x)
-							{
-								HandleIfGenSocksServFail(x);
-								throw;
-							}
-						}
-						catch (Exception ex)
-						{
-							TorStatus = TorStatus.Running;
-							BackendStatus = BackendStatus.NotConnected;
-							HandleIfGenSocksServFail(ex);
-							throw;
-						}
-
-						// If it's not fully synced or reorg happened.
-						if (response.Filters.Count() == MaxFiltersToSync || response.FiltersResponseState == FiltersResponseState.BestKnownHashNotFound)
-						{
-							ignoreRequestInterval = true;
-						}
-						else
-						{
-							ignoreRequestInterval = false;
-						}
-						ExchangeRate? exchangeRate = response.ExchangeRates.FirstOrDefault();
-						if (exchangeRate is { Rate: > 0 })
-						{
-							UsdExchangeRate = exchangeRate.Rate;
-						}
-
-						await FilterProcessor.ProcessAsync((uint)response.BestHeight, response.FiltersResponseState, response.Filters).ConfigureAwait(false);
-
-						LastResponse = response;
-						ResponseArrived?.Invoke(this, response);
-						if (response.AllFeeEstimate is { } allFeeEstimate)
-						{
-							AllFeeEstimateArrived?.Invoke(this, allFeeEstimate);
-						}
-					}
-					catch (OperationCanceledException)
-					{
-						Logger.LogInfo("Wasabi Synchronizer execution was canceled.");
-					}
-					catch (HttpRequestException ex) when (ex.InnerException is TorConnectionException)
-					{
-						// When stopping, we do not want to wait.
-						if (!IsRunning)
-						{
-							Logger.LogTrace(ex);
-							return;
-						}
-
-						var info = ExceptionTracker.Process(ex);
-						if (info.IsFirst)
-						{
-							Logger.LogWarning(info.Exception);
-						}
-
-						try
-						{
-							await Task.Delay(3000, StopCts.Token).ConfigureAwait(false); // Give other threads time to do stuff.
-						}
-						catch (TaskCanceledException ex2)
-						{
-							Logger.LogTrace(ex2);
-						}
-					}
-					catch (TimeoutException ex)
-					{
-						Logger.LogTrace(ex);
-					}
-					catch (Exception ex)
-=======
 					// Backend API version might be updated meanwhile. Trying to update the versions.
 					var result = await WasabiClient.CheckUpdatesAsync(cancel).ConfigureAwait(false);
 
 					// If the backend is compatible and the Api version updated then we just used the wrong API.
 					if (result.BackendCompatible && lastUsedApiVersion != WasabiClient.ApiVersion)
->>>>>>> 9971d020
 					{
 						// Next request will be fine, do not throw exception.
 						TriggerRound();
