using NBitcoin;
using NBitcoin.Protocol;
using NBitcoin.RPC;
using Nito.AsyncEx;
using System;
using System.Collections.Generic;
using System.IO;
using System.Linq;
using System.Threading;
using System.Threading.Tasks;
using WalletWasabi.Backend.Models;
using WalletWasabi.Helpers;
using WalletWasabi.Logging;
using WalletWasabi.Models;
using WalletWasabi.Stores;

namespace WalletWasabi.Services
{
	public class IndexBuilderService
	{
		private class ActionHistoryHelper
		{
			public enum Operation
			{
				Add,
				Remove
			}

			private List<ActionItem> ActionHistory { get; }

			public ActionHistoryHelper()
			{
				ActionHistory = new List<ActionItem>();
			}

			public class ActionItem
			{
				public Operation Action { get; }
				public OutPoint OutPoint { get; }
				public Script Script { get; }

				public ActionItem(Operation action, OutPoint outPoint, Script script)
				{
					Action = action;
					OutPoint = outPoint;
					Script = script;
				}
			}

			public void ClearActionHistory()
			{
				ActionHistory.Clear();
			}

			public void StoreAction(ActionItem actionItem)
			{
				ActionHistory.Add(actionItem);
			}

			public void StoreAction(Operation action, OutPoint outpoint, Script script)
			{
				StoreAction(new ActionItem(action, outpoint, script));
			}

			public void Rollback(Dictionary<OutPoint, Script> toRollBack)
			{
				for (var i = ActionHistory.Count - 1; i >= 0; i--)
				{
					ActionItem act = ActionHistory[i];
					switch (act.Action)
					{
						case Operation.Add:
							toRollBack.Remove(act.OutPoint);
							break;

						case Operation.Remove:
							toRollBack.Add(act.OutPoint, act.Script);
							break;

						default:
							throw new ArgumentOutOfRangeException();
					}
				}
				ActionHistory.Clear();
			}
		}

		private class SyncInfo
		{
			public BlockchainInfo BlockchainInfo { get; }
			public int BlockCount { get; }
			public DateTimeOffset BlockchainInfoUpdated { get; }
			public bool IsCoreSynchornized { get; }

			public SyncInfo(BlockchainInfo bcinfo)
			{
				Guard.NotNull(nameof(bcinfo), bcinfo);
				BlockCount = (int)bcinfo.Blocks;
				int headerCount = (int)bcinfo.Headers;
				BlockchainInfoUpdated = DateTimeOffset.UtcNow;
				IsCoreSynchornized = BlockCount == headerCount;
			}
		}

		public RPCClient RpcClient { get; }
		public TrustedNodeNotifyingBehavior TrustedNodeNotifyingBehavior { get; }
		public string IndexFilePath { get; }
		public string Bech32UtxoSetFilePath { get; }

		private List<FilterModel> Index { get; }
		private AsyncLock IndexLock { get; }

		private Dictionary<OutPoint, Script> Bech32UtxoSet { get; }
		private List<ActionHistoryHelper> Bech32UtxoSetHistory { get; }

		private Height StartingHeight { get; set; }

		/// <summary>
		/// 0: Not started, 1: Running, 2: Stopping, 3: Stopped
		/// </summary>
		private long _running;

		public bool IsRunning => Interlocked.Read(ref _running) == 1;

		public IndexBuilderService(RPCClient rpc, TrustedNodeNotifyingBehavior trustedNodeNotifyingBehavior, string indexFilePath, string bech32UtxoSetFilePath)
		{
			RpcClient = Guard.NotNull(nameof(rpc), rpc);
			TrustedNodeNotifyingBehavior = Guard.NotNull(nameof(trustedNodeNotifyingBehavior), trustedNodeNotifyingBehavior);
			IndexFilePath = Guard.NotNullOrEmptyOrWhitespace(nameof(indexFilePath), indexFilePath);
			Bech32UtxoSetFilePath = Guard.NotNullOrEmptyOrWhitespace(nameof(bech32UtxoSetFilePath), bech32UtxoSetFilePath);

			Bech32UtxoSet = new Dictionary<OutPoint, Script>();
			Bech32UtxoSetHistory = new List<ActionHistoryHelper>(capacity: 100);
			Index = new List<FilterModel>();
			IndexLock = new AsyncLock();

			StartingHeight = StartingFilters.GetStartingHeight(RpcClient.Network);

			_running = 0;

			IoHelpers.EnsureContainingDirectoryExists(IndexFilePath);
			if (File.Exists(IndexFilePath))
			{
				if (RpcClient.Network == Network.RegTest)
				{
					File.Delete(IndexFilePath); // RegTest is not a global ledger, better to delete it.
				}
				else
				{
					var height = StartingHeight;
					foreach (var line in File.ReadAllLines(IndexFilePath))
					{
						var filter = FilterModel.FromHeightlessLine(line, height);
						height++;
						Index.Add(filter);
					}
				}
			}

			IoHelpers.EnsureContainingDirectoryExists(bech32UtxoSetFilePath);
			if (File.Exists(bech32UtxoSetFilePath))
			{
				if (RpcClient.Network == Network.RegTest)
				{
					File.Delete(bech32UtxoSetFilePath); // RegTest is not a global ledger, better to delete it.
				}
				else
				{
					foreach (var line in File.ReadAllLines(Bech32UtxoSetFilePath))
					{
						var parts = line.Split(':');

						var txHash = new uint256(parts[0]);
						var nIn = int.Parse(parts[1]);
						var script = new Script(ByteHelpers.FromHex(parts[2]), true);
						Bech32UtxoSet.Add(new OutPoint(txHash, nIn), script);
					}
				}
			}

			TrustedNodeNotifyingBehavior.BlockInv += TrustedNodeNotifyingBehavior_BlockInv;
		}

		private long _runner;

		public void Synchronize()
		{
			Task.Run(async () =>
			{
				try
				{
					if (Interlocked.Read(ref _runner) >= 2)
					{
						return;
					}

					Interlocked.Increment(ref _runner);
					while (Interlocked.Read(ref _runner) != 1)
					{
						await Task.Delay(100);
					}

					if (Interlocked.Read(ref _running) >= 2)
					{
						return;
					}

					try
					{
						Interlocked.Exchange(ref _running, 1);

						var isImmature = false; // The last 100 blocks are reorgable. (Assume it is mature at first.)
						SyncInfo syncInfo = null;
						while (IsRunning)
						{
							try
							{
								// If we did not yet initialized syncInfo, do so.
								if (syncInfo is null)
								{
									syncInfo = await GetSyncInfoAsync();
								}

								Height heightToRequest = StartingHeight;
								uint256 currentHash = null;
								using (await IndexLock.LockAsync())
								{
									if (Index.Count != 0)
									{
										var lastIndex = Index.Last();
										heightToRequest = lastIndex.BlockHeight + 1;
										currentHash = lastIndex.BlockHash;
									}
								}

								// If not synchronized or already 5 min passed since last update, get the latest blockchain info.
								if (!syncInfo.IsCoreSynchornized || (syncInfo.BlockchainInfoUpdated - DateTimeOffset.UtcNow) > TimeSpan.FromMinutes(5))
								{
									syncInfo = await GetSyncInfoAsync();
								}

								if (syncInfo.BlockCount - heightToRequest <= 100)
								{
									// Both Wasabi and our Core node is in sync. Start doing stuff through P2P from now on.
									if (syncInfo.IsCoreSynchornized && syncInfo.BlockCount == heightToRequest - 1)
									{
										syncInfo = await GetSyncInfoAsync();
										// Double it to make sure not to accidentally miss any notification.
										if (syncInfo.IsCoreSynchornized && syncInfo.BlockCount == heightToRequest - 1)
										{
											// Mark the process notstarted, so it can be started again and finally block can mark it is stopped.
											Interlocked.Exchange(ref _running, 0);
											return;
										}
									}

									// Mark the synchronizing process is working with immature blocks from now on.
									isImmature = true;
								}

								Block block = await RpcClient.GetBlockAsync(heightToRequest);

								// Reorg check, except if we're requesting the starting height, because then the "currentHash" wouldn't exist.

								if (heightToRequest != StartingHeight && currentHash != block.Header.HashPrevBlock)
								{
									// Reorg can happen only when immature. (If it'd not be immature, that'd be a huge issue.)
									if (isImmature)
									{
										await ReorgOneAsync();
									}
									else
									{
										Logger.LogCritical<IndexBuilderService>("This is something serious! Over 100 block reorg is noticed! We cannot handle that!");
									}

									// Skip the current block.
									continue;
								}

								if (isImmature)
								{
									PrepareBech32UtxoSetHistory();
								}

								var scripts = new HashSet<Script>();

								foreach (var tx in block.Transactions)
								{
									// If stop was requested return.
									// Because this tx iteration can take even minutes
<<<<<<< HEAD
									// It does not need to be accessed with a thread safe fasion with Interlocked through IsRunning, this may have some performance benefit
=======
									// It doesn't need to be accessed with a thread safe fashion with Interlocked through IsRunning, this may have some performance benefit
>>>>>>> 7c01dac0
									if (_running != 1)
									{
										return;
									}

									for (int i = 0; i < tx.Outputs.Count; i++)
									{
										var output = tx.Outputs[i];
										if (output.ScriptPubKey.IsScriptType(ScriptType.P2WPKH))
										{
											var outpoint = new OutPoint(tx.GetHash(), i);
											Bech32UtxoSet.Add(outpoint, output.ScriptPubKey);
											if (isImmature)
											{
												Bech32UtxoSetHistory.Last().StoreAction(ActionHistoryHelper.Operation.Add, outpoint, output.ScriptPubKey);
											}
											scripts.Add(output.ScriptPubKey);
										}
									}

									foreach (var input in tx.Inputs)
									{
										OutPoint prevOut = input.PrevOut;
										if (Bech32UtxoSet.TryGetValue(prevOut, out Script foundScript))
										{
											Bech32UtxoSet.Remove(prevOut);
											if (isImmature)
											{
												Bech32UtxoSetHistory.Last().StoreAction(ActionHistoryHelper.Operation.Remove, prevOut, foundScript);
											}
											scripts.Add(foundScript);
										}
									}
								}

								GolombRiceFilter filter = null;
								if (scripts.Count != 0)
								{
									filter = new GolombRiceFilterBuilder()
										.SetKey(block.GetHash())
										.SetP(20)
										.SetM(1 << 20)
										.AddEntries(scripts.Select(x => x.ToCompressedBytes()))
										.Build();
								}

								var filterModel = new FilterModel {
									BlockHash = block.GetHash(),
									BlockHeight = heightToRequest,
									Filter = filter
								};

								await File.AppendAllLinesAsync(IndexFilePath, new[] { filterModel.ToHeightlessLine() });
								using (await IndexLock.LockAsync())
								{
									Index.Add(filterModel);
								}
								if (File.Exists(Bech32UtxoSetFilePath))
								{
									File.Delete(Bech32UtxoSetFilePath);
								}
								await File.WriteAllLinesAsync(Bech32UtxoSetFilePath, Bech32UtxoSet
									.Select(entry => entry.Key.Hash + ":" + entry.Key.N + ":" + ByteHelpers.ToHex(entry.Value.ToCompressedBytes())));

								// If not close to the tip, just log debug.
								// Use height.Value instead of simply height, because it cannot be negative height.
								if (syncInfo.BlockCount - heightToRequest.Value <= 3 || heightToRequest % 100 == 0)
								{
									Logger.LogInfo<IndexBuilderService>($"Created filter for block: {heightToRequest}.");
								}
								else
								{
									Logger.LogDebug<IndexBuilderService>($"Created filter for block: {heightToRequest}.");
								}
							}
							catch (Exception ex)
							{
								Logger.LogDebug<IndexBuilderService>(ex);
							}
						}
					}
					finally
					{
						Interlocked.CompareExchange(ref _running, 3, 2); // If IsStopping, make it stopped.
						Interlocked.Decrement(ref _runner);
					}
				}
				catch (Exception ex)
				{
					Logger.LogError<IndexBuilderService>($"Synchronization attempt failed to start: {ex}");
				}
			});
		}

		private async Task<SyncInfo> GetSyncInfoAsync()
		{
			var bcinfo = await RpcClient.GetBlockchainInfoAsync();
			var pbcinfo = new SyncInfo(bcinfo);
			return pbcinfo;
		}

		private void TrustedNodeNotifyingBehavior_BlockInv(object sender, uint256 e)
		{
			try
			{
				// Run sync every time a block notification arrives. Synchronizer will stop when it finishes.
				Synchronize();
			}
			catch (Exception ex)
			{
				Logger.LogError<IndexBuilderService>(ex);
			}
		}

		private async Task ReorgOneAsync()
		{
			// 1. Rollback index
			using (await IndexLock.LockAsync())
			{
				Logger.LogInfo<IndexBuilderService>($"REORG invalid block: {Index.Last().BlockHash}");
				Index.RemoveLast();
			}

			// 2. Serialize Index. (Remove last line.)
			var lines = await File.ReadAllLinesAsync(IndexFilePath);
			await File.WriteAllLinesAsync(IndexFilePath, lines.Take(lines.Length - 1).ToArray());

			// 3. Rollback Bech32UtxoSet
			if (Bech32UtxoSetHistory.Count != 0)
			{
				Bech32UtxoSetHistory.Last().Rollback(Bech32UtxoSet); // The Bech32UtxoSet MUST be recovered to its previous state.
				Bech32UtxoSetHistory.RemoveLast();

				// 4. Serialize Bech32UtxoSet.
				await File.WriteAllLinesAsync(Bech32UtxoSetFilePath, Bech32UtxoSet
					.Select(entry => entry.Key.Hash + ":" + entry.Key.N + ":" + ByteHelpers.ToHex(entry.Value.ToCompressedBytes())));
			}
		}

		private void PrepareBech32UtxoSetHistory()
		{
			if (Bech32UtxoSetHistory.Count >= 100)
			{
				Bech32UtxoSetHistory.RemoveFirst();
			}
			Bech32UtxoSetHistory.Add(new ActionHistoryHelper());
		}

		public (Height bestHeight, IEnumerable<FilterModel> filters) GetFilterLinesExcluding(uint256 bestKnownBlockHash, int count, out bool found)
		{
			using (IndexLock.Lock())
			{
				found = false; // Only build the filter list from when the known hash is found.
				var filters = new List<FilterModel>();
				foreach (var filter in Index)
				{
					if (found)
					{
						filters.Add(filter);
						if (filters.Count >= count)
						{
							break;
						}
					}
					else
					{
						if (filter.BlockHash == bestKnownBlockHash)
						{
							found = true;
						}
					}
				}

				if (Index.Count == 0)
				{
					return (Height.Unknown, Enumerable.Empty<FilterModel>());
				}
				else
				{
					return (Index.Last().BlockHeight, filters);
				}
			}
		}

		public async Task StopAsync()
		{
			if (TrustedNodeNotifyingBehavior != null)
			{
				TrustedNodeNotifyingBehavior.BlockInv -= TrustedNodeNotifyingBehavior_BlockInv;
			}

			Interlocked.CompareExchange(ref _running, 2, 1); // If running, make it stopping.

			while (Interlocked.CompareExchange(ref _running, 3, 0) == 2)
			{
				await Task.Delay(50);
			}
		}
	}
}<|MERGE_RESOLUTION|>--- conflicted
+++ resolved
@@ -289,11 +289,7 @@
 								{
 									// If stop was requested return.
 									// Because this tx iteration can take even minutes
-<<<<<<< HEAD
-									// It does not need to be accessed with a thread safe fasion with Interlocked through IsRunning, this may have some performance benefit
-=======
-									// It doesn't need to be accessed with a thread safe fashion with Interlocked through IsRunning, this may have some performance benefit
->>>>>>> 7c01dac0
+									// It does not need to be accessed with a thread safe fashion with Interlocked through IsRunning, this may have some performance benefit
 									if (_running != 1)
 									{
 										return;
