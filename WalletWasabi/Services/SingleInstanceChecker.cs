--- conflicted
+++ resolved
@@ -52,17 +52,15 @@
 
 			bool anotherInstanceExists = false;
 
-
+			// Check if the connection can be made.
+			// "." to specify the local computer.
+			using var client = new NamedPipeClientStream(".", PipeName, PipeDirection.Out);
 			try
 			{
-				// Check if the connection can be made.
-				// "." to specify the local computer.
-				await using var client = new NamedPipeClientStream(".", PipeName, PipeDirection.Out, PipeOptions.Asynchronous);
-
 				// Just make a connection and close the client.
 				// This will also signal to the first instance that we were trying to run for a secondary instance.
-				await client.ConnectAsync(5000, DisposeCts.Token).ConfigureAwait(false);
-				await client.DisposeAsync();
+				await client.ConnectAsync(500, DisposeCts.Token).ConfigureAwait(false);
+
 				// Connection successfully made, so another instance is there.
 				anotherInstanceExists = true;
 			}
@@ -74,13 +72,10 @@
 
 			if (anotherInstanceExists)
 			{
-<<<<<<< HEAD
-=======
 				try
 				{
 					// Try to create a pipe with the specified name.
 					NamedPipeServerStream = new NamedPipeServerStream(PipeName, PipeDirection.In, 1, PipeTransmissionMode.Byte, PipeOptions.Asynchronous);
->>>>>>> cb959603
 
 					// Start listening for ClientPipes with ExecuteAsync.
 					await StartAsync(DisposeCts.Token).ConfigureAwait(false);
@@ -106,12 +101,16 @@
 		{
 			try
 			{
+				var server = NamedPipeServerStream;
+
+				if (server is null)
+				{
+					// This should not happen.
+					throw new InvalidOperationException();
+				}
 
 				while (!stoppingToken.IsCancellationRequested)
 				{
-					Logger.LogDebug("Create a new PipeServer");
-					await using var server = new NamedPipeServerStream(PipeName, PipeDirection.In, 1, PipeTransmissionMode.Byte, PipeOptions.Asynchronous);
-
 					// The cancellationToken not working on Unix. So make sure to call NamedPipeServerStream.DisposeAsync() as well.
 					await server.WaitForConnectionAsync(stoppingToken).ConfigureAwait(false);
 
@@ -139,10 +138,10 @@
 			if (NamedPipeServerStream is { } server)
 			{
 				await server.DisposeAsync().ConfigureAwait(false);
+			}
 
-				// Wait for the end of ExecuteAsync.
-				await StopAsync(CancellationToken.None).ConfigureAwait(false);
-			}
+			// Wait for the end of ExecuteAsync.
+			await StopAsync(CancellationToken.None).ConfigureAwait(false);
 
 			Dispose();
 		}
