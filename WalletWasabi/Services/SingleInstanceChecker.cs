--- conflicted
+++ resolved
@@ -178,19 +178,11 @@
 
 		public async ValueTask DisposeAsync()
 		{
-<<<<<<< HEAD
-			// Dispose of unmanaged resources.
-			Dispose(true);
-
-			// Suppress finalization.
-			GC.SuppressFinalize(this);
-=======
 			DisposeCts.Cancel();
 
 			await StopAsync(CancellationToken.None).ConfigureAwait(false);
 
 			DisposeCts.Dispose();
->>>>>>> 8d676310
 		}
 	}
 }