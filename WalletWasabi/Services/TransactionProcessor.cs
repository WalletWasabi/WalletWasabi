using System;
using System.Collections.Generic;
using System.Linq;
using NBitcoin;
using WalletWasabi.Gui.Models;
using WalletWasabi.Helpers;
using WalletWasabi.KeyManagement;
using WalletWasabi.Models;

namespace WalletWasabi.Services
{
	public class TransactionProcessor
	{
		public ConcurrentHashSet<SmartTransaction> TransactionCache { get; }

		public KeyManager KeyManager { get; }

		public CoinsRegistry Coins { get; }
		public Money DustThreshold { get; }

		public event EventHandler<SmartCoin> CoinSpent;

		public event EventHandler<SmartCoin> SpenderConfirmed;

		public event EventHandler<SmartCoin> CoinReceived;

		public TransactionProcessor(KeyManager keyManager,
			CoinsRegistry coins,
			Money dustThreshold,
			ConcurrentHashSet<SmartTransaction> transactionCache)
		{
			KeyManager = Guard.NotNull(nameof(keyManager), keyManager);
			Coins = Guard.NotNull(nameof(coins), coins);
			DustThreshold = Guard.NotNull(nameof(dustThreshold), dustThreshold);
			TransactionCache = Guard.NotNull(nameof(transactionCache), transactionCache);
		}

		public bool Process(SmartTransaction tx)
		{
			uint256 txId = tx.GetHash();
			var walletRelevant = false;

			bool justUpdate = false;
			if (tx.Confirmed)
			{
				if (!tx.Transaction.PossiblyP2WPKHInvolved())
				{
					return false; // We do not care about non-witness transactions for other than mempool cleanup.
				}

				bool isFoundTx = TransactionCache.Contains(tx); // If we have in cache, update height.
				if (isFoundTx)
				{
					SmartTransaction foundTx = TransactionCache.FirstOrDefault(x => x == tx);
					if (foundTx != default(SmartTransaction)) // Must check again, because it's a concurrent collection!
					{
						foundTx.SetHeight(tx.Height, tx.BlockHash, tx.BlockIndex);
						walletRelevant = true;
						justUpdate = true; // No need to check for double spend, we already processed this transaction, just update it.
					}
				}
			}
			else if (!tx.Transaction.PossiblyP2WPKHInvolved())
			{
				return false; // We do not care about non-witness transactions for other than mempool cleanup.
			}

			var coinsView = Coins.AsCoinsView();
			if (!justUpdate && !tx.Transaction.IsCoinBase) // Transactions we already have and processed would be "double spends" but they shouldn't.
			{
				var doubleSpends = new List<SmartCoin>();
				foreach (SmartCoin coin in coinsView)
				{
					var spent = false;
					foreach (TxoRef spentOutput in coin.SpentOutputs)
					{
						foreach (TxIn txIn in tx.Transaction.Inputs)
						{
							if (spentOutput.TransactionId == txIn.PrevOut.Hash && spentOutput.Index == txIn.PrevOut.N) // Do not do (spentOutput == txIn.PrevOut), it's faster this way, because it won't check for null.
							{
								doubleSpends.Add(coin);
								spent = true;
								walletRelevant = true;
								break;
							}
						}
						if (spent)
						{
							break;
						}
					}
				}

				if (doubleSpends.Any())
				{
					if (tx.Height == Height.Mempool)
					{
						// if the received transaction is spending at least one input already
						// spent by a previous unconfirmed transaction signaling RBF then it is not a double
						// spanding transaction but a replacement transaction.
						if (doubleSpends.Any(x => x.IsReplaceable))
						{
							// remove double spent coins (if other coin spends it, remove that too and so on)
							// will add later if they came to our keys
							foreach (SmartCoin doubleSpentCoin in doubleSpends.Where(x => !x.Confirmed))
							{
								Coins.Remove(doubleSpentCoin);
							}
							tx.SetReplacement();
							walletRelevant = true;
						}
						else
						{
							return false;
						}
					}
					else // new confirmation always enjoys priority
					{
						// remove double spent coins recursively (if other coin spends it, remove that too and so on), will add later if they came to our keys
						foreach (SmartCoin doubleSpentCoin in doubleSpends)
						{
							Coins.Remove(doubleSpentCoin);
						}
						walletRelevant = true;
					}
				}
			}

			var isLikelyCoinJoinOutput = false;
			bool hasEqualOutputs = tx.Transaction.GetIndistinguishableOutputs(includeSingle: false).FirstOrDefault() != default;
			if (hasEqualOutputs)
			{
				var receiveKeys = KeyManager.GetKeys(x => tx.Transaction.Outputs.Any(y => y.ScriptPubKey == x.P2wpkhScript));
				bool allReceivedInternal = receiveKeys.All(x => x.IsInternal);
				if (allReceivedInternal)
				{
					// It is likely a coinjoin if the diff between receive and sent amount is small and have at least 2 equal outputs.
					Money spentAmount = coinsView.OutPoints(tx.Transaction.Inputs.ToTxoRefs()).TotalAmount();
					Money receivedAmount = tx.Transaction.Outputs.Where(x => receiveKeys.Any(y => y.P2wpkhScript == x.ScriptPubKey)).Sum(x => x.Value);
					bool receivedAlmostAsMuchAsSpent = spentAmount.Almost(receivedAmount, Money.Coins(0.005m));

					if (receivedAlmostAsMuchAsSpent)
					{
						isLikelyCoinJoinOutput = true;
					}
				}
			}

			List<SmartCoin> spentOwnCoins = null;
			for (var i = 0U; i < tx.Transaction.Outputs.Count; i++)
			{
				// If transaction received to any of the wallet keys:
				var output = tx.Transaction.Outputs[i];
				HdPubKey foundKey = KeyManager.GetKeyForScriptPubKey(output.ScriptPubKey);
				if (foundKey != default)
				{
					walletRelevant = true;

					if (output.Value <= DustThreshold)
					{
						continue;
					}

					foundKey.SetKeyState(KeyState.Used, KeyManager);
<<<<<<< HEAD
					spentOwnCoins = spentOwnCoins ?? coinsView.OutPoints(tx.Transaction.Inputs.ToTxoRefs()).ToList();
=======
					spentOwnCoins ??= Coins.Where(x => tx.Transaction.Inputs.Any(y => y.PrevOut.Hash == x.TransactionId && y.PrevOut.N == x.Index)).ToList();
>>>>>>> 4041fa43
					var anonset = tx.Transaction.GetAnonymitySet(i);
					if (spentOwnCoins.Count != 0)
					{
						anonset += spentOwnCoins.Min(x => x.AnonymitySet) - 1; // Minus 1, because do not count own.
					}

					SmartCoin newCoin = new SmartCoin(txId, i, output.ScriptPubKey, output.Value, tx.Transaction.Inputs.ToTxoRefs().ToArray(), tx.Height, tx.IsRBF, anonset, isLikelyCoinJoinOutput, foundKey.Label, spenderTransactionId: null, false, pubKey: foundKey); // Do not inherit locked status from key, that's different.
																																																																		   // If we did not have it.
					if (Coins.TryAdd(newCoin))
					{
						TransactionCache.TryAdd(tx);
						CoinReceived?.Invoke(this, newCoin);

						// Make sure there's always 21 clean keys generated and indexed.
						KeyManager.AssertCleanKeysIndexed(isInternal: foundKey.IsInternal);

						if (foundKey.IsInternal)
						{
							// Make sure there's always 14 internal locked keys generated and indexed.
							KeyManager.AssertLockedInternalKeysIndexed(14);
						}
					}
					else // If we had this coin already.
					{
						if (newCoin.Height != Height.Mempool) // Update the height of this old coin we already had.
						{
							SmartCoin oldCoin = Coins.GetByOutPoint(new OutPoint(txId, i));
							if (oldCoin != null) // Just to be sure, it is a concurrent collection.
							{
								oldCoin.Height = newCoin.Height;
							}
						}
					}
				}
			}

			// If spends any of our coin
			for (var i = 0; i < tx.Transaction.Inputs.Count; i++)
			{
				var input = tx.Transaction.Inputs[i];

				var foundCoin = Coins.GetByOutPoint(input.PrevOut);
				if (foundCoin != null)
				{
					walletRelevant = true;
					var alreadyKnown = foundCoin.SpenderTransactionId == txId;
					foundCoin.SpenderTransactionId = txId;
					TransactionCache.TryAdd(tx);

					if (!alreadyKnown)
					{
						CoinSpent?.Invoke(this, foundCoin);
					}

					if (tx.Confirmed)
					{
						SpenderConfirmed?.Invoke(this, foundCoin);
					}
				}
			}

			return walletRelevant;
		}
	}
}<|MERGE_RESOLUTION|>--- conflicted
+++ resolved
@@ -162,11 +162,7 @@
 					}
 
 					foundKey.SetKeyState(KeyState.Used, KeyManager);
-<<<<<<< HEAD
-					spentOwnCoins = spentOwnCoins ?? coinsView.OutPoints(tx.Transaction.Inputs.ToTxoRefs()).ToList();
-=======
-					spentOwnCoins ??= Coins.Where(x => tx.Transaction.Inputs.Any(y => y.PrevOut.Hash == x.TransactionId && y.PrevOut.N == x.Index)).ToList();
->>>>>>> 4041fa43
+					spentOwnCoins ??= coinsView.OutPoints(tx.Transaction.Inputs.ToTxoRefs()).ToList();
 					var anonset = tx.Transaction.GetAnonymitySet(i);
 					if (spentOwnCoins.Count != 0)
 					{
