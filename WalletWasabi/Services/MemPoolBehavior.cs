--- conflicted
+++ resolved
@@ -78,12 +78,7 @@
 				payload.Inventory.Add(inv);
 			}
 
-<<<<<<< HEAD
-			if (payload.Inventory.Any() && node.IsConnected)
-=======
-			if (node.IsConnected && payload.Inventory.Any())
->>>>>>> 8dd8c090
-			{
+			if (payload.Inventory.Any() && node.IsConnected)			{
 				// ask for the whole transaction
 				await node.SendMessageAsync(payload);
 			}
