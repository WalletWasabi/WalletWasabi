using NBitcoin;
using NBitcoin.Protocol;
using NBitcoin.Protocol.Behaviors;
using System;
using System.Linq;
using System.Threading.Tasks;
using WalletWasabi.Helpers;
using WalletWasabi.Logging;
using WalletWasabi.Models;

namespace WalletWasabi.Services
{
	public class MemPoolBehavior : NodeBehavior
	{
		private const int MAX_INV_SIZE = 50000;

		public MemPoolService MemPoolService { get; }

		public MemPoolBehavior(MemPoolService memPoolService)
		{
			MemPoolService = Guard.NotNull(nameof(memPoolService), memPoolService);
		}

		protected override void AttachCore()
		{
			AttachedNode.MessageReceived += AttachedNode_MessageReceivedAsync;
		}

		protected override void DetachCore()
		{
			AttachedNode.MessageReceived -= AttachedNode_MessageReceivedAsync;
		}

		private async void AttachedNode_MessageReceivedAsync(Node node, IncomingMessage message)
		{
			try
			{
				if (message.Message.Payload is GetDataPayload getDataPayload)
				{
					await ProcessGetDataAsync(node, getDataPayload);
					return;
				}

				if (message.Message.Payload is TxPayload txPayload)
				{
					ProcessTx(txPayload);
					return;
				}

				if (message.Message.Payload is InvPayload invPayload)
				{
					await ProcessInvAsync(node, invPayload);
					return;
				}
			}
			catch (OperationCanceledException ex)
			{
				Logger.LogDebug<MemPoolBehavior>(ex);
			}
			catch (Exception ex)
			{
				Logger.LogInfo<MemPoolBehavior>($"Ignoring {ex.GetType()}: {ex.Message}");
				Logger.LogDebug<MemPoolBehavior>(ex);
			}
		}

		private async Task ProcessGetDataAsync(Node node, GetDataPayload payload)
		{
			if (payload.Inventory.Count > MAX_INV_SIZE)
			{
				Logger.LogDebug<MemPoolBehavior>($"Received inventory too big. {nameof(MAX_INV_SIZE)}: {MAX_INV_SIZE}, Node: {node.RemoteSocketEndpoint}");
				return;
			}

			foreach (var inv in payload.Inventory.Where(inv => inv.Type.HasFlag(InventoryType.MSG_TX)))
			{
				if (MemPoolService.TryGetFromBroadcastStore(inv.Hash, out TransactionBroadcastEntry entry)) // If we have the transaction to be broadcasted then broadcast it now.
				{
					if (entry.NodeRemoteSocketEndpoint != node.RemoteSocketEndpoint.ToString())
					{
						continue; // Would be strange. It could be some kind of attack.
					}

					try
					{
						var txPayload = new TxPayload(entry.Transaction);
<<<<<<< HEAD
						if (node.IsConnected)
=======
						if (!node.IsConnected)
						{
							Logger.LogInfo<MemPoolBehavior>($"Could not serve transaction. Node ({node.RemoteSocketEndpoint}) is not connected anymore: {entry.TransactionId}.");
						}
						else
>>>>>>> bbc3a992
						{
							await node.SendMessageAsync(txPayload);
							entry.MakeBroadcasted();
							Logger.LogInfo<MemPoolBehavior>($"Successfully served transaction to node ({node.RemoteSocketEndpoint}): {entry.TransactionId}.");
						}
						else
						{
							Logger.LogInfo<MemPoolBehavior>($"Couldn't serve transaction. Node ({node.RemoteSocketEndpoint}) is not connected anymore: {entry.TransactionId}.");
						}
					}
					catch (Exception ex)
					{
						Logger.LogInfo<MemPoolBehavior>(ex);
					}
				}
			}
		}

		private async Task ProcessInvAsync(Node node, InvPayload payload)
		{
			if (payload.Inventory.Count > MAX_INV_SIZE)
			{
				Logger.LogDebug<MemPoolBehavior>($"Received inventory too big. {nameof(MAX_INV_SIZE)}: {MAX_INV_SIZE}, Node: {node.RemoteSocketEndpoint}");
				return;
			}

			var getDataPayload = new GetDataPayload();
			foreach (var inv in payload.Inventory.Where(inv => inv.Type.HasFlag(InventoryType.MSG_TX)))
			{
				if (MemPoolService.TryGetFromBroadcastStore(inv.Hash, out TransactionBroadcastEntry entry)) // If we have the transaction then adjust confirmation.
				{
					try
					{
						if (entry.NodeRemoteSocketEndpoint == node.RemoteSocketEndpoint.ToString())
						{
							continue; // Wtf, why are you trying to broadcast it back to us?
						}

						entry.ConfirmPropagationOnce();
					}
					catch (Exception ex)
					{
						Logger.LogInfo<MemPoolBehavior>(ex);
					}
				}

				// if we don't have it
				if (MemPoolService.TransactionHashes.TryAdd(inv.Hash))
				{
					getDataPayload.Inventory.Add(inv);
				}
			}

			if (getDataPayload.Inventory.Any() && node.IsConnected)
			{
				// ask for the whole transaction
				await node.SendMessageAsync(getDataPayload);
			}
		}

		private void ProcessTx(TxPayload payload)
		{
			Transaction transaction = payload.Object;
			MemPoolService.OnTransactionReceived(new SmartTransaction(transaction, Height.MemPool));
		}

		public override object Clone()
		{
			return new MemPoolBehavior(MemPoolService);
		}
	}
}<|MERGE_RESOLUTION|>--- conflicted
+++ resolved
@@ -84,15 +84,7 @@
 					try
 					{
 						var txPayload = new TxPayload(entry.Transaction);
-<<<<<<< HEAD
 						if (node.IsConnected)
-=======
-						if (!node.IsConnected)
-						{
-							Logger.LogInfo<MemPoolBehavior>($"Could not serve transaction. Node ({node.RemoteSocketEndpoint}) is not connected anymore: {entry.TransactionId}.");
-						}
-						else
->>>>>>> bbc3a992
 						{
 							await node.SendMessageAsync(txPayload);
 							entry.MakeBroadcasted();
@@ -100,7 +92,7 @@
 						}
 						else
 						{
-							Logger.LogInfo<MemPoolBehavior>($"Couldn't serve transaction. Node ({node.RemoteSocketEndpoint}) is not connected anymore: {entry.TransactionId}.");
+							Logger.LogInfo<MemPoolBehavior>($"Could not serve transaction. Node ({node.RemoteSocketEndpoint}) is not connected anymore: {entry.TransactionId}.");
 						}
 					}
 					catch (Exception ex)
