using NBitcoin;
using NBitcoin.RPC;
using Nito.AsyncEx;
using System;
using System.Collections.Generic;
using System.IO;
using System.Linq;
using System.Text;
using System.Threading.Tasks;
using WalletWasabi.Crypto;
using WalletWasabi.Helpers;
using WalletWasabi.Logging;
using WalletWasabi.Models.ChaumianCoinJoin;

namespace WalletWasabi.Services
{
	public class CcjCoordinator : IDisposable
	{
		private List<CcjRound> Rounds { get; }
		private AsyncLock RoundsListLock { get; }

		private List<uint256> CoinJoins { get; }
		public string CoinJoinsFilePath => Path.Combine(FolderPath, $"CoinJoins{Network}.txt");
		private AsyncLock CoinJoinsLock { get; }

		public event EventHandler<Transaction> CoinJoinBroadcasted;

		public RPCClient RpcClient { get; }

		public CcjRoundConfig RoundConfig { get; private set; }

		public Network Network { get; }

		public TrustedNodeNotifyingBehavior TrustedNodeNotifyingBehavior { get; }

		public string FolderPath { get; }

		public UtxoReferee UtxoReferee { get; }

		public CcjCoordinator(Network network, TrustedNodeNotifyingBehavior trustedNodeNotifyingBehavior, string folderPath, RPCClient rpc, CcjRoundConfig roundConfig)
		{
			Network = Guard.NotNull(nameof(network), network);
			TrustedNodeNotifyingBehavior = Guard.NotNull(nameof(trustedNodeNotifyingBehavior), trustedNodeNotifyingBehavior);
			FolderPath = Guard.NotNullOrEmptyOrWhitespace(nameof(folderPath), folderPath, trim: true);
			RpcClient = Guard.NotNull(nameof(rpc), rpc);
			RoundConfig = Guard.NotNull(nameof(roundConfig), roundConfig);

			Rounds = new List<CcjRound>();
			RoundsListLock = new AsyncLock();

			CoinJoins = new List<uint256>();
			CoinJoinsLock = new AsyncLock();

			Directory.CreateDirectory(FolderPath);

			UtxoReferee = new UtxoReferee(Network, FolderPath, RpcClient, RoundConfig);

			if (File.Exists(CoinJoinsFilePath))
			{
				try
				{
					var getTxTasks = new List<(Task<Transaction> txTask, string line)>();
					var batch = RpcClient.PrepareBatch();

					var toRemove = new List<string>();
					string[] allLines = File.ReadAllLines(CoinJoinsFilePath);
					foreach (string line in allLines)
					{
						try
						{
							getTxTasks.Add((batch.GetRawTransactionAsync(uint256.Parse(line)), line));
						}
						catch (Exception ex)
						{
							toRemove.Add(line);

							var logEntry = ex is RPCException rpce && rpce.RPCCode == RPCErrorCode.RPC_INVALID_ADDRESS_OR_KEY
								? $"CoinJoins file contains invalid transaction ID {line}"
								: $"CoinJoins file got corrupted. Deleting offending line \"{line.Substring(0, 20)}\".";

							Logger.LogWarning<CcjCoordinator>($"{logEntry}. {ex.GetType()}: {ex.Message}");
						}
					}

					batch.SendBatchAsync().GetAwaiter().GetResult();

					foreach (var task in getTxTasks)
					{
						try
						{
							var tx = task.txTask.GetAwaiter().GetResult();
							CoinJoins.Add(tx.GetHash());
						}
						catch (Exception ex)
						{
							toRemove.Add(task.line);

							var logEntry = ex is RPCException rpce && rpce.RPCCode == RPCErrorCode.RPC_INVALID_ADDRESS_OR_KEY
								? $"CoinJoins file contains invalid transaction ID {task.line}"
								: $"CoinJoins file got corrupted. Deleting offending line \"{task.line.Substring(0, 20)}\".";

							Logger.LogWarning<CcjCoordinator>($"{logEntry}. {ex.GetType()}: {ex.Message}");
						}
					}

					if (toRemove.Count != 0) // a little performance boost, it'll be empty almost always
					{
						var newAllLines = allLines.Where(x => !toRemove.Contains(x));
						File.WriteAllLines(CoinJoinsFilePath, newAllLines);
					}
				}
				catch (Exception ex)
				{
					Logger.LogWarning<CcjCoordinator>($"CoinJoins file got corrupted. Deleting {CoinJoinsFilePath}. {ex.GetType()}: {ex.Message}");
					File.Delete(CoinJoinsFilePath);
				}
			}

			try
			{
				string roundCountFilePath = Path.Combine(folderPath, "RoundCount.txt");
				if (File.Exists(roundCountFilePath))
				{
					string roundCount = File.ReadAllText(roundCountFilePath);
					CcjRound.RoundCount = long.Parse(roundCount);
				}
				else
				{
					// First time initializes (so the first constructor will increment it and we'll start from 1.)
					CcjRound.RoundCount = 0;
				}
			}
			catch (Exception ex)
			{
				CcjRound.RoundCount = 0;
				Logger.LogInfo<CcjCoordinator>($"{nameof(CcjRound.RoundCount)} file was corrupt. Resetting to 0.");
				Logger.LogDebug<CcjCoordinator>(ex);
			}

			TrustedNodeNotifyingBehavior.Block += TrustedNodeNotifyingBehavior_BlockAsync;
		}

		private async void TrustedNodeNotifyingBehavior_BlockAsync(object sender, Block block)
		{
			try
			{
				foreach (Transaction tx in block.Transactions)
				{
					await ProcessTransactionAsync(tx);
				}
			}
			catch (Exception ex)
			{
				Logger.LogWarning<CcjCoordinator>(ex);
			}
		}

		public async Task ProcessTransactionAsync(Transaction tx)
		{
			// This should not be needed until we would only accept unconfirmed CJ outputs an no other unconf outs. But it'll be more bulletproof for future extensions.
			// Turns out you shouldn't accept RBF at all never. (See below.)

			// https://github.com/zkSNACKs/WalletWasabi/issues/145
			//   if a it spends a banned output AND it's not CJ output
			//     ban all the outputs of the transaction

			if (RoundConfig.DosSeverity <= 1)
			{
				return;
			}

			var txId = tx.GetHash();

			foreach (TxIn input in tx.Inputs)
			{
				OutPoint prevOut = input.PrevOut;

				// if coin is not banned
				var foundElem = await UtxoReferee.TryGetBannedAsync(prevOut, notedToo: true);
				if (foundElem != null)
				{
					if (!AnyRunningRoundContainsInput(prevOut, out _))
					{
						int newSeverity = foundElem.Severity + 1;
						await UtxoReferee.UnbanAsync(prevOut); // since it's not an UTXO anymore

						if (RoundConfig.DosSeverity >= newSeverity)
						{
							var txCoins = tx.Outputs.AsIndexedOutputs().Select(x => x.ToCoin().Outpoint);
							await UtxoReferee.BanUtxosAsync(newSeverity, foundElem.TimeOfBan, forceNoted: foundElem.IsNoted, foundElem.BannedForRound, txCoins.ToArray());
						}
					}
				}
			}
		}

		public void UpdateRoundConfig(CcjRoundConfig roundConfig)
		{
			RoundConfig.UpdateOrDefault(roundConfig);
		}

		public async Task MakeSureTwoRunningRoundsAsync(Money feePerInputs = null, Money feePerOutputs = null)
		{
			using (await RoundsListLock.LockAsync())
			{
				int runningRoundCount = Rounds.Count(x => x.Status == CcjRoundStatus.Running);

				int confirmationTarget = await AdjustConfirmationTargetAsync(lockCoinJoins: true);

				if (runningRoundCount == 0)
				{
					var round = new CcjRound(RpcClient, UtxoReferee, RoundConfig, confirmationTarget, RoundConfig.ConfirmationTarget.Value, RoundConfig.ConfirmationTargetReductionRate.Value);
					round.CoinJoinBroadcasted += Round_CoinJoinBroadcasted;
					round.StatusChanged += Round_StatusChangedAsync;
					await round.ExecuteNextPhaseAsync(CcjRoundPhase.InputRegistration, feePerInputs, feePerOutputs);
					Rounds.Add(round);

					var round2 = new CcjRound(RpcClient, UtxoReferee, RoundConfig, confirmationTarget, RoundConfig.ConfirmationTarget.Value, RoundConfig.ConfirmationTargetReductionRate.Value);
					round2.StatusChanged += Round_StatusChangedAsync;
					round2.CoinJoinBroadcasted += Round_CoinJoinBroadcasted;
					await round2.ExecuteNextPhaseAsync(CcjRoundPhase.InputRegistration, feePerInputs, feePerOutputs);
					Rounds.Add(round2);
				}
				else if (runningRoundCount == 1)
				{
					var round = new CcjRound(RpcClient, UtxoReferee, RoundConfig, confirmationTarget, RoundConfig.ConfirmationTarget.Value, RoundConfig.ConfirmationTargetReductionRate.Value);
					round.StatusChanged += Round_StatusChangedAsync;
					round.CoinJoinBroadcasted += Round_CoinJoinBroadcasted;
					await round.ExecuteNextPhaseAsync(CcjRoundPhase.InputRegistration, feePerInputs, feePerOutputs);
					Rounds.Add(round);
				}
			}
		}

		/// <summary>
		/// Depending on the number of unconfirmed coinjoins lower the confirmation target.
		/// https://github.com/zkSNACKs/WalletWasabi/issues/1155
		/// </summary>
		private async Task<int> AdjustConfirmationTargetAsync(bool lockCoinJoins)
		{
			try
			{
				uint256[] mempoolHashes = await RpcClient.GetRawMempoolAsync();
				int unconfirmedCoinJoinsCount = 0;
				if (lockCoinJoins)
				{
					using (await CoinJoinsLock.LockAsync())
					{
						unconfirmedCoinJoinsCount = CoinJoins.Intersect(mempoolHashes).Count();
					}
				}
				else
				{
					unconfirmedCoinJoinsCount = CoinJoins.Intersect(mempoolHashes).Count();
				}

				int confirmationTarget = CcjRound.AdjustConfirmationTarget(unconfirmedCoinJoinsCount, RoundConfig.ConfirmationTarget.Value, RoundConfig.ConfirmationTargetReductionRate.Value);
				return confirmationTarget;
			}
			catch (Exception ex)
			{
				Logger.LogWarning<CcjCoordinator>("Adjusting confirmation target failed. Falling back to default, specified in config.");
				Logger.LogWarning<CcjCoordinator>(ex);

				return RoundConfig.ConfirmationTarget.Value;
			}
		}

		private void Round_CoinJoinBroadcasted(object sender, Transaction transaction)
		{
			CoinJoinBroadcasted?.Invoke(sender, transaction);
		}

		private async void Round_StatusChangedAsync(object sender, CcjRoundStatus status)
		{
			try
			{
				var round = sender as CcjRound;

				Money feePerInputs = null;
				Money feePerOutputs = null;

				// If success save the coinjoin.
				if (status == CcjRoundStatus.Succeded)
				{
					using (await CoinJoinsLock.LockAsync())
					{
						uint256 coinJoinHash = round.SignedCoinJoin.GetHash();
						CoinJoins.Add(coinJoinHash);
						await File.AppendAllLinesAsync(CoinJoinsFilePath, new[] { coinJoinHash.ToString() });

						// When a round succeeded, adjust the denomination as to users still be able to register with the latest round's active output amount.
						IEnumerable<(Money value, int count)> outputs = round.SignedCoinJoin.GetIndistinguishableOutputs(includeSingle: true);
						var bestOutput = outputs.OrderByDescending(x => x.count).FirstOrDefault();
						if (bestOutput != default)
						{
							Money activeOutputAmount = bestOutput.value;

							int currentConfirmationTarget = await AdjustConfirmationTargetAsync(lockCoinJoins: false);
							var fees = await CcjRound.CalculateFeesAsync(RpcClient, currentConfirmationTarget);
							feePerInputs = fees.feePerInputs;
							feePerOutputs = fees.feePerOutputs;

							Money newDenominationToGetInWithactiveOutputs = activeOutputAmount - (feePerInputs + (2 * feePerOutputs));
							if (newDenominationToGetInWithactiveOutputs < RoundConfig.Denomination)
							{
								if (newDenominationToGetInWithactiveOutputs > Money.Coins(0.01m))
								{
									RoundConfig.Denomination = newDenominationToGetInWithactiveOutputs;
									await RoundConfig.ToFileAsync();
								}
							}
						}
					}
				}

				// If aborted in signing phase, then ban Alices those did not sign.
				if (status == CcjRoundStatus.Aborted && round.Phase == CcjRoundPhase.Signing)
				{
					IEnumerable<Alice> alicesDidntSign = round.GetAlicesByNot(AliceState.SignedCoinJoin, syncLock: false);

					CcjRound nextRound = GetCurrentInputRegisterableRoundOrDefault(syncLock: false);

					if (nextRound != null)
					{
						int nextRoundAlicesCount = nextRound.CountAlices(syncLock: false);
						var alicesSignedCount = round.AnonymitySet - alicesDidntSign.Count();

						// New round's anonymitySet should be the number of alices those signed in this round.
						// Except if the number of alices in the next round is already larger.
						var newAnonymitySet = Math.Max(alicesSignedCount, nextRoundAlicesCount);
						// But it cannot be larger than the current anonymitySet of that round.
						newAnonymitySet = Math.Min(newAnonymitySet, nextRound.AnonymitySet);

<<<<<<< HEAD
						// Only change the anonymity set of the next round if new anonymitySet does not equal and newAnonymitySet larger than 1.
=======
						// Only change the anonymity set of the next round if new anonset does not equal and newanonset is larger than 1.
>>>>>>> 78dd616f
						if (nextRound.AnonymitySet != newAnonymitySet && newAnonymitySet > 1)
						{
							nextRound.UpdateAnonymitySet(newAnonymitySet, syncLock: false);

							if (nextRoundAlicesCount >= nextRound.AnonymitySet)
							{
								// Progress to the next phase, which will be OutputRegistration
								await nextRound.ExecuteNextPhaseAsync(CcjRoundPhase.ConnectionConfirmation);
							}
						}
					}

					foreach (Alice alice in alicesDidntSign) // Because the event sometimes is raised from inside the lock.
					{
						// If its from any coinjoin, then do not ban.
						IEnumerable<OutPoint> utxosToBan = alice.Inputs.Select(x => x.Outpoint);
						await UtxoReferee.BanUtxosAsync(1, DateTimeOffset.UtcNow, forceNoted: false, round.RoundId, utxosToBan.ToArray());
					}
				}

				// If finished start a new round.
				if (status == CcjRoundStatus.Aborted || status == CcjRoundStatus.Succeded)
				{
					round.StatusChanged -= Round_StatusChangedAsync;
					round.CoinJoinBroadcasted -= Round_CoinJoinBroadcasted;
					await MakeSureTwoRunningRoundsAsync(feePerInputs, feePerOutputs);
				}
			}
			catch (Exception ex)
			{
				Logger.LogWarning<CcjCoordinator>(ex);
			}
		}

		public void AbortAllRoundsInInputRegistration(string loggingCategory, string reason)
		{
			string category = string.IsNullOrWhiteSpace(loggingCategory) ? nameof(CcjCoordinator) : loggingCategory;
			using (RoundsListLock.Lock())
			{
				foreach (var r in Rounds.Where(x => x.Status == CcjRoundStatus.Running && x.Phase == CcjRoundPhase.InputRegistration))
				{
					r.Abort(category, reason);
				}
			}
		}

		public IEnumerable<CcjRound> GetRunningRounds()
		{
			using (RoundsListLock.Lock())
			{
				return Rounds.Where(x => x.Status == CcjRoundStatus.Running).ToArray();
			}
		}

		public CcjRound GetCurrentInputRegisterableRoundOrDefault(bool syncLock = true)
		{
			if (syncLock)
			{
				using (RoundsListLock.Lock())
				{
					return Rounds.FirstOrDefault(x => x.Status == CcjRoundStatus.Running && x.Phase == CcjRoundPhase.InputRegistration);
				}
			}

			return Rounds.FirstOrDefault(x => x.Status == CcjRoundStatus.Running && x.Phase == CcjRoundPhase.InputRegistration);
		}

		public CcjRound TryGetRound(long roundId)
		{
			using (RoundsListLock.Lock())
			{
				return Rounds.SingleOrDefault(x => x.RoundId == roundId);
			}
		}

		public bool AnyRunningRoundContainsInput(OutPoint input, out List<Alice> alices)
		{
			using (RoundsListLock.Lock())
			{
				alices = new List<Alice>();
				foreach (var round in Rounds.Where(x => x.Status == CcjRoundStatus.Running))
				{
					if (round.ContainsInput(input, out List<Alice> roundAlices))
					{
						foreach (var alice in roundAlices)
						{
							alices.Add(alice);
						}
					}
				}
				return alices.Count > 0;
			}
		}

		public async Task<bool> ContainsCoinJoinAsync(uint256 hash)
		{
			using (await CoinJoinsLock.LockAsync())
			{
				return CoinJoins.Contains(hash);
			}
		}

		public int GetCoinJoinCount()
		{
			return CoinJoins.Count;
		}

		#region IDisposable Support

		private volatile bool _disposedValue = false; // To detect redundant calls

		protected virtual void Dispose(bool disposing)
		{
			if (!_disposedValue)
			{
				if (disposing)
				{
					using (RoundsListLock.Lock())
					{
						if (TrustedNodeNotifyingBehavior != null)
						{
							TrustedNodeNotifyingBehavior.Block -= TrustedNodeNotifyingBehavior_BlockAsync;
						}

						foreach (CcjRound round in Rounds)
						{
							round.StatusChanged -= Round_StatusChangedAsync;
							round.CoinJoinBroadcasted -= Round_CoinJoinBroadcasted;
						}

						try
						{
							string roundCountFilePath = Path.Combine(FolderPath, "RoundCount.txt");

							IoHelpers.EnsureContainingDirectoryExists(roundCountFilePath);
							File.WriteAllText(roundCountFilePath, CcjRound.RoundCount.ToString());
						}
						catch (Exception ex)
						{
							Logger.LogDebug<CcjCoordinator>(ex);
						}
					}
				}

				_disposedValue = true;
			}
		}

		// ~CcjCoordinator() {
		//   // Do not change this code. Put cleanup code in Dispose(bool disposing) above.
		//   Dispose(false);
		// }

		// This code added to correctly implement the disposable pattern.
		public void Dispose()
		{
			// Do not change this code. Put cleanup code in Dispose(bool disposing) above.
			Dispose(true);
			// GC.SuppressFinalize(this);
		}

		#endregion IDisposable Support
	}
}<|MERGE_RESOLUTION|>--- conflicted
+++ resolved
@@ -332,11 +332,7 @@
 						// But it cannot be larger than the current anonymitySet of that round.
 						newAnonymitySet = Math.Min(newAnonymitySet, nextRound.AnonymitySet);
 
-<<<<<<< HEAD
-						// Only change the anonymity set of the next round if new anonymitySet does not equal and newAnonymitySet larger than 1.
-=======
-						// Only change the anonymity set of the next round if new anonset does not equal and newanonset is larger than 1.
->>>>>>> 78dd616f
+						// Only change the anonymity set of the next round if new anonymitySet does not equal and newAnonymitySet is larger than 1.
 						if (nextRound.AnonymitySet != newAnonymitySet && newAnonymitySet > 1)
 						{
 							nextRound.UpdateAnonymitySet(newAnonymitySet, syncLock: false);
