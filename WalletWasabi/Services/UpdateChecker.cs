using System;
using System.ComponentModel;
using System.Threading;
using System.Threading.Tasks;
using WalletWasabi.Bases;
using WalletWasabi.Models;
using WalletWasabi.WebClients.Wasabi;

namespace WalletWasabi.Services
{
	public class UpdateChecker : PeriodicRunner
	{
		public UpdateChecker(TimeSpan period, WasabiSynchronizer synchronizer) : base(period)
		{
<<<<<<< HEAD
			Synchronizer = Guard.NotNull(nameof(synchronizer), synchronizer);
=======
			Synchronizer = synchronizer;
			WasabiClient = synchronizer.WasabiClient;
>>>>>>> 45c6b54f
			UpdateStatus = new UpdateStatus(true, true, new Version(), 0);

			Synchronizer.PropertyChanged += Synchronizer_PropertyChanged;
		}

		public event EventHandler<UpdateStatus>? UpdateStatusChanged;

		private WasabiSynchronizer Synchronizer { get; }

		public UpdateStatus UpdateStatus { get; private set; }

		private void Synchronizer_PropertyChanged(object? sender, PropertyChangedEventArgs e)
		{
			if (e.PropertyName == nameof(WasabiSynchronizer.BackendStatus) &&
				Synchronizer.BackendStatus == BackendStatus.Connected)
			{
				// Any time when the synchronizer detects the backend, we immediately check the versions. GUI relies on UpdateStatus changes.
				TriggerRound();
			}
		}

		protected override async Task ActionAsync(CancellationToken cancel)
		{
<<<<<<< HEAD
			using WasabiClient wasabiClient = Synchronizer.WasabiClientFactory.NewBackendClient();
			UpdateStatus = await wasabiClient.CheckUpdatesAsync(cancel).ConfigureAwait(false);
=======
			var newUpdateStatus = await WasabiClient.CheckUpdatesAsync(cancel).ConfigureAwait(false);
			if (newUpdateStatus != UpdateStatus)
			{
				UpdateStatus = newUpdateStatus;
				UpdateStatusChanged?.Invoke(this, newUpdateStatus);
			}
>>>>>>> 45c6b54f
		}

		public override void Dispose()
		{
			Synchronizer.PropertyChanged -= Synchronizer_PropertyChanged;
			base.Dispose();
		}
	}
}<|MERGE_RESOLUTION|>--- conflicted
+++ resolved
@@ -12,12 +12,7 @@
 	{
 		public UpdateChecker(TimeSpan period, WasabiSynchronizer synchronizer) : base(period)
 		{
-<<<<<<< HEAD
-			Synchronizer = Guard.NotNull(nameof(synchronizer), synchronizer);
-=======
 			Synchronizer = synchronizer;
-			WasabiClient = synchronizer.WasabiClient;
->>>>>>> 45c6b54f
 			UpdateStatus = new UpdateStatus(true, true, new Version(), 0);
 
 			Synchronizer.PropertyChanged += Synchronizer_PropertyChanged;
@@ -41,17 +36,13 @@
 
 		protected override async Task ActionAsync(CancellationToken cancel)
 		{
-<<<<<<< HEAD
 			using WasabiClient wasabiClient = Synchronizer.WasabiClientFactory.NewBackendClient();
-			UpdateStatus = await wasabiClient.CheckUpdatesAsync(cancel).ConfigureAwait(false);
-=======
-			var newUpdateStatus = await WasabiClient.CheckUpdatesAsync(cancel).ConfigureAwait(false);
+			var newUpdateStatus = await wasabiClient.CheckUpdatesAsync(cancel).ConfigureAwait(false);
 			if (newUpdateStatus != UpdateStatus)
 			{
 				UpdateStatus = newUpdateStatus;
 				UpdateStatusChanged?.Invoke(this, newUpdateStatus);
 			}
->>>>>>> 45c6b54f
 		}
 
 		public override void Dispose()
