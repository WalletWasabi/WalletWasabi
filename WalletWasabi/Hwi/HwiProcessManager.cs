--- conflicted
+++ resolved
@@ -166,11 +166,7 @@
 					if (!File.Exists(HwiPath))
 					{
 						var exeName = Path.GetFileName(HwiPath);
-<<<<<<< HEAD
-						throw new FileNotFoundException($"{exeName} not found at `{HwiPath}`. Maybe it was removed by antivirus software!");
-=======
-						throw new FileNotFoundException($"{exeName} not found at {HwiPath}. Maybe it was removed by an antivirus software!");
->>>>>>> c1ced099
+						throw new FileNotFoundException($"{exeName} not found at `{HwiPath}`. Maybe it was removed by an antivirus software!");
 					}
 
 					using (var process = Process.Start(
