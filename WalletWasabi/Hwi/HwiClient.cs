using NBitcoin;
using Newtonsoft.Json;
using Newtonsoft.Json.Linq;
using System;
using System.Collections.Generic;
using System.Diagnostics;
using System.IO;
using System.Linq;
using System.Runtime.InteropServices;
using System.Text;
using System.Threading;
using System.Threading.Tasks;
using WalletWasabi.Helpers;
using WalletWasabi.Hwi.Exceptions;
using WalletWasabi.Hwi.Models;
using WalletWasabi.Hwi.Parsers;
using WalletWasabi.Hwi.ProcessBridge;
using WalletWasabi.Microservices;

namespace WalletWasabi.Hwi
{
	public class HwiClient
	{
		#region ConstructorsAndInitializers

<<<<<<< HEAD
		public HwiClient(Network network, IHwiProcessInvoker bridge = null)
		{
			Network = Guard.NotNull(nameof(network), network);
			Bridge = bridge ?? new HwiProcessBridge(MicroserviceHelpers.GetBinaryPath("hwi"), new ProcessInvoker());
=======
		public HwiClient(Network network, IHwiProcessInvoker? bridge = null)
		{
			Network = Guard.NotNull(nameof(network), network);
			Bridge = bridge ?? new HwiProcessBridge(new ProcessInvoker());
>>>>>>> 263320d5
		}

		#endregion ConstructorsAndInitializers

		#region PropertiesAndMembers

		public Network Network { get; }
		public IHwiProcessInvoker Bridge { get; }

		#endregion PropertiesAndMembers

		#region Commands

		private async Task<string> SendCommandAsync(IEnumerable<HwiOption> options, HwiCommands? command, string commandArguments, bool openConsole, CancellationToken cancel, bool isRecursion = false, Action<StreamWriter>? standardInputWriter = null)
		{
			if (standardInputWriter is { } && !options.Contains(HwiOption.StdIn))
			{
				var optList = options.ToList();
				optList.Add(HwiOption.StdIn);
				options = optList;
			}

			string arguments = HwiParser.ToArgumentString(Network, options, command, commandArguments);

			try
			{
				(string responseString, int exitCode) = await Bridge.SendCommandAsync(arguments, openConsole, cancel, standardInputWriter).ConfigureAwait(false);

				ThrowIfError(responseString, options, arguments, exitCode);

				return responseString;
			}
			catch (Exception ex) when (ex is OperationCanceledException || ex is TaskCanceledException || ex is TimeoutException)
			{
				throw new OperationCanceledException($"'hwi {arguments}' operation is canceled.", ex);
			}
			//// HWI is inconsistent with error codes here.
			catch (HwiException ex) when (ex.ErrorCode == HwiErrorCode.DeviceConnError || ex.ErrorCode == HwiErrorCode.DeviceNotReady)
			{
				// Probably didn't find device with specified fingerprint.
				// Enumerate and call again, but not forever.
				if (isRecursion || !options.Any(x => x.Type == HwiOptions.Fingerprint))
				{
					throw;
				}

				IEnumerable<HwiEnumerateEntry> hwiEntries = await EnumerateAsync(cancel, isRecursion: true);

				// Trezor T won't give Fingerprint info so we'll assume that the first device that doesn't give fingerprint is what we need.
				HwiEnumerateEntry firstNoFingerprintEntry = hwiEntries.Where(x => x.Fingerprint is null).FirstOrDefault();
				if (firstNoFingerprintEntry is null)
				{
					throw;
				}

				// Build options without fingerprint with device model and device path.
				var newOptions = BuildOptions(firstNoFingerprintEntry.Model, firstNoFingerprintEntry.Path, fingerprint: null, options.Where(x => x.Type != HwiOptions.Fingerprint).ToArray());
				return await SendCommandAsync(newOptions, command, arguments, openConsole, cancel, isRecursion: true);
			}
			catch (HwiException ex) when (Network != Network.Main && ex.ErrorCode == HwiErrorCode.UnknownError && ex.Message?.Contains("DataError: Forbidden key path") is true)
			{
				// Trezor only accepts KeyPath 84'/1' on TestNet from v2.3.1. We fake that we are on MainNet to ensure compatibility.
				string fixedArguments = HwiParser.ToArgumentString(Network.Main, options, command, commandArguments);
				(string responseString, int exitCode) = await Bridge.SendCommandAsync(fixedArguments, openConsole, cancel, standardInputWriter).ConfigureAwait(false);

				ThrowIfError(responseString, options, fixedArguments, exitCode);

				return responseString;
			}
		}

		public async Task PromptPinAsync(HardwareWalletModels deviceType, string devicePath, CancellationToken cancel)
			=> await PromptPinImplAsync(deviceType, devicePath, null, cancel);

		public async Task PromptPinAsync(HDFingerprint fingerprint, CancellationToken cancel)
			=> await PromptPinImplAsync(null, null, fingerprint, cancel);

		private async Task PromptPinImplAsync(HardwareWalletModels? deviceType, string devicePath, HDFingerprint? fingerprint, CancellationToken cancel)
		{
			await SendCommandAsync(
				options: BuildOptions(deviceType, devicePath, fingerprint),
				command: HwiCommands.PromptPin,
				commandArguments: null,
				openConsole: false,
				cancel).ConfigureAwait(false);
		}

		public async Task SendPinAsync(HardwareWalletModels deviceType, string devicePath, int pin, CancellationToken cancel)
			=> await SendPinImplAsync(deviceType, devicePath, null, pin, cancel);

		public async Task SendPinAsync(HDFingerprint fingerprint, int pin, CancellationToken cancel)
			=> await SendPinImplAsync(null, null, fingerprint, pin, cancel);

		private async Task SendPinImplAsync(HardwareWalletModels? deviceType, string devicePath, HDFingerprint? fingerprint, int pin, CancellationToken cancel)
		{
			await SendCommandAsync(
				options: BuildOptions(deviceType, devicePath, fingerprint),
				command: HwiCommands.SendPin,
				commandArguments: pin.ToString(),
				openConsole: false,
				cancel).ConfigureAwait(false);
		}

		public async Task<ExtPubKey> GetXpubAsync(HardwareWalletModels deviceType, string devicePath, KeyPath keyPath, CancellationToken cancel)
			=> await GetXpubImplAsync(deviceType, devicePath, null, keyPath, cancel);

		public async Task<ExtPubKey> GetXpubAsync(HDFingerprint fingerprint, KeyPath keyPath, CancellationToken cancel)
			=> await GetXpubImplAsync(null, null, fingerprint, keyPath, cancel);

		private async Task<ExtPubKey> GetXpubImplAsync(HardwareWalletModels? deviceType, string devicePath, HDFingerprint? fingerprint, KeyPath keyPath, CancellationToken cancel)
		{
			string keyPathString = keyPath.ToString(true, "h");
			var response = await SendCommandAsync(
				options: BuildOptions(deviceType, devicePath, fingerprint),
				command: HwiCommands.GetXpub,
				commandArguments: keyPathString,
				openConsole: false,
				cancel).ConfigureAwait(false);

			var extPubKey = HwiParser.ParseExtPubKey(response);

			return extPubKey;
		}

		public async Task<BitcoinWitPubKeyAddress> DisplayAddressAsync(HardwareWalletModels deviceType, string devicePath, KeyPath keyPath, CancellationToken cancel)
			=> await DisplayAddressImplAsync(deviceType, devicePath, null, keyPath, cancel);

		public async Task<BitcoinWitPubKeyAddress> DisplayAddressAsync(HDFingerprint fingerprint, KeyPath keyPath, CancellationToken cancel)
			=> await DisplayAddressImplAsync(null, null, fingerprint, keyPath, cancel);

		private async Task<BitcoinWitPubKeyAddress> DisplayAddressImplAsync(HardwareWalletModels? deviceType, string devicePath, HDFingerprint? fingerprint, KeyPath keyPath, CancellationToken cancel)
		{
			var response = await SendCommandAsync(
				options: BuildOptions(deviceType, devicePath, fingerprint),
				command: HwiCommands.DisplayAddress,
				commandArguments: $"--path {keyPath.ToString(true, "h")} --wpkh",
				openConsole: false,
				cancel).ConfigureAwait(false);

			var address = HwiParser.ParseAddress(response, Network) as BitcoinWitPubKeyAddress;

			address = address.TransformToNetworkNetwork(Network);

			return address;
		}

		public async Task<PSBT> SignTxAsync(HardwareWalletModels deviceType, string devicePath, PSBT psbt, CancellationToken cancel)
			=> await SignTxImplAsync(deviceType, devicePath, null, psbt, cancel);

		public async Task<PSBT> SignTxAsync(HDFingerprint fingerprint, PSBT psbt, CancellationToken cancel)
			=> await SignTxImplAsync(null, null, fingerprint, psbt, cancel);

		private async Task<PSBT> SignTxImplAsync(HardwareWalletModels? deviceType, string devicePath, HDFingerprint? fingerprint, PSBT psbt, CancellationToken cancel)
		{
			var psbtString = psbt.ToBase64();

			var response = await SendCommandAsync(
				options: BuildOptions(deviceType, devicePath, fingerprint),
				command: HwiCommands.SignTx,
				commandArguments: "",
				openConsole: false,
				cancel,
				standardInputWriter: (inputWriter) =>
				{
					if (!string.IsNullOrEmpty(psbtString))
					{
						inputWriter.WriteLine(psbtString);
						inputWriter.WriteLine();
						inputWriter.WriteLine();
					}
				}).ConfigureAwait(false);

			PSBT signedPsbt = HwiParser.ParsePsbt(response, Network);

			if (!signedPsbt.IsAllFinalized())
			{
				signedPsbt.Finalize();
			}

			return signedPsbt;
		}

		public async Task WipeAsync(HardwareWalletModels deviceType, string devicePath, CancellationToken cancel)
		{
			await SendCommandAsync(
				options: BuildOptions(deviceType, devicePath, null),
				command: HwiCommands.Wipe,
				commandArguments: null,
				openConsole: false,
				cancel).ConfigureAwait(false);
		}

		public async Task SetupAsync(HardwareWalletModels deviceType, string devicePath, bool openConsole, CancellationToken cancel)
		{
			await SendCommandAsync(
				options: BuildOptions(deviceType, devicePath, null, HwiOption.Interactive),
				command: HwiCommands.Setup,
				commandArguments: null,
				openConsole: openConsole,
				cancel).ConfigureAwait(false);
		}

		public async Task RestoreAsync(HardwareWalletModels deviceType, string devicePath, bool openConsole, CancellationToken cancel)
		{
			await SendCommandAsync(
				options: BuildOptions(deviceType, devicePath, null, HwiOption.Interactive),
				command: HwiCommands.Restore,
				commandArguments: null,
				openConsole: openConsole,
				cancel).ConfigureAwait(false);
		}

		public async Task<Version> GetVersionAsync(CancellationToken cancel)
		{
			string responseString = await SendCommandAsync(
				options: new[] { HwiOption.Version },
				command: null,
				commandArguments: null,
				openConsole: false,
				cancel).ConfigureAwait(false);

			var version = HwiParser.ParseVersion(responseString);
			return version;
		}

		public async Task<string> GetHelpAsync(CancellationToken cancel)
		{
			string responseString = await SendCommandAsync(
				options: new[] { HwiOption.Help },
				command: null,
				commandArguments: null,
				openConsole: false,
				cancel).ConfigureAwait(false);

			return responseString;
		}

		public async Task<IEnumerable<HwiEnumerateEntry>> EnumerateAsync(CancellationToken cancel, bool isRecursion = false)
		{
			string responseString = await SendCommandAsync(
				options: null,
				command: HwiCommands.Enumerate,
				commandArguments: null,
				openConsole: false,
				cancel,
				isRecursion).ConfigureAwait(false);
			IEnumerable<HwiEnumerateEntry> response = HwiParser.ParseHwiEnumerateResponse(responseString);

			return response;
		}

		#endregion Commands

		#region Helpers

		private static void ThrowIfError(string responseString, IEnumerable<HwiOption> options, string arguments, int exitCode)
		{
			if (exitCode != 0)
			{
				if (HwiParser.TryParseErrors(responseString, options, out HwiException error))
				{
					throw error;
				}
				throw new HwiException(HwiErrorCode.UnknownError, $"'hwi {arguments}' exited with incorrect exit code: {exitCode}.");
			}

			if (HwiParser.TryParseErrors(responseString, options, out HwiException error2))
			{
				throw error2;
			}
		}

		private static HwiOption[] BuildOptions(HardwareWalletModels? deviceType, string devicePath, HDFingerprint? fingerprint, params HwiOption[] extraOptions)
		{
			var options = new List<HwiOption>();

			var hasDevicePath = devicePath != null;
			var hasDeviceType = deviceType.HasValue;
			var hasFingerprint = fingerprint.HasValue;

			// Fingerprint and devicetype-devicepath pair cannot happen the same time.
			var notSupportedExceptionMessage = $"Provide either {nameof(fingerprint)} or {nameof(devicePath)}-{nameof(deviceType)} pair, not both.";
			if (hasDeviceType)
			{
				Guard.NotNull(nameof(devicePath), devicePath);
				if (hasFingerprint)
				{
					throw new NotSupportedException(notSupportedExceptionMessage);
				}
			}
			if (hasFingerprint)
			{
				if (hasDevicePath || hasDeviceType)
				{
					throw new NotSupportedException(notSupportedExceptionMessage);
				}
			}

			if (hasDevicePath)
			{
				options.Add(HwiOption.DevicePath(devicePath));
			}
			if (hasDeviceType)
			{
				options.Add(HwiOption.DeviceType(deviceType.Value));
			}
			if (hasFingerprint)
			{
				options.Add(HwiOption.Fingerprint(fingerprint.Value));
			}
			foreach (var opt in extraOptions)
			{
				options.Add(opt);
			}

			return options.ToArray();
		}

		#endregion Helpers
	}
}<|MERGE_RESOLUTION|>--- conflicted
+++ resolved
@@ -23,17 +23,10 @@
 	{
 		#region ConstructorsAndInitializers
 
-<<<<<<< HEAD
-		public HwiClient(Network network, IHwiProcessInvoker bridge = null)
-		{
-			Network = Guard.NotNull(nameof(network), network);
-			Bridge = bridge ?? new HwiProcessBridge(MicroserviceHelpers.GetBinaryPath("hwi"), new ProcessInvoker());
-=======
 		public HwiClient(Network network, IHwiProcessInvoker? bridge = null)
 		{
 			Network = Guard.NotNull(nameof(network), network);
 			Bridge = bridge ?? new HwiProcessBridge(new ProcessInvoker());
->>>>>>> 263320d5
 		}
 
 		#endregion ConstructorsAndInitializers
