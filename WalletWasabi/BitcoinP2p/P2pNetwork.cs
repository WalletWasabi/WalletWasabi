--- conflicted
+++ resolved
@@ -27,14 +27,6 @@
 		BitcoinStore = bitcoinStore;
 		AddressManagerFilePath = Path.Combine(workDir, $"AddressManager{Network}.dat");
 
-<<<<<<< HEAD
-		var userAgent = Constants.UserAgents.RandomElement();
-		var connectionParameters = new NodeConnectionParameters { UserAgent = userAgent };
-		
-		AddressManagerFilePath = Path.Combine(WorkDir, $"AddressManager{Network}.dat");
-		var needsToDiscoverPeers = true;
-=======
->>>>>>> 9b7c6732
 		if (Network == Network.RegTest)
 		{
 			AddressManager = new AddressManager();
