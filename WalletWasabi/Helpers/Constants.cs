using NBitcoin;
using NBitcoin.Protocol;
using System;
using WalletWasabi.Backend.Models.Responses;
using WalletWasabi.Exceptions;

namespace WalletWasabi.Helpers
{
	public static class Constants
	{
		public static readonly Version ClientVersion = new Version(1, 1, 10, 2);
		public const string BackendMajorVersion = "3";
		public static readonly Version HwiVersion = new Version("1.0.3");
<<<<<<< HEAD
		public static readonly Version BitcoinCoreVersion = new Version("0.18.1");
		public static readonly Version LegalDocumentsVersion = new Version(1, 0);
=======
		public static readonly Version BitcoinCoreVersion = new Version("0.19.0.1");
>>>>>>> 3d93ff07

		/// <summary>
		/// By changing this, we can force to start over the transactions file, so old incorrect transactions would be cleared.
		/// It is also important to force the KeyManagers to be reindexed when this is changed by renaming the BlockState Height related property.
		/// </summary>
		public const string ConfirmedTransactionsVersion = "2";

		public const uint ProtocolVersionWitnessVersion = 70012;

		public static readonly NodeRequirement NodeRequirements = new NodeRequirement
		{
			RequiredServices = NodeServices.NODE_WITNESS,
			MinVersion = ProtocolVersionWitnessVersion,
			MinProtocolCapabilities = new ProtocolCapabilities { SupportGetBlock = true, SupportWitness = true, SupportMempoolQuery = true }
		};

		public static readonly NodeRequirement LocalNodeRequirements = new NodeRequirement
		{
			RequiredServices = NodeServices.NODE_WITNESS,
			MinVersion = ProtocolVersionWitnessVersion,
			MinProtocolCapabilities = new ProtocolCapabilities { SupportGetBlock = true, SupportWitness = true }
		};

		public static readonly NodeRequirement LocalBackendNodeRequirements = new NodeRequirement
		{
			RequiredServices = NodeServices.NODE_WITNESS,
			MinVersion = ProtocolVersionWitnessVersion,
			MinProtocolCapabilities = new ProtocolCapabilities
			{
				SupportGetBlock = true,
				SupportWitness = true,
				SupportMempoolQuery = true,
				SupportSendHeaders = true,
				SupportPingPong = true,
				PeerTooOld = true
			}
		};

		public const int P2wpkhInputSizeInBytes = 41;
		public const int P2pkhInputSizeInBytes = 145;
		public const int OutputSizeInBytes = 33;

		// https://en.bitcoin.it/wiki/Bitcoin
		// There are a maximum of 2,099,999,997,690,000 Bitcoin elements (called satoshis), which are currently most commonly measured in units of 100,000,000 known as BTC. Stated another way, no more than 21 million BTC can ever be created.
		public const long MaximumNumberOfSatoshis = 2099999997690000;

		private static readonly BitcoinWitPubKeyAddress MainNetCoordinatorAddress = new BitcoinWitPubKeyAddress("bc1qa24tsgchvuxsaccp8vrnkfd85hrcpafg20kmjw", Network.Main);
		private static readonly BitcoinWitPubKeyAddress TestNetCoordinatorAddress = new BitcoinWitPubKeyAddress("tb1qecaheev3hjzs9a3w9x33wr8n0ptu7txp359exs", Network.TestNet);
		private static readonly BitcoinWitPubKeyAddress RegTestCoordinatorAddress = new BitcoinWitPubKeyAddress("bcrt1qangxrwyej05x9mnztkakk29s4yfdv4n586gs8l", Network.RegTest);

		public static BitcoinWitPubKeyAddress GetCoordinatorAddress(Network network)
		{
			Guard.NotNull(nameof(network), network);

			if (network == Network.Main)
			{
				return MainNetCoordinatorAddress;
			}
			else if (network == Network.TestNet)
			{
				return TestNetCoordinatorAddress;
			}
			else if (network == Network.RegTest)
			{
				return RegTestCoordinatorAddress;
			}
			else
			{
				throw new NotSupportedNetworkException(network);
			}
		}

		public const int TwentyMinutesConfirmationTarget = 2;
		public const int OneDayConfirmationTarget = 144;
		public const int SevenDaysConfirmationTarget = 1008;

		public const int BigFileReadWriteBufferSize = 1 * 1024 * 1024;

		public const int DefaultTorSocksPort = 9050;
		public const int DefaultTorBrowserSocksPort = 9150;
		public const int DefaultTorControlPort = 9051;
		public const int DefaultTorBrowserControlPort = 9151;

		public const int DefaultMainNetBitcoinP2pPort = 8333;
		public const int DefaultTestNetBitcoinP2pPort = 18333;
		public const int DefaultRegTestBitcoinP2pPort = 18444;

		public const int DefaultMainNetBitcoinCoreRpcPort = 8332;
		public const int DefaultTestNetBitcoinCoreRpcPort = 18332;
		public const int DefaultRegTestBitcoinCoreRpcPort = 18443;

		public const string Chars = "ABCDEFGHIJKLMNOPQRSTUVWXYZ0123456789";

		public const double TransactionRBFSignalRate = 0.02; // 2% RBF transactions

		public const decimal DefaultDustThreshold = 0.00005m;

		public const long MaxSatoshisSupply = 2_100_000_000_000_000L;
	}
}<|MERGE_RESOLUTION|>--- conflicted
+++ resolved
@@ -11,12 +11,8 @@
 		public static readonly Version ClientVersion = new Version(1, 1, 10, 2);
 		public const string BackendMajorVersion = "3";
 		public static readonly Version HwiVersion = new Version("1.0.3");
-<<<<<<< HEAD
-		public static readonly Version BitcoinCoreVersion = new Version("0.18.1");
+		public static readonly Version BitcoinCoreVersion = new Version("0.19.0.1");
 		public static readonly Version LegalDocumentsVersion = new Version(1, 0);
-=======
-		public static readonly Version BitcoinCoreVersion = new Version("0.19.0.1");
->>>>>>> 3d93ff07
 
 		/// <summary>
 		/// By changing this, we can force to start over the transactions file, so old incorrect transactions would be cleared.
