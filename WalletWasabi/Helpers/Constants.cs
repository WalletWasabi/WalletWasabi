--- conflicted
+++ resolved
@@ -52,17 +52,10 @@
 
 		public const string BuiltinBitcoinNodeName = "Bitcoin Knots";
 
-<<<<<<< HEAD
-		public static readonly Version ClientVersion = new Version(1, 1, 12, 4);
-		public static readonly Version HwiVersion = new Version("2.0.0");
-		public static readonly Version BitcoinCoreVersion = new Version("0.21.0");
-		public static readonly Version LegalDocumentsVersion = new Version(2, 0);
-=======
 		public static readonly Version ClientVersion = new(1, 1, 12, 4);
-		public static readonly Version HwiVersion = new("1.2.1");
+		public static readonly Version HwiVersion = new("2.0.0");
 		public static readonly Version BitcoinCoreVersion = new("0.21.0");
 		public static readonly Version LegalDocumentsVersion = new(2, 0);
->>>>>>> 1ab2d53e
 
 		public static readonly NodeRequirement NodeRequirements = new()
 		{
