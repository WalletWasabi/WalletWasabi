--- conflicted
+++ resolved
@@ -54,14 +54,11 @@
 
 		public const long MaxSatoshisSupply = 2_100_000_000_000_000L;
 
-<<<<<<< HEAD
+		public static readonly Version ClientVersion = new Version(1, 1, 12, 0);
 		public const string AlphaNumericCharacters = "abcdefghijklmnopqrstuvwxyzABCDEFGHIJKLMNOPQRSTUVWXYZ0123456789";
 		public const string CapitalAlphaNumericCharacters = "ABCDEFGHIJKLMNOPQRSTUVWXYZ0123456789";
 
 		public static readonly Version ClientVersion = new Version(1, 1, 11, 1);
-=======
-		public static readonly Version ClientVersion = new Version(1, 1, 12, 0);
->>>>>>> c12ca43e
 		public static readonly Version HwiVersion = new Version("1.1.2");
 		public static readonly Version BitcoinCoreVersion = new Version("0.20.0");
 		public static readonly Version LegalDocumentsVersion = new Version(2, 0);
