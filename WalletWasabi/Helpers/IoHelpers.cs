using System.Diagnostics;
<<<<<<< HEAD
using System.Diagnostics.CodeAnalysis;
using System.IO.Compression;
=======
>>>>>>> c02470ef
using System.Runtime.InteropServices;
using System.Threading.Tasks;
using WalletWasabi.Helpers;
using WalletWasabi.Logging;

namespace System.IO;

public static class IoHelpers
{
	/// <summary>
	/// Attempts to delete <paramref name="directory"/> with retry feature to allow File Explorer or any other
	/// application that holds the directory handle of the <paramref name="directory"/> to release it.
	/// </summary>
	/// <see href="https://stackoverflow.com/questions/329355/cannot-delete-directory-with-directory-deletepath-true/14933880#44324346"/>
	public static async Task<bool> TryDeleteDirectoryAsync(string directory, int maxRetries = 10, int millisecondsDelay = 100)
	{
		Guard.NotNull(nameof(directory), directory);
<<<<<<< HEAD

		if (maxRetries < 1)
		{
			throw new ArgumentOutOfRangeException(nameof(maxRetries));
		}

		if (millisecondsDelay < 1)
		{
			throw new ArgumentOutOfRangeException(nameof(millisecondsDelay));
		}

		for (int i = 0; i < maxRetries; ++i)
		{
			try
			{
				if (Directory.Exists(directory))
				{
					Directory.Delete(directory, recursive: true);
				}

				return true;
			}
			catch (DirectoryNotFoundException e)
			{
				Logger.LogDebug($"Directory was not found: {e}");

				// Directory does not exist. So the operation is trivially done.
				return true;
			}
			catch (Exception ex) when (ex is IOException or UnauthorizedAccessException)
			{
				await Task.Delay(millisecondsDelay).ConfigureAwait(false);
			}
		}

		return false;
	}

	public static void EnsureContainingDirectoryExists(string fileNameOrPath)
	{
		string fullPath = Path.GetFullPath(fileNameOrPath); // No matter if relative or absolute path is given to this.
		string? dir = Path.GetDirectoryName(fullPath);
		EnsureDirectoryExists(dir);
	}

	/// <summary>
	/// It's like Directory.CreateDirectory, but does not fail when root is given.
	/// </summary>
	public static void EnsureDirectoryExists(string? dir)
	{
		if (!string.IsNullOrWhiteSpace(dir)) // If root is given, then do not worry.
		{
			Directory.CreateDirectory(dir); // It does not fail if it exists.
=======

		if (maxRetries < 1)
		{
			throw new ArgumentOutOfRangeException(nameof(maxRetries));
		}

		if (millisecondsDelay < 1)
		{
			throw new ArgumentOutOfRangeException(nameof(millisecondsDelay));
		}

		for (int i = 0; i < maxRetries; ++i)
		{
			try
			{
				if (Directory.Exists(directory))
				{
					Directory.Delete(directory, recursive: true);
				}

				return true;
			}
			catch (DirectoryNotFoundException e)
			{
				Logger.LogDebug($"Directory was not found: {e}");

				// Directory does not exist. So the operation is trivially done.
				return true;
			}
			catch (Exception ex) when (ex is IOException or UnauthorizedAccessException)
			{
				await Task.Delay(millisecondsDelay).ConfigureAwait(false);
			}
>>>>>>> c02470ef
		}
	}

<<<<<<< HEAD
	public static void EnsureFileExists(string filePath)
	{
		if (!File.Exists(filePath))
		{
			EnsureContainingDirectoryExists(filePath);

			File.Create(filePath)?.Dispose();
		}
	}

	public static void OpenFolderInFileExplorer(string dirPath)
	{
		if (Directory.Exists(dirPath))
		{
			using var process = Process.Start(new ProcessStartInfo
			{
				FileName = RuntimeInformation.IsOSPlatform(OSPlatform.Windows)
					? "explorer.exe"
					: (RuntimeInformation.IsOSPlatform(OSPlatform.OSX)
						? "open"
						: "xdg-open"),
				Arguments = RuntimeInformation.IsOSPlatform(OSPlatform.Windows) ? $"\"{dirPath}\"" : dirPath,
				CreateNoWindow = true
			});
		}
	}

	public static async Task OpenBrowserAsync(string url)
	{
		if (RuntimeInformation.IsOSPlatform(OSPlatform.Linux))
		{
			// If no associated application/json MimeType is found xdg-open opens retrun error
			// but it tries to open it anyway using the console editor (nano, vim, other..)
			await EnvironmentHelpers.ShellExecAsync($"xdg-open {url}", waitForExit: false).ConfigureAwait(false);
		}
		else
		{
			using var process = Process.Start(new ProcessStartInfo
			{
				FileName = RuntimeInformation.IsOSPlatform(OSPlatform.Windows) ? url : "open",
				Arguments = RuntimeInformation.IsOSPlatform(OSPlatform.OSX) ? $"-e {url}" : "",
				CreateNoWindow = true,
				UseShellExecute = RuntimeInformation.IsOSPlatform(OSPlatform.Windows)
			});
		}
	}

	public static void CopyFilesRecursively(DirectoryInfo source, DirectoryInfo target)
	{
		foreach (DirectoryInfo dir in source.GetDirectories())
		{
			CopyFilesRecursively(dir, target.CreateSubdirectory(dir.Name));
=======
		return false;
	}

	public static void EnsureContainingDirectoryExists(string fileNameOrPath)
	{
		string fullPath = Path.GetFullPath(fileNameOrPath); // No matter if relative or absolute path is given to this.
		string? dir = Path.GetDirectoryName(fullPath);
		EnsureDirectoryExists(dir);
	}

	/// <summary>
	/// It's like Directory.CreateDirectory, but does not fail when root is given.
	/// </summary>
	public static void EnsureDirectoryExists(string? dir)
	{
		if (!string.IsNullOrWhiteSpace(dir)) // If root is given, then do not worry.
		{
			Directory.CreateDirectory(dir); // It does not fail if it exists.
		}
	}

	public static void EnsureFileExists(string filePath)
	{
		if (!File.Exists(filePath))
		{
			EnsureContainingDirectoryExists(filePath);

			File.Create(filePath)?.Dispose();
		}
	}

	public static void OpenFolderInFileExplorer(string dirPath)
	{
		if (Directory.Exists(dirPath))
		{
			using var process = Process.Start(new ProcessStartInfo
			{
				FileName = RuntimeInformation.IsOSPlatform(OSPlatform.Windows)
					? "explorer.exe"
					: (RuntimeInformation.IsOSPlatform(OSPlatform.OSX)
						? "open"
						: "xdg-open"),
				Arguments = RuntimeInformation.IsOSPlatform(OSPlatform.Windows) ? $"\"{dirPath}\"" : dirPath,
				CreateNoWindow = true
			});
>>>>>>> c02470ef
		}
	}

<<<<<<< HEAD
		foreach (FileInfo file in source.GetFiles())
		{
			file.CopyTo(Path.Combine(target.FullName, file.Name));
		}
	}

	public static void CreateOrOverwriteFile(string path)
	{
		using var _ = File.Create(path);
	}

	/// <seealso href="https://stackoverflow.com/questions/17408499/async-wait-for-file-to-be-created/17408819#17408819"/>
	[SuppressMessage("Reliability", "CA2000:Dispose objects before losing scope", Justification = "Watcher is disposed once the file is created.")]
	public static Task WhenFileCreated(string filePath)
	{
		TaskCompletionSource<bool> tcs = new();
		FileSystemWatcher watcher = new(Path.GetDirectoryName(filePath)!);

		FileSystemEventHandler? createdHandler = null;
		createdHandler = (s, e) =>
		{
			if (e.Name == Path.GetFileName(filePath))
			{
				tcs.TrySetResult(true);
				watcher.Created -= createdHandler;
				watcher.Dispose();
			}
		};

		watcher.Created += createdHandler;
		watcher.EnableRaisingEvents = true;

		// This is to avoid race: "FileSystemWatcher is created, @filePath file is created, watcher.EnableRaisingEvents is set to true -> "
		if (File.Exists(filePath))
		{
			watcher.Created -= createdHandler;
			watcher.Dispose();
			return Task.FromResult(true);
=======
	public static async Task OpenBrowserAsync(string url)
	{
		if (RuntimeInformation.IsOSPlatform(OSPlatform.Linux))
		{
			// If no associated application/json MimeType is found xdg-open opens retrun error
			// but it tries to open it anyway using the console editor (nano, vim, other..)
			await EnvironmentHelpers.ShellExecAsync($"xdg-open {url}", waitForExit: false).ConfigureAwait(false);
		}
		else
		{
			using var process = Process.Start(new ProcessStartInfo
			{
				FileName = RuntimeInformation.IsOSPlatform(OSPlatform.Windows) ? url : "open",
				Arguments = RuntimeInformation.IsOSPlatform(OSPlatform.OSX) ? $"-e {url}" : "",
				CreateNoWindow = true,
				UseShellExecute = RuntimeInformation.IsOSPlatform(OSPlatform.Windows)
			});
		}
	}

	public static void CopyFilesRecursively(DirectoryInfo source, DirectoryInfo target)
	{
		foreach (DirectoryInfo dir in source.GetDirectories())
		{
			CopyFilesRecursively(dir, target.CreateSubdirectory(dir.Name));
		}

		foreach (FileInfo file in source.GetFiles())
		{
			file.CopyTo(Path.Combine(target.FullName, file.Name));
>>>>>>> c02470ef
		}

		return tcs.Task;
	}

	public static void CreateOrOverwriteFile(string path)
	{
		using var _ = File.Create(path);
	}
}<|MERGE_RESOLUTION|>--- conflicted
+++ resolved
@@ -1,9 +1,6 @@
 using System.Diagnostics;
-<<<<<<< HEAD
 using System.Diagnostics.CodeAnalysis;
 using System.IO.Compression;
-=======
->>>>>>> c02470ef
 using System.Runtime.InteropServices;
 using System.Threading.Tasks;
 using WalletWasabi.Helpers;
@@ -21,7 +18,6 @@
 	public static async Task<bool> TryDeleteDirectoryAsync(string directory, int maxRetries = 10, int millisecondsDelay = 100)
 	{
 		Guard.NotNull(nameof(directory), directory);
-<<<<<<< HEAD
 
 		if (maxRetries < 1)
 		{
@@ -75,45 +71,9 @@
 		if (!string.IsNullOrWhiteSpace(dir)) // If root is given, then do not worry.
 		{
 			Directory.CreateDirectory(dir); // It does not fail if it exists.
-=======
-
-		if (maxRetries < 1)
-		{
-			throw new ArgumentOutOfRangeException(nameof(maxRetries));
-		}
-
-		if (millisecondsDelay < 1)
-		{
-			throw new ArgumentOutOfRangeException(nameof(millisecondsDelay));
-		}
-
-		for (int i = 0; i < maxRetries; ++i)
-		{
-			try
-			{
-				if (Directory.Exists(directory))
-				{
-					Directory.Delete(directory, recursive: true);
-				}
-
-				return true;
-			}
-			catch (DirectoryNotFoundException e)
-			{
-				Logger.LogDebug($"Directory was not found: {e}");
-
-				// Directory does not exist. So the operation is trivially done.
-				return true;
-			}
-			catch (Exception ex) when (ex is IOException or UnauthorizedAccessException)
-			{
-				await Task.Delay(millisecondsDelay).ConfigureAwait(false);
-			}
->>>>>>> c02470ef
 		}
 	}
 
-<<<<<<< HEAD
 	public static void EnsureFileExists(string filePath)
 	{
 		if (!File.Exists(filePath))
@@ -166,57 +126,8 @@
 		foreach (DirectoryInfo dir in source.GetDirectories())
 		{
 			CopyFilesRecursively(dir, target.CreateSubdirectory(dir.Name));
-=======
-		return false;
-	}
+		}
 
-	public static void EnsureContainingDirectoryExists(string fileNameOrPath)
-	{
-		string fullPath = Path.GetFullPath(fileNameOrPath); // No matter if relative or absolute path is given to this.
-		string? dir = Path.GetDirectoryName(fullPath);
-		EnsureDirectoryExists(dir);
-	}
-
-	/// <summary>
-	/// It's like Directory.CreateDirectory, but does not fail when root is given.
-	/// </summary>
-	public static void EnsureDirectoryExists(string? dir)
-	{
-		if (!string.IsNullOrWhiteSpace(dir)) // If root is given, then do not worry.
-		{
-			Directory.CreateDirectory(dir); // It does not fail if it exists.
-		}
-	}
-
-	public static void EnsureFileExists(string filePath)
-	{
-		if (!File.Exists(filePath))
-		{
-			EnsureContainingDirectoryExists(filePath);
-
-			File.Create(filePath)?.Dispose();
-		}
-	}
-
-	public static void OpenFolderInFileExplorer(string dirPath)
-	{
-		if (Directory.Exists(dirPath))
-		{
-			using var process = Process.Start(new ProcessStartInfo
-			{
-				FileName = RuntimeInformation.IsOSPlatform(OSPlatform.Windows)
-					? "explorer.exe"
-					: (RuntimeInformation.IsOSPlatform(OSPlatform.OSX)
-						? "open"
-						: "xdg-open"),
-				Arguments = RuntimeInformation.IsOSPlatform(OSPlatform.Windows) ? $"\"{dirPath}\"" : dirPath,
-				CreateNoWindow = true
-			});
->>>>>>> c02470ef
-		}
-	}
-
-<<<<<<< HEAD
 		foreach (FileInfo file in source.GetFiles())
 		{
 			file.CopyTo(Path.Combine(target.FullName, file.Name));
@@ -255,45 +166,8 @@
 			watcher.Created -= createdHandler;
 			watcher.Dispose();
 			return Task.FromResult(true);
-=======
-	public static async Task OpenBrowserAsync(string url)
-	{
-		if (RuntimeInformation.IsOSPlatform(OSPlatform.Linux))
-		{
-			// If no associated application/json MimeType is found xdg-open opens retrun error
-			// but it tries to open it anyway using the console editor (nano, vim, other..)
-			await EnvironmentHelpers.ShellExecAsync($"xdg-open {url}", waitForExit: false).ConfigureAwait(false);
-		}
-		else
-		{
-			using var process = Process.Start(new ProcessStartInfo
-			{
-				FileName = RuntimeInformation.IsOSPlatform(OSPlatform.Windows) ? url : "open",
-				Arguments = RuntimeInformation.IsOSPlatform(OSPlatform.OSX) ? $"-e {url}" : "",
-				CreateNoWindow = true,
-				UseShellExecute = RuntimeInformation.IsOSPlatform(OSPlatform.Windows)
-			});
-		}
-	}
-
-	public static void CopyFilesRecursively(DirectoryInfo source, DirectoryInfo target)
-	{
-		foreach (DirectoryInfo dir in source.GetDirectories())
-		{
-			CopyFilesRecursively(dir, target.CreateSubdirectory(dir.Name));
-		}
-
-		foreach (FileInfo file in source.GetFiles())
-		{
-			file.CopyTo(Path.Combine(target.FullName, file.Name));
->>>>>>> c02470ef
 		}
 
 		return tcs.Task;
 	}
-
-	public static void CreateOrOverwriteFile(string path)
-	{
-		using var _ = File.Create(path);
-	}
 }