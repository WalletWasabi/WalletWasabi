using Microsoft.Win32;
using System;
using System.Collections.Concurrent;
using System.Diagnostics;
using System.IO;
using System.Runtime.CompilerServices;
using System.Runtime.InteropServices;
using System.Threading;
using System.Threading.Tasks;
using WalletWasabi.Logging;
using WalletWasabi.Microservices;

namespace WalletWasabi.Helpers
{
	public static class EnvironmentHelpers
	{
		private const int ProcessorCountRefreshIntervalMs = 30000;

		private static volatile int InternalProcessorCount;
		private static volatile int LastProcessorCountRefreshTicks;

		/// <summary>
		/// https://github.com/i3arnon/ConcurrentHashSet/blob/master/src/ConcurrentHashSet/PlatformHelper.cs
		/// </summary>
		internal static int ProcessorCount
		{
			get
			{
				var now = Environment.TickCount;
				if (InternalProcessorCount == 0 || now - LastProcessorCountRefreshTicks >= ProcessorCountRefreshIntervalMs)
				{
					InternalProcessorCount = Environment.ProcessorCount;
					LastProcessorCountRefreshTicks = now;
				}

				return InternalProcessorCount;
			}
		}

		// appName, dataDir
		private static ConcurrentDictionary<string, string> DataDirDict { get; } = new ConcurrentDictionary<string, string>();

		// Do not change the output of this function. Backwards compatibility depends on it.
		public static string GetDataDir(string appName)
		{
			if (DataDirDict.TryGetValue(appName, out string dataDir))
			{
				return dataDir;
			}

			string directory;

			if (!RuntimeInformation.IsOSPlatform(OSPlatform.Windows))
			{
				var home = Environment.GetEnvironmentVariable("HOME");
				if (!string.IsNullOrEmpty(home))
				{
					directory = Path.Combine(home, "." + appName.ToLowerInvariant());
					Logger.LogInfo($"Using HOME environment variable for initializing application data at `{directory}`.");
				}
				else
				{
					throw new DirectoryNotFoundException("Could not find suitable datadir.");
				}
			}
			else
			{
				var localAppData = Environment.GetEnvironmentVariable("APPDATA");
				if (!string.IsNullOrEmpty(localAppData))
				{
					directory = Path.Combine(localAppData, appName);
					Logger.LogInfo($"Using APPDATA environment variable for initializing application data at `{directory}`.");
				}
				else
				{
					throw new DirectoryNotFoundException("Could not find suitable datadir.");
				}
			}

			if (Directory.Exists(directory))
			{
				DataDirDict.TryAdd(appName, directory);
				return directory;
			}

			Logger.LogInfo($"Creating data directory at `{directory}`.");
			Directory.CreateDirectory(directory);

			DataDirDict.TryAdd(appName, directory);
			return directory;
		}

		public static string TryGetDefaultBitcoinCoreDataDir()
		{
			string directory = null;

			// https://en.bitcoin.it/wiki/Data_directory
			try
			{
				if (RuntimeInformation.IsOSPlatform(OSPlatform.Windows))
				{
					var localAppData = Environment.GetEnvironmentVariable("APPDATA");
					if (!string.IsNullOrEmpty(localAppData))
					{
						directory = Path.Combine(localAppData, "Bitcoin");
					}
					else
					{
						throw new DirectoryNotFoundException($"Could not find suitable default {Constants.BuiltinBitcoinNodeName} datadir.");
					}
				}
				else
				{
					var home = Environment.GetEnvironmentVariable("HOME");
					if (!string.IsNullOrEmpty(home))
					{
						directory = RuntimeInformation.IsOSPlatform(OSPlatform.OSX)
							? Path.Combine(home, "Library", "Application Support", "Bitcoin")
							: Path.Combine(home, ".bitcoin"); // Linux
					}
					else
					{
						throw new DirectoryNotFoundException($"Could not find suitable default {Constants.BuiltinBitcoinNodeName} datadir.");
					}
				}

				return directory;
			}
			catch (Exception ex)
			{
				Logger.LogDebug(ex);
			}

			return directory;
		}

		// This method removes the path and file extension.
		//
		// Given Wasabi releases are currently built using Windows, the generated assemblies contain
		// the hardcoded "C:\Users\User\Desktop\WalletWasabi\.......\FileName.cs" string because that
		// is the real path of the file, it doesn't matter what OS was targeted.
		// In Windows and Linux that string is a valid path and that means Path.GetFileNameWithoutExtension
		// can extract the file name but in the case of OSX the same string is not a valid path so, it assumes
		// the whole string is the file name.
		public static string ExtractFileName(string callerFilePath)
		{
			var lastSeparatorIndex = callerFilePath.LastIndexOf("\\");
			if (lastSeparatorIndex == -1)
			{
				lastSeparatorIndex = callerFilePath.LastIndexOf("/");
			}

			var fileName = callerFilePath;

			if (lastSeparatorIndex != -1)
			{
				lastSeparatorIndex++;
				fileName = callerFilePath[lastSeparatorIndex..]; // From lastSeparatorIndex until the end of the string.
			}

			var fileNameWithoutExtension = fileName.TrimEnd(".cs", StringComparison.InvariantCultureIgnoreCase);
			return fileNameWithoutExtension;
		}

		/// <summary>
		/// Executes a command with Bash.
		/// https://stackoverflow.com/a/47918132/2061103
		/// </summary>
		public static async Task ShellExecAsync(string cmd, bool waitForExit = true)
		{
			var escapedArgs = cmd.Replace("\"", "\\\"");

<<<<<<< HEAD
			var startInfo = new ProcessStartInfo
			{
				FileName = "/usr/bin/env sh",
				Arguments = $"-c \"{escapedArgs}\"",
				RedirectStandardOutput = true,
				UseShellExecute = false,
				CreateNoWindow = true,
				WindowStyle = ProcessWindowStyle.Hidden
			};

=======
			using var process = Process.Start(
				new ProcessStartInfo
				{
					FileName = "/usr/bin/env",
					Arguments = $"sh -c \"{escapedArgs}\"",
					RedirectStandardOutput = true,
					UseShellExecute = false,
					CreateNoWindow = true,
					WindowStyle = ProcessWindowStyle.Hidden
				}
			);
>>>>>>> 9418e74d
			if (waitForExit)
			{
				using var process = new ProcessAsync(startInfo);
				process.Start();

				await process.WaitForExitAsync(CancellationToken.None).ConfigureAwait(false);

				if (process.ExitCode != 0)
				{
					Logger.LogError($"{nameof(ShellExecAsync)} command: {cmd} exited with exit code: {process.ExitCode}, instead of 0.");
				}
			}
			else
			{
				using var process = Process.Start(startInfo);
			}
		}

		public static bool IsFileTypeAssociated(string fileExtension)
		{
			// Source article: https://edi.wang/post/2019/3/4/read-and-write-windows-registry-in-net-core

			if (!RuntimeInformation.IsOSPlatform(OSPlatform.Windows))
			{
				throw new InvalidOperationException("Operation only supported on windows.");
			}

			fileExtension = fileExtension.TrimStart('.'); // Remove . if added by the caller.

			using (RegistryKey key = Registry.ClassesRoot.OpenSubKey($".{fileExtension}"))
			{
				if (key != null)
				{
					object val = key.GetValue(null); // Read the (Default) value.
					if (val != null)
					{
						return true;
					}
				}
			}
			return false;
		}

		/// <summary>
		/// Gets the name of the current method.
		/// </summary>
		public static string GetMethodName([CallerMemberName] string callerName = "")
		{
			return callerName;
		}

		public static string GetCallerFileName([CallerFilePath] string callerFilePath = "")
		{
			return ExtractFileName(callerFilePath);
		}

		public static string GetFullBaseDirectory()
		{
			var fullBaseDirectory = Path.GetFullPath(AppContext.BaseDirectory);

			if (!RuntimeInformation.IsOSPlatform(OSPlatform.Windows))
			{
				if (!fullBaseDirectory.StartsWith('/'))
				{
					fullBaseDirectory = fullBaseDirectory.Insert(0, "/");
				}
			}

			return fullBaseDirectory;
		}
	}
}<|MERGE_RESOLUTION|>--- conflicted
+++ resolved
@@ -170,30 +170,17 @@
 		{
 			var escapedArgs = cmd.Replace("\"", "\\\"");
 
-<<<<<<< HEAD
-			var startInfo = new ProcessStartInfo
-			{
-				FileName = "/usr/bin/env sh",
-				Arguments = $"-c \"{escapedArgs}\"",
-				RedirectStandardOutput = true,
-				UseShellExecute = false,
-				CreateNoWindow = true,
-				WindowStyle = ProcessWindowStyle.Hidden
-			};
-
-=======
 			using var process = Process.Start(
 				new ProcessStartInfo
 				{
-					FileName = "/usr/bin/env",
-					Arguments = $"sh -c \"{escapedArgs}\"",
+					FileName = "/usr/bin/env sh",
+					Arguments = $"-c \"{escapedArgs}\"",
 					RedirectStandardOutput = true,
 					UseShellExecute = false,
 					CreateNoWindow = true,
 					WindowStyle = ProcessWindowStyle.Hidden
 				}
 			);
->>>>>>> 9418e74d
 			if (waitForExit)
 			{
 				using var process = new ProcessAsync(startInfo);
