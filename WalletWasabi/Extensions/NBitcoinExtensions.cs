using NBitcoin.Crypto;
using NBitcoin.DataEncoders;
using NBitcoin.Protocol;
using NBitcoin.RPC;
using System;
using System.Collections.Generic;
using System.Linq;
using System.Text;
using System.Threading;
using System.Threading.Tasks;
using WalletWasabi.Helpers;
using WalletWasabi.Models;
using WalletWasabi.Models.ChaumianCoinJoin;
using static NBitcoin.Crypto.SchnorrBlinding;

namespace NBitcoin
{
	public static class NBitcoinExtensions
	{
		public static async Task<Block> DownloadBlockAsync(this Node node, uint256 hash, CancellationToken cancellationToken)
		{
			if (node.State == NodeState.Connected)
			{
				node.VersionHandshake(cancellationToken);
			}

			using (var listener = node.CreateListener())
			{
				var getdata = new GetDataPayload(new InventoryVector(node.AddSupportedOptions(InventoryType.MSG_BLOCK), hash));
				await node.SendMessageAsync(getdata);
				cancellationToken.ThrowIfCancellationRequested();

				// Bitcoin Core processes the messages sequentially and does not send a NOTFOUND message if the remote node is pruned and the data not available.
				// A good way to get any feedback about whether the node knows the block or not is to send a ping request.
				// If block is not known by the remote node, the pong will be sent immediately, else it will be sent after the block download.
				ulong pingNonce = RandomUtils.GetUInt64();
				await node.SendMessageAsync(new PingPayload() { Nonce = pingNonce });
				while (true)
				{
					cancellationToken.ThrowIfCancellationRequested();
					var message = listener.ReceiveMessage(cancellationToken);
					if (message.Message.Payload is NotFoundPayload ||
						(message.Message.Payload is PongPayload p && p.Nonce == pingNonce))
					{
						throw new InvalidOperationException($"Disconnected local node, because it does not have the block data.");
					}
					else if (message.Message.Payload is BlockPayload b && b.Object?.GetHash() == hash)
					{
						return b.Object;
					}
				}
			}
		}

		public static TxoRef ToTxoRef(this OutPoint me) => new TxoRef(me);

		public static IEnumerable<TxoRef> ToTxoRefs(this TxInList me)
		{
			foreach (var input in me)
			{
				yield return input.PrevOut.ToTxoRef();
			}
		}

		public static IEnumerable<Coin> GetCoins(this TxOutList me, Script script)
		{
			return me.AsCoins().Where(c => c.ScriptPubKey == script);
		}

		public static string ToHex(this IBitcoinSerializable me)
		{
			return ByteHelpers.ToHex(me.ToBytes());
		}

		public static void FromHex(this IBitcoinSerializable me, string hex)
		{
			Guard.NotNullOrEmptyOrWhitespace(nameof(hex), hex);
			me.FromBytes(ByteHelpers.FromHex(hex));
		}

		/// <summary>
		/// Based on transaction data, it decides if it's possible that native segwit script played a par in this transaction.
		/// </summary>
		public static bool PossiblyP2WPKHInvolved(this Transaction me)
		{
			// We omit Guard, because it's performance critical in Wasabi.
			// We start with the inputs, because, this check is faster.
			// Note: by testing performance the order does not seem to affect the speed of loading the wallet.
			foreach (TxIn input in me.Inputs)
			{
				if (input.ScriptSig is null || input.ScriptSig == Script.Empty)
				{
					return true;
				}
			}
			foreach (TxOut output in me.Outputs)
			{
				if (output.ScriptPubKey.IsScriptType(ScriptType.P2WPKH))
				{
					return true;
				}
			}
			return false;
		}

		public static IEnumerable<(Money value, int count)> GetIndistinguishableOutputs(this Transaction me, bool includeSingle)
		{
			return me.Outputs.GroupBy(x => x.Value)
			   .ToDictionary(x => x.Key, y => y.Count())
			   .Select(x => (x.Key, x.Value))
			   .Where(x => includeSingle || x.Value > 1);
		}

		public static int GetAnonymitySet(this Transaction me, int outputIndex)
		{
			// 1. Get the output corresponting to the output index.
			var output = me.Outputs[outputIndex];
			// 2. Get the number of equal outputs.
			int equalOutputs = me.GetIndistinguishableOutputs(includeSingle: true).Single(x => x.value == output.Value).count;
			// 3. Anonymity set cannot be larger than the number of inputs.
			var inputCount = me.Inputs.Count;
			var anonSet = Math.Min(equalOutputs, inputCount);
			return anonSet;
		}

		public static int GetAnonymitySet(this Transaction me, uint outputIndex) => GetAnonymitySet(me, (int)outputIndex);

		/// <summary>
		/// Careful, if it's in a legacy block then this won't work.
		/// </summary>
		public static bool HasWitScript(this TxIn me)
		{
			Guard.NotNull(nameof(me), me);

			bool notNull = !(me.WitScript is null);
			bool notEmpty = me.WitScript != WitScript.Empty;
			return notNull && notEmpty;
		}

		public static Money Percentage(this Money me, decimal perc)
		{
			return Money.Satoshis((me.Satoshi / 100m) * perc);
		}

		public static decimal ToUsd(this Money me, decimal btcExchangeRate)
		{
			return me.ToDecimal(MoneyUnit.BTC) * btcExchangeRate;
		}

		public static bool VerifyMessage(this BitcoinWitPubKeyAddress address, uint256 messageHash, byte[] signature)
		{
			PubKey pubKey = PubKey.RecoverCompact(messageHash, signature);
			return pubKey.WitHash == address.Hash;
		}

		public static bool VerifyUnblindedSignature(this Signer signer, UnblindedSignature signature, byte[] data)
		{
			uint256 hash = new uint256(Hashes.SHA256(data));
			return VerifySignature(hash, signature, signer.Key.PubKey);
		}

		public static bool VerifyUnblindedSignature(this Signer signer, UnblindedSignature signature, uint256 dataHash)
		{
			return VerifySignature(dataHash, signature, signer.Key.PubKey);
		}

		public static uint256 BlindScript(this Requester requester, PubKey signerPubKey, PubKey RPubKey, Script script)
		{
			var msg = new uint256(Hashes.SHA256(script.ToBytes()));
			return requester.BlindMessage(msg, RPubKey, signerPubKey);
		}

		public static Signer CreateSigner(this SchnorrKey schnorrKey)
		{
			var k = Guard.NotNull(nameof(schnorrKey.SignerKey), schnorrKey.SignerKey);
			var r = Guard.NotNull(nameof(schnorrKey.Rkey), schnorrKey.Rkey);
			return new Signer(k, r);
		}

		/// <summary>
		/// If scriptpubkey is already present, just add the value.
		/// </summary>
		public static void AddWithOptimize(this TxOutList me, Money money, Script scriptPubKey)
		{
			TxOut found = me.FirstOrDefault(x => x.ScriptPubKey == scriptPubKey);
			if (found != null)
			{
				found.Value += money;
			}
			else
			{
				me.Add(money, scriptPubKey);
			}
		}

		/// <summary>
		/// If scriptpubkey is already present, just add the value.
		/// </summary>
		public static void AddWithOptimize(this TxOutList me, Money money, IDestination destination)
		{
			me.AddWithOptimize(money, destination.ScriptPubKey);
		}

		/// <summary>
		/// If scriptpubkey is already present, just add the value.
		/// </summary>
		public static void AddWithOptimize(this TxOutList me, TxOut txOut)
		{
			me.AddWithOptimize(txOut.Value, txOut.ScriptPubKey);
		}

		/// <summary>
		/// If scriptpubkey is already present, just add the value.
		/// </summary>
		public static void AddRangeWithOptimize(this TxOutList me, IEnumerable<TxOut> collection)
		{
			foreach (var txOut in collection)
			{
				me.AddWithOptimize(txOut);
			}
		}

		public static SchnorrPubKey GetSchnorrPubKey(this Signer signer) => new SchnorrPubKey(signer);

		public static uint256 BlindMessage(this Requester requester, uint256 messageHash, SchnorrPubKey schnorrPubKey) => requester.BlindMessage(messageHash, schnorrPubKey.RpubKey, schnorrPubKey.SignerPubKey);

		public static string ToZpub(this ExtPubKey extPubKey, Network network)
		{
			var data = extPubKey.ToBytes();
			var version = (network == Network.Main)
				? new byte[] { (0x04), (0xB2), (0x47), (0x46) }
				: new byte[] { (0x04), (0x5F), (0x1C), (0xF6) };

			return Encoders.Base58Check.EncodeData(version.Concat(data).ToArray());
		}

		public static string ToZPrv(this ExtKey extKey, Network network)
		{
			var data = extKey.ToBytes();
			var version = (network == Network.Main)
				? new byte[] { (0x04), (0xB2), (0x43), (0x0C) }
				: new byte[] { (0x04), (0x5F), (0x18), (0xBC) };

			return Encoders.Base58Check.EncodeData(version.Concat(data).ToArray());
		}

		public static async Task StopAsync(this RPCClient rpc)
		{
			await rpc.SendCommandAsync("stop");
		}

		public static SmartTransaction ExtractSmartTransaction(this PSBT psbt)
		{
			return psbt.ExtractSmartTransaction(Height.Unknown);
		}

		public static SmartTransaction ExtractSmartTransaction(this PSBT psbt, Height height, uint256 blockHash = null, int blockIndex = 0, string label = "", DateTimeOffset? firstSeenIfMempoolTime = null, bool isReplacement = false)
		{
			var extractedTx = psbt.ExtractTransaction();
			return new SmartTransaction(extractedTx, height, blockHash, blockIndex, label, firstSeenIfMempoolTime, isReplacement);
		}

		public static void SortByAmount(this TxOutList list)
		{
			list.Sort((x, y) => x.Value.CompareTo(y.Value));
		}

<<<<<<< HEAD
		/// <param name="startWithM">The keypath will start with m/ or not.</param>
		/// <param name="format">h or ', eg.: m/84h/0h/0 or m/84'/0'/0</param>
		public static string ToString(this KeyPath me, bool startWithM, string format)
		{
			var toStringBuilder = new StringBuilder(me.ToString());

			if (startWithM)
			{
				toStringBuilder.Insert(0, "m/");
			}

			if (format == "h")
			{
				toStringBuilder.Replace('\'', 'h');
			}

			return toStringBuilder.ToString();
		}

		public static BitcoinWitPubKeyAddress TransformToNetworkNetwork(this BitcoinWitPubKeyAddress me, Network desiredNetwork)
		{
			Network originalNetwork = me.Network;

			if (originalNetwork == desiredNetwork)
			{
				return me;
			}

			var newAddress = new BitcoinWitPubKeyAddress(me.Hash, desiredNetwork);

			return newAddress;
=======
		public static void SortByAmount(this TxInList list, List<Coin> coins)
		{
			var map = new Dictionary<TxIn, Coin>();
			foreach (var coin in coins)
			{
				map.Add(list.Single(x => x.PrevOut == coin.Outpoint), coin);
			}
			list.Sort((x, y) => map[x].Amount.CompareTo(map[y].Amount));
>>>>>>> cad10369
		}
	}
}<|MERGE_RESOLUTION|>--- conflicted
+++ resolved
@@ -264,8 +264,7 @@
 		{
 			list.Sort((x, y) => x.Value.CompareTo(y.Value));
 		}
-
-<<<<<<< HEAD
+    
 		/// <param name="startWithM">The keypath will start with m/ or not.</param>
 		/// <param name="format">h or ', eg.: m/84h/0h/0 or m/84'/0'/0</param>
 		public static string ToString(this KeyPath me, bool startWithM, string format)
@@ -297,7 +296,8 @@
 			var newAddress = new BitcoinWitPubKeyAddress(me.Hash, desiredNetwork);
 
 			return newAddress;
-=======
+    }
+    
 		public static void SortByAmount(this TxInList list, List<Coin> coins)
 		{
 			var map = new Dictionary<TxIn, Coin>();
@@ -306,7 +306,6 @@
 				map.Add(list.Single(x => x.PrevOut == coin.Outpoint), coin);
 			}
 			list.Sort((x, y) => map[x].Amount.CompareTo(map[y].Amount));
->>>>>>> cad10369
 		}
 	}
 }