--- conflicted
+++ resolved
@@ -253,11 +253,7 @@
 			return psbt.ExtractSmartTransaction(Height.Unknown);
 		}
 
-<<<<<<< HEAD
-		public static SmartTransaction ExtractSmartTransaction(this PSBT psbt, Height height, uint256 blockHash = null, int blockIndex = 0, Label label = null, DateTimeOffset? firstSeenIfMempoolTime = null, bool isReplacement = false)
-=======
-		public static SmartTransaction ExtractSmartTransaction(this PSBT psbt, Height height, uint256 blockHash = null, int blockIndex = 0, string label = "", DateTimeOffset firstSeen = default, bool isReplacement = false)
->>>>>>> 3ebfcd75
+		public static SmartTransaction ExtractSmartTransaction(this PSBT psbt, Height height, uint256 blockHash = null, int blockIndex = 0, Label label = null, DateTimeOffset firstSeen = default, bool isReplacement = false)
 		{
 			var extractedTx = psbt.ExtractTransaction();
 			return new SmartTransaction(extractedTx, height, blockHash, blockIndex, label, isReplacement, firstSeen);
