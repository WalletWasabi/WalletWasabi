--- conflicted
+++ resolved
@@ -227,13 +227,8 @@
 		public async Task<(bool backendCompatible, bool clientUpToDate)> CheckUpdatesAsync(CancellationToken cancel)
 		{
 			var versions = await GetVersionsAsync(cancel);
-<<<<<<< HEAD
-			var clientUpToDate = Constants.ClientVersion >= versions.ClientVersion; // If the client version locally is greater or equal to the backend's reported client version, then good.
+			var clientUpToDate = Constants.ClientVersion >= versions.ClientVersion; // If the client version locally is greater than or equal to the backend's reported client version, then good.
 			var backendCompatible = int.Parse(Constants.BackendMajorVersion) == versions.BackendMajorVersion; // If the backend major and the client major equals, then our softwares are compatible.
-=======
-			var clientUpToDate = Helpers.Constants.ClientVersion >= versions.ClientVersion; // If the client version locally is greater than or equal to the backend's reported client version, then good.
-			var backendCompatible = int.Parse(Helpers.Constants.BackendMajorVersion) == versions.BackendMajorVersion; // If the backend major and the client major equals, then our softwares are compatible.
->>>>>>> b06a6ca0
 
 			return (backendCompatible, clientUpToDate);
 		}
