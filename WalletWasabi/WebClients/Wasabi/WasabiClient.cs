using NBitcoin;
using NBitcoin.RPC;
using System;
using System.Collections.Generic;
using System.Linq;
using System.Net;
using System.Net.Http;
using System.Text;
using System.Threading;
using System.Threading.Tasks;
using WalletWasabi.Backend.Models;
using WalletWasabi.Backend.Models.Responses;
using WalletWasabi.Blockchain.Transactions;
using WalletWasabi.Models;
using WalletWasabi.Tor.Http;
using WalletWasabi.Tor.Http.Extensions;

namespace WalletWasabi.WebClients.Wasabi
{
	public class WasabiClient : IDisposable
	{
		private volatile bool _disposedValue = false; // To detect redundant calls

		private WasabiClient(Func<Uri> baseUriAction, EndPoint? torSocks5EndPoint)
		{
			HttpClient = new TorHttpClient(baseUriAction, torSocks5EndPoint, isolateStream: true);
		}

		public WasabiClient(Uri baseUri, EndPoint? torSocks5EndPoint) : this(() => baseUri, torSocks5EndPoint)
		{
		}

<<<<<<< HEAD
		public WasabiClient(IRelativeHttpClient torHttpClient)
=======
		public WasabiClient(IRelativeHttpClient httpClient)
>>>>>>> c464fa7d
		{
			HttpClient = httpClient;
		}

<<<<<<< HEAD
		private IRelativeHttpClient TorClient { get; }
=======
		private IRelativeHttpClient HttpClient { get; }
>>>>>>> c464fa7d

		public static Dictionary<uint256, Transaction> TransactionCache { get; } = new Dictionary<uint256, Transaction>();
		private static Queue<uint256> TransactionIdQueue { get; } = new Queue<uint256>();
		public static object TransactionCacheLock { get; } = new object();
		public static ushort ApiVersion { get; private set; } = ushort.Parse(Helpers.Constants.BackendMajorVersion);

		#region batch

		/// <remarks>
		/// Throws OperationCancelledException if <paramref name="cancel"/> is set.
		/// </remarks>
		public async Task<SynchronizeResponse> GetSynchronizeAsync(uint256 bestKnownBlockHash, int count, EstimateSmartFeeMode? estimateMode = null, CancellationToken cancel = default)
		{
			string relativeUri = $"/api/v{ApiVersion}/btc/batch/synchronize?bestKnownBlockHash={bestKnownBlockHash}&maxNumberOfFilters={count}";
			if (estimateMode is { })
			{
				relativeUri = $"{relativeUri}&estimateSmartFeeMode={estimateMode}";
			}

			using HttpResponseMessage response = await HttpClient.SendAsync(HttpMethod.Get, relativeUri, cancel: cancel).ConfigureAwait(false);

			if (response.StatusCode != HttpStatusCode.OK)
			{
				await response.ThrowRequestExceptionFromContentAsync().ConfigureAwait(false);
			}

			using HttpContent content = response.Content;
			var ret = await content.ReadAsJsonAsync<SynchronizeResponse>().ConfigureAwait(false);

			return ret;
		}

		#endregion batch

		#region blockchain

		/// <remarks>
		/// Throws OperationCancelledException if <paramref name="cancel"/> is set.
		/// </remarks>
		public async Task<FiltersResponse?> GetFiltersAsync(uint256 bestKnownBlockHash, int count, CancellationToken cancel = default)
		{
			using HttpResponseMessage response = await HttpClient.SendAsync(
				HttpMethod.Get,
				$"/api/v{ApiVersion}/btc/blockchain/filters?bestKnownBlockHash={bestKnownBlockHash}&count={count}",
				cancel: cancel).ConfigureAwait(false);

			if (response.StatusCode == HttpStatusCode.NoContent)
			{
				return null;
			}

			if (response.StatusCode != HttpStatusCode.OK)
			{
				await response.ThrowRequestExceptionFromContentAsync().ConfigureAwait(false);
			}

			using HttpContent content = response.Content;
			var ret = await content.ReadAsJsonAsync<FiltersResponse>().ConfigureAwait(false);

			return ret;
		}

		public async Task<IEnumerable<Transaction>> GetTransactionsAsync(Network network, IEnumerable<uint256> txHashes, CancellationToken cancel)
		{
			var allTxs = new List<Transaction>();
			var txHashesToQuery = new List<uint256>();
			lock (TransactionCacheLock)
			{
				var cachedTxs = TransactionCache.Where(x => txHashes.Contains(x.Key));
				allTxs.AddRange(cachedTxs.Select(x => x.Value));
				txHashesToQuery.AddRange(txHashes.Except(cachedTxs.Select(x => x.Key)));
			}

			foreach (IEnumerable<uint256> chunk in txHashesToQuery.ChunkBy(10))
			{
				cancel.ThrowIfCancellationRequested();

				using HttpResponseMessage response = await HttpClient.SendAsync(
					HttpMethod.Get,
					$"/api/v{ApiVersion}/btc/blockchain/transaction-hexes?&transactionIds={string.Join("&transactionIds=", chunk.Select(x => x.ToString()))}",
					cancel: cancel).ConfigureAwait(false);

				if (response.StatusCode != HttpStatusCode.OK)
				{
					await response.ThrowRequestExceptionFromContentAsync().ConfigureAwait(false);
				}

				using HttpContent content = response.Content;
				var retString = await content.ReadAsJsonAsync<IEnumerable<string>>().ConfigureAwait(false);
				var ret = retString.Select(x => Transaction.Parse(x, network)).ToList();

				lock (TransactionCacheLock)
				{
					foreach (var tx in ret)
					{
						tx.PrecomputeHash(false, true);
						if (TransactionCache.TryAdd(tx.GetHash(), tx))
						{
							TransactionIdQueue.Enqueue(tx.GetHash());
							if (TransactionCache.Count > 1000) // No more than 1000 txs in cache
							{
								var toRemove = TransactionIdQueue.Dequeue();
								TransactionCache.Remove(toRemove);
							}
						}
					}
				}
				allTxs.AddRange(ret);
			}

			return allTxs.ToDependencyGraph().OrderByDependency();
		}

		public async Task BroadcastAsync(string hex)
		{
			using var content = new StringContent($"'{hex}'", Encoding.UTF8, "application/json");
			using HttpResponseMessage response = await HttpClient.SendAsync(HttpMethod.Post, $"/api/v{ApiVersion}/btc/blockchain/broadcast", content).ConfigureAwait(false);

			if (response.StatusCode != HttpStatusCode.OK)
			{
				await response.ThrowRequestExceptionFromContentAsync().ConfigureAwait(false);
			}
		}

		public async Task BroadcastAsync(Transaction transaction)
		{
			await BroadcastAsync(transaction.ToHex()).ConfigureAwait(false);
		}

		public async Task BroadcastAsync(SmartTransaction transaction)
		{
			await BroadcastAsync(transaction.Transaction).ConfigureAwait(false);
		}

		public async Task<IEnumerable<uint256>> GetMempoolHashesAsync(CancellationToken cancel = default)
		{
			using HttpResponseMessage response = await HttpClient.SendAsync(
				HttpMethod.Get,
				$"/api/v{ApiVersion}/btc/blockchain/mempool-hashes",
				cancel: cancel).ConfigureAwait(false);

			if (response.StatusCode != HttpStatusCode.OK)
			{
				await response.ThrowRequestExceptionFromContentAsync().ConfigureAwait(false);
			}

			using HttpContent content = response.Content;
			var strings = await content.ReadAsJsonAsync<IEnumerable<string>>().ConfigureAwait(false);
			var ret = strings.Select(x => new uint256(x));

			return ret;
		}

		/// <summary>
		/// Gets mempool hashes, but strips the last x characters of each hash.
		/// </summary>
		/// <param name="compactness">1 to 64</param>
		public async Task<ISet<string>> GetMempoolHashesAsync(int compactness, CancellationToken cancel = default)
		{
			using HttpResponseMessage response = await HttpClient.SendAsync(
				HttpMethod.Get,
				$"/api/v{ApiVersion}/btc/blockchain/mempool-hashes?compactness={compactness}",
				cancel: cancel).ConfigureAwait(false);

			if (response.StatusCode != HttpStatusCode.OK)
			{
				await response.ThrowRequestExceptionFromContentAsync().ConfigureAwait(false);
			}

			using HttpContent content = response.Content;
			var strings = await content.ReadAsJsonAsync<ISet<string>>().ConfigureAwait(false);

			return strings;
		}

		#endregion blockchain

		#region offchain

		public async Task<IEnumerable<ExchangeRate>> GetExchangeRatesAsync()
		{
			using HttpResponseMessage response = await HttpClient.SendAsync(HttpMethod.Get, $"/api/v{ApiVersion}/btc/offchain/exchange-rates").ConfigureAwait(false);

			if (response.StatusCode != HttpStatusCode.OK)
			{
				await response.ThrowRequestExceptionFromContentAsync().ConfigureAwait(false);
			}

			using HttpContent content = response.Content;
			var ret = await content.ReadAsJsonAsync<IEnumerable<ExchangeRate>>().ConfigureAwait(false);

			return ret;
		}

		#endregion offchain

		#region software

		public async Task<(Version ClientVersion, ushort BackendMajorVersion, Version LegalDocumentsVersion)> GetVersionsAsync(CancellationToken cancel)
		{
			using HttpResponseMessage response = await HttpClient.SendAsync(HttpMethod.Get, "/api/software/versions", cancel: cancel).ConfigureAwait(false);

			if (response.StatusCode != HttpStatusCode.OK)
			{
				await response.ThrowRequestExceptionFromContentAsync().ConfigureAwait(false);
			}

			using HttpContent content = response.Content;
			var resp = await content.ReadAsJsonAsync<VersionsResponse>().ConfigureAwait(false);

			return (Version.Parse(resp.ClientVersion), ushort.Parse(resp.BackendMajorVersion), Version.Parse(resp.LegalDocumentsVersion));
		}

		public async Task<UpdateStatus> CheckUpdatesAsync(CancellationToken cancel)
		{
			var versions = await GetVersionsAsync(cancel).ConfigureAwait(false);
			var clientUpToDate = Helpers.Constants.ClientVersion >= versions.ClientVersion; // If the client version locally is greater than or equal to the backend's reported client version, then good.
			var backendCompatible = int.Parse(Helpers.Constants.ClientSupportBackendVersionMax) >= versions.BackendMajorVersion && versions.BackendMajorVersion >= int.Parse(Helpers.Constants.ClientSupportBackendVersionMin); // If ClientSupportBackendVersionMin <= backend major <= ClientSupportBackendVersionMax, then our software is compatible.
			var currentBackendMajorVersion = versions.BackendMajorVersion;

			if (backendCompatible)
			{
				// Only refresh if compatible.
				ApiVersion = currentBackendMajorVersion;
			}

			return new UpdateStatus(backendCompatible, clientUpToDate, versions.LegalDocumentsVersion, currentBackendMajorVersion);
		}

		#endregion software

		#region wasabi

		public async Task<string> GetLegalDocumentsAsync(CancellationToken cancel)
		{
			using HttpResponseMessage response = await HttpClient.SendAsync(
				HttpMethod.Get,
				$"/api/v{ApiVersion}/wasabi/legaldocuments",
				cancel: cancel).ConfigureAwait(false);

			if (response.StatusCode != HttpStatusCode.OK)
			{
				await response.ThrowRequestExceptionFromContentAsync().ConfigureAwait(false);
			}

			using HttpContent content = response.Content;
			string result = await content.ReadAsStringAsync().ConfigureAwait(false);

			return result;
		}

		#endregion wasabi

		protected virtual void Dispose(bool disposing)
		{
			if (!_disposedValue)
			{
				if (disposing)
				{
					(HttpClient as IDisposable)?.Dispose();
				}

				_disposedValue = true;
			}
		}

		// This code added to correctly implement the disposable pattern.
		public void Dispose()
		{
			// Do not change this code. Put cleanup code in Dispose(bool disposing) above.
			Dispose(true);
		}
	}
}<|MERGE_RESOLUTION|>--- conflicted
+++ resolved
@@ -30,20 +30,12 @@
 		{
 		}
 
-<<<<<<< HEAD
-		public WasabiClient(IRelativeHttpClient torHttpClient)
-=======
 		public WasabiClient(IRelativeHttpClient httpClient)
->>>>>>> c464fa7d
 		{
 			HttpClient = httpClient;
 		}
 
-<<<<<<< HEAD
-		private IRelativeHttpClient TorClient { get; }
-=======
 		private IRelativeHttpClient HttpClient { get; }
->>>>>>> c464fa7d
 
 		public static Dictionary<uint256, Transaction> TransactionCache { get; } = new Dictionary<uint256, Transaction>();
 		private static Queue<uint256> TransactionIdQueue { get; } = new Queue<uint256>();
