--- conflicted
+++ resolved
@@ -20,25 +20,16 @@
 		/// <summary>
 		/// Creates a new instance of the object.
 		/// </summary>
-<<<<<<< HEAD
-		public TorMonitor(TimeSpan period, IHttpClient httpClient, TorProcessManager torProcessManager) : base(period)
-		{
-=======
 		public TorMonitor(TimeSpan period, Uri fallbackBackendUri, TorHttpClient httpClient, TorProcessManager torProcessManager) : base(period)
 		{
 			FallbackBackendUri = fallbackBackendUri;
->>>>>>> 8f3b69c9
 			HttpClient = httpClient;
 			TorProcessManager = torProcessManager;
 		}
 
 		public static bool RequestFallbackAddressUsage { get; private set; } = false;
-<<<<<<< HEAD
-		private IHttpClient HttpClient { get; }
-=======
 		private Uri FallbackBackendUri { get; }
 		private TorHttpClient HttpClient { get; }
->>>>>>> 8f3b69c9
 		private TorProcessManager TorProcessManager { get; }
 
 		/// <inheritdoc/>
@@ -54,13 +45,9 @@
 					{
 						if (torEx.RepField == RepField.HostUnreachable)
 						{
-<<<<<<< HEAD
-							using var _ = await HttpClient.SendAsync(HttpMethod.Get, "/", content: null, token).ConfigureAwait(false);
-=======
 							Logger.LogInfo("Tor does not work properly. Test fallback URI.");
 							using HttpRequestMessage request = new(HttpMethod.Get, FallbackBackendUri);
 							using var _ = await HttpClient.SendAsync(request, token).ConfigureAwait(false);
->>>>>>> 8f3b69c9
 
 							// Check if it changed in the meantime...
 							if (TorHttpClient.LatestTorException is TorConnectCommandFailedException torEx2 && torEx2.RepField == RepField.HostUnreachable)
