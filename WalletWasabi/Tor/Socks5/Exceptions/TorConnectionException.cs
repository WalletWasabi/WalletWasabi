using System;

namespace WalletWasabi.Tor.Socks5.Exceptions
{
	/// <summary>
<<<<<<< HEAD
	/// TCP connection to Tor SOCKS5 endpoint failed.
=======
	/// Exception for the following cases:
	/// <list type="bullet">
	/// <item>An error in establishing a TCP connection to Tor SOCKS5 endpoint.</item>
	/// <item>Any failure in sending data to Tor SOCKS5 endpoint.</item>
	/// <item>Any failure in reading data from Tor SOCKS5 endpoint.</item>
	/// </list>
>>>>>>> 56bff1ba
	/// </summary>
	public class TorConnectionException : TorException
	{
		public TorConnectionException(string message) : base(message)
		{
		}

		public TorConnectionException(string message, Exception innerException) : base(message, innerException)
		{
		}
	}
}<|MERGE_RESOLUTION|>--- conflicted
+++ resolved
@@ -3,16 +3,12 @@
 namespace WalletWasabi.Tor.Socks5.Exceptions
 {
 	/// <summary>
-<<<<<<< HEAD
-	/// TCP connection to Tor SOCKS5 endpoint failed.
-=======
 	/// Exception for the following cases:
 	/// <list type="bullet">
 	/// <item>An error in establishing a TCP connection to Tor SOCKS5 endpoint.</item>
 	/// <item>Any failure in sending data to Tor SOCKS5 endpoint.</item>
 	/// <item>Any failure in reading data from Tor SOCKS5 endpoint.</item>
 	/// </list>
->>>>>>> 56bff1ba
 	/// </summary>
 	public class TorConnectionException : TorException
 	{
