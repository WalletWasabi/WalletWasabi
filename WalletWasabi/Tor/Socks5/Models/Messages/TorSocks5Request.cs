--- conflicted
+++ resolved
@@ -44,9 +44,6 @@
 
 		public PortField DstPort { get; }
 
-<<<<<<< HEAD
-		public override byte[] ToBytes() => ByteHelpers.Combine(new byte[] { Ver.ToByte(), Cmd.ToByte(), Rsv.ToByte(), Atyp.ToByte() }, DstAddr.ToBytes(), DstPort.ToBytes());
-=======
 		public override byte[] ToBytes() => ByteHelpers.Combine(
 			new byte[]
 				{
@@ -54,6 +51,5 @@
 				},
 			DstAddr.ToBytes(),
 			DstPort.ToBytes());
->>>>>>> 9a597bf3
 	}
 }