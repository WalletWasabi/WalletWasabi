--- conflicted
+++ resolved
@@ -1,29 +1,13 @@
 using Newtonsoft.Json;
 using System.Net.Http;
 using System.Threading.Tasks;
-using WalletWasabi.JsonConverters;
-using WalletWasabi.WebClients.Wasabi;
 
 namespace WalletWasabi.Tor.Http.Extensions;
 
 public static class HttpContentExtensions
 {
-<<<<<<< HEAD
 	private static readonly JsonSerializerSettings Settings = new();
 
-	public static async Task<T> ReadAsJsonAsync<T>(this HttpContent me)
-=======
-	private static JsonSerializerSettings Settings = new()
->>>>>>> 6fd6c237
-	{
-		Converters = new[] { new RoundStateResponseJsonConverter(WasabiClient.ApiVersion) }
-	};
-
-<<<<<<< HEAD
-		var jsonString = await me.ReadAsStringAsync().ConfigureAwait(false);
-		return JsonConvert.DeserializeObject<T>(jsonString, Settings)
-			?? throw new InvalidOperationException($"Deserialization failed. Received json: {jsonString}");
-=======
 	/// <exception cref="JsonException">If JSON deserialization fails for any reason.</exception>
 	/// <exception cref="InvalidOperationException">If the JSON string is <c>"null"</c> (valid value but forbiden in this implementation).</exception>
 	public static async Task<T> ReadAsJsonAsync<T>(this HttpContent me)
@@ -31,6 +15,5 @@
 		var jsonString = await me.ReadAsStringAsync().ConfigureAwait(false);
 		return JsonConvert.DeserializeObject<T>(jsonString, Settings)
 			?? throw new InvalidOperationException("'null' is forbidden.");
->>>>>>> 6fd6c237
 	}
 }