--- conflicted
+++ resolved
@@ -34,11 +34,7 @@
 			{
 				read = await stream.ReadByteAsync(ctsToken).ConfigureAwait(false);
 				bab.Append((byte)read);
-<<<<<<< HEAD
-				if ((byte)read == LF)
-=======
 				if (LF == (byte)read)
->>>>>>> d8929215
 				{
 					break;
 				}
