--- conflicted
+++ resolved
@@ -23,16 +23,9 @@
 
 		private TorSocks5ClientPool TorSocks5ClientPool { get; }
 
-<<<<<<< HEAD
-		/// <remarks>
-		/// Throws <see cref="OperationCanceledException"/> if <paramref name="token"/> is set.
-		/// </remarks>
-		public async Task<HttpResponseMessage> SendAsync(HttpMethod method, string relativeUri, HttpContent? content = null, CancellationToken token = default)
-=======
 		/// <exception cref="HttpRequestException">When HTTP request fails to be processed. Inner exception may be an instance of <see cref="TorException"/>.</exception>
 		/// <exception cref="OperationCanceledException">When <paramref name="cancel"/> is canceled by the user.</exception>
-		public async Task<HttpResponseMessage> SendAsync(HttpMethod method, string relativeUri, HttpContent? content = null, CancellationToken cancel = default)
->>>>>>> 56bff1ba
+		public async Task<HttpResponseMessage> SendAsync(HttpMethod method, string relativeUri, HttpContent? content = null, CancellationToken token = default)
 		{
 			var requestUri = new Uri(DestinationUriAction(), relativeUri);
 			using var request = new HttpRequestMessage(method, requestUri);
@@ -42,100 +35,7 @@
 				request.Content = content;
 			}
 
-<<<<<<< HEAD
 			return await SendAsync(request, DefaultIsolateStream, token).ConfigureAwait(false);
-=======
-			// Use clearnet HTTP client when Tor is disabled.
-			if (TorSocks5EndPoint is null)
-			{
-				return await ClearnetRequestAsync(request, DefaultIsolateStream, cancel).ConfigureAwait(false);
-			}
-			else
-			{
-				return await TorRequestAsync(request, DefaultIsolateStream, cancel).ConfigureAwait(false);
-			}
-		}
-
-		private async Task<HttpResponseMessage> TorRequestAsync(HttpRequestMessage request, bool isolateStream, CancellationToken cancel)
-		{
-			try
-			{
-				using (await AsyncLock.LockAsync(cancel).ConfigureAwait(false))
-				{
-					try
-					{
-						HttpResponseMessage ret = await SendAsync(request, isolateStream, cancel).ConfigureAwait(false);
-						TorDoesntWorkSince = null;
-						return ret;
-					}
-					catch (Exception ex)
-					{
-						Logger.LogTrace(ex);
-
-						TorSocks5Client?.Dispose(); // rebuild the connection and retry
-						TorSocks5Client = null;
-
-						cancel.ThrowIfCancellationRequested();
-						try
-						{
-							HttpResponseMessage ret2 = await SendAsync(request, isolateStream, cancel).ConfigureAwait(false);
-							TorDoesntWorkSince = null;
-							return ret2;
-						}
-						// If we get ttlexpired then wait and retry again linux often do this.
-						catch (TorConnectCommandFailedException ex2) when (ex2.RepField == RepField.TtlExpired)
-						{
-							Logger.LogTrace(ex);
-
-							TorSocks5Client?.Dispose(); // rebuild the connection and retry
-							TorSocks5Client = null;
-
-							try
-							{
-								await Task.Delay(1000, cancel).ConfigureAwait(false);
-							}
-							catch (TaskCanceledException tce)
-							{
-								throw new OperationCanceledException(tce.Message, tce, cancel);
-							}
-						}
-						catch (SocketException ex3) when (ex3.ErrorCode == (int)SocketError.ConnectionRefused)
-						{
-							throw new TorConnectionException("Connection was refused.", ex3);
-						}
-
-						cancel.ThrowIfCancellationRequested();
-
-						HttpResponseMessage ret3 = await SendAsync(request, isolateStream, cancel).ConfigureAwait(false);
-						TorDoesntWorkSince = null;
-						return ret3;
-					}
-				}
-			}
-			catch (TaskCanceledException ex)
-			{
-				SetTorNotWorkingState(ex);
-				throw;
-			}
-			catch (TorException ex)
-			{
-				SetTorNotWorkingState(ex);
-
-				// Wrap exception to unify ClearnetHttpClient and TorHttpClient exception throwing behavior.
-				throw new HttpRequestException("Failed to handle the HTTP request via Tor.", inner: ex);
-			}
-			catch (Exception ex)
-			{
-				SetTorNotWorkingState(ex);
-				throw;
-			}
-		}
-
-		private static void SetTorNotWorkingState(Exception ex)
-		{
-			TorDoesntWorkSince ??= DateTimeOffset.UtcNow;
-			LatestTorException = ex;
->>>>>>> 56bff1ba
 		}
 
 		/// <exception cref="OperationCanceledException">If <paramref name="cancel"/> is set.</exception>
