--- conflicted
+++ resolved
@@ -4,13 +4,7 @@
 using System.Threading;
 using System.Threading.Tasks;
 using WalletWasabi.Helpers;
-<<<<<<< HEAD
 using WalletWasabi.Tor.Http.Interfaces;
-=======
-using WalletWasabi.Logging;
-using WalletWasabi.Tor.Http.Extensions;
-using WalletWasabi.Tor.Http.Models;
->>>>>>> 036a97c9
 using WalletWasabi.Tor.Socks5;
 
 namespace WalletWasabi.Tor.Http
@@ -36,7 +30,8 @@
 
 			// Connecting to loopback's URIs cannot be done via Tor.
 			TorSocks5EndPoint = DestinationUriAction().IsLoopback ? null : torSocks5EndPoint;
-<<<<<<< HEAD
+
+			ForceIsolateStream = isolateStream;
 
 			// Pool can be only one.
 			lock (PoolLock)
@@ -47,11 +42,7 @@
 				{
 					TorSocks5ClientPool = new TorSocks5ClientPool(TorSocks5EndPoint, isolateStream);
 				}
-			}
-=======
-			TorSocks5Client = null;
-			ForceIsolateStream = isolateStream;
->>>>>>> 036a97c9
+			}			
 		}
 
 		public static Exception? LatestTorException { get; private set; } = null;
@@ -64,6 +55,9 @@
 
 		/// <remarks>All access to this object must be guarded by <see cref="PoolLock"/>.</remarks>
 		private static TorSocks5ClientPool? TorSocks5ClientPool { get; set; }
+
+		/// <summary>All HTTP(s) requests sent by this HTTP client must use different Tor circuits.</summary>
+		private bool ForceIsolateStream { get; }		
 
 		/// <remarks>All access to this object must be guarded by <see cref="PoolLock"/>.</remarks>
 		private static int InstanceCounter { get; set; }
@@ -84,25 +78,9 @@
 			}
 		}
 
-<<<<<<< HEAD
 		private Task<HttpResponseMessage> ClearnetRequestAsync(HttpRequestMessage request, CancellationToken cancellationToken = default)
-=======
-		public static Exception? LatestTorException { get; private set; } = null;
-
-		public Func<Uri> DestinationUriAction { get; }
-		public EndPoint? TorSocks5EndPoint { get; private set; }
-
-		/// <summary>All HTTP(s) requests sent by this HTTP client must use different Tor circuits.</summary>
-		private bool ForceIsolateStream { get; }
-
-		private TorSocks5Client? TorSocks5Client { get; set; }
-
-		private static AsyncLock AsyncLock { get; } = new AsyncLock(); // We make everything synchronous, so slow, but at least stable.
-
-		private Task<HttpResponseMessage> ClearnetRequestAsync(HttpRequestMessage request, bool isolateStream, CancellationToken cancellationToken = default)
->>>>>>> 036a97c9
 		{
-			return new ClearnetHttpClient(DestinationUriAction).SendAsync(request, isolateStream, cancellationToken);
+			return new ClearnetHttpClient(DestinationUriAction).SendAsync(request, cancellationToken);
 		}
 
 		/// <remarks>
@@ -118,87 +96,7 @@
 				request.Content = content;
 			}
 
-<<<<<<< HEAD
 			return await SendAsync(request, token).ConfigureAwait(false);
-=======
-			// Use clearnet HTTP client when Tor is disabled.
-			if (TorSocks5EndPoint is null)
-			{
-				return await ClearnetRequestAsync(request, ForceIsolateStream, cancel).ConfigureAwait(false);
-			}
-			else
-			{
-				return await TorRequestAsync(request, ForceIsolateStream, cancel).ConfigureAwait(false);
-			}
-		}
-
-		private async Task<HttpResponseMessage> TorRequestAsync(HttpRequestMessage request, bool isolateStream, CancellationToken cancel)
-		{
-			try
-			{
-				using (await AsyncLock.LockAsync(cancel).ConfigureAwait(false))
-				{
-					try
-					{
-						HttpResponseMessage ret = await SendAsync(request, isolateStream, cancel).ConfigureAwait(false);
-						TorDoesntWorkSince = null;
-						return ret;
-					}
-					catch (Exception ex)
-					{
-						Logger.LogTrace(ex);
-
-						TorSocks5Client?.Dispose(); // rebuild the connection and retry
-						TorSocks5Client = null;
-
-						cancel.ThrowIfCancellationRequested();
-						try
-						{
-							HttpResponseMessage ret2 = await SendAsync(request, isolateStream, cancel).ConfigureAwait(false);
-							TorDoesntWorkSince = null;
-							return ret2;
-						}
-						// If we get ttlexpired then wait and retry again linux often do this.
-						catch (TorConnectCommandFailedException ex2) when (ex2.RepField == RepField.TtlExpired)
-						{
-							Logger.LogTrace(ex);
-
-							TorSocks5Client?.Dispose(); // rebuild the connection and retry
-							TorSocks5Client = null;
-
-							try
-							{
-								await Task.Delay(1000, cancel).ConfigureAwait(false);
-							}
-							catch (TaskCanceledException tce)
-							{
-								throw new OperationCanceledException(tce.Message, tce, cancel);
-							}
-						}
-						catch (SocketException ex3) when (ex3.ErrorCode == (int)SocketError.ConnectionRefused)
-						{
-							throw new TorConnectionException("Connection was refused.", ex3);
-						}
-
-						cancel.ThrowIfCancellationRequested();
-
-						HttpResponseMessage ret3 = await SendAsync(request, isolateStream, cancel).ConfigureAwait(false);
-						TorDoesntWorkSince = null;
-						return ret3;
-					}
-				}
-			}
-			catch (TaskCanceledException ex)
-			{
-				SetTorNotWorkingState(ex);
-				throw;
-			}
-			catch (Exception ex)
-			{
-				SetTorNotWorkingState(ex);
-				throw;
-			}
->>>>>>> 036a97c9
 		}
 
 		private static void SetTorNotWorkingState(Exception ex)
@@ -207,24 +105,12 @@
 			LatestTorException = ex;
 		}
 
-<<<<<<< HEAD
 		/// <exception cref="OperationCanceledException">If <paramref name="token"/> is set.</exception>
 		public async Task<HttpResponseMessage> SendAsync(HttpRequestMessage request, CancellationToken token = default)
-=======
-		/// <exception cref="OperationCanceledException">If <paramref name="cancel"/> is set.</exception>
-		public Task<HttpResponseMessage> SendAsync(HttpRequestMessage request, CancellationToken cancel = default)
-		{
-			return SendAsync(request, ForceIsolateStream, cancel);
-		}
-
-		/// <exception cref="OperationCanceledException">If <paramref name="token"/> is set.</exception>
-		public async Task<HttpResponseMessage> SendAsync(HttpRequestMessage request, bool isolateStream = false, CancellationToken token = default)
->>>>>>> 036a97c9
 		{
 			// Use clearnet HTTP client when Tor is disabled.
 			if (TorSocks5EndPoint is null)
 			{
-<<<<<<< HEAD
 				return await ClearnetRequestAsync(request, token).ConfigureAwait(false);
 			}
 			else
@@ -233,41 +119,6 @@
 				{
 					HttpResponseMessage httpResponseMessage = await TorSocks5ClientPool!.SendAsync(request, token).ConfigureAwait(false);
 					TorDoesntWorkSince = null;
-=======
-				return await ClearnetRequestAsync(request, ForceIsolateStream || isolateStream, token).ConfigureAwait(false);
-			}
-			else
-			{
-				return await TorRequestCoreAsync(request, ForceIsolateStream || isolateStream, token).ConfigureAwait(false);
-			}
-		}
-
-		private async Task<HttpResponseMessage> TorRequestCoreAsync(HttpRequestMessage request, bool isolateStream, CancellationToken cancel)
-		{
-			// https://tools.ietf.org/html/rfc7230#section-2.7.1
-			// A sender MUST NOT generate an "http" URI with an empty host identifier.
-			string host = Guard.NotNullOrEmptyOrWhitespace($"{nameof(request)}.{nameof(request.RequestUri)}.{nameof(request.RequestUri.DnsSafeHost)}", request.RequestUri.DnsSafeHost, trim: true);
-
-			// https://tools.ietf.org/html/rfc7230#section-2.6
-			// Intermediaries that process HTTP messages (i.e., all intermediaries
-			// other than those acting as tunnels) MUST send their own HTTP - version
-			// in forwarded messages.
-			request.Version = HttpProtocol.HTTP11.Version;
-			request.Headers.AcceptEncoding.Add(new StringWithQualityHeaderValue("gzip"));
-
-			if (TorSocks5Client is { } && !TorSocks5Client.IsConnected)
-			{
-				TorSocks5Client?.Dispose();
-				TorSocks5Client = null;
-			}
-
-			if (TorSocks5Client is null || !TorSocks5Client.IsConnected)
-			{
-				TorSocks5Client = new TorSocks5Client(TorSocks5EndPoint!);
-				await TorSocks5Client.ConnectAsync().ConfigureAwait(false);
-				await TorSocks5Client.HandshakeAsync(isolateStream, cancel).ConfigureAwait(false);
-				await TorSocks5Client.ConnectToDestinationAsync(host, request.RequestUri.Port, cancel).ConfigureAwait(false);
->>>>>>> 036a97c9
 
 					return httpResponseMessage;
 				}
