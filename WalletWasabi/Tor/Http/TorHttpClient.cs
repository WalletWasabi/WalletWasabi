using System;
using System.Net.Http;
using System.Threading;
using System.Threading.Tasks;
using WalletWasabi.Tor.Socks5;

namespace WalletWasabi.Tor.Http
{
<<<<<<< HEAD
	public class TorHttpClient : IRelativeHttpClient
=======
	public class TorHttpClient : IHttpClient, IDisposable
>>>>>>> db06cb0c
	{
		public TorHttpClient(TorSocks5ClientPool pool, Func<Uri> baseUriAction, bool isolateStream = false)
		{
<<<<<<< HEAD
			DestinationUriAction = baseUriAction;
=======
			BaseUriGetter = Guard.NotNull(nameof(baseUriAction), baseUriAction);

			// Connecting to loopback's URIs cannot be done via Tor.
			TorSocks5EndPoint = BaseUriGetter().IsLoopback ? null : torSocks5EndPoint;
			TorSocks5Client = null;
>>>>>>> db06cb0c
			DefaultIsolateStream = isolateStream;
			TorSocks5ClientPool = pool;
		}

<<<<<<< HEAD
		/// <inheritdoc/>
		public Func<Uri> DestinationUriAction { get; }
=======
		public static DateTimeOffset? TorDoesntWorkSince
		{
			get => TorDoesntWorkSinceBacking;
			private set
			{
				if (value != TorDoesntWorkSinceBacking)
				{
					TorDoesntWorkSinceBacking = value;
					if (value is null)
					{
						LatestTorException = null;
					}
				}
			}
		}

		public static Exception? LatestTorException { get; private set; } = null;

		public Func<Uri> BaseUriGetter { get; }
		public EndPoint? TorSocks5EndPoint { get; private set; }
>>>>>>> db06cb0c

		/// <inheritdoc/>
		public bool DefaultIsolateStream { get; }

<<<<<<< HEAD
		private TorSocks5ClientPool TorSocks5ClientPool { get; }
=======
		private TorSocks5Client? TorSocks5Client { get; set; }

		private static AsyncLock AsyncLock { get; } = new AsyncLock(); // We make everything synchronous, so slow, but at least stable.

		private Task<HttpResponseMessage> ClearnetRequestAsync(HttpRequestMessage request, bool isolateStream, CancellationToken cancellationToken = default)
		{
			return new ClearnetHttpClient(BaseUriGetter).SendAsync(request, isolateStream, cancellationToken);
		}
>>>>>>> db06cb0c

		/// <exception cref="HttpRequestException">When HTTP request fails to be processed. Inner exception may be an instance of <see cref="TorException"/>.</exception>
		/// <exception cref="OperationCanceledException">When <paramref name="cancel"/> is canceled by the user.</exception>
		public async Task<HttpResponseMessage> SendAsync(HttpMethod method, string relativeUri, HttpContent? content = null, CancellationToken token = default)
		{
<<<<<<< HEAD
			var requestUri = new Uri(DestinationUriAction(), relativeUri);
=======
			Guard.NotNull(nameof(method), method);
			relativeUri = Guard.NotNull(nameof(relativeUri), relativeUri);
			var requestUri = new Uri(BaseUriGetter(), relativeUri);
>>>>>>> db06cb0c
			using var request = new HttpRequestMessage(method, requestUri);

			if (content is { })
			{
				request.Content = content;
			}

			return await SendAsync(request, DefaultIsolateStream, token).ConfigureAwait(false);
		}

		/// <exception cref="OperationCanceledException">If <paramref name="cancel"/> is set.</exception>
		public Task<HttpResponseMessage> SendAsync(HttpRequestMessage request, CancellationToken cancel = default)
		{
			return SendAsync(request, DefaultIsolateStream, cancel);
		}

		/// <exception cref="OperationCanceledException">If <paramref name="token"/> is set.</exception>
		public async Task<HttpResponseMessage> SendAsync(HttpRequestMessage request, bool isolateStream, CancellationToken token = default)
		{
<<<<<<< HEAD
			return await TorSocks5ClientPool.SendAsync(request, isolateStream, token).ConfigureAwait(false);
=======
			// Use clearnet HTTP client when Tor is disabled.
			if (TorSocks5EndPoint is null)
			{
				return await ClearnetRequestAsync(request, isolateStream, token).ConfigureAwait(false);
			}
			else
			{
				return await TorRequestCoreAsync(request, isolateStream, token).ConfigureAwait(false);
			}
		}

		private async Task<HttpResponseMessage> TorRequestCoreAsync(HttpRequestMessage request, bool isolateStream, CancellationToken cancel)
		{
			if (isolateStream != DefaultIsolateStream)
			{
				throw new NotSupportedException("This is not supported at the moment.");
			}

			// https://tools.ietf.org/html/rfc7230#section-2.7.1
			// A sender MUST NOT generate an "http" URI with an empty host identifier.
			string host = Guard.NotNullOrEmptyOrWhitespace($"{nameof(request)}.{nameof(request.RequestUri)}.{nameof(request.RequestUri.DnsSafeHost)}", request.RequestUri!.DnsSafeHost, trim: true);

			// https://tools.ietf.org/html/rfc7230#section-2.6
			// Intermediaries that process HTTP messages (i.e., all intermediaries
			// other than those acting as tunnels) MUST send their own HTTP - version
			// in forwarded messages.
			request.Version = HttpProtocol.HTTP11.Version;
			request.Headers.AcceptEncoding.Add(new StringWithQualityHeaderValue("gzip"));

			if (TorSocks5Client is { } && !TorSocks5Client.IsConnected)
			{
				TorSocks5Client?.Dispose();
				TorSocks5Client = null;
			}

			if (TorSocks5Client is null || !TorSocks5Client.IsConnected)
			{
				TorSocks5Client = new TorSocks5Client(TorSocks5EndPoint!);
				await TorSocks5Client.ConnectAsync(cancel).ConfigureAwait(false);
				await TorSocks5Client.HandshakeAsync(isolateStream, cancel).ConfigureAwait(false);
				await TorSocks5Client.ConnectToDestinationAsync(host, request.RequestUri.Port, cancel).ConfigureAwait(false);

				if (request.RequestUri.Scheme == "https")
				{
					await TorSocks5Client.UpgradeToSslAsync(host).ConfigureAwait(false);
				}
			}

			cancel.ThrowIfCancellationRequested();

			string requestString = await request.ToHttpStringAsync(cancel).ConfigureAwait(false);

			var bytes = Encoding.UTF8.GetBytes(requestString);

			Stream transportStream = TorSocks5Client.GetTransportStream();

			await transportStream.WriteAsync(bytes.AsMemory(0, bytes.Length), cancel).ConfigureAwait(false);
			await transportStream.FlushAsync(cancel).ConfigureAwait(false);

			return await HttpResponseMessageExtensions.CreateNewAsync(transportStream, request.Method).ConfigureAwait(false);
		}

		#region IDisposable Support

		protected virtual void Dispose(bool disposing)
		{
			if (!_disposedValue)
			{
				if (disposing)
				{
					TorSocks5Client?.Dispose();
				}

				_disposedValue = true;
			}
>>>>>>> db06cb0c
		}
	}
}<|MERGE_RESOLUTION|>--- conflicted
+++ resolved
@@ -6,80 +6,28 @@
 
 namespace WalletWasabi.Tor.Http
 {
-<<<<<<< HEAD
-	public class TorHttpClient : IRelativeHttpClient
-=======
-	public class TorHttpClient : IHttpClient, IDisposable
->>>>>>> db06cb0c
+	public class TorHttpClient : IHttpClient
 	{
 		public TorHttpClient(TorSocks5ClientPool pool, Func<Uri> baseUriAction, bool isolateStream = false)
 		{
-<<<<<<< HEAD
-			DestinationUriAction = baseUriAction;
-=======
-			BaseUriGetter = Guard.NotNull(nameof(baseUriAction), baseUriAction);
-
-			// Connecting to loopback's URIs cannot be done via Tor.
-			TorSocks5EndPoint = BaseUriGetter().IsLoopback ? null : torSocks5EndPoint;
-			TorSocks5Client = null;
->>>>>>> db06cb0c
+			BaseUriGetter = baseUriAction;
 			DefaultIsolateStream = isolateStream;
 			TorSocks5ClientPool = pool;
 		}
 
-<<<<<<< HEAD
 		/// <inheritdoc/>
-		public Func<Uri> DestinationUriAction { get; }
-=======
-		public static DateTimeOffset? TorDoesntWorkSince
-		{
-			get => TorDoesntWorkSinceBacking;
-			private set
-			{
-				if (value != TorDoesntWorkSinceBacking)
-				{
-					TorDoesntWorkSinceBacking = value;
-					if (value is null)
-					{
-						LatestTorException = null;
-					}
-				}
-			}
-		}
-
-		public static Exception? LatestTorException { get; private set; } = null;
-
 		public Func<Uri> BaseUriGetter { get; }
-		public EndPoint? TorSocks5EndPoint { get; private set; }
->>>>>>> db06cb0c
 
 		/// <inheritdoc/>
 		public bool DefaultIsolateStream { get; }
 
-<<<<<<< HEAD
 		private TorSocks5ClientPool TorSocks5ClientPool { get; }
-=======
-		private TorSocks5Client? TorSocks5Client { get; set; }
-
-		private static AsyncLock AsyncLock { get; } = new AsyncLock(); // We make everything synchronous, so slow, but at least stable.
-
-		private Task<HttpResponseMessage> ClearnetRequestAsync(HttpRequestMessage request, bool isolateStream, CancellationToken cancellationToken = default)
-		{
-			return new ClearnetHttpClient(BaseUriGetter).SendAsync(request, isolateStream, cancellationToken);
-		}
->>>>>>> db06cb0c
 
 		/// <exception cref="HttpRequestException">When HTTP request fails to be processed. Inner exception may be an instance of <see cref="TorException"/>.</exception>
 		/// <exception cref="OperationCanceledException">When <paramref name="cancel"/> is canceled by the user.</exception>
 		public async Task<HttpResponseMessage> SendAsync(HttpMethod method, string relativeUri, HttpContent? content = null, CancellationToken token = default)
 		{
-<<<<<<< HEAD
-			var requestUri = new Uri(DestinationUriAction(), relativeUri);
-=======
-			Guard.NotNull(nameof(method), method);
-			relativeUri = Guard.NotNull(nameof(relativeUri), relativeUri);
 			var requestUri = new Uri(BaseUriGetter(), relativeUri);
->>>>>>> db06cb0c
 			using var request = new HttpRequestMessage(method, requestUri);
 
 			if (content is { })
@@ -99,85 +47,7 @@
 		/// <exception cref="OperationCanceledException">If <paramref name="token"/> is set.</exception>
 		public async Task<HttpResponseMessage> SendAsync(HttpRequestMessage request, bool isolateStream, CancellationToken token = default)
 		{
-<<<<<<< HEAD
 			return await TorSocks5ClientPool.SendAsync(request, isolateStream, token).ConfigureAwait(false);
-=======
-			// Use clearnet HTTP client when Tor is disabled.
-			if (TorSocks5EndPoint is null)
-			{
-				return await ClearnetRequestAsync(request, isolateStream, token).ConfigureAwait(false);
-			}
-			else
-			{
-				return await TorRequestCoreAsync(request, isolateStream, token).ConfigureAwait(false);
-			}
-		}
-
-		private async Task<HttpResponseMessage> TorRequestCoreAsync(HttpRequestMessage request, bool isolateStream, CancellationToken cancel)
-		{
-			if (isolateStream != DefaultIsolateStream)
-			{
-				throw new NotSupportedException("This is not supported at the moment.");
-			}
-
-			// https://tools.ietf.org/html/rfc7230#section-2.7.1
-			// A sender MUST NOT generate an "http" URI with an empty host identifier.
-			string host = Guard.NotNullOrEmptyOrWhitespace($"{nameof(request)}.{nameof(request.RequestUri)}.{nameof(request.RequestUri.DnsSafeHost)}", request.RequestUri!.DnsSafeHost, trim: true);
-
-			// https://tools.ietf.org/html/rfc7230#section-2.6
-			// Intermediaries that process HTTP messages (i.e., all intermediaries
-			// other than those acting as tunnels) MUST send their own HTTP - version
-			// in forwarded messages.
-			request.Version = HttpProtocol.HTTP11.Version;
-			request.Headers.AcceptEncoding.Add(new StringWithQualityHeaderValue("gzip"));
-
-			if (TorSocks5Client is { } && !TorSocks5Client.IsConnected)
-			{
-				TorSocks5Client?.Dispose();
-				TorSocks5Client = null;
-			}
-
-			if (TorSocks5Client is null || !TorSocks5Client.IsConnected)
-			{
-				TorSocks5Client = new TorSocks5Client(TorSocks5EndPoint!);
-				await TorSocks5Client.ConnectAsync(cancel).ConfigureAwait(false);
-				await TorSocks5Client.HandshakeAsync(isolateStream, cancel).ConfigureAwait(false);
-				await TorSocks5Client.ConnectToDestinationAsync(host, request.RequestUri.Port, cancel).ConfigureAwait(false);
-
-				if (request.RequestUri.Scheme == "https")
-				{
-					await TorSocks5Client.UpgradeToSslAsync(host).ConfigureAwait(false);
-				}
-			}
-
-			cancel.ThrowIfCancellationRequested();
-
-			string requestString = await request.ToHttpStringAsync(cancel).ConfigureAwait(false);
-
-			var bytes = Encoding.UTF8.GetBytes(requestString);
-
-			Stream transportStream = TorSocks5Client.GetTransportStream();
-
-			await transportStream.WriteAsync(bytes.AsMemory(0, bytes.Length), cancel).ConfigureAwait(false);
-			await transportStream.FlushAsync(cancel).ConfigureAwait(false);
-
-			return await HttpResponseMessageExtensions.CreateNewAsync(transportStream, request.Method).ConfigureAwait(false);
-		}
-
-		#region IDisposable Support
-
-		protected virtual void Dispose(bool disposing)
-		{
-			if (!_disposedValue)
-			{
-				if (disposing)
-				{
-					TorSocks5Client?.Dispose();
-				}
-
-				_disposedValue = true;
-			}
->>>>>>> db06cb0c
 		}
 	}
 }