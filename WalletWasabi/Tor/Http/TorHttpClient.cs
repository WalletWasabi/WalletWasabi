--- conflicted
+++ resolved
@@ -82,87 +82,7 @@
 				request.Content = content;
 			}
 
-<<<<<<< HEAD
 			return await SendAsync(request, token).ConfigureAwait(false);
-=======
-			// Use clearnet HTTP client when Tor is disabled.
-			if (TorSocks5EndPoint is null)
-			{
-				return await ClearnetRequestAsync(request, cancel).ConfigureAwait(false);
-			}
-			else
-			{
-				return await TorRequestAsync(request, cancel).ConfigureAwait(false);
-			}
-		}
-
-		private async Task<HttpResponseMessage> TorRequestAsync(HttpRequestMessage request, CancellationToken cancel)
-		{
-			try
-			{
-				using (await AsyncLock.LockAsync(cancel).ConfigureAwait(false))
-				{
-					try
-					{
-						HttpResponseMessage ret = await SendAsync(request).ConfigureAwait(false);
-						TorDoesntWorkSince = null;
-						return ret;
-					}
-					catch (Exception ex)
-					{
-						Logger.LogTrace(ex);
-
-						TorSocks5Client?.Dispose(); // rebuild the connection and retry
-						TorSocks5Client = null;
-
-						cancel.ThrowIfCancellationRequested();
-						try
-						{
-							HttpResponseMessage ret2 = await SendAsync(request).ConfigureAwait(false);
-							TorDoesntWorkSince = null;
-							return ret2;
-						}
-						// If we get ttlexpired then wait and retry again linux often do this.
-						catch (TorSocks5FailureResponseException ex2) when (ex2.RepField == RepField.TtlExpired)
-						{
-							Logger.LogTrace(ex);
-
-							TorSocks5Client?.Dispose(); // rebuild the connection and retry
-							TorSocks5Client = null;
-
-							try
-							{
-								await Task.Delay(1000, cancel).ConfigureAwait(false);
-							}
-							catch (TaskCanceledException tce)
-							{
-								throw new OperationCanceledException(tce.Message, tce, cancel);
-							}
-						}
-						catch (SocketException ex3) when (ex3.ErrorCode == (int)SocketError.ConnectionRefused)
-						{
-							throw new ConnectionException("Connection was refused.", ex3);
-						}
-
-						cancel.ThrowIfCancellationRequested();
-
-						HttpResponseMessage ret3 = await SendAsync(request).ConfigureAwait(false);
-						TorDoesntWorkSince = null;
-						return ret3;
-					}
-				}
-			}
-			catch (TaskCanceledException ex)
-			{
-				SetTorNotWorkingState(ex);
-				throw new OperationCanceledException(ex.Message, ex, cancel);
-			}
-			catch (Exception ex)
-			{
-				SetTorNotWorkingState(ex);
-				throw;
-			}
->>>>>>> a664e73e
 		}
 
 		private static void SetTorNotWorkingState(Exception ex)
@@ -180,43 +100,11 @@
 				return await ClearnetRequestAsync(request, token).ConfigureAwait(false);
 			}
 			else
-<<<<<<< HEAD
 			{
 				try
 				{
 					HttpResponseMessage httpResponseMessage = await TorSocks5ClientPool.SendAsync(request, token).ConfigureAwait(false);
 					TorDoesntWorkSince = null;
-=======
-			{
-				return await TorRequestCoreAsync(request, cancel).ConfigureAwait(false);
-			}
-		}
-
-		private async Task<HttpResponseMessage> TorRequestCoreAsync(HttpRequestMessage request, CancellationToken cancel)
-		{
-			// https://tools.ietf.org/html/rfc7230#section-2.7.1
-			// A sender MUST NOT generate an "http" URI with an empty host identifier.
-			string host = Guard.NotNullOrEmptyOrWhitespace($"{nameof(request)}.{nameof(request.RequestUri)}.{nameof(request.RequestUri.DnsSafeHost)}", request.RequestUri.DnsSafeHost, trim: true);
-
-			// https://tools.ietf.org/html/rfc7230#section-2.6
-			// Intermediaries that process HTTP messages (i.e., all intermediaries
-			// other than those acting as tunnels) MUST send their own HTTP - version
-			// in forwarded messages.
-			request.Version = HttpProtocol.HTTP11.Version;
-
-			if (TorSocks5Client is { } && !TorSocks5Client.IsConnected)
-			{
-				TorSocks5Client?.Dispose();
-				TorSocks5Client = null;
-			}
-
-			if (TorSocks5Client is null || !TorSocks5Client.IsConnected)
-			{
-				TorSocks5Client = new TorSocks5Client(TorSocks5EndPoint!);
-				await TorSocks5Client.ConnectAsync().ConfigureAwait(false);
-				await TorSocks5Client.HandshakeAsync(IsolateStream, cancel).ConfigureAwait(false);
-				await TorSocks5Client.ConnectToDestinationAsync(host, request.RequestUri.Port, cancel).ConfigureAwait(false);
->>>>>>> a664e73e
 
 					return httpResponseMessage;
 				}
