using System;
using System.Diagnostics;
using System.IO;
using System.Net;
using System.Net.Http;
using System.Runtime.InteropServices;
using System.Threading;
using System.Threading.Tasks;
using WalletWasabi.Helpers;
using WalletWasabi.Logging;
using WalletWasabi.Tor.Exceptions;
using WalletWasabi.Tor.Http;
using WalletWasabi.Tor.Socks5;
using WalletWasabi.Tor.Socks5.Models.Fields.OctetFields;

namespace WalletWasabi.Tor
{
	/// <summary>
	/// Installs, starts and monitors Tor program.
	/// </summary>
	/// <seealso href="https://2019.www.torproject.org/docs/tor-manual.html.en"/>
	public class TorProcessManager
	{
		private const long StateNotStarted = 0;

		private const long StateRunning = 1;

		private const long StateStopping = 2;

		private const long StateStopped = 3;

		/// <summary>
		/// Value can be any of: <see cref="StateNotStarted"/>, <see cref="StateRunning"/>, <see cref="StateStopping"/> and <see cref="StateStopped"/>.
		/// </summary>
		private long _monitorState;

		/// <summary>
		/// Creates a new instance of the object.
		/// </summary>
		/// <param name="settings">Tor settings.</param>
		/// <param name="torSocks5EndPoint">Valid Tor end point.</param>
		public TorProcessManager(TorSettings settings, EndPoint torSocks5EndPoint)
		{
			TorSocks5EndPoint = torSocks5EndPoint;
			_monitorState = StateNotStarted;
			Stop = new CancellationTokenSource();
			TorProcess = null;
			Settings = settings;
		}

		private EndPoint TorSocks5EndPoint { get; }

		public static bool RequestFallbackAddressUsage { get; private set; } = false;

		private Process? TorProcess { get; set; }

		private TorSettings Settings { get; }

		public bool IsRunning => Interlocked.Read(ref _monitorState) == StateRunning;

		private CancellationTokenSource Stop { get; set; }

<<<<<<< HEAD
		public static TorProcessManager Mock() // Mock, do not use Tor at all for debug.
		{
			return new TorProcessManager(null, null);
		}

=======
>>>>>>> 1a8eb166
		public void Start(bool ensureRunning)
		{
			new Thread(delegate () // Do not ask. This is the only way it worked on Win10/Ubuntu18.04/Manjuro(1 processor VM)/Fedora(1 processor VM)
			{
				try
				{
					// 1. Is it already running?
					// 2. Can I simply run it from output directory?
					// 3. Can I copy and unzip it from assets?
					// 4. Throw exception.

					try
					{
						if (IsTorRunningAsync(TorSocks5EndPoint).GetAwaiter().GetResult())
						{
							Logger.LogInfo("Tor is already running.");
							return;
						}

						var fullBaseDirectory = EnvironmentHelpers.GetFullBaseDirectory();

						if (!File.Exists(Settings.TorPath))
						{
							Logger.LogInfo($"Tor instance NOT found at '{Settings.TorPath}'. Attempting to acquire it ...");
							TorInstallator.InstallAsync(Settings.TorDir).GetAwaiter().GetResult();
						}
						else if (!IoHelpers.CheckExpectedHash(Settings.HashSourcePath, Path.Combine(fullBaseDirectory, "TorDaemons")))
						{
							Logger.LogInfo($"Updating Tor...");

							string backupTorDir = $"{Settings.TorDir}_backup";
							if (Directory.Exists(backupTorDir))
							{
								Directory.Delete(backupTorDir, true);
							}
							Directory.Move(Settings.TorDir, backupTorDir);

							TorInstallator.InstallAsync(Settings.TorDir).GetAwaiter().GetResult();
						}
						else
						{
							Logger.LogInfo($"Tor instance found at '{Settings.TorPath}'.");
						}

						string torArguments = Settings.GetCmdArguments(TorSocks5EndPoint);

						if (Settings.LogFilePath is { })
						{
							IoHelpers.EnsureContainingDirectoryExists(Settings.LogFilePath);
							var logFileFullPath = Path.GetFullPath(Settings.LogFilePath);
							torArguments += $" --Log \"notice file {logFileFullPath}\"";
						}

						if (RuntimeInformation.IsOSPlatform(OSPlatform.Windows))
						{
							TorProcess = Process.Start(new ProcessStartInfo
							{
								FileName = Settings.TorPath,
								Arguments = torArguments,
								UseShellExecute = false,
								CreateNoWindow = true,
								RedirectStandardOutput = true
							});
							Logger.LogInfo($"Starting Tor process with Process.Start.");
						}
						else // Linux and OSX
						{
							string runTorCmd = $"LD_LIBRARY_PATH=$LD_LIBRARY_PATH:='{Settings.TorDir}/Tor' && export LD_LIBRARY_PATH && cd '{Settings.TorDir}/Tor' && ./tor {torArguments}";
							EnvironmentHelpers.ShellExecAsync(runTorCmd, waitForExit: false).GetAwaiter().GetResult();
							Logger.LogInfo($"Started Tor process with shell command: {runTorCmd}.");
						}

						if (ensureRunning)
						{
							Task.Delay(3000).ConfigureAwait(false).GetAwaiter().GetResult(); // dotnet brainfart, ConfigureAwait(false) IS NEEDED HERE otherwise (only on) Manjuro Linux fails, WTF?!!
							if (!IsTorRunningAsync(TorSocks5EndPoint).GetAwaiter().GetResult())
							{
								throw new TorException("Attempted to start Tor, but it is not running.");
							}
							Logger.LogInfo("Tor is running.");
						}
					}
					catch (Exception ex)
					{
						throw new TorException("Could not automatically start Tor. Try running Tor manually.", ex);
					}
				}
				catch (Exception ex)
				{
					Logger.LogError(ex);
				}
			}).Start();
		}

		/// <param name="torSocks5EndPoint">Opt out Tor with null.</param>
		public static async Task<bool> IsTorRunningAsync(EndPoint torSocks5EndPoint)
		{
			using var client = new TorSocks5Client(torSocks5EndPoint);
			try
			{
				await client.ConnectAsync().ConfigureAwait(false);
				await client.HandshakeAsync().ConfigureAwait(false);
			}
			catch (ConnectionException)
			{
				return false;
			}
			return true;
		}

		#region Monitor

		public void StartMonitor(TimeSpan torMisbehaviorCheckPeriod, TimeSpan checkIfRunningAfterTorMisbehavedFor, Uri fallBackTestRequestUri)
		{
			Logger.LogInfo("Starting Tor monitor...");
			if (Interlocked.CompareExchange(ref _monitorState, StateRunning, StateNotStarted) != StateNotStarted)
			{
				return;
			}

			Task.Run(async () =>
			{
				try
				{
					while (IsRunning)
					{
						try
						{
							await Task.Delay(torMisbehaviorCheckPeriod, Stop.Token).ConfigureAwait(false);

							if (TorHttpClient.TorDoesntWorkSince is { }) // If Tor misbehaves.
							{
								TimeSpan torMisbehavedFor = DateTimeOffset.UtcNow - TorHttpClient.TorDoesntWorkSince ?? TimeSpan.Zero;

								if (torMisbehavedFor > checkIfRunningAfterTorMisbehavedFor)
								{
									if (TorHttpClient.LatestTorException is TorSocks5FailureResponseException torEx)
									{
										if (torEx.RepField == RepField.HostUnreachable)
										{
											Uri baseUri = new Uri($"{fallBackTestRequestUri.Scheme}://{fallBackTestRequestUri.DnsSafeHost}");
											using (var client = new TorHttpClient(baseUri, TorSocks5EndPoint))
											{
												var message = new HttpRequestMessage(HttpMethod.Get, fallBackTestRequestUri);
												await client.SendAsync(message, Stop.Token).ConfigureAwait(false);
											}

											// Check if it changed in the meantime...
											if (TorHttpClient.LatestTorException is TorSocks5FailureResponseException torEx2 && torEx2.RepField == RepField.HostUnreachable)
											{
												// Fallback here...
												RequestFallbackAddressUsage = true;
											}
										}
									}
									else
									{
										Logger.LogInfo($"Tor did not work properly for {(int)torMisbehavedFor.TotalSeconds} seconds. Maybe it crashed. Attempting to start it...");
										Start(ensureRunning: true); // Try starting Tor, if it does not work it'll be another issue.
										await Task.Delay(14000, Stop.Token).ConfigureAwait(false);
									}
								}
							}
						}
						catch (Exception ex) when (ex is OperationCanceledException || ex is TaskCanceledException || ex is TimeoutException)
						{
							Logger.LogTrace(ex);
						}
						catch (Exception ex)
						{
							Logger.LogDebug(ex);
						}
					}
				}
				finally
				{
					Interlocked.CompareExchange(ref _monitorState, StateStopped, StateStopping); // If IsStopping, make it stopped.
				}
			});
		}

		public async Task StopAsync()
		{
			Interlocked.CompareExchange(ref _monitorState, StateStopping, StateRunning); // If running, make it stopping.

			if (TorSocks5EndPoint is null)
			{
				Interlocked.Exchange(ref _monitorState, StateStopped);
			}

			Stop?.Cancel();
			while (Interlocked.CompareExchange(ref _monitorState, StateStopped, StateNotStarted) == StateStopping)
			{
				await Task.Delay(50).ConfigureAwait(false);
			}
			Stop?.Dispose();
			Stop = null;
			TorProcess?.Dispose();
			TorProcess = null;
		}

		#endregion Monitor
	}
}<|MERGE_RESOLUTION|>--- conflicted
+++ resolved
@@ -60,14 +60,6 @@
 
 		private CancellationTokenSource Stop { get; set; }
 
-<<<<<<< HEAD
-		public static TorProcessManager Mock() // Mock, do not use Tor at all for debug.
-		{
-			return new TorProcessManager(null, null);
-		}
-
-=======
->>>>>>> 1a8eb166
 		public void Start(bool ensureRunning)
 		{
 			new Thread(delegate () // Do not ask. This is the only way it worked on Win10/Ubuntu18.04/Manjuro(1 processor VM)/Fedora(1 processor VM)
