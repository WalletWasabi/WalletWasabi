--- conflicted
+++ resolved
@@ -35,11 +35,7 @@
 		private long _monitorState;
 
 		/// <summary>
-<<<<<<< HEAD
-		/// Creates new instance of the object.
-=======
 		/// Creates a new instance of the object.
->>>>>>> b0f5466b
 		/// </summary>
 		/// <param name="settings">Tor settings.</param>
 		/// <param name="torSocks5EndPoint">Valid Tor end point.</param>
@@ -79,52 +75,10 @@
 
 					if (Settings.LogFilePath is { })
 					{
-<<<<<<< HEAD
 						IoHelpers.EnsureContainingDirectoryExists(Settings.LogFilePath);
 						var logFileFullPath = Path.GetFullPath(Settings.LogFilePath);
 						torArguments += $" --Log \"notice file {logFileFullPath}\"";
 					}
-=======
-						if (IsTorRunningAsync(TorSocks5EndPoint).GetAwaiter().GetResult())
-						{
-							Logger.LogInfo("Tor is already running.");
-							return;
-						}
-
-						var fullBaseDirectory = EnvironmentHelpers.GetFullBaseDirectory();
-
-						if (!File.Exists(Settings.TorPath))
-						{
-							Logger.LogInfo($"Tor instance NOT found at '{Settings.TorPath}'. Attempting to acquire it ...");
-							TorInstallator.InstallAsync(Settings.TorDir).GetAwaiter().GetResult();
-						}
-						else if (!IoHelpers.CheckExpectedHash(Settings.HashSourcePath, Path.Combine(fullBaseDirectory, "TorDaemons")))
-						{
-							Logger.LogInfo($"Updating Tor...");
-
-							string backupTorDir = $"{Settings.TorDir}_backup";
-							if (Directory.Exists(backupTorDir))
-							{
-								Directory.Delete(backupTorDir, true);
-							}
-							Directory.Move(Settings.TorDir, backupTorDir);
-
-							TorInstallator.InstallAsync(Settings.TorDir).GetAwaiter().GetResult();
-						}
-						else
-						{
-							Logger.LogInfo($"Tor instance found at '{Settings.TorPath}'.");
-						}
-
-						string torArguments = Settings.GetCmdArguments(TorSocks5EndPoint);
-
-						if (Settings.LogFilePath is { })
-						{
-							IoHelpers.EnsureContainingDirectoryExists(Settings.LogFilePath);
-							var logFileFullPath = Path.GetFullPath(Settings.LogFilePath);
-							torArguments += $" --Log \"notice file {logFileFullPath}\"";
-						}
->>>>>>> b0f5466b
 
 					if (RuntimeInformation.IsOSPlatform(OSPlatform.Windows))
 					{
