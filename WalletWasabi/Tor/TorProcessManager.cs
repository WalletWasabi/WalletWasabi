--- conflicted
+++ resolved
@@ -22,11 +22,7 @@
 	{
 		private bool _disposed = false;
 
-<<<<<<< HEAD
-		public TorProcessManager(TorSettings settings, EndPoint torSocks5EndPoint)
-=======
 		public TorProcessManager(TorSettings settings)
->>>>>>> 2cab2b46
 		{
 			TorProcess = null;
 			TorControlClient = null;
@@ -34,19 +30,11 @@
 			TcpConnectionFactory = new(settings.SocksEndpoint);
 		}
 
-<<<<<<< HEAD
-		private EndPoint TorSocks5EndPoint { get; }
-=======
->>>>>>> 2cab2b46
 		private ProcessAsync? TorProcess { get; set; }
 		private TorSettings Settings { get; }
 		private TorTcpConnectionFactory TcpConnectionFactory { get; }
 
-<<<<<<< HEAD
-		private TorControlClient? TorControlClient { get; set; }		
-=======
 		private TorControlClient? TorControlClient { get; set; }
->>>>>>> 2cab2b46
 
 		/// <summary>
 		/// Starts Tor process if it is not running already.
@@ -63,17 +51,8 @@
 
 				if (isAlreadyRunning)
 				{
-<<<<<<< HEAD
-					string msg = TorSocks5EndPoint is IPEndPoint endpoint
-						? $"Tor is already running on {endpoint.Address}:{endpoint.Port}."
-						: "Tor is already running.";
-					Logger.LogInfo(msg);
-
-					TorControlClient = await InitTorControlOrThrowAsync(token).ConfigureAwait(false);
-=======
 					Logger.LogInfo($"Tor is already running on {Settings.SocksEndpoint.Address}:{Settings.SocksEndpoint.Port}.");
 					TorControlClient = await InitTorControlAsync(token).ConfigureAwait(false);
->>>>>>> 2cab2b46
 					return true;
 				}
 
@@ -137,11 +116,7 @@
 				}
 
 				Logger.LogInfo("Tor is running.");
-<<<<<<< HEAD
-				TorControlClient = await InitTorControlOrThrowAsync(token).ConfigureAwait(false);
-=======
 				TorControlClient = await InitTorControlAsync(token).ConfigureAwait(false);
->>>>>>> 2cab2b46
 
 				return true;
 			}
@@ -163,11 +138,7 @@
 		/// </summary>
 		/// <exception cref="TorControlException">When authentication fails for some reason.</exception>
 		/// <seealso href="https://gitweb.torproject.org/torspec.git/tree/control-spec.txt">This method follows instructions in 3.23. TAKEOWNERSHIP.</seealso>
-<<<<<<< HEAD
-		private async Task<TorControlClient> InitTorControlOrThrowAsync(CancellationToken token = default)
-=======
 		private async Task<TorControlClient> InitTorControlAsync(CancellationToken token = default)
->>>>>>> 2cab2b46
 		{
 			// Get cookie.
 			string cookieString = ByteHelpers.ToHex(File.ReadAllBytes(Settings.CookieAuthFilePath));
@@ -182,21 +153,12 @@
 				TorControlReply takeReply = await client.TakeOwnershipAsync(token).ConfigureAwait(false);
 
 				if (!takeReply)
-<<<<<<< HEAD
-				{					
+				{
 					throw new TorControlException($"Failed to take ownership of the Tor instance. Reply: '{takeReply}'.");
 				}
 
 				TorControlReply resetReply = await client.ResetOwningControllerProcessConfAsync(token).ConfigureAwait(false);
 
-=======
-				{
-					throw new TorControlException($"Failed to take ownership of the Tor instance. Reply: '{takeReply}'.");
-				}
-
-				TorControlReply resetReply = await client.ResetOwningControllerProcessConfAsync(token).ConfigureAwait(false);
-
->>>>>>> 2cab2b46
 				if (!resetReply)
 				{
 					throw new TorControlException($"Failed to reset __OwningControllerProcess. Reply: '{resetReply}'.");
