using System;
using System.Diagnostics;
using System.IO;
using System.Net;
using System.Net.Http;
using System.Runtime.InteropServices;
using System.Threading;
using System.Threading.Tasks;
using WalletWasabi.Helpers;
using WalletWasabi.Logging;
using WalletWasabi.Tor.Exceptions;
using WalletWasabi.Tor.Http;
using WalletWasabi.Tor.Socks5;
using WalletWasabi.Tor.Socks5.Models.Fields.OctetFields;

namespace WalletWasabi.Tor
{
	/// <summary>
	/// Installs, starts and monitors Tor program.
	/// </summary>
	/// <seealso href="https://2019.www.torproject.org/docs/tor-manual.html.en"/>
	public class TorProcessManager
	{
		private const long StateNotStarted = 0;

		private const long StateRunning = 1;

		private const long StateStopping = 2;

		private const long StateStopped = 3;

		/// <summary>
		/// Value can be any of: <see cref="StateNotStarted"/>, <see cref="StateRunning"/>, <see cref="StateStopping"/> and <see cref="StateStopped"/>.
		/// </summary>
		private long _monitorState;

		/// <summary>
		/// Creates new instance of the object.
		/// </summary>
		/// <param name="settings">Tor settings.</param>
		/// <param name="torSocks5EndPoint">Valid Tor end point.</param>
		public TorProcessManager(TorSettings settings, EndPoint torSocks5EndPoint)
		{
			TorSocks5EndPoint = torSocks5EndPoint;
			_monitorState = StateNotStarted;
			Stop = new CancellationTokenSource();
			TorProcess = null;
			Settings = settings;
		}

		/// <summary>
		/// If null then it's just a mock, clearnet is used.
		/// </summary>
		public EndPoint TorSocks5EndPoint { get; }

<<<<<<< HEAD
		public static bool RequestFallbackAddressUsage { get; private set; } = false;

		public Process? TorProcess { get; private set; }
=======
		private string LogFile { get; }

		public static bool RequestFallbackAddressUsage { get; private set; } = false;

		private Process TorProcess { get; set; }
>>>>>>> 6d4c5a8e

		private TorSettings Settings { get; }

		public bool IsRunning => Interlocked.Read(ref _monitorState) == StateRunning;

		private CancellationTokenSource Stop { get; set; }

		public static TorProcessManager Mock() // Mock, do not use Tor at all for debug.
		{
			return new TorProcessManager(null, null);
		}

		public void Start(bool ensureRunning)
		{
			if (TorSocks5EndPoint is null)
			{
				return;
			}

			new Thread(delegate () // Do not ask. This is the only way it worked on Win10/Ubuntu18.04/Manjuro(1 processor VM)/Fedora(1 processor VM)
			{
				try
				{
					// 1. Is it already running?
					// 2. Can I simply run it from output directory?
					// 3. Can I copy and unzip it from assets?
					// 4. Throw exception.

					try
					{
						if (IsTorRunningAsync(TorSocks5EndPoint).GetAwaiter().GetResult())
						{
							Logger.LogInfo("Tor is already running.");
							return;
						}

						var fullBaseDirectory = EnvironmentHelpers.GetFullBaseDirectory();

						if (!File.Exists(Settings.TorPath))
						{
							Logger.LogInfo($"Tor instance NOT found at '{Settings.TorPath}'. Attempting to acquire it ...");
							TorInstallator.InstallAsync(Settings.TorDir).GetAwaiter().GetResult();
						}
						else if (!IoHelpers.CheckExpectedHash(Settings.HashSourcePath, Path.Combine(fullBaseDirectory, "TorDaemons")))
						{
							Logger.LogInfo($"Updating Tor...");

							string backupTorDir = $"{Settings.TorDir}_backup";
							if (Directory.Exists(backupTorDir))
							{
								Directory.Delete(backupTorDir, true);
							}
							Directory.Move(Settings.TorDir, backupTorDir);

							TorInstallator.InstallAsync(Settings.TorDir).GetAwaiter().GetResult();
						}
						else
						{
							Logger.LogInfo($"Tor instance found at '{Settings.TorPath}'.");
						}

						string torArguments = Settings.GetCmdArguments(TorSocks5EndPoint);

						if (Settings.LogFilePath is { })
						{
							IoHelpers.EnsureContainingDirectoryExists(Settings.LogFilePath);
							var logFileFullPath = Path.GetFullPath(Settings.LogFilePath);
							torArguments += $" --Log \"notice file {logFileFullPath}\"";
						}

						if (RuntimeInformation.IsOSPlatform(OSPlatform.Windows))
						{
							TorProcess = Process.Start(new ProcessStartInfo
							{
								FileName = Settings.TorPath,
								Arguments = torArguments,
								UseShellExecute = false,
								CreateNoWindow = true,
								RedirectStandardOutput = true
							});
							Logger.LogInfo($"Starting Tor process with Process.Start.");
						}
						else // Linux and OSX
						{
							string runTorCmd = $"LD_LIBRARY_PATH=$LD_LIBRARY_PATH:='{Settings.TorDir}/Tor' && export LD_LIBRARY_PATH && cd '{Settings.TorDir}/Tor' && ./tor {torArguments}";
							EnvironmentHelpers.ShellExecAsync(runTorCmd, waitForExit: false).GetAwaiter().GetResult();
							Logger.LogInfo($"Started Tor process with shell command: {runTorCmd}.");
						}

						if (ensureRunning)
						{
							Task.Delay(3000).ConfigureAwait(false).GetAwaiter().GetResult(); // dotnet brainfart, ConfigureAwait(false) IS NEEDED HERE otherwise (only on) Manjuro Linux fails, WTF?!!
							if (!IsTorRunningAsync(TorSocks5EndPoint).GetAwaiter().GetResult())
							{
								throw new TorException("Attempted to start Tor, but it is not running.");
							}
							Logger.LogInfo("Tor is running.");
						}
					}
					catch (Exception ex)
					{
						throw new TorException("Could not automatically start Tor. Try running Tor manually.", ex);
					}
				}
				catch (Exception ex)
				{
					Logger.LogError(ex);
				}
			}).Start();
		}

		/// <param name="torSocks5EndPoint">Opt out Tor with null.</param>
		public static async Task<bool> IsTorRunningAsync(EndPoint torSocks5EndPoint)
		{
			using var client = new TorSocks5Client(torSocks5EndPoint);
			try
			{
				await client.ConnectAsync().ConfigureAwait(false);
				await client.HandshakeAsync().ConfigureAwait(false);
			}
			catch (ConnectionException)
			{
				return false;
			}
			return true;
		}

		#region Monitor

		public void StartMonitor(TimeSpan torMisbehaviorCheckPeriod, TimeSpan checkIfRunningAfterTorMisbehavedFor, Uri fallBackTestRequestUri)
		{
			if (TorSocks5EndPoint is null)
			{
				return;
			}

			Logger.LogInfo("Starting Tor monitor...");
			if (Interlocked.CompareExchange(ref _monitorState, StateRunning, StateNotStarted) != StateNotStarted)
			{
				return;
			}

			Task.Run(async () =>
			{
				try
				{
					while (IsRunning)
					{
						try
						{
							await Task.Delay(torMisbehaviorCheckPeriod, Stop.Token).ConfigureAwait(false);

							if (TorHttpClient.TorDoesntWorkSince is { }) // If Tor misbehaves.
							{
								TimeSpan torMisbehavedFor = DateTimeOffset.UtcNow - TorHttpClient.TorDoesntWorkSince ?? TimeSpan.Zero;

								if (torMisbehavedFor > checkIfRunningAfterTorMisbehavedFor)
								{
									if (TorHttpClient.LatestTorException is TorSocks5FailureResponseException torEx)
									{
										if (torEx.RepField == RepField.HostUnreachable)
										{
											Uri baseUri = new Uri($"{fallBackTestRequestUri.Scheme}://{fallBackTestRequestUri.DnsSafeHost}");
											using (var client = new TorHttpClient(baseUri, TorSocks5EndPoint))
											{
												var message = new HttpRequestMessage(HttpMethod.Get, fallBackTestRequestUri);
												await client.SendAsync(message, Stop.Token).ConfigureAwait(false);
											}

											// Check if it changed in the meantime...
											if (TorHttpClient.LatestTorException is TorSocks5FailureResponseException torEx2 && torEx2.RepField == RepField.HostUnreachable)
											{
												// Fallback here...
												RequestFallbackAddressUsage = true;
											}
										}
									}
									else
									{
										Logger.LogInfo($"Tor did not work properly for {(int)torMisbehavedFor.TotalSeconds} seconds. Maybe it crashed. Attempting to start it...");
										Start(ensureRunning: true); // Try starting Tor, if it does not work it'll be another issue.
										await Task.Delay(14000, Stop.Token).ConfigureAwait(false);
									}
								}
							}
						}
						catch (Exception ex) when (ex is OperationCanceledException || ex is TaskCanceledException || ex is TimeoutException)
						{
							Logger.LogTrace(ex);
						}
						catch (Exception ex)
						{
							Logger.LogDebug(ex);
						}
					}
				}
				finally
				{
					Interlocked.CompareExchange(ref _monitorState, StateStopped, StateStopping); // If IsStopping, make it stopped.
				}
			});
		}

		public async Task StopAsync()
		{
			Interlocked.CompareExchange(ref _monitorState, StateStopping, StateRunning); // If running, make it stopping.

			if (TorSocks5EndPoint is null)
			{
				Interlocked.Exchange(ref _monitorState, StateStopped);
			}

			Stop?.Cancel();
			while (Interlocked.CompareExchange(ref _monitorState, StateStopped, StateNotStarted) == StateStopping)
			{
				await Task.Delay(50).ConfigureAwait(false);
			}
			Stop?.Dispose();
			Stop = null;
			TorProcess?.Dispose();
			TorProcess = null;
		}

		#endregion Monitor
	}
}<|MERGE_RESOLUTION|>--- conflicted
+++ resolved
@@ -53,17 +53,9 @@
 		/// </summary>
 		public EndPoint TorSocks5EndPoint { get; }
 
-<<<<<<< HEAD
 		public static bool RequestFallbackAddressUsage { get; private set; } = false;
 
-		public Process? TorProcess { get; private set; }
-=======
-		private string LogFile { get; }
-
-		public static bool RequestFallbackAddressUsage { get; private set; } = false;
-
-		private Process TorProcess { get; set; }
->>>>>>> 6d4c5a8e
+		private Process? TorProcess { get; private set; }
 
 		private TorSettings Settings { get; }
 
