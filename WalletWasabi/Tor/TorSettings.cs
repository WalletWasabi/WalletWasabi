using System.Collections.Generic;
using System.IO;
using System.Net;
using System.Runtime.InteropServices;
using WalletWasabi.Microservices;

namespace WalletWasabi.Tor;

/// <summary>
/// All Tor-related settings.
/// </summary>
public class TorSettings
{
	/// <summary>Tor binary file name without extension.</summary>
	private const string TorBinaryFileName = "tor";

	/// <param name="dataDir">Application data directory.</param>
	/// <param name="distributionFolderPath">Full path to folder containing Tor installation files.</param>
	public TorSettings(string dataDir, string distributionFolderPath, bool terminateOnExit, int? owningProcessId = null)
	{
		TorBinaryFilePath = GetTorBinaryFilePath();
		TorBinaryDir = Path.Combine(MicroserviceHelpers.GetBinaryFolder(), "Tor");

		TorDataDir = Path.Combine(dataDir, "tordata2");
		CookieAuthFilePath = Path.Combine(dataDir, "control_auth_cookie");
		LogFilePath = Path.Combine(dataDir, "TorLogs.txt");
		IoHelpers.EnsureContainingDirectoryExists(LogFilePath);
		DistributionFolder = distributionFolderPath;
		TerminateOnExit = terminateOnExit;
		OwningProcessId = owningProcessId;
		GeoIpPath = Path.Combine(DistributionFolder, "Tor", "Geoip", "geoip");
		GeoIp6Path = Path.Combine(DistributionFolder, "Tor", "Geoip", "geoip6");
	}

	/// <summary>Full directory path where Tor binaries are placed.</summary>
	public string TorBinaryDir { get; }

	/// <summary>Full directory path where Tor stores its data.</summary>
	public string TorDataDir { get; }

	/// <summary>Full path. Directory may not necessarily exist.</summary>
	public string LogFilePath { get; }

	/// <summary>Full Tor distribution folder where Tor installation files are located.</summary>
	public string DistributionFolder { get; }

	/// <summary>Whether Tor should be terminated when Wasabi Wallet terminates.</summary>
	public bool TerminateOnExit { get; }

	/// <summary>Owning process ID for Tor program.</summary>
	public int? OwningProcessId { get; }

	/// <summary>Full path to executable file that is used to start Tor process.</summary>
	public string TorBinaryFilePath { get; }

	/// <summary>Full path to Tor cookie file.</summary>
	public string CookieAuthFilePath { get; }

	/// <summary>Tor SOCKS5 endpoint.</summary>
	public EndPoint SocksEndpoint { get; } = new IPEndPoint(IPAddress.Loopback, 37150);

	/// <summary>Tor control endpoint.</summary>
	public EndPoint ControlEndpoint { get; set; } = new IPEndPoint(IPAddress.Loopback, 37151);

	private string GeoIpPath { get; }
	private string GeoIp6Path { get; }

	/// <returns>Full path to Tor binary for selected <paramref name="platform"/>.</returns>
	public static string GetTorBinaryFilePath(OSPlatform? platform = null)
	{
		platform ??= MicroserviceHelpers.GetCurrentPlatform();

		string binaryPath = MicroserviceHelpers.GetBinaryPath(Path.Combine("Tor", TorBinaryFileName), platform);
		return platform == OSPlatform.OSX ? $"{binaryPath}.real" : binaryPath;
	}

	/// <returns>Tor binary file name for selected <paramref name="platform"/>.</returns>
	public static string GetTorBinaryFileName(OSPlatform? platform = null)
	{
		platform ??= MicroserviceHelpers.GetCurrentPlatform();
		return platform == OSPlatform.OSX ? $"{TorBinaryFileName}.real" : TorBinaryFileName;
	}

	/// <seealso href="https://github.com/torproject/tor/blob/7528524aee3ffe3c9b7c69fa18f659e1993f59a3/doc/man/tor.1.txt#L1505-L1509">For <c>KeepAliveIsolateSOCKSAuth</c> explanation.</seealso>
	/// <seealso href="https://github.com/torproject/tor/blob/22cb4c23d0d23dfda2c91817bac74a01831f94af/doc/man/tor.1.txt#L1298-L1305">
	/// Explains <c>MaxCircuitDirtiness</c> parameter which is affected by the <c>KeepAliveIsolateSOCKSAuth</c> flag.
	/// </seealso>
	public string GetCmdArguments()
	{
		if (!ControlEndpoint.TryGetPort(out int? port))
		{
			port = 9051; // Standard port for Tor control.
		}

		// `--SafeLogging 0` is useful for debugging to avoid "[scrubbed]" redactions in Tor log.
		List<string> arguments = new()
		{
			$"--LogTimeGranularity 1",
			$"--SOCKSPort \"{SocksEndpoint} ExtendedErrors KeepAliveIsolateSOCKSAuth\"",
<<<<<<< HEAD
			$"--LearnCircuitBuildTimeout 0", // Default is 1 (true).
			$"--CircuitBuildTimeout 30", // 30 seconds, default is 1 minute.
			$"--SocksTimeout 30", // 30 seconds, default is 2 minutes.
=======
			$"--SocksTimeout 30", // Default is 2 minutes.
			$"--UseEntryGuards 0", // Default is 1 (yes).
>>>>>>> 40db923e
			$"--CookieAuthentication 1",
			$"--ControlPort {port}",
			$"--CookieAuthFile \"{CookieAuthFilePath}\"",
			$"--DataDirectory \"{TorDataDir}\"",
			$"--GeoIPFile \"{GeoIpPath}\"",
			$"--GeoIPv6File \"{GeoIp6Path}\"",
			$"--Log \"notice file {LogFilePath}\""
		};

		if (TerminateOnExit && OwningProcessId is not null)
		{
			arguments.Add($"__OwningControllerProcess {OwningProcessId}");
		}

		return string.Join(" ", arguments);
	}
}<|MERGE_RESOLUTION|>--- conflicted
+++ resolved
@@ -97,14 +97,10 @@
 		{
 			$"--LogTimeGranularity 1",
 			$"--SOCKSPort \"{SocksEndpoint} ExtendedErrors KeepAliveIsolateSOCKSAuth\"",
-<<<<<<< HEAD
 			$"--LearnCircuitBuildTimeout 0", // Default is 1 (true).
 			$"--CircuitBuildTimeout 30", // 30 seconds, default is 1 minute.
 			$"--SocksTimeout 30", // 30 seconds, default is 2 minutes.
-=======
-			$"--SocksTimeout 30", // Default is 2 minutes.
 			$"--UseEntryGuards 0", // Default is 1 (yes).
->>>>>>> 40db923e
 			$"--CookieAuthentication 1",
 			$"--ControlPort {port}",
 			$"--CookieAuthFile \"{CookieAuthFilePath}\"",
