using NBitcoin;
using System.Collections;
using System.Collections.Generic;
using System.Collections.Immutable;
using System.Diagnostics.CodeAnalysis;
using System.Linq;
using WalletWasabi.Blockchain.Keys;
using WalletWasabi.Blockchain.Transactions;
using WalletWasabi.Models;

namespace WalletWasabi.Blockchain.TransactionOutputs;

public class CoinsRegistry : ICoinsView
{
	/// <remarks>Guarded by <see cref="Lock"/>.</remarks>
	private HashSet<SmartCoin> Coins { get; } = new();

	/// <remarks>Guarded by <see cref="Lock"/>.</remarks>
	private Dictionary<OutPoint, SmartCoin> OutpointCoinCache { get; } = new();

	/// <remarks>Guarded by <see cref="Lock"/>.</remarks>
	private HashSet<SmartCoin> LatestCoinsSnapshot { get; set; } = new();

	/// <remarks>Guarded by <see cref="Lock"/>.</remarks>
	private bool InvalidateSnapshot { get; set; }

	private object Lock { get; } = new();

	/// <remarks>Guarded by <see cref="Lock"/>.</remarks>
	private HashSet<SmartCoin> SpentCoins { get; } = new();

	/// <remarks>Guarded by <see cref="Lock"/>.</remarks>
	private HashSet<SmartCoin> LatestSpentCoinsSnapshot { get; set; } = new();

	/// <summary>Maps each outpoint to transactions (i.e. TxIds) that exist thanks to the outpoint.</summary>
	/// <remarks>Guarded by <see cref="Lock"/>.</remarks>
	private Dictionary<OutPoint, uint256> TxIdsByPrevOuts { get; } = new();

	/// <summary>Maps each TxId to smart coins (i.e. UTXOs).</summary>
	/// <remarks>Guarded by <see cref="Lock"/>.</remarks>
	private Dictionary<uint256, HashSet<SmartCoin>> CoinsByTransactionId { get; } = new();

	/// <remarks>Guarded by <see cref="Lock"/>.</remarks>
	private Dictionary<HdPubKey, HashSet<SmartCoin>> CoinsByPubKeys { get; } = new();

	/// <summary>Maps each TXIDs to a balance change that is caused by the corresponding wallet transaction.</summary>
	/// <remarks>Guarded by <see cref="Lock"/>.</remarks>
	private Dictionary<uint256, Money> TransactionAmountsByTxid { get; } = new();

	private CoinsView AsCoinsViewNoLock()
	{
		UpdateSnapshotsNoLock();
		return new CoinsView(LatestCoinsSnapshot);
	}

	private CoinsView AsSpentCoinsViewNoLock()
	{
		UpdateSnapshotsNoLock();
		return new CoinsView(LatestSpentCoinsSnapshot);
	}

	private CoinsView AsCoinsView()
	{
		lock (Lock)
		{
			return AsCoinsViewNoLock();
		}
	}

	private CoinsView AsSpentCoinsView()
	{
		lock (Lock)
		{
			return AsSpentCoinsViewNoLock();
		}
	}

	private void UpdateSnapshotsNoLock()
	{
		if (!InvalidateSnapshot)
		{
			return;
		}

		LatestCoinsSnapshot = Coins.ToHashSet();
		LatestSpentCoinsSnapshot = SpentCoins.ToHashSet();
		InvalidateSnapshot = false;
	}

	public bool TryAdd(SmartCoin coin)
	{
		lock (Lock)
		{
			return TryAddNoLock(coin);
		}
	}

	private bool TryAddNoLock(SmartCoin coin)
	{
		if (SpentCoins.Contains(coin))
		{
			return false;
		}

		var added = Coins.Add(coin);
		OutpointCoinCache.AddOrReplace(coin.Outpoint, coin);

		if (!CoinsByPubKeys.TryGetValue(coin.HdPubKey, out HashSet<SmartCoin>? coinsOfPubKey))
		{
			coinsOfPubKey = new();
			CoinsByPubKeys.Add(coin.HdPubKey, coinsOfPubKey);
		}
		coinsOfPubKey.Add(coin);

		if (added)
		{
			if (!CoinsByTransactionId.TryGetValue(coin.TransactionId, out HashSet<SmartCoin>? hashSet))
			{
				hashSet = new();
				CoinsByTransactionId.Add(coin.TransactionId, hashSet);

				// Each prevOut of the transaction contributes to the existence of coins.
				// This only has to be added once per transaction.
				foreach (TxIn input in coin.Transaction.Transaction.Inputs)
				{
					TxIdsByPrevOuts[input.PrevOut] = coin.TransactionId;
				}
			}

			hashSet.Add(coin);

<<<<<<< HEAD
=======
			// Each prevOut of the transaction contributes to the existence of coins.
			foreach (TxIn input in coin.Transaction.Transaction.Inputs)
			{
				CoinsByPrevOuts[input.PrevOut] = hashSet;
			}

			UpdateTransactionAmountNoLock(coin.TransactionId, coin.Amount);
>>>>>>> e1990028
			InvalidateSnapshot = true;
		}

		return added;
	}

	private IEnumerable<SmartCoin> RemoveNoLock(SmartCoin coin)
	{
		var coinsToRemove = DescendantOfNoLock(coin, includeSelf: true);
		foreach (var toRemove in coinsToRemove)
		{
			if (!Coins.Remove(toRemove))
			{
				SpentCoins.Remove(toRemove);
			}

			var removedCoinOutPoint = toRemove.Outpoint;
			OutpointCoinCache.Remove(removedCoinOutPoint);

			if (CoinsByPubKeys.TryGetValue(coin.HdPubKey, out HashSet<SmartCoin>? coinsOfPubKey))
			{
				coinsOfPubKey.Remove(coin);

				if (coinsOfPubKey.Count == 0)
				{
					CoinsByPubKeys.Remove(coin.HdPubKey);
				}
			}
		}

		foreach (var tx in coinsToRemove.DistinctBy(x => x.TransactionId).Select(x => x.Transaction))
		{
			var txid = tx.GetHash();

			if (!CoinsByTransactionId.TryGetValue(txid, out var coins))
			{
				continue;
			}

			coins.RemoveWhere(x => coinsToRemove.Contains(x));

			if (coins.Any())
			{
				continue;
			}

			if (!CoinsByTransactionId.Remove(txid, out _))
			{
				throw new InvalidOperationException($"Failed to remove '{txid}' from {nameof(CoinsByTransactionId)}.");
			}

			// Remove the prevOut of the inputs of the transaction from TxIdsByInputsPrevOut cache.
			foreach (TxIn input in tx.Transaction.Inputs)
			{
				TxIdsByPrevOuts.Remove(input.PrevOut);
			}

			if (!TransactionAmountsByTxid.Remove(txid))
			{
				throw new InvalidOperationException($"Failed to remove '{txid}' from {nameof(TransactionAmountsByTxid)}.");
			}
		}

		InvalidateSnapshot = true;
		return coinsToRemove;
	}

	public void Spend(SmartCoin spentCoin, SmartTransaction tx)
	{
		tx.TryAddWalletInput(spentCoin);
		spentCoin.SpenderTransaction = tx;

		lock (Lock)
		{
			if (Coins.Remove(spentCoin))
			{
				InvalidateSnapshot = true;
				SpentCoins.Add(spentCoin);
				UpdateTransactionAmountNoLock(tx.GetHash(), Money.Zero - spentCoin.Amount);
			}
		}
	}

	private void UpdateTransactionAmountNoLock(uint256 txid, Money diff)
	{
		TransactionAmountsByTxid[txid] = TransactionAmountsByTxid.TryGetValue(txid, out Money? current) ? current + diff : diff;
	}

	public void SwitchToUnconfirmFromBlock(Height blockHeight)
	{
		lock (Lock)
		{
			foreach (var coin in AsCoinsViewNoLock().AtBlockHeight(blockHeight))
			{
				var descendantCoins = DescendantOfNoLock(coin, includeSelf: true);
				foreach (var toSwitch in descendantCoins)
				{
					toSwitch.Height = Height.Mempool;
				}
			}
		}
	}

	/// <returns><c>true</c> if the transaction given by the txid contains at least one of our coins (either spent or unspent), <c>false</c> otherwise.</returns>
	public bool IsKnown(uint256 txid)
	{
		lock (Lock)
		{
			return CoinsByTransactionId.ContainsKey(txid);
		}
	}

	public bool TryGetByOutPoint(OutPoint outpoint, [NotNullWhen(true)] out SmartCoin? coin)
	{
		lock (Lock)
		{
			return OutpointCoinCache.TryGetValue(outpoint, out coin);
		}
	}

	public bool TryGetCoinsByInputPrevOut(OutPoint prevOut, [NotNullWhen(true)] out HashSet<SmartCoin>? coins)
	{
		lock (Lock)
		{
			return TryGetCoinsByInputPrevOutNoLock(prevOut, out coins);
		}
	}

	private bool TryGetCoinsByInputPrevOutNoLock(OutPoint prevOut, [NotNullWhen(true)] out HashSet<SmartCoin>? coins)
	{
		if (!TxIdsByPrevOuts.TryGetValue(prevOut, out var txId))
		{
			coins = null;
			return false;
		}

		return CoinsByTransactionId.TryGetValue(txId, out coins);
	}

	internal (ICoinsView toRemove, ICoinsView toAdd) Undo(uint256 txId)
	{
		lock (Lock)
		{
			var allCoins = AsAllCoinsViewNoLock();
			var toRemove = new List<SmartCoin>();
			var toAdd = new List<SmartCoin>();

			// remove recursively the coins created by the transaction
			foreach (SmartCoin createdCoin in allCoins.CreatedBy(txId))
			{
				toRemove.AddRange(RemoveNoLock(createdCoin));
			}

			// destroyed (spent) coins are now (unspent)
			foreach (SmartCoin destroyedCoin in allCoins.SpentBy(txId))
			{
				if (SpentCoins.Remove(destroyedCoin))
				{
					destroyedCoin.SpenderTransaction = null;
					Coins.Add(destroyedCoin);
					toAdd.Add(destroyedCoin);
				}
			}

			InvalidateSnapshot = true;

			return (new CoinsView(toRemove), new CoinsView(toAdd));
		}
	}

	public IReadOnlyList<SmartCoin> GetMyInputs(SmartTransaction transaction)
	{
		var myInputs = new List<SmartCoin>();

		lock (Lock)
		{
			foreach (TxIn input in transaction.Transaction.Inputs)
			{
				if (OutpointCoinCache.TryGetValue(input.PrevOut, out SmartCoin? coin))
				{
					myInputs.Add(coin);
				}
			}
		}

		return myInputs;
	}

	/// <returns><c>true</c> if the coin registry contains at least one unspent coin with <paramref name="hdPubKey"/>, <c>false</c> otherwise.</returns>
	public bool HasUnspentCoin(HdPubKey hdPubKey)
	{
		lock (Lock)
		{
			if (CoinsByPubKeys.TryGetValue(hdPubKey, out HashSet<SmartCoin>? coinsOfPubKey))
			{
				return coinsOfPubKey.Any(coin => !coin.IsSpent());
			}

			return false;
		}
	}

	public bool IsUsed(HdPubKey hdPubKey)
	{
		lock (Lock)
		{
			return CoinsByPubKeys.TryGetValue(hdPubKey, out _);
		}
	}

	/// <summary>Gets transaction amount representing change in wallet balance for the wallet the transaction belongs to.</summary>
	/// <returns>The same value as <see cref="TransactionSummary.Amount"/>.</returns>
	public bool TryGetTxAmount(uint256 txid, [NotNullWhen(true)] out Money? amount)
	{
		lock (Lock)
		{
			return TransactionAmountsByTxid.TryGetValue(txid, out amount);
		}
	}

	/// <summary>Gets total balance as a sum of unspent coins.</summary>
	public Money GetTotalBalance()
	{
		lock (Lock)
		{
			// Amount can be hold as a variable that is updated every time to avoid summing it.
			return TransactionAmountsByTxid.Values.Sum();
		}
	}

	public ICoinsView AsAllCoinsView()
	{
		lock (Lock)
		{
			return new CoinsView(AsAllCoinsViewNoLock().ToList());
		}
	}

	private ICoinsView AsAllCoinsViewNoLock() => new CoinsView(AsCoinsViewNoLock().Concat(AsSpentCoinsViewNoLock()).ToList());

	public ICoinsView AtBlockHeight(Height height) => AsCoinsView().AtBlockHeight(height);

	public ICoinsView Available() => AsCoinsView().Available();

	public ICoinsView CoinJoinInProcess() => AsCoinsView().CoinJoinInProcess();

	public ICoinsView Confirmed() => AsCoinsView().Confirmed();

	/// <summary>Gets descendant coins of the given coin - i.e. all coins that spent the input coin, all coins that spent those coins, etc.</summary>
	public ICoinsView DescendantOf(SmartCoin coin, bool includeSelf)
	{
		lock (Lock)
		{
			return new CoinsView(DescendantOfNoLock(coin, includeSelf));
		}
	}

	/// <remarks>Callers must acquire <see cref="Lock"/> before calling this method.</remarks>
	private ImmutableArray<SmartCoin> DescendantOfNoLock(SmartCoin coin, bool includeSelf)
	{
		ICoinsView allCoins = AsAllCoinsViewNoLock();

		IEnumerable<SmartCoin> Generator(SmartCoin parentCoin, bool addSelf)
		{
			IEnumerable<SmartCoin> childrenOf = parentCoin.SpenderTransaction is not null
				? allCoins.Where(x => x.TransactionId == parentCoin.SpenderTransaction.GetHash()) // Inefficient.
				: Array.Empty<SmartCoin>();

			foreach (var child in childrenOf)
			{
				foreach (var childDescendant in Generator(child, addSelf: false))
				{
					yield return childDescendant;
				}

				yield return child;
			}

			// Return self.
			if (addSelf)
			{
				yield return parentCoin;
			}
		}

		return Generator(coin, addSelf: includeSelf).ToImmutableArray();
	}

	public ICoinsView FilterBy(Func<SmartCoin, bool> expression) => AsCoinsView().FilterBy(expression);

	public IEnumerator<SmartCoin> GetEnumerator() => AsCoinsView().GetEnumerator();

	public ICoinsView CreatedBy(uint256 txid) => AsCoinsView().CreatedBy(txid);

	public ICoinsView SpentBy(uint256 txid) => AsSpentCoinsView().SpentBy(txid);

	public SmartCoin[] ToArray() => AsCoinsView().ToArray();

	public Money TotalAmount() => AsCoinsView().TotalAmount();

	public ICoinsView Unconfirmed() => AsCoinsView().Unconfirmed();

	public ICoinsView Unspent() => AsCoinsView().Unspent();

	IEnumerator IEnumerable.GetEnumerator() => AsCoinsView().GetEnumerator();
}<|MERGE_RESOLUTION|>--- conflicted
+++ resolved
@@ -129,16 +129,7 @@
 
 			hashSet.Add(coin);
 
-<<<<<<< HEAD
-=======
-			// Each prevOut of the transaction contributes to the existence of coins.
-			foreach (TxIn input in coin.Transaction.Transaction.Inputs)
-			{
-				CoinsByPrevOuts[input.PrevOut] = hashSet;
-			}
-
 			UpdateTransactionAmountNoLock(coin.TransactionId, coin.Amount);
->>>>>>> e1990028
 			InvalidateSnapshot = true;
 		}
 
