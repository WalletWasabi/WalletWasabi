--- conflicted
+++ resolved
@@ -86,11 +86,8 @@
 			if (!SpentCoins.Contains(coin))
 			{
 				added = Coins.Add(coin);
-<<<<<<< HEAD
-=======
 				KnownTransactions.Add(coin.TransactionId);
-				coin.RegisterToHdPubKey();
->>>>>>> 05c946de
+
 				if (added)
 				{
 					foreach (var outPoint in coin.Transaction.Transaction.Inputs.Select(x => x.PrevOut))
