--- conflicted
+++ resolved
@@ -323,11 +323,7 @@
 
 				Logger.LogInfo($"Payjoin payment was negotiated successfully.");
 			}
-<<<<<<< HEAD
-			catch (TorConnectCommandException e)
-=======
-			catch (HttpRequestException ex) when (ex.InnerException is TorConnectCommandFailedException innerEx)
->>>>>>> 56bff1ba
+			catch (HttpRequestException ex) when (ex.InnerException is TorConnectCommandException innerEx)
 			{
 				if (innerEx.Message.Contains("HostUnreachable"))
 				{
