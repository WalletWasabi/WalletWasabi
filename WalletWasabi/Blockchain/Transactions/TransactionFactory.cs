using NBitcoin;
using NBitcoin.Policy;
using System;
using System.Collections.Generic;
using System.Linq;
using System.Net.Http;
using System.Threading;
using WalletWasabi.Blockchain.Analysis.Clustering;
using WalletWasabi.Blockchain.Keys;
using WalletWasabi.Blockchain.TransactionBuilding;
using WalletWasabi.Blockchain.TransactionOutputs;
using WalletWasabi.Exceptions;
using WalletWasabi.Helpers;
using WalletWasabi.Logging;
using WalletWasabi.Models;
using WalletWasabi.Tor.Socks5.Exceptions;
using WalletWasabi.WebClients.PayJoin;

namespace WalletWasabi.Blockchain.Transactions
{
	public class TransactionFactory
	{
		/// <param name="allowUnconfirmed">Allow to spend unconfirmed transactions, if necessary.</param>
		public TransactionFactory(Network network, KeyManager keyManager, ICoinsView coins, AllTransactionStore transactionStore, string password = "", bool allowUnconfirmed = false)
		{
			Network = Guard.NotNull(nameof(network), network);
			KeyManager = Guard.NotNull(nameof(keyManager), keyManager);
			Coins = Guard.NotNull(nameof(coins), coins);
			TransactionStore = Guard.NotNull(nameof(transactionStore), transactionStore);
			Password = password;
			AllowUnconfirmed = allowUnconfirmed;
		}

		public Network Network { get; }
		public KeyManager KeyManager { get; }
		public ICoinsView Coins { get; }
		public string Password { get; }
		public bool AllowUnconfirmed { get; }
		private AllTransactionStore TransactionStore { get; }

		/// <exception cref="ArgumentException"></exception>
		/// <exception cref="ArgumentNullException"></exception>
		/// <exception cref="ArgumentOutOfRangeException"></exception>
		public BuildTransactionResult BuildTransaction(
			PaymentIntent payments,
			FeeRate feeRate,
			IEnumerable<OutPoint> allowedInputs = null,
			IPayjoinClient payjoinClient = null)
			=> BuildTransaction(payments, () => feeRate, allowedInputs, () => LockTime.Zero, payjoinClient);

		/// <exception cref="ArgumentException"></exception>
		/// <exception cref="ArgumentNullException"></exception>
		/// <exception cref="ArgumentOutOfRangeException"></exception>
		public BuildTransactionResult BuildTransaction(
			PaymentIntent payments,
			Func<FeeRate> feeRateFetcher,
			IEnumerable<OutPoint> allowedInputs = null,
			Func<LockTime> lockTimeSelector = null,
			IPayjoinClient payjoinClient = null)
		{
			payments = Guard.NotNull(nameof(payments), payments);
			lockTimeSelector ??= () => LockTime.Zero;

			long totalAmount = payments.TotalAmount.Satoshi;
			if (totalAmount < 0 || totalAmount > Constants.MaximumNumberOfSatoshis)
			{
				throw new ArgumentOutOfRangeException($"{nameof(payments)}.{nameof(payments.TotalAmount)} sum cannot be smaller than 0 or greater than {Constants.MaximumNumberOfSatoshis}.");
			}

			// Get allowed coins to spend.
			var availableCoinsView = Coins.Available();
			List<SmartCoin> allowedSmartCoinInputs = AllowUnconfirmed // Inputs that can be used to build the transaction.
					? availableCoinsView.ToList()
					: availableCoinsView.Confirmed().ToList();
			if (allowedInputs is { }) // If allowedInputs are specified then select the coins from them.
			{
				if (!allowedInputs.Any())
				{
					throw new ArgumentException($"{nameof(allowedInputs)} is not null, but empty.");
				}

				allowedSmartCoinInputs = allowedSmartCoinInputs
					.Where(x => allowedInputs.Any(y => y.Hash == x.TransactionId && y.N == x.Index))
					.ToList();

				// Add those that have the same script, because common ownership is already exposed.
				// But only if the user didn't click the "max" button. In this case he'd send more money than what he'd think.
				if (payments.ChangeStrategy != ChangeStrategy.AllRemainingCustom)
				{
					var allScripts = allowedSmartCoinInputs.Select(x => x.ScriptPubKey).ToHashSet();
					foreach (var coin in availableCoinsView.Where(x => !allowedSmartCoinInputs.Any(y => x.TransactionId == y.TransactionId && x.Index == y.Index)))
					{
						if (!(AllowUnconfirmed || coin.Confirmed))
						{
							continue;
						}

						if (allScripts.Contains(coin.ScriptPubKey))
						{
							allowedSmartCoinInputs.Add(coin);
						}
					}
				}
			}

			// Get and calculate fee
			Logger.LogInfo("Calculating dynamic transaction fee...");

			TransactionBuilder builder = Network.CreateTransactionBuilder();
			builder.SetCoinSelector(new SmartCoinSelector(allowedSmartCoinInputs));
			builder.AddCoins(allowedSmartCoinInputs.Select(c => c.Coin));
			builder.SetLockTime(lockTimeSelector());

			foreach (var request in payments.Requests.Where(x => x.Amount.Type == MoneyRequestType.Value))
			{
				var amountRequest = request.Amount;

				builder.Send(request.Destination, amountRequest.Amount);
				if (amountRequest.SubtractFee)
				{
					builder.SubtractFees();
				}
			}

			HdPubKey changeHdPubKey = null;

			if (payments.TryGetCustomRequest(out DestinationRequest custChange))
			{
				var changeScript = custChange.Destination.ScriptPubKey;
				changeHdPubKey = KeyManager.GetKeyForScriptPubKey(changeScript);

				var changeStrategy = payments.ChangeStrategy;
				if (changeStrategy == ChangeStrategy.Custom)
				{
					builder.SetChange(changeScript);
				}
				else if (changeStrategy == ChangeStrategy.AllRemainingCustom)
				{
					builder.SendAllRemaining(changeScript);
				}
				else
				{
					throw new NotSupportedException(payments.ChangeStrategy.ToString());
				}
			}
			else
			{
				KeyManager.AssertCleanKeysIndexed(isInternal: true);
				KeyManager.AssertLockedInternalKeysIndexed(14);
				changeHdPubKey = KeyManager.GetKeys(KeyState.Clean, true).FirstOrDefault();

				builder.SetChange(changeHdPubKey.P2wpkhScript);
			}

			builder.OptInRBF = new Random().NextDouble() < Constants.TransactionRBFSignalRate;

			FeeRate feeRate = feeRateFetcher();
			builder.SendEstimatedFees(feeRate);

			var psbt = builder.BuildPSBT(false);

			var spentCoins = psbt.Inputs.Select(txin => allowedSmartCoinInputs.First(y => y.OutPoint == txin.PrevOut)).ToArray();

			var realToSend = payments.Requests
				.Select(t =>
					(label: t.Label,
					destination: t.Destination,
					amount: psbt.Outputs.FirstOrDefault(o => o.ScriptPubKey == t.Destination.ScriptPubKey)?.Value))
				.Where(i => i.amount is { });

			if (!psbt.TryGetFee(out var fee))
			{
				throw new InvalidOperationException("Impossible to get the fees of the PSBT, this should never happen.");
			}
			Logger.LogInfo($"Fee: {fee.Satoshi} Satoshi.");

			var vSize = builder.EstimateSize(psbt.GetOriginalTransaction(), true);
			Logger.LogInfo($"Estimated tx size: {vSize} vBytes.");

			// Do some checks
			Money totalSendAmountNoFee = realToSend.Sum(x => x.amount);
			if (totalSendAmountNoFee == Money.Zero)
			{
				throw new InvalidOperationException("The amount after subtracting the fee is too small to be sent.");
			}

			Money totalOutgoingAmountNoFee;
			if (changeHdPubKey is null)
			{
				totalOutgoingAmountNoFee = totalSendAmountNoFee;
			}
			else
			{
				totalOutgoingAmountNoFee = realToSend.Where(x => !changeHdPubKey.ContainsScript(x.destination.ScriptPubKey)).Sum(x => x.amount);
			}
			decimal totalOutgoingAmountNoFeeDecimal = totalOutgoingAmountNoFee.ToDecimal(MoneyUnit.BTC);
			// Cannot divide by zero, so use the closest number we have to zero.
			decimal totalOutgoingAmountNoFeeDecimalDivisor = totalOutgoingAmountNoFeeDecimal == 0 ? decimal.MinValue : totalOutgoingAmountNoFeeDecimal;
			decimal feePc = 100 * fee.ToDecimal(MoneyUnit.BTC) / totalOutgoingAmountNoFeeDecimalDivisor;

			if (feePc > 1)
			{
				Logger.LogInfo($"The transaction fee is {feePc:0.#}% of the sent amount.{Environment.NewLine}"
					+ $"Sending:\t {totalOutgoingAmountNoFee.ToString(fplus: false, trimExcessZero: true)} BTC.{Environment.NewLine}"
					+ $"Fee:\t\t {fee.Satoshi} Satoshi.");
			}
			if (feePc > 100)
			{
				throw new InvalidOperationException($"The transaction fee is more than twice the sent amount: {feePc:0.#}%.");
			}

			if (spentCoins.Any(u => !u.Confirmed))
			{
				Logger.LogInfo("Unconfirmed transaction is spent.");
			}

			// Build the transaction
			Logger.LogInfo("Signing transaction...");
			// It must be watch only, too, because if we have the key and also hardware wallet, we do not care we can sign.

			psbt.AddPrevTxs(TransactionStore);
			psbt.AddKeyPaths(KeyManager);

			Transaction tx;
			if (KeyManager.IsWatchOnly)
			{
				tx = psbt.GetGlobalTransaction();
			}
			else
			{
				IEnumerable<ExtKey> signingKeys = KeyManager.GetSecrets(Password, spentCoins.Select(x => x.ScriptPubKey).ToArray());
				builder = builder.AddKeys(signingKeys.ToArray());
				builder.SignPSBT(psbt);

				var isPayjoin = false;
				// Try to pay using payjoin
				if (payjoinClient is { })
				{
					psbt = TryNegotiatePayjoin(payjoinClient, builder, psbt, changeHdPubKey);
					isPayjoin = true;
					psbt.AddPrevTxs(TransactionStore);
					psbt.AddKeyPaths(KeyManager);
				}

				psbt.Finalize();
				tx = psbt.ExtractTransaction();

				var checkResults = builder.Check(tx).ToList();
				if (!psbt.TryGetEstimatedFeeRate(out FeeRate actualFeeRate))
				{
					throw new InvalidOperationException("Impossible to get the fee rate of the PSBT, this should never happen.");
				}

				if (!isPayjoin)
				{
					// Manually check the feerate, because some inaccuracy is possible.
					var sb1 = feeRate.SatoshiPerByte;
					var sb2 = actualFeeRate.SatoshiPerByte;
					if (Math.Abs(sb1 - sb2) > 2) // 2s/b inaccuracy ok.
					{
						// So it'll generate a transactionpolicy error thrown below.
						checkResults.Add(new NotEnoughFundsPolicyError("Fees different than expected"));
					}
				}
				if (checkResults.Count > 0)
				{
					throw new InvalidTxException(tx, checkResults);
				}
			}

			var smartTransaction = new SmartTransaction(tx, Height.Unknown, label: SmartLabel.Merge(payments.Requests.Select(x => x.Label)));
			foreach (var coin in spentCoins)
			{
				smartTransaction.WalletInputs.Add(coin);
			}
			var label = SmartLabel.Merge(payments.Requests.Select(x => x.Label).Concat(smartTransaction.WalletInputs.Select(x => x.HdPubKey.Label)));

			for (var i = 0U; i < tx.Outputs.Count; i++)
			{
				TxOut output = tx.Outputs[i];
				var foundKey = KeyManager.GetKeyForScriptPubKey(output.ScriptPubKey);
				if (foundKey is { })
				{
					var smartCoin = new SmartCoin(smartTransaction, i, foundKey);
					label = SmartLabel.Merge(label, smartCoin.HdPubKey.Label); // foundKey's label is already added to the coinlabel.
					smartTransaction.WalletOutputs.Add(smartCoin);
				}
			}

			foreach (var coin in smartTransaction.WalletOutputs)
			{
				var foundPaymentRequest = payments.Requests.FirstOrDefault(x => x.Destination.ScriptPubKey == coin.ScriptPubKey);

				// If change then we concatenate all the labels.
				// The foundkeylabel has already been added previously, so no need to concatenate.
				if (foundPaymentRequest is null) // Then it's autochange.
				{
					coin.HdPubKey.SetLabel(label);
				}
				else
				{
					coin.HdPubKey.SetLabel(SmartLabel.Merge(coin.HdPubKey.Label, foundPaymentRequest.Label));
				}
			}

			Logger.LogInfo($"Transaction is successfully built: {tx.GetHash()}.");
			var sign = !KeyManager.IsWatchOnly;
			return new BuildTransactionResult(smartTransaction, psbt, sign, fee, feePc);
		}

		private PSBT TryNegotiatePayjoin(IPayjoinClient payjoinClient, TransactionBuilder builder, PSBT psbt, HdPubKey changeHdPubKey)
		{
			try
			{
				Logger.LogInfo($"Negotiating payjoin payment with `{payjoinClient.PaymentUrl}`.");

				psbt = payjoinClient.RequestPayjoin(psbt,
					KeyManager.ExtPubKey,
					new RootedKeyPath(KeyManager.MasterFingerprint.Value, KeyManager.DefaultAccountKeyPath),
					changeHdPubKey,
					CancellationToken.None).GetAwaiter().GetResult(); // WTF??!
				builder.SignPSBT(psbt);

				Logger.LogInfo($"Payjoin payment was negotiated successfully.");
			}
<<<<<<< HEAD
			catch (TorHttpException e)
=======
			catch (TorConnectCommandFailedException e)
>>>>>>> 66a5eb8e
			{
				if (e.Message.Contains("HostUnreachable"))
				{
					Logger.LogWarning($"Payjoin server is not reachable. Ignoring...");
				}
				// ignore
			}
			catch (HttpRequestException e)
			{
				Logger.LogWarning($"Payjoin server responded with {e.ToTypeMessageString()}. Ignoring...");
			}
			catch (PayjoinException e)
			{
				Logger.LogWarning($"Payjoin server responded with {e.Message}. Ignoring...");
			}

			return psbt;
		}
	}
}<|MERGE_RESOLUTION|>--- conflicted
+++ resolved
@@ -323,11 +323,7 @@
 
 				Logger.LogInfo($"Payjoin payment was negotiated successfully.");
 			}
-<<<<<<< HEAD
-			catch (TorHttpException e)
-=======
 			catch (TorConnectCommandFailedException e)
->>>>>>> 66a5eb8e
 			{
 				if (e.Message.Contains("HostUnreachable"))
 				{
