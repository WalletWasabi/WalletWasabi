using System.Collections.Immutable;
using System.Linq;
using System.Threading;
using System.Threading.Tasks;
using WalletWasabi.Bases;
using WalletWasabi.Nito.AsyncEx;

namespace WalletWasabi.Blockchain.Analysis.FeesEstimation;

/// <summary>
/// Manages multiple fee sources. Returns the best one.
/// The list order considered to be the priority (first one is the highest).
/// </summary>
public class ThirdPartyFeeProvider : PeriodicRunner, IThirdPartyFeeProvider
{
	private int _actualFeeProviderIndex = -1;
	private bool _isPaused;

	public ThirdPartyFeeProvider(TimeSpan period, ImmutableArray<IThirdPartyFeeProvider> feeProviders)
		: base(period)
	{
		AdmitErrorTimeSpan = TimeSpan.FromMinutes(1);
		FeeProviders = feeProviders;
		if (FeeProviders.Length > 0)
		{
			ActualFeeProviderIndex = 0;
		}
	}

	public TimeSpan AdmitErrorTimeSpan { get; internal set; }

	public event EventHandler<AllFeeEstimate>? AllFeeEstimateArrived;

	public AllFeeEstimate? LastAllFeeEstimate { get; private set; }
	private object Lock { get; } = new();
	public bool InError { get; private set; }

	public bool IsPaused
	{
		get => _isPaused;
		set
		{
			_isPaused = value;
			SetPauseStates();
		}
	}

	public void TriggerUpdate()
	{
		if (!_isPaused)
		{
			int feeProviderIndex = ActualFeeProviderIndex;
			// Even in active mode we pause the lower priority fee providers
			foreach (var feeProvider in FeeProviders.Take(feeProviderIndex + 1))
			{
				feeProvider.TriggerUpdate();
			}
		}
	}

	private AbandonedTasks ProcessingEvents { get; } = new();

	private ImmutableArray<IThirdPartyFeeProvider> FeeProviders { get; }

	private int ActualFeeProviderIndex
	{
		get => _actualFeeProviderIndex;
		// Aside from the constructor always called under the Lock
		set
		{
			if (_actualFeeProviderIndex != value)
			{
				_actualFeeProviderIndex = value;
				LastStatusChange = DateTimeOffset.UtcNow;
				SetPauseStates();
			}
		}
	}

	public DateTimeOffset LastStatusChange { get; private set; } = DateTimeOffset.UtcNow;

	public override async Task StartAsync(CancellationToken cancellationToken)
	{
		foreach (var feeProvider in FeeProviders)
		{
			SetAllFeeEstimateIfLooksBetter(feeProvider.LastAllFeeEstimate);
			feeProvider.AllFeeEstimateArrived += OnAllFeeEstimateArrived;
		}

		await base.StartAsync(cancellationToken).ConfigureAwait(false);
	}

	public override async Task StopAsync(CancellationToken cancellationToken)
	{
		foreach (var feeProvider in FeeProviders)
		{
			feeProvider.AllFeeEstimateArrived -= OnAllFeeEstimateArrived;
		}

		await ProcessingEvents.WhenAllAsync().ConfigureAwait(false);
		await base.StopAsync(cancellationToken).ConfigureAwait(false);
	}

	private void OnAllFeeEstimateArrived(object? sender, AllFeeEstimate fees)
	{
		using (RunningTasks.RememberWith(ProcessingEvents))
		{
			// Only go further if we have estimations.
<<<<<<< HEAD
			if (fees is null || fees.Estimations.Count == 0)
=======
			if (fees.Estimations.Count == 0)
>>>>>>> cd08d574
			{
				return;
			}

			if (sender is IThirdPartyFeeProvider provider)
			{
				var notify = false;
				lock (Lock)
				{
					int senderIdx = FeeProviders.IndexOf(provider);
					// If we are on a higher priority fee provider then just drop it silently
					if (senderIdx != -1 && senderIdx <= ActualFeeProviderIndex)
					{
						ActualFeeProviderIndex = senderIdx;
						InError = false;
						LastStatusChange = DateTimeOffset.UtcNow;
						notify = SetAllFeeEstimate(fees);
					}
				}
				if (notify)
				{
					AllFeeEstimateArrived?.Invoke(sender, fees);
				}
			}
		}
	}

	private bool SetAllFeeEstimateIfLooksBetter(AllFeeEstimate? fees)
	{
		var current = LastAllFeeEstimate;
		if (fees is null
			|| fees == current
			|| (current is not null && fees.Estimations.Count <= current.Estimations.Count))
		{
			return false;
		}
		return SetAllFeeEstimate(fees);
	}

	/// <returns>True if changed.</returns>
	private bool SetAllFeeEstimate(AllFeeEstimate fees)
	{
		if (LastAllFeeEstimate == fees)
		{
			return false;
		}
		LastAllFeeEstimate = fees;
		return true;
	}

	private void SetPauseStates()
	{
		var feeProviderIndex = ActualFeeProviderIndex;
		// Even in active mode we pause the lower priority fee providers
		for (int idx = 0; idx < FeeProviders.Length; idx++)
		{
			var pauseStatusBefore = FeeProviders[idx].IsPaused;
			FeeProviders[idx].IsPaused = IsPaused || idx > feeProviderIndex;
			if (pauseStatusBefore && !FeeProviders[idx].IsPaused)
			{
				FeeProviders[idx].TriggerUpdate();
			}
		}
	}

	protected override Task ActionAsync(CancellationToken cancel)
	{
		if (IsPaused)
		{
			return Task.CompletedTask;
		}

		lock (Lock)
		{
			bool allActualFeeProvidersAreInError = FeeProviders.Take(ActualFeeProviderIndex + 1).All(f => f.InError);
			// Let's wait a bit more
			if (allActualFeeProvidersAreInError && !InError && DateTimeOffset.UtcNow - LastStatusChange > AdmitErrorTimeSpan)
			{
				// We are in error mode, all fee provider turned on at once and the successful highest priority fee provider will win
				InError = true;
				LastStatusChange = DateTimeOffset.UtcNow;
				// This might lead to instant resolution through the SetPauseStates' TriggerOutOfOrderUpdate calls
				ActualFeeProviderIndex = FeeProviders.Length - 1;
			}
		}

		return Task.CompletedTask;
	}
}<|MERGE_RESOLUTION|>--- conflicted
+++ resolved
@@ -106,11 +106,7 @@
 		using (RunningTasks.RememberWith(ProcessingEvents))
 		{
 			// Only go further if we have estimations.
-<<<<<<< HEAD
 			if (fees is null || fees.Estimations.Count == 0)
-=======
-			if (fees.Estimations.Count == 0)
->>>>>>> cd08d574
 			{
 				return;
 			}
