--- conflicted
+++ resolved
@@ -430,10 +430,6 @@
 	/// GapLimit should be enforced whenever a transaction is discovered.
 	/// </summary>
 	public record ScriptPubKeySpendingInfo(byte[] CompressedScriptPubKey, Height? LatestSpendingHeight, Height? FirstReceivingHeight);
-<<<<<<< HEAD
-
-=======
->>>>>>> 2e898bcb
 	public IEnumerable<ScriptPubKeySpendingInfo> UnsafeGetSynchronizationInfos()
 	{
 		lock (CriticalStateLock)
