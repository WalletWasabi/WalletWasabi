--- conflicted
+++ resolved
@@ -12,30 +12,8 @@
 	[JsonObject(MemberSerialization.OptIn)]
 	public class HdPubKey : NotifyPropertyChangedBase, IEquatable<HdPubKey>
 	{
-<<<<<<< HEAD
 		private KeyState _keyState;
 
-		[JsonProperty(Order = 1)]
-		[JsonConverter(typeof(PubKeyJsonConverter))]
-		public PubKey PubKey { get; }
-
-		[JsonProperty(Order = 2)]
-		[JsonConverter(typeof(KeyPathJsonConverter))]
-		public KeyPath FullKeyPath { get; }
-
-		[JsonProperty(Order = 3)]
-		[JsonConverter(typeof(SmartLabelJsonConverter))]
-		public SmartLabel Label { get; private set; }
-
-		[JsonProperty(Order = 4)]
-		public KeyState KeyState
-		{
-			get => _keyState;
-			private set => RaiseAndSetIfChanged(ref _keyState, value);
-		}
-
-=======
->>>>>>> 3c9f6647
 		public HdPubKey(PubKey pubKey, KeyPath fullKeyPath, SmartLabel label, KeyState keyState)
 		{
 			PubKey = Guard.NotNull(nameof(pubKey), pubKey);
@@ -82,7 +60,11 @@
 		public SmartLabel Label { get; private set; }
 
 		[JsonProperty(Order = 4)]
-		public KeyState KeyState { get; private set; }
+		public KeyState KeyState
+		{
+			get => _keyState;
+			private set => RaiseAndSetIfChanged(ref _keyState, value);
+		}
 
 		public Script P2pkScript { get; }
 		public Script P2pkhScript { get; }
