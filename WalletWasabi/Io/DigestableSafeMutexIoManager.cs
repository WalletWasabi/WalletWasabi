using System;
using System.Collections.Generic;
using System.IO;
using System.Linq;
using System.Text;
using System.Threading;
using System.Threading.Tasks;
using Nito.AsyncEx;
using WalletWasabi.Helpers;
using WalletWasabi.Logging;

namespace WalletWasabi.Io
{
	/// <summary>
	/// Safely manager file operations.
	/// </summary>
	public class DigestableSafeMutexIoManager : SafeMutexIoManager
	{
		public string DigestFilePath { get; }

		/// <summary>
		/// Use the random index of the line to create digest faster. -1 is special value, it means the last character. If null then hash whole file.
		/// </summary>
		private int? DigestRandomIndex { get; }

		private const string DigestExtension = ".dig";

		/// <param name="digestRandomIndex">Use the random index of the line to create digest faster. -1 is special value, it means the last character. If null then hash whole file.</param>
		public DigestableSafeMutexIoManager(string filePath, int? digestRandomIndex = null) : base(filePath)

		{
			DigestRandomIndex = digestRandomIndex;

			DigestFilePath = $"{FilePath}{DigestExtension}";
		}

		#region IoOperations

		public new void DeleteMe()
		{
			base.DeleteMe();

			if (File.Exists(DigestFilePath))
			{
				File.Delete(DigestFilePath);
			}
		}

		public new async Task WriteAllLinesAsync(IEnumerable<string> lines, CancellationToken cancellationToken = default)
		{
			if (lines is null || !lines.Any())
			{
				return;
			}

			var byteArrayBuilder = new ByteArrayBuilder();

			foreach (var line in lines)

			{
				ContinueBuildHash(byteArrayBuilder, line);
			}

			var res = await WorkWithHashAsync(byteArrayBuilder, cancellationToken).ConfigureAwait(false);
			if (res.same)
			{
				return;
			}

			await base.WriteAllLinesAsync(lines, cancellationToken).ConfigureAwait(false);

			await WriteOutHashAsync(res.hash).ConfigureAwait(false);
		}

<<<<<<< HEAD
		public async new Task AppendAllLinesAsync(IEnumerable<string> lines, CancellationToken cancellationToken = default)
=======
		public new async Task AppendAllLinesAsync(IEnumerable<string> lines, CancellationToken cancellationToken = default)
>>>>>>> 4041fa43
		{
			if (lines is null || !lines.Any())
			{
				return;
			}

			IoHelpers.EnsureContainingDirectoryExists(NewFilePath);
			if (File.Exists(NewFilePath))
			{
				File.Delete(NewFilePath);
			}

			var byteArrayBuilder = new ByteArrayBuilder();

			var linesArray = lines.ToArray();
			var linesIndex = 0;

			using (var sr = OpenText())
			using (var fs = File.OpenWrite(NewFilePath))
			using (var sw = new StreamWriter(fs, Encoding.ASCII, Constants.BigFileReadWriteBufferSize))
			{
				// 1. First copy.
				if (!sr.EndOfStream)
				{
					var lineTask = sr.ReadLineAsync();
					Task wTask = Task.CompletedTask;
					string line = null;
					while (lineTask != null)
					{
						if (line is null)
						{
							line = await lineTask.ConfigureAwait(false);
						}

						lineTask = sr.EndOfStream ? null : sr.ReadLineAsync();

						if (linesArray[linesIndex] == line) // If the line is a line we want to write, then we know that someone else have worked into the file.
						{
							linesIndex++;
							continue;
						}

						await wTask.ConfigureAwait(false);
						wTask = sw.WriteLineAsync(line);

						ContinueBuildHash(byteArrayBuilder, line);

						cancellationToken.ThrowIfCancellationRequested();

						line = null;
					}
					await wTask.ConfigureAwait(false);
				}
				await sw.FlushAsync().ConfigureAwait(false);

				// 2. Then append.
				foreach (var line in linesArray)
				{
					await sw.WriteLineAsync(line).ConfigureAwait(false);

					ContinueBuildHash(byteArrayBuilder, line);

					cancellationToken.ThrowIfCancellationRequested();
				}

				await sw.FlushAsync().ConfigureAwait(false);
			}

			var res = await WorkWithHashAsync(byteArrayBuilder, cancellationToken).ConfigureAwait(false);
			if (res.same)
			{
				return;
			}

			SafeMoveNewToOriginal();
			await WriteOutHashAsync(res.hash).ConfigureAwait(false);
		}

		#endregion IoOperations

		#region Hashing

		private async Task WriteOutHashAsync(byte[] hash)
		{
			try
			{
				IoHelpers.EnsureContainingDirectoryExists(DigestFilePath);

				await File.WriteAllBytesAsync(DigestFilePath, hash).ConfigureAwait(false);
			}
			catch (Exception ex)
			{
				Logger.LogWarning("Failed to create digest.");
				Logger.LogInfo(ex);
			}
		}

		private async Task<(bool same, byte[] hash)> WorkWithHashAsync(ByteArrayBuilder byteArrayBuilder, CancellationToken cancellationToken)
		{
			byte[] hash = null;
			try
			{
				var bytes = byteArrayBuilder.ToArray();
				hash = HashHelpers.GenerateSha256Hash(bytes);
				if (File.Exists(DigestFilePath))
				{
					var digest = await File.ReadAllBytesAsync(DigestFilePath, cancellationToken).ConfigureAwait(false);
					if (ByteHelpers.CompareFastUnsafe(hash, digest))
					{
						if (File.Exists(NewFilePath))
						{
							File.Delete(NewFilePath);
						}
						return (true, hash);
					}
				}
			}
			catch (Exception ex)
			{
				Logger.LogWarning("Failed to read digest.");
				Logger.LogInfo(ex);
			}

			return (false, hash);
		}

		private void ContinueBuildHash(ByteArrayBuilder byteArrayBuilder, string line)
		{
			if (string.IsNullOrWhiteSpace(line))
			{
				byteArrayBuilder.Append(0);
			}
			else
			{
				if (DigestRandomIndex.HasValue)
				{
					int index = DigestRandomIndex == -1 || DigestRandomIndex >= line.Length // Last char.
						? line.Length - 1
						: DigestRandomIndex.Value;

					var c = line[index];
					var b = (byte)c;
					byteArrayBuilder.Append(b);
				}
				else
				{
					var b = Encoding.ASCII.GetBytes(line);
					byteArrayBuilder.Append(b);
				}
			}
		}

		#endregion Hashing
	}
}<|MERGE_RESOLUTION|>--- conflicted
+++ resolved
@@ -72,11 +72,7 @@
 			await WriteOutHashAsync(res.hash).ConfigureAwait(false);
 		}
 
-<<<<<<< HEAD
-		public async new Task AppendAllLinesAsync(IEnumerable<string> lines, CancellationToken cancellationToken = default)
-=======
 		public new async Task AppendAllLinesAsync(IEnumerable<string> lines, CancellationToken cancellationToken = default)
->>>>>>> 4041fa43
 		{
 			if (lines is null || !lines.Any())
 			{
