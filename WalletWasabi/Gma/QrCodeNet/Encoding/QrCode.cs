--- conflicted
+++ resolved
@@ -2,15 +2,9 @@
 {
 	/// <summary>
 	/// This class contain two variables.
-<<<<<<< HEAD
 	/// BitMatrix for QRCode
 	/// isContainMatrix for indicate whether QRCode contains BitMatrix or not.
-	/// BitMatrix will equal to null if isContainMatrix is false.
-=======
-	/// BitMatrix for QrCode
-	/// isContainMatrix for indicate whether QrCode contains BitMatrix or not.
 	/// BitMatrix will be equal to null if isContainMatrix is false.
->>>>>>> b06a6ca0
 	/// </summary>
 	public class QRCode
 	{
