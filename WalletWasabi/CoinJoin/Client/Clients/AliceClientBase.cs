using NBitcoin;
using Newtonsoft.Json;
using System;
using System.Collections.Generic;
using System.Linq;
using System.Net;
using System.Net.Http;
using System.Text;
using System.Threading;
using System.Threading.Tasks;
using WalletWasabi.CoinJoin.Common.Models;
using WalletWasabi.Logging;
using WalletWasabi.Tor.Http;
using WalletWasabi.Tor.Http.Extensions;
using WalletWasabi.Tor.Socks5.Exceptions;
using WalletWasabi.WebClients.Wasabi;
using static WalletWasabi.Crypto.SchnorrBlinding;
using UnblindedSignature = WalletWasabi.Crypto.UnblindedSignature;

namespace WalletWasabi.CoinJoin.Client.Clients
{
	public abstract class AliceClientBase
	{
		protected AliceClientBase(
			long roundId,
			IEnumerable<BitcoinAddress> registeredAddresses,
			IEnumerable<Requester> requesters,
			Network network,
			IRelativeHttpClient httpClient)
		{
			TorClient = httpClient;
			RoundId = roundId;
			RegisteredAddresses = registeredAddresses.ToArray();
			Requesters = requesters.ToArray();
			Network = network;
		}

		public Guid UniqueId { get; private set; }

		public long RoundId { get; }
		public Network Network { get; }

		public BitcoinAddress[] RegisteredAddresses { get; }
		public Requester[] Requesters { get; }

		public IRelativeHttpClient TorClient { get; }

		public static async Task<AliceClient4> CreateNewAsync(
			long roundId,
			IEnumerable<BitcoinAddress> registeredAddresses,
			IEnumerable<PubKey> signerPubKeys,
			IEnumerable<Requester> requesters,
			Network network,
			BitcoinAddress changeOutput,
			IEnumerable<BlindedOutputWithNonceIndex> blindedOutputScriptHashes,
			IEnumerable<InputProofModel> inputs,
			IRelativeHttpClient httpClient)
		{
			var request = new InputsRequest4
			{
				RoundId = roundId,
				BlindedOutputScripts = blindedOutputScriptHashes,
				ChangeOutputAddress = changeOutput,
				Inputs = inputs
			};
			var client = new AliceClient4(roundId, registeredAddresses, signerPubKeys, requesters, network, httpClient);

			// Correct it if forgot to set.
			if (request.RoundId != roundId)
			{
				if (request.RoundId == 0)
				{
					request.RoundId = roundId;
				}
				else
				{
					throw new NotSupportedException($"InputRequest {nameof(roundId)} does not match to the provided {nameof(roundId)}: {request.RoundId} != {roundId}.");
				}
			}
			using HttpResponseMessage response = await client.TorClient.SendAsync(HttpMethod.Post, $"/api/v{WasabiClient.ApiVersion}/btc/chaumiancoinjoin/inputs/", request.ToHttpStringContent()).ConfigureAwait(false);
			if (response.StatusCode != HttpStatusCode.OK)
			{
				await response.ThrowRequestExceptionFromContentAsync().ConfigureAwait(false);
			}

			var inputsResponse = await response.Content.ReadAsJsonAsync<InputsResponse>().ConfigureAwait(false);

			if (inputsResponse.RoundId != roundId) // This should never happen. If it does, that's a bug in the coordinator.
			{
				throw new NotSupportedException($"Coordinator assigned us to the wrong round: {inputsResponse.RoundId}. Requested round: {roundId}.");
			}

			client.UniqueId = inputsResponse.UniqueId;
			Logger.LogInfo($"Round ({client.RoundId}), Alice ({client.UniqueId}): Registered {request.Inputs.Count()} inputs.");

			return client;
		}

		public async Task<(RoundPhase currentPhase, IEnumerable<ActiveOutput> activeOutputs)> PostConfirmationAsync()
		{
			using HttpResponseMessage response = await TorClient.SendAsync(HttpMethod.Post, $"/api/v{WasabiClient.ApiVersion}/btc/chaumiancoinjoin/confirmation?uniqueId={UniqueId}&roundId={RoundId}").ConfigureAwait(false);
			if (response.StatusCode != HttpStatusCode.OK)
			{
				await response.ThrowRequestExceptionFromContentAsync().ConfigureAwait(false);
			}

			ConnectionConfirmationResponse resp = await response.Content.ReadAsJsonAsync<ConnectionConfirmationResponse>().ConfigureAwait(false);
			Logger.LogInfo($"Round ({RoundId}), Alice ({UniqueId}): Confirmed connection. Phase: {resp.CurrentPhase}.");

			var activeOutputs = new List<ActiveOutput>();
			if (resp.BlindedOutputSignatures is { } && resp.BlindedOutputSignatures.Any())
			{
				var unblindedSignatures = new List<UnblindedSignature>();
				var blindedSignatures = resp.BlindedOutputSignatures.ToArray();
				for (int i = 0; i < blindedSignatures.Length; i++)
				{
					uint256 blindedSignature = blindedSignatures[i];
					Requester requester = Requesters[i];
					UnblindedSignature unblindedSignature = requester.UnblindSignature(blindedSignature);

					var address = RegisteredAddresses[i];

					uint256 outputScriptHash = new uint256(NBitcoin.Crypto.Hashes.SHA256(address.ScriptPubKey.ToBytes()));
					PubKey signerPubKey = GetSignerPubKey(i);
					if (!VerifySignature(outputScriptHash, unblindedSignature, signerPubKey))
					{
						throw new NotSupportedException($"Coordinator did not sign the blinded output properly for level: {i}.");
					}

					unblindedSignatures.Add(unblindedSignature);
				}

				for (int i = 0; i < Math.Min(unblindedSignatures.Count, RegisteredAddresses.Length); i++)
				{
					var sig = unblindedSignatures[i];
					var addr = RegisteredAddresses[i];
					var lvl = i;

					var actOut = new ActiveOutput(addr, sig, lvl);
					activeOutputs.Add(actOut);
				}
			}

			return (resp.CurrentPhase, activeOutputs);
		}

		protected abstract PubKey GetSignerPubKey(int i);

		public async Task PostUnConfirmationAsync()
		{
			using (var cts = new CancellationTokenSource(TimeSpan.FromSeconds(3)))
			{
				try
				{
					using HttpResponseMessage response = await TorClient.SendAsync(HttpMethod.Post, $"/api/v{WasabiClient.ApiVersion}/btc/chaumiancoinjoin/unconfirmation?uniqueId={UniqueId}&roundId={RoundId}", cancel: cts.Token).ConfigureAwait(false);
					if (response.StatusCode is HttpStatusCode.BadRequest or HttpStatusCode.Gone) // Otherwise maybe some internet connection issue there's. Let's consider that as timed out.
					{
						await response.ThrowRequestExceptionFromContentAsync().ConfigureAwait(false);
					}
				}
				catch (Exception ex) when (ex is OperationCanceledException or TimeoutException) // If could not do it within 3 seconds then it'll likely time out and take it as unconfirmed.
				{
					return;
				}
<<<<<<< HEAD
				catch (TorConnectionException) // If some internet connection issue then it'll likely time out and take it as unconfirmed.
				{
					return;
				}
				catch (TorConnectCommandException) // If some Tor connection issue then it'll likely time out and take it as unconfirmed.
=======
				catch (HttpRequestException ex) when (ex.InnerException is TorException) // If some Tor connection issue then it'll likely time out and take it as unconfirmed.
>>>>>>> 56bff1ba
				{
					return;
				}
			}
			Logger.LogInfo($"Round ({RoundId}), Alice ({UniqueId}): Unconfirmed connection.");
		}

		public async Task<Transaction> GetUnsignedCoinJoinAsync()
		{
			using HttpResponseMessage response = await TorClient.SendAsync(HttpMethod.Get, $"/api/v{WasabiClient.ApiVersion}/btc/chaumiancoinjoin/coinjoin?uniqueId={UniqueId}&roundId={RoundId}").ConfigureAwait(false);
			if (response.StatusCode != HttpStatusCode.OK)
			{
				await response.ThrowRequestExceptionFromContentAsync().ConfigureAwait(false);
			}

			var coinjoinHex = await response.Content.ReadAsJsonAsync<string>().ConfigureAwait(false);

			Transaction coinJoin = Transaction.Parse(coinjoinHex, Network.Main);
			Logger.LogInfo($"Round ({RoundId}), Alice ({UniqueId}): Acquired unsigned CoinJoin: {coinJoin.GetHash()}.");
			return coinJoin;
		}

		public async Task PostSignaturesAsync(IDictionary<int, WitScript> signatures)
		{
			var myDic = signatures.ToDictionary(signature => signature.Key, signature => signature.Value.ToString());

			var jsonSignatures = JsonConvert.SerializeObject(myDic, Formatting.None);
			var signatureRequestContent = new StringContent(jsonSignatures, Encoding.UTF8, "application/json");

			using HttpResponseMessage response = await TorClient.SendAsync(HttpMethod.Post, $"/api/v{WasabiClient.ApiVersion}/btc/chaumiancoinjoin/signatures?uniqueId={UniqueId}&roundId={RoundId}", signatureRequestContent).ConfigureAwait(false);
			if (response.StatusCode != HttpStatusCode.NoContent)
			{
				await response.ThrowRequestExceptionFromContentAsync().ConfigureAwait(false);
			}
			Logger.LogInfo($"Round ({RoundId}), Alice ({UniqueId}): Posted {signatures.Count} signatures.");
		}
	}
}<|MERGE_RESOLUTION|>--- conflicted
+++ resolved
@@ -162,15 +162,7 @@
 				{
 					return;
 				}
-<<<<<<< HEAD
-				catch (TorConnectionException) // If some internet connection issue then it'll likely time out and take it as unconfirmed.
-				{
-					return;
-				}
-				catch (TorConnectCommandException) // If some Tor connection issue then it'll likely time out and take it as unconfirmed.
-=======
 				catch (HttpRequestException ex) when (ex.InnerException is TorException) // If some Tor connection issue then it'll likely time out and take it as unconfirmed.
->>>>>>> 56bff1ba
 				{
 					return;
 				}
