--- conflicted
+++ resolved
@@ -173,11 +173,7 @@
 				{
 					return;
 				}
-<<<<<<< HEAD
-				catch (TorHttpResponseException) // If some Tor connection issue then it'll likely time out and take it as unconfirmed.
-=======
 				catch (TorConnectCommandFailedException) // If some Tor connection issue then it'll likely time out and take it as unconfirmed.
->>>>>>> 66a5eb8e
 				{
 					return;
 				}
