--- conflicted
+++ resolved
@@ -29,15 +29,9 @@
 
 		return appBuilder
 			.With(new SkiaOptions { MaxGpuResourceSizeBytes = 2560 * 1600 * 4 * 12 })
-<<<<<<< HEAD
-			.With(new Win32PlatformOptions { AllowEglInitialization = true, UseWindowsUIComposition = true, UseCompositor = true })
-			.With(new X11PlatformOptions { UseGpu = useGpuLinux, WmClass = "Wasabi Wallet", UseCompositor = true })
-			.With(new AvaloniaNativePlatformOptions { UseGpu = true, UseCompositor = true })
-=======
-			.With(new Win32PlatformOptions { AllowEglInitialization = enableGpu, UseDeferredRendering = true, UseWindowsUIComposition = true })
-			.With(new X11PlatformOptions { UseGpu = enableGpu, WmClass = "Wasabi Wallet" })
-			.With(new AvaloniaNativePlatformOptions { UseDeferredRendering = true, UseGpu = enableGpu })
->>>>>>> 9bd7fede
+			.With(new Win32PlatformOptions { AllowEglInitialization = enableGpu, UseCompositor = true, UseWindowsUIComposition = true })
+			.With(new X11PlatformOptions { UseGpu = enableGpu, WmClass = "Wasabi Wallet", UseCompositor = true })
+			.With(new AvaloniaNativePlatformOptions { UseCompositor = true, UseGpu = enableGpu })
 			.With(new MacOSPlatformOptions { ShowInDock = true });
 	}
 }