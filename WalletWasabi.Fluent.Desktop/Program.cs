using Avalonia;
using Avalonia.Controls;
using Avalonia.Dialogs;
using Avalonia.ReactiveUI;
using Avalonia.Threading;
using Splat;
using System;
using System.IO;
using System.Runtime.InteropServices;
using System.Threading.Tasks;
using WalletWasabi.Fluent.ViewModels;
using WalletWasabi.Gui;
using WalletWasabi.Gui.CommandLine;
using WalletWasabi.Gui.CrashReport;
using WalletWasabi.Gui.ViewModels;
using WalletWasabi.Helpers;
using WalletWasabi.Logging;
using WalletWasabi.Wallets;

namespace WalletWasabi.Fluent.Desktop
{
	public class Program
	{
<<<<<<< HEAD
		// Initialization code. Don't use any Avalonia, third-party APIs or any
		// SynchronizationContext-reliant code before AppMain is called: things aren't initialized
		// yet and stuff might break.
		public static void Main(string[] args) => BuildAvaloniaApp()
			.StartWithClassicDesktopLifetime(args);

		// Avalonia configuration, don't remove; also used by visual designer.
		public static AppBuilder BuildAvaloniaApp()
			=> AppBuilder.Configure<App>()
				.UsePlatformDetect()
				.LogToDebug()
				.UseReactiveUI();
=======
		private static Global Global;

		// Initialization code. Don't use any Avalonia, third-party APIs or any
		// SynchronizationContext-reliant code before AppMain is called: things aren't initialized
		// yet and stuff might break.
		public static void Main(string[] args)
		{
			bool runGui = false;
			try
			{
				Global = CreateGlobal();

				Locator.CurrentMutable.RegisterConstant(Global);

				//Platform.BaseDirectory = Path.Combine(Global.DataDir, "Gui");
				AppDomain.CurrentDomain.UnhandledException += CurrentDomain_UnhandledException;
				TaskScheduler.UnobservedTaskException += TaskScheduler_UnobservedTaskException;

				runGui = ShouldRunGui(args);

				if (Global.CrashReporter.IsReport)
				{
					StartCrashReporter(args);
					return;
				}

				if (runGui)
				{
					Logger.LogSoftwareStarted("Wasabi GUI");

					BuildAvaloniaApp()
						.AfterSetup(_ => AppMainAsync(args))
						.StartWithClassicDesktopLifetime(args);
				}
			}
			catch (Exception ex)
			{
				Logger.LogCritical(ex);
				Global.CrashReporter.SetException(ex);
				throw;
			}
			finally
			{
				DisposeAsync().GetAwaiter().GetResult();
			}
		}

		private static Global CreateGlobal()
		{
			string dataDir = EnvironmentHelpers.GetDataDir(Path.Combine("WalletWasabi", "Client"));
			Directory.CreateDirectory(dataDir);
			string torLogsFile = Path.Combine(dataDir, "TorLogs.txt");

			var uiConfig = new UiConfig(Path.Combine(dataDir, "UiConfig.json"));
			uiConfig.LoadOrCreateDefaultFile();
			var config = new Config(Path.Combine(dataDir, "Config.json"));
			config.LoadOrCreateDefaultFile();
			config.CorrectMixUntilAnonymitySet();
			var walletManager = new WalletManager(config.Network, new WalletDirectories(dataDir));

			return new Global(dataDir, torLogsFile, config, uiConfig, walletManager);
		}

		private static bool ShouldRunGui(string[] args)
		{
			var daemon = new Daemon(Global);
			var interpreter = new CommandInterpreter(Console.Out, Console.Error);
			var executionTask = interpreter.ExecuteCommandsAsync(
				args,
				new MixerCommand(daemon),
				new PasswordFinderCommand(Global.WalletManager),
				new CrashReportCommand(Global.CrashReporter));
			return executionTask.GetAwaiter().GetResult();
		}

		private static async void AppMainAsync(string[] args)
		{
			try
			{
				await Global.InitializeNoWalletAsync();

				MainViewModel.Instance.Initialize();

				Dispatcher.UIThread.Post(GC.Collect);
			}
			catch (Exception ex)
			{
				if (!(ex is OperationCanceledException))
				{
					Logger.LogCritical(ex);
					Global.CrashReporter.SetException(ex);
				}

				await DisposeAsync();

				// There is no other way to stop the creation of the WasabiWindow.
				Environment.Exit(1);
			}
		}

		private static async Task DisposeAsync()
		{
			var disposeGui = MainWindowViewModel.Instance is { };
			if (disposeGui)
			{
				MainWindowViewModel.Instance.Dispose();
			}

			if (Global?.CrashReporter?.IsInvokeRequired is true)
			{
				// Trigger the CrashReport process.
				Global.CrashReporter.TryInvokeCrashReport();
			}

			if (Global is { } global)
			{
				await global.DisposeAsync().ConfigureAwait(false);
			}

			AppDomain.CurrentDomain.UnhandledException -= CurrentDomain_UnhandledException;
			TaskScheduler.UnobservedTaskException -= TaskScheduler_UnobservedTaskException;

			if (disposeGui)
			{
				Logger.LogSoftwareStopped("Wasabi GUI");
			}
		}

		private static void TaskScheduler_UnobservedTaskException(object sender, UnobservedTaskExceptionEventArgs e)
		{
			Logger.LogWarning(e?.Exception);
		}

		private static void CurrentDomain_UnhandledException(object sender, UnhandledExceptionEventArgs e)
		{
			Logger.LogWarning(e?.ExceptionObject as Exception);
		}

		private static void StartCrashReporter(string[] args)
		{
			var result = AppBuilder.Configure<CrashReportApp>().UseReactiveUI();

			if (RuntimeInformation.IsOSPlatform(OSPlatform.Windows))
			{
				result
					.UseWin32()
					.UseSkia();
			}
			else
			{
				result.UsePlatformDetect();
			}

			result
				.With(new Win32PlatformOptions { AllowEglInitialization = false, UseDeferredRendering = true })
				.With(new X11PlatformOptions { UseGpu = false, WmClass = "Wasabi Wallet Crash Reporting" })
				.With(new AvaloniaNativePlatformOptions { UseDeferredRendering = true, UseGpu = false })
				.With(new MacOSPlatformOptions { ShowInDock = true });

			result.StartWithClassicDesktopLifetime(args);
		}

		// Avalonia configuration, don't remove; also used by visual designer.
		private static AppBuilder BuildAvaloniaApp()
		{
			bool useGpuLinux = true;

			var result = AppBuilder.Configure<App>(()=>new App(Global))
				.UseReactiveUI();

			if (RuntimeInformation.IsOSPlatform(OSPlatform.Windows))
			{
				result
					.UseWin32()
					.UseSkia();
			}
			else if (RuntimeInformation.IsOSPlatform(OSPlatform.Linux))
			{
				result.UsePlatformDetect()
					.UseManagedSystemDialogs<AppBuilder, Window>();
			}
			else
			{
				result.UsePlatformDetect();
			}

			return result
				.With(new Win32PlatformOptions { AllowEglInitialization = true, UseDeferredRendering = true })
				.With(new X11PlatformOptions { UseGpu = useGpuLinux, WmClass = "Wasabi Wallet" })
				.With(new AvaloniaNativePlatformOptions { UseDeferredRendering = true, UseGpu = true })
				.With(new MacOSPlatformOptions { ShowInDock = true });
		}
>>>>>>> f311a33c
	}
}<|MERGE_RESOLUTION|>--- conflicted
+++ resolved
@@ -21,20 +21,6 @@
 {
 	public class Program
 	{
-<<<<<<< HEAD
-		// Initialization code. Don't use any Avalonia, third-party APIs or any
-		// SynchronizationContext-reliant code before AppMain is called: things aren't initialized
-		// yet and stuff might break.
-		public static void Main(string[] args) => BuildAvaloniaApp()
-			.StartWithClassicDesktopLifetime(args);
-
-		// Avalonia configuration, don't remove; also used by visual designer.
-		public static AppBuilder BuildAvaloniaApp()
-			=> AppBuilder.Configure<App>()
-				.UsePlatformDetect()
-				.LogToDebug()
-				.UseReactiveUI();
-=======
 		private static Global Global;
 
 		// Initialization code. Don't use any Avalonia, third-party APIs or any
@@ -227,6 +213,5 @@
 				.With(new AvaloniaNativePlatformOptions { UseDeferredRendering = true, UseGpu = true })
 				.With(new MacOSPlatformOptions { ShowInDock = true });
 		}
->>>>>>> f311a33c
 	}
 }