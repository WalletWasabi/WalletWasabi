--- conflicted
+++ resolved
@@ -31,15 +31,10 @@
 		// yet and stuff might break.
 		public static void Main(string[] args)
 		{
-<<<<<<< HEAD
-			bool runGui = false;
-			Exception? appException = null;
-=======
 			int exitCode = 0;
 			bool guiStarted = false;
 			SingleInstanceChecker? singleInstanceChecker = null;
 			CrashReporter crashReporter = new();
->>>>>>> 60e8b63f
 
 			try
 			{
@@ -57,29 +52,17 @@
 				AppDomain.CurrentDomain.UnhandledException += CurrentDomain_UnhandledException;
 				TaskScheduler.UnobservedTaskException += TaskScheduler_UnobservedTaskException;
 
-<<<<<<< HEAD
-				if (CrashReporter.TryProcessCliArgs(args))
+				if (crashReporter.TryProcessCliArgs(args))
 				{
 					Console.WriteLine("TODO Implement crash reporting.");
 				}
 
-				runGui = ProcessCliCommands(args);
-
-				if (runGui)
-=======
 				if (args.Length != 0)
 				{
 					ProcessCliCommands(Global, args, crashReporter);
 				}
 				else
->>>>>>> 60e8b63f
-				{
-					if (crashReporter.IsReport)
-					{
-						Console.WriteLine("TODO Implement crash reporting.");
-						return;
-					}
-
+				{
 					Logger.LogSoftwareStarted("Wasabi GUI");
 					guiStarted = true;
 					BuildAvaloniaApp(Global)
@@ -93,9 +76,6 @@
 			}
 			catch (Exception ex)
 			{
-<<<<<<< HEAD
-				appException = ex;
-=======
 				exitCode = 1;
 				Logger.LogCritical(ex);
 
@@ -103,7 +83,6 @@
 				{
 					crashReporter.SetException(ex);
 				}
->>>>>>> 60e8b63f
 			}
 
 			TerminateService.Terminate();
@@ -116,11 +95,8 @@
 				single.DisposeAsync().ConfigureAwait(false).GetAwaiter().GetResult();
 			}
 
-			if (crashReporter.IsInvokeRequired is true)
-			{
-				// Trigger the CrashReport process.
-				crashReporter.TryInvokeCrashReport();
-			}
+			// Trigger the CrashReport process.
+			crashReporter.TryInvokeIfRequired();
 
 			Logger.LogSoftwareStopped("Wasabi");
 
@@ -156,12 +132,7 @@
 			var executionTask = interpreter.ExecuteCommandsAsync(
 				args,
 				new MixerCommand(daemon),
-<<<<<<< HEAD
 				new PasswordFinderCommand(Global!.WalletManager));
-=======
-				new PasswordFinderCommand(global.WalletManager),
-				new CrashReportCommand(crashReporter));
->>>>>>> 60e8b63f
 			return executionTask.GetAwaiter().GetResult();
 		}
 
@@ -176,12 +147,6 @@
 				mainViewModel.Dispose();
 			}
 
-<<<<<<< HEAD
-			// Trigger the CrashReport process.
-			CrashReporter.TryInvokeCrashReport();
-
-=======
->>>>>>> 60e8b63f
 			if (Global is { } global)
 			{
 				await global.DisposeAsync().ConfigureAwait(false);
