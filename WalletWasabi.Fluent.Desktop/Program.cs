using Avalonia;
using Avalonia.Controls;
using Avalonia.Dialogs;
using Avalonia.ReactiveUI;
using Splat;
using System.IO;
using System.Linq;
using System.Runtime.InteropServices;
using System.Threading.Tasks;
using WalletWasabi.Fluent.CrashReport;
using WalletWasabi.Fluent.Helpers;
using WalletWasabi.Fluent.ViewModels;
using WalletWasabi.Helpers;
using WalletWasabi.Logging;
using WalletWasabi.Models;
using WalletWasabi.Services;
using WalletWasabi.Services.Terminate;
using WalletWasabi.Wallets;
using LogLevel = WalletWasabi.Logging.LogLevel;

namespace WalletWasabi.Fluent.Desktop;

public class Program
{
	private static Global? Global;

	private static readonly TerminateService TerminateService = new(TerminateApplicationAsync);

	// Initialization code. Don't use any Avalonia, third-party APIs or any
	// SynchronizationContext-reliant code before AppMain is called: things aren't initialized
	// yet and stuff might break.
	public static int Main(string[] args)
	{
		AppDomain.CurrentDomain.UnhandledException += CurrentDomain_UnhandledException;
		TaskScheduler.UnobservedTaskException += TaskScheduler_UnobservedTaskException;
		bool runGui = true;

		// Initialize the logger.
		string dataDir = EnvironmentHelpers.GetDataDir(Path.Combine("WalletWasabi", "Client"));
		SetupLogger(dataDir, args);

		try
		{
			if (CrashReporter.TryGetExceptionFromCliArgs(args, out var exceptionToShow))
			{
				// Show the exception.
				BuildCrashReporterApp(exceptionToShow).StartWithClassicDesktopLifetime(args);
				runGui = false;
			}
		}
		catch (Exception ex)
		{
			// Anything happens here just log it and do not run the Gui.
			Logger.LogCritical(ex);
			runGui = false;
		}

		Exception? exceptionToReport = null;

<<<<<<< HEAD
			if (args.Any(arg => arg.Contains("walletlog", StringComparison.InvariantCultureIgnoreCase)))
			{
				WalletLogger.Enabled = true;
			}

			if (runGui)
=======
		if (runGui)
		{
			try
>>>>>>> 32671273
			{
				var (uiConfig, config) = LoadOrCreateConfigs(dataDir);
				using SingleInstanceChecker singleInstanceChecker = new(config.Network);
				singleInstanceChecker.EnsureSingleOrThrowAsync().GetAwaiter().GetResult();

				Global = CreateGlobal(dataDir, uiConfig, config);

				// TODO only required due to statusbar vm... to be removed.
				Locator.CurrentMutable.RegisterConstant(Global);

				Services.Initialize(Global, singleInstanceChecker);

				Logger.LogSoftwareStarted("Wasabi GUI");
				BuildAvaloniaApp()
					.AfterSetup(_ => ThemeHelper.ApplyTheme(Global.UiConfig.DarkModeEnabled ? Theme.Dark : Theme.Light))
					.StartWithClassicDesktopLifetime(args);
			}
			catch (OperationCanceledException ex)
			{
				Logger.LogDebug(ex);
			}
			catch (Exception ex)
			{
				exceptionToReport = ex;
				Logger.LogCritical(ex);
			}
		}

		// Start termination/disposal of the application.
		TerminateService.Terminate();

		if (exceptionToReport is { })
		{
			// Trigger the CrashReport process if required.
			CrashReporter.Invoke(exceptionToReport);
		}

		AppDomain.CurrentDomain.UnhandledException -= CurrentDomain_UnhandledException;
		TaskScheduler.UnobservedTaskException -= TaskScheduler_UnobservedTaskException;

		Logger.LogSoftwareStopped("Wasabi");

		return exceptionToReport is { } ? 1 : 0;
	}

	/// <summary>
	/// Initializes Wasabi Logger. Sets user-defined log-level, if provided.
	/// </summary>
	/// <example>Start Wasabi Wallet with <c>./wassabee --LogLevel=trace</c> to set <see cref="LogLevel.Trace"/>.</example>
	private static void SetupLogger(string dataDir, string[] args)
	{
		LogLevel? logLevel = null;

		foreach (string arg in args)
		{
			if (arg.StartsWith("--LogLevel="))
			{
				string value = arg.Split('=', count: 2)[1];

				if (Enum.TryParse(value, ignoreCase: true, out LogLevel parsedLevel))
				{
					logLevel = parsedLevel;
					break;
				}
			}
		}

		Logger.InitializeDefaults(Path.Combine(dataDir, "Logs.txt"), logLevel);
	}

	private static (UiConfig uiConfig, Config config) LoadOrCreateConfigs(string dataDir)
	{
		Directory.CreateDirectory(dataDir);

		UiConfig uiConfig = new(Path.Combine(dataDir, "UiConfig.json"));
		uiConfig.LoadOrCreateDefaultFile();

		Config config = new(Path.Combine(dataDir, "Config.json"));
		config.LoadOrCreateDefaultFile();

		return (uiConfig, config);
	}

	private static Global CreateGlobal(string dataDir, UiConfig uiConfig, Config config)
	{
		var walletManager = new WalletManager(config.Network, dataDir, new WalletDirectories(config.Network, dataDir));

		return new Global(dataDir, config, uiConfig, walletManager);
	}

	/// <summary>
	/// Do not call this method it should only be called by TerminateService.
	/// </summary>
	private static async Task TerminateApplicationAsync()
	{
		MainViewModel.Instance.ClearStacks();
		MainViewModel.Instance.StatusBar.Dispose();
		Logger.LogSoftwareStopped("Wasabi GUI");

		if (Global is { } global)
		{
			await global.DisposeAsync().ConfigureAwait(false);
		}
	}

	private static void TaskScheduler_UnobservedTaskException(object? sender, UnobservedTaskExceptionEventArgs e)
	{
		Logger.LogWarning(e.Exception);
	}

	private static void CurrentDomain_UnhandledException(object? sender, UnhandledExceptionEventArgs e)
	{
		if (e.ExceptionObject is Exception ex)
		{
			Logger.LogWarning(ex);
		}
	}

	// Avalonia configuration, don't remove; also used by visual designer.
	private static AppBuilder BuildAvaloniaApp()
	{
		bool useGpuLinux = true;

		var result = AppBuilder.Configure(() => new App(async () =>
			{
				if (Global is { } global)
				{
					await global.InitializeNoWalletAsync(TerminateService);
				}
			}))
			.UseReactiveUI();

		if (RuntimeInformation.IsOSPlatform(OSPlatform.Windows))
		{
			result
				.UseWin32()
				.UseSkia();
		}
		else if (RuntimeInformation.IsOSPlatform(OSPlatform.Linux))
		{
			result.UsePlatformDetect()
				.UseManagedSystemDialogs<AppBuilder, Window>();
		}
		else
		{
			result.UsePlatformDetect();
		}

		return result
			.With(new Win32PlatformOptions { AllowEglInitialization = true, UseDeferredRendering = true, UseWindowsUIComposition = true })
			.With(new X11PlatformOptions { UseGpu = useGpuLinux, WmClass = "Wasabi Wallet" })
			.With(new AvaloniaNativePlatformOptions { UseDeferredRendering = true, UseGpu = true })
			.With(new MacOSPlatformOptions { ShowInDock = true });
	}

	/// <summary>
	/// Sets up and initializes the crash reporting UI.
	/// </summary>
	/// <param name="serializableException"></param>
	/// <param name="logPath"></param>
	/// <returns></returns>
	private static AppBuilder BuildCrashReporterApp(SerializableException serializableException)
	{
		var result = AppBuilder
			.Configure(() => new CrashReportApp(serializableException))
			.UseReactiveUI();

		if (RuntimeInformation.IsOSPlatform(OSPlatform.Windows))
		{
			result
				.UseWin32()
				.UseSkia();
		}
		else
		{
			result.UsePlatformDetect();
		}

		return result
			.With(new Win32PlatformOptions { AllowEglInitialization = false, UseDeferredRendering = true })
			.With(new X11PlatformOptions { UseGpu = false, WmClass = "Wasabi Wallet Crash Reporting" })
			.With(new AvaloniaNativePlatformOptions { UseDeferredRendering = true, UseGpu = false })
			.With(new MacOSPlatformOptions { ShowInDock = true })
			.AfterSetup(_ => ThemeHelper.ApplyTheme(Theme.Dark));
	}
}<|MERGE_RESOLUTION|>--- conflicted
+++ resolved
@@ -57,19 +57,15 @@
 
 		Exception? exceptionToReport = null;
 
-<<<<<<< HEAD
-			if (args.Any(arg => arg.Contains("walletlog", StringComparison.InvariantCultureIgnoreCase)))
-			{
-				WalletLogger.Enabled = true;
-			}
-
-			if (runGui)
-=======
 		if (runGui)
 		{
 			try
->>>>>>> 32671273
-			{
+			{
+				if (args.Any(arg => arg.Contains("walletlog", StringComparison.InvariantCultureIgnoreCase)))
+				{
+					WalletLogger.Enabled = true;
+				}
+
 				var (uiConfig, config) = LoadOrCreateConfigs(dataDir);
 				using SingleInstanceChecker singleInstanceChecker = new(config.Network);
 				singleInstanceChecker.EnsureSingleOrThrowAsync().GetAwaiter().GetResult();
