--- conflicted
+++ resolved
@@ -3,20 +3,14 @@
 using Avalonia.Controls;
 using Avalonia.Dialogs;
 using Avalonia.ReactiveUI;
-using Splat;
 using System.IO;
-<<<<<<< HEAD
 using System.Reactive;
 using System.Reactive.Concurrency;
 using System.Runtime.InteropServices;
 using System.Threading.Tasks;
 using ReactiveUI;
-=======
 using System.Linq;
-using System.Runtime.InteropServices;
-using System.Threading.Tasks;
 using Avalonia.OpenGL;
->>>>>>> 1693c915
 using WalletWasabi.Fluent.CrashReport;
 using WalletWasabi.Fluent.Helpers;
 using WalletWasabi.Fluent.ViewModels;
@@ -50,7 +44,7 @@
 		string dataDir = EnvironmentHelpers.GetDataDir(Path.Combine("WalletWasabi", "Client"));
 		SetupLogger(dataDir, args);
 
-		Logger.LogDebug($"Wasabi was started with these argument(s): {(args.Any() ? string.Join(" ", args) : "none") }.");
+		Logger.LogDebug($"Wasabi was started with these argument(s): {(args.Any() ? string.Join(" ", args) : "none")}.");
 
 		try
 		{
