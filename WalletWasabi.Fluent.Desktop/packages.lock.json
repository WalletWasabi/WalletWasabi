{
  "version": 1,
  "dependencies": {
    ".NETCoreApp,Version=v5.0": {
      "Avalonia": {
        "type": "Direct",
        "requested": "[0.10.5, )",
        "resolved": "0.10.5",
        "contentHash": "TLwRR1s+lAZclErsN3K3eqxHEmnyV7kjis5K/nJKnmh4IyqFQaJFF/3RxMjHuypHseEU/9bjPcAUvPrEfdAJFw==",
        "dependencies": {
          "Avalonia.Remote.Protocol": "0.10.5",
          "JetBrains.Annotations": "10.3.0",
          "System.ComponentModel.Annotations": "4.5.0",
          "System.Memory": "4.5.3",
          "System.Reactive": "5.0.0",
          "System.Runtime.CompilerServices.Unsafe": "4.6.0",
          "System.ValueTuple": "4.5.0"
        }
      },
      "Avalonia.Desktop": {
        "type": "Direct",
        "requested": "[0.10.5, )",
        "resolved": "0.10.5",
        "contentHash": "+iLFxPUhGSjsvKgschVQ4VuZgVRCEDuvx4DkHmHyPoOjwyhjaftaXG6UJusOfHGNsrBMG+JLQKYLpveaxzDcDg==",
        "dependencies": {
          "Avalonia": "0.10.5",
          "Avalonia.Native": "0.10.5",
          "Avalonia.Skia": "0.10.5",
          "Avalonia.Win32": "0.10.5",
          "Avalonia.X11": "0.10.5"
        }
      },
      "Avalonia.ReactiveUI": {
        "type": "Direct",
        "requested": "[0.10.5, )",
        "resolved": "0.10.5",
        "contentHash": "wIHuYhowCZACj6vtWvd1YOZVc5JEhTroylnsRnaCIf0iSrzdbNcDLG+5bAU4Hdu65+En3N3mM1h0lPuLOGYAsw==",
        "dependencies": {
          "Avalonia": "0.10.5",
          "ReactiveUI": "13.2.10",
          "System.Reactive": "5.0.0"
        }
      },
      "Avalonia.Angle.Windows.Natives": {
        "type": "Transitive",
        "resolved": "2.1.0.2020091801",
        "contentHash": "nGsCPI8FuUknU/e6hZIqlsKRDxClXHZyztmgM8vuwslFC/BIV3LqM2wKefWbr6SORX4Lct4nivhSMkdF/TrKgg=="
      },
      "Avalonia.Controls.DataGrid": {
        "type": "Transitive",
        "resolved": "0.10.5",
        "contentHash": "md6xf7MiI9xbYyAXg/A9cEUCSiJa9qkZV0e5II5wvsf57b/LrkfXbRIUQQWX5Io7XO7Ud0ZcjeXqirD4Xf5qTQ==",
        "dependencies": {
          "Avalonia": "0.10.5",
          "Avalonia.Remote.Protocol": "0.10.5",
          "JetBrains.Annotations": "10.3.0",
          "System.Reactive": "5.0.0"
        }
      },
      "Avalonia.Diagnostics": {
        "type": "Transitive",
        "resolved": "0.10.5",
        "contentHash": "pvSe3eOAyWYUeKDf2pBOEIg4vZ4QR7X2MBOWpjSiJyJ/3U4FZAb8kAeYzW0AuAZQ0yQ/yM2Z+yO2DgYm9bQckQ==",
        "dependencies": {
          "Avalonia": "0.10.5",
          "Avalonia.Controls.DataGrid": "0.10.5",
          "Microsoft.CodeAnalysis.CSharp.Scripting": "3.4.0",
          "System.Reactive": "5.0.0"
        }
      },
      "Avalonia.FreeDesktop": {
        "type": "Transitive",
        "resolved": "0.10.5",
        "contentHash": "W+5f1aDU/iuypOoY4lnrO3688tHOe/aKYN5yaJ8n3MXewJwj+lZvgTyYp4d+XlxdSq1+8cuQh0vGBY9UI98ePw==",
        "dependencies": {
          "Avalonia": "0.10.5",
          "Tmds.DBus": "0.9.0"
        }
      },
      "Avalonia.Native": {
        "type": "Transitive",
        "resolved": "0.10.5",
        "contentHash": "ozWkIgnqRWenSuQonM2sjGzqmyewGIRc+iz+vMpxHLHwzeS4Q52UwuaZuEleDoQCEhutvJ1Qz+b0AsNlElyUaA==",
        "dependencies": {
          "Avalonia": "0.10.5"
        }
      },
      "Avalonia.Remote.Protocol": {
        "type": "Transitive",
        "resolved": "0.10.5",
        "contentHash": "04zKBer9KaK+BapCsJ0oT88TYJHwd3LzCklL9EeRPc6QERrY8JsOogw03VCm9OSAXV2mxj+AthUv0ffK6j5p4w=="
      },
      "Avalonia.Skia": {
        "type": "Transitive",
        "resolved": "0.10.5",
        "contentHash": "RCTLNrJYUEgoomQPZ4uRdo76h1jgRmShTZDU5Y5LIzqKls6d7joo2XZWB4Vq+KZX/1e3OOg6xWZsS2UovXzvKg==",
        "dependencies": {
          "Avalonia": "0.10.5",
          "HarfBuzzSharp": "2.6.1.7",
          "HarfBuzzSharp.NativeAssets.Linux": "2.6.1.7",
          "SkiaSharp": "2.80.2",
          "SkiaSharp.NativeAssets.Linux": "2.80.2"
        }
      },
      "Avalonia.Win32": {
        "type": "Transitive",
        "resolved": "0.10.5",
        "contentHash": "GUh87/lv47tmMLbYN/nEk+NWN6Qr9B2c6S4qNZOBdxDryxfKubkSIjGPpMh3/86FeAB3GL9qpG5eOAuCw1KmYA==",
        "dependencies": {
          "Avalonia": "0.10.5",
          "Avalonia.Angle.Windows.Natives": "2.1.0.2020091801",
          "System.Drawing.Common": "4.5.0",
          "System.Numerics.Vectors": "4.5.0"
        }
      },
      "Avalonia.X11": {
        "type": "Transitive",
        "resolved": "0.10.5",
        "contentHash": "Rwak5oNHRECOWROwT6uxZYT/6ywG6lCRnDVksIvwbAHzx1xV0bGU1novbmmrkUckpRkR/202SD1DnkiUQwh6zg==",
        "dependencies": {
          "Avalonia": "0.10.5",
          "Avalonia.FreeDesktop": "0.10.5",
          "Avalonia.Skia": "0.10.5"
        }
      },
      "Avalonia.Xaml.Behaviors": {
        "type": "Transitive",
        "resolved": "0.10.5",
        "contentHash": "g9sdpRPBQvDmd7Jnso8zrxfJpUutgvJXmjhDy6CFpyygbxFuK3U/pWwsMMO8O4RB1Fbt9VcKYzWSH5oodfjwIQ==",
        "dependencies": {
          "Avalonia": "0.10.5",
          "Avalonia.Xaml.Interactions": "0.10.5",
          "Avalonia.Xaml.Interactivity": "0.10.5"
        }
      },
      "Avalonia.Xaml.Interactions": {
        "type": "Transitive",
        "resolved": "0.10.5",
        "contentHash": "RihAl3fou4iAc4AG8GvaxRWQa3EhplBCE5JECuApjyHiv2GxvqlzGWpqmdR6FrNTdrYhVGTQMR8WQBnBPphqig==",
        "dependencies": {
          "Avalonia": "0.10.5",
          "Avalonia.Xaml.Interactivity": "0.10.5"
        }
      },
      "Avalonia.Xaml.Interactions.Custom": {
        "type": "Transitive",
        "resolved": "0.10.3",
        "contentHash": "vygO1aKfp+YVO4oY+n01s3fCXRweYFRDXXfsO4KVfFQu2cowU7MGoT08IqwW/PKZvaZRjNAkM4ypTNCJ1jKwCQ==",
        "dependencies": {
          "Avalonia": "0.10.3",
          "Avalonia.Xaml.Interactivity": "0.10.3"
        }
      },
      "Avalonia.Xaml.Interactivity": {
        "type": "Transitive",
        "resolved": "0.10.5",
        "contentHash": "VHkX2MpM/m9sAJTJfNwXCxxN8cpGtQmLZGoU7mc+axkF6alQsDIe23PBqUDBM5nKk9aBhyZj65wzbi/lxjQPjQ==",
        "dependencies": {
          "Avalonia": "0.10.5"
        }
      },
      "AvalonStudio.Shell": {
        "type": "Transitive",
        "resolved": "0.9.9",
        "contentHash": "ql1dytd+sD+HsGNw0xCtxsjy/0a98aq5CI+HGtUEpLrZF5aygPQgpRsKUIG4O3Kk+3V3j49q5Zuvfs3l4N0BBQ==",
        "dependencies": {
          "Avalonia": "0.9.9",
          "Avalonia.Angle.Windows.Natives": "2.1.0.2019013001",
          "Avalonia.Desktop": "0.9.9",
          "Avalonia.ReactiveUI": "0.9.9",
          "Avalonia.Xaml.Behaviors": "0.9.9",
          "Avalonia.Xaml.Interactions": "0.9.9",
          "Avalonia.Xaml.Interactions.Custom": "0.9.9",
          "Avalonia.Xaml.Interactivity": "0.9.9",
          "Dock.Avalonia": "0.9.9",
          "Dock.Model.ReactiveUI": "0.9.9",
          "Microsoft.Extensions.DependencyModel": "2.1.0",
          "Newtonsoft.Json": "12.0.2",
          "ReactiveUI": "10.3.6",
          "System.Collections.Immutable": "1.6.0",
          "System.Composition": "1.0.31",
          "System.IO.FileSystem.Primitives": "4.3.0",
          "System.Runtime.InteropServices": "4.3.0"
        }
      },
      "Dock.Avalonia": {
        "type": "Transitive",
        "resolved": "0.9.9",
        "contentHash": "XbridWCf05E/NlpdJBuWRlosEgjcs30XRDV6GMrPEVILaQqRpxVzManqYmT4yYzQ9ahp7LT6ry2TIMt10/GP+g==",
        "dependencies": {
          "Avalonia": "0.9.9",
          "Dock.Model": "0.9.9"
        }
      },
      "Dock.Avalonia.Themes.Default": {
        "type": "Transitive",
        "resolved": "0.9.9",
        "contentHash": "YNKSOKrYnyRpQ1U7OcWc5GxnhK6N1PYn3v6J36pw2UT+7xTDyC9GZ7aWNdD0OogVqpJM6bzv9VhUAzMSLYUvOg==",
        "dependencies": {
          "Avalonia": "0.9.9",
          "Dock.Avalonia": "0.9.9",
          "Dock.Model": "0.9.9"
        }
      },
      "Dock.Avalonia.Themes.Metro": {
        "type": "Transitive",
        "resolved": "0.9.9",
        "contentHash": "1xGQIMPuz9v7e0PpP5sc8oBJ1ppCRNf0bOyQ41NNjIILRpWg5VM9LLGedHiBEWLgCmF6O+l2tmzL2PqbAkw/Fg==",
        "dependencies": {
          "Avalonia": "0.9.9",
          "Dock.Avalonia": "0.9.9",
          "Dock.Model": "0.9.9"
        }
      },
      "Dock.Model": {
        "type": "Transitive",
        "resolved": "0.9.9",
        "contentHash": "mFjG1IgyEd017CEVp1eGzru1Xpr2gqw7gyXf4JvWaY8J09ACCY6YaC/kO2avU9x+xf4cpKNhpnx58hl9pthckg=="
      },
      "Dock.Model.ReactiveUI": {
        "type": "Transitive",
        "resolved": "0.9.9",
        "contentHash": "XwIaqAK9apeanfmmEpHW+ZS+zy4EBe7YhUYgOiDFM02jOf3fTRDMOwWvm9pWwuB7cp14/cA8qWfGB8+7A5uG9w==",
        "dependencies": {
          "Dock.Model": "0.9.9",
          "reactiveui": "10.3.6"
        }
      },
      "DynamicData": {
        "type": "Transitive",
        "resolved": "7.1.1",
        "contentHash": "Pc6J5bFnSxEa64PV2V67FMcLlDdpv6m+zTBKSnRN3aLon/WtWWy8kuDpHFbJlgXHtqc6Nxloj9ItuvDlvKC/8w==",
        "dependencies": {
          "System.Reactive": "5.0.0"
        }
      },
      "Emgu.CV": {
        "type": "Transitive",
        "resolved": "4.5.1.4349",
        "contentHash": "HkjpYLxh9IVK311p/MXd54hRd2mF62LEO6vswYgiFdHdSQvNmnnZR3umQYP3lcuInqK2qp75w69m5Rz9lgA2bg==",
        "dependencies": {
          "System.Drawing.Primitives": "4.3.0",
          "System.Runtime": "4.3.1",
          "System.Runtime.InteropServices.RuntimeInformation": "4.3.0"
        }
      },
      "Emgu.CV.Bitmap": {
        "type": "Transitive",
        "resolved": "4.5.1.4349",
        "contentHash": "Dq9vno6Gb0FESrd8WexIOILgQyXLG56xWKJJsx/kCErGsMZxHAN5NysDerHg1G+39aphUiHDMPykkTLiYt4ANQ==",
        "dependencies": {
          "Emgu.CV": "(4.5.1, 4.5.2)",
          "System.Drawing.Common": "5.0.0"
        }
      },
      "Emgu.CV.runtime.windows": {
        "type": "Transitive",
        "resolved": "4.5.1.4349",
        "contentHash": "IOhubaLFZUv9WZgdlCw9jmXODWhr8UWnoJqUkPmKp0q7fK+NmRdiAtR9yKyo4jtOrb5bytmpGQcTJ2weFP3DUg==",
        "dependencies": {
          "Emgu.CV": "(4.5.1, 4.5.2)",
          "Emgu.runtime.windows.msvc.rt.x64": "[19.28.29336]",
          "Emgu.runtime.windows.msvc.rt.x86": "[19.28.29336]"
        }
      },
      "Emgu.runtime.windows.msvc.rt.x64": {
        "type": "Transitive",
        "resolved": "19.28.29336",
        "contentHash": "GCDS8BtMW+xTE7p6eTbZmJQAdrjMMC+ThGk7b1c+2J/OKwqwjsCkAr6IGVcyx0C3cpQkJX79XyEj8L48SZCGzA=="
      },
      "Emgu.runtime.windows.msvc.rt.x86": {
        "type": "Transitive",
        "resolved": "19.28.29336",
        "contentHash": "GkZCA+RyK4S6PSWE8pVisud6v//p35T+bR49BIU+AMOrnAzCTGt6AxWx9nZd7mjaseWFuBg0svHf6BxDj6Uneg=="
      },
      "HarfBuzzSharp": {
        "type": "Transitive",
        "resolved": "2.6.1.7",
        "contentHash": "/ZDcKBMxStEjQs9MpSP3abSBJsdoWzkCQFZ8zRpDFAvblDysHazEhUTRyUYD/fVczlH6jX5V1EYCiITtdPz00w==",
        "dependencies": {
          "System.Memory": "4.5.3"
        }
      },
      "HarfBuzzSharp.NativeAssets.Linux": {
        "type": "Transitive",
        "resolved": "2.6.1.7",
        "contentHash": "Aef8YgAqJ5dW0CNWCtaPNKHdJlhl+w83LmqDpaan9NmmKhG/px6Zta06iu0R2n4RrBHCRDly/Q/6kc0xQOfT9A==",
        "dependencies": {
          "HarfBuzzSharp": "2.6.1.7"
        }
      },
      "JetBrains.Annotations": {
        "type": "Transitive",
        "resolved": "10.3.0",
        "contentHash": "0GLU9lwGVXjUNlr9ZIdAgjqLI2Zm/XFGJFaqJ1T1sU+kwfeMLhm68+rblUrNUP9psRl4i8yM7Ghb4ia4oI2E5g==",
        "dependencies": {
          "System.Runtime": "4.1.0"
        }
      },
      "Microsoft.AspNetCore.JsonPatch": {
        "type": "Transitive",
        "resolved": "5.0.5",
        "contentHash": "ViYrCnQFWP3BHVyq73YYe7OijodEp0qBt3l0H3tQtdGB83fb/uEBPGXGrSvfCLkLJPa/Rk4/ZH3oEQcQao2VUg==",
        "dependencies": {
          "Microsoft.CSharp": "4.7.0",
          "Newtonsoft.Json": "12.0.2"
        }
      },
      "Microsoft.AspNetCore.Mvc.NewtonsoftJson": {
        "type": "Transitive",
        "resolved": "5.0.5",
        "contentHash": "3Vd2hbJwrHFOk6dYpqFQ10BBLeJvMPmbx3hxqH5erxSlvFOufnq3C9Nnz+hPpaqazRAQcOgkAWGvBsB3AM2XlQ==",
        "dependencies": {
          "Microsoft.AspNetCore.JsonPatch": "5.0.5",
          "Newtonsoft.Json": "12.0.2",
          "Newtonsoft.Json.Bson": "1.0.2"
        }
      },
      "Microsoft.CodeAnalysis.Analyzers": {
        "type": "Transitive",
        "resolved": "2.9.6",
        "contentHash": "Kmms3TxGQMNb95Cu/3K+0bIcMnV4qf/phZBLAB0HUi65rBPxP4JO3aM2LoAcb+DFS600RQJMZ7ZLyYDTbLwJOQ=="
      },
      "Microsoft.CodeAnalysis.Common": {
        "type": "Transitive",
        "resolved": "3.4.0",
        "contentHash": "3ncA7cV+iXGA1VYwe2UEZXcvWyZSlbexWjM9AvocP7sik5UD93qt9Hq0fMRGk0jFRmvmE4T2g+bGfXiBVZEhLw==",
        "dependencies": {
          "Microsoft.CodeAnalysis.Analyzers": "2.9.6",
          "System.Collections.Immutable": "1.5.0",
          "System.Memory": "4.5.3",
          "System.Reflection.Metadata": "1.6.0",
          "System.Runtime.CompilerServices.Unsafe": "4.5.2",
          "System.Text.Encoding.CodePages": "4.5.1",
          "System.Threading.Tasks.Extensions": "4.5.3"
        }
      },
      "Microsoft.CodeAnalysis.CSharp": {
        "type": "Transitive",
        "resolved": "3.4.0",
        "contentHash": "/LsTtgcMN6Tu1oo7/WYbRAHL4/ubXC/miEakwTpcZKJKtFo7D0AK95Hw0dbGxul6C8WJu60v6NP2435TDYZM+Q==",
        "dependencies": {
          "Microsoft.CodeAnalysis.Common": "[3.4.0]"
        }
      },
      "Microsoft.CodeAnalysis.CSharp.Scripting": {
        "type": "Transitive",
        "resolved": "3.4.0",
        "contentHash": "tLgqc76qXHmONUhWhxo7z3TcL/LmGFWIUJm1exbQmVJohuQvJnejUMxmVkdxDfMuMZU1fIyJXPZ6Fkp4FEneAg==",
        "dependencies": {
          "Microsoft.CSharp": "4.3.0",
          "Microsoft.CodeAnalysis.CSharp": "[3.4.0]",
          "Microsoft.CodeAnalysis.Common": "[3.4.0]",
          "Microsoft.CodeAnalysis.Scripting.Common": "[3.4.0]"
        }
      },
      "Microsoft.CodeAnalysis.Scripting.Common": {
        "type": "Transitive",
        "resolved": "3.4.0",
        "contentHash": "+b6I3DZL2zvck+B/E/aiOveakj5U2G2BcYODQxcGh2IDbatNU3XXxGT1HumkWB5uIZI2Leu0opBgBpjScmjGMA==",
        "dependencies": {
          "Microsoft.CodeAnalysis.Common": "[3.4.0]"
        }
      },
      "Microsoft.CSharp": {
        "type": "Transitive",
        "resolved": "4.7.0",
        "contentHash": "pTj+D3uJWyN3My70i2Hqo+OXixq3Os2D1nJ2x92FFo6sk8fYS1m1WLNTs0Dc1uPaViH0YvEEwvzddQ7y4rhXmA=="
      },
      "Microsoft.DotNet.PlatformAbstractions": {
        "type": "Transitive",
        "resolved": "2.1.0",
        "contentHash": "9KPDwvb/hLEVXYruVHVZ8BkebC8j17DmPb56LnqRF74HqSPLjCkrlFUjOtFpQPA2DeADBRTI/e69aCfRBfrhxw==",
        "dependencies": {
          "System.AppContext": "4.1.0",
          "System.Collections": "4.0.11",
          "System.IO": "4.1.0",
          "System.IO.FileSystem": "4.0.1",
          "System.Reflection.TypeExtensions": "4.1.0",
          "System.Runtime.Extensions": "4.1.0",
          "System.Runtime.InteropServices": "4.1.0",
          "System.Runtime.InteropServices.RuntimeInformation": "4.0.0"
        }
      },
      "Microsoft.Extensions.DependencyModel": {
        "type": "Transitive",
        "resolved": "2.1.0",
        "contentHash": "nS2XKqi+1A1umnYNLX2Fbm/XnzCxs5i+zXVJ3VC6r9t2z0NZr9FLnJN4VQpKigdcWH/iFTbMuX6M6WQJcTjVIg==",
        "dependencies": {
          "Microsoft.DotNet.PlatformAbstractions": "2.1.0",
          "Newtonsoft.Json": "9.0.1",
          "System.Diagnostics.Debug": "4.0.11",
          "System.Dynamic.Runtime": "4.0.11",
          "System.Linq": "4.1.0"
        }
      },
      "Microsoft.Extensions.Logging.Abstractions": {
        "type": "Transitive",
        "resolved": "1.0.0",
        "contentHash": "wHT6oY50q36mAXBRKtFaB7u07WxKC5u2M8fi3PqHOOnHyUo9gD0u1TlCNR8UObHQxKMYwqlgI8TLcErpt29n8A==",
        "dependencies": {
          "System.Collections": "4.0.11",
          "System.Collections.Concurrent": "4.0.12",
          "System.Diagnostics.Debug": "4.0.11",
          "System.Globalization": "4.0.11",
          "System.Linq": "4.1.0",
          "System.Reflection": "4.1.0",
          "System.Resources.ResourceManager": "4.0.1",
          "System.Runtime.Extensions": "4.1.0",
          "System.Runtime.InteropServices": "4.1.0"
        }
      },
      "Microsoft.NETCore.Platforms": {
        "type": "Transitive",
        "resolved": "5.0.0",
        "contentHash": "VyPlqzH2wavqquTcYpkIIAQ6WdenuKoFN0BdYBbCWsclXacSOHNQn66Gt4z5NBqEYW0FAPm5rlvki9ZiCij5xQ=="
      },
      "Microsoft.NETCore.Targets": {
        "type": "Transitive",
        "resolved": "1.1.3",
        "contentHash": "3Wrmi0kJDzClwAC+iBdUBpEKmEle8FQNsCs77fkiOIw/9oYA07bL1EZNX0kQ2OMN3xpwvl0vAtOCYY3ndDNlhQ=="
      },
      "Microsoft.Win32.SystemEvents": {
        "type": "Transitive",
        "resolved": "5.0.0",
        "contentHash": "Bh6blKG8VAKvXiLe2L+sEsn62nc1Ij34MrNxepD2OCrS5cpCwQa9MeLyhVQPQ/R4Wlzwuy6wMK8hLb11QPDRsQ==",
        "dependencies": {
          "Microsoft.NETCore.Platforms": "5.0.0"
        }
      },
      "NBitcoin": {
        "type": "Transitive",
        "resolved": "5.0.81",
        "contentHash": "sBOvupELGlaw5mr4sNW0q8kwc6ALlYaG6telvebDLU7+9DYYYaPiHS1L8gPIa4BKpSO/9STQkMRbKmW7DcAUfQ==",
        "dependencies": {
          "Microsoft.Extensions.Logging.Abstractions": "1.0.0",
          "Newtonsoft.Json": "11.0.2"
        }
      },
      "NBitcoin.Secp256k1": {
        "type": "Transitive",
        "resolved": "1.0.10",
        "contentHash": "+CbOOtba1tv4p0G8uKRmwH4he5LXNtqfxdIrDi0RcVViR7HRTbaoDE7tJ7cAkg7pxuiNHGkpvtn+rFgkPxYgYw=="
      },
      "Newtonsoft.Json": {
        "type": "Transitive",
        "resolved": "12.0.2",
        "contentHash": "rTK0s2EKlfHsQsH6Yx2smvcTCeyoDNgCW7FEYyV01drPlh2T243PR2DiDXqtC5N4GDm4Ma/lkxfW5a/4793vbA=="
      },
      "Newtonsoft.Json.Bson": {
        "type": "Transitive",
        "resolved": "1.0.2",
        "contentHash": "QYFyxhaABwmq3p/21VrZNYvCg3DaEoN/wUuw5nmfAf0X3HLjgupwhkEWdgfb9nvGAUIv3osmZoD3kKl4jxEmYQ==",
        "dependencies": {
          "Newtonsoft.Json": "12.0.1"
        }
      },
      "ReactiveUI": {
        "type": "Transitive",
        "resolved": "13.2.10",
        "contentHash": "fOCbEZ+RsO2Jhv6vB8VX+ZEvczYJaC95atcSG7oXohJeL/sEwbbqvv9k+tbj2l4bRSj2j5CQvhwA3HNLaxlCAg==",
        "dependencies": {
          "DynamicData": "7.1.1",
          "Splat": "10.0.1",
          "System.Reactive": "5.0.0",
          "System.Runtime.Serialization.Primitives": "4.3.0"
        }
      },
      "runtime.native.System": {
        "type": "Transitive",
        "resolved": "4.3.0",
        "contentHash": "c/qWt2LieNZIj1jGnVNsE2Kl23Ya2aSTBuXMD6V7k9KWr6l16Tqdwq+hJScEpWER9753NWC8h96PaVNY5Ld7Jw==",
        "dependencies": {
          "Microsoft.NETCore.Platforms": "1.1.0",
          "Microsoft.NETCore.Targets": "1.1.0"
        }
      },
      "SkiaSharp": {
        "type": "Transitive",
        "resolved": "2.80.2",
        "contentHash": "D25rzdCwh+3L+XyXqpNa+H/yiLJbE3/R3K/XexwHyQjGdzZvSufFW3oqf3En7hhqSIsxsJ8f5NEZ0J5W5wlGBg==",
        "dependencies": {
          "System.Memory": "4.5.3"
        }
      },
      "SkiaSharp.NativeAssets.Linux": {
        "type": "Transitive",
        "resolved": "2.80.2",
        "contentHash": "uQSxFy5iVTK6tENWrlc+HCKGSCLgJ+d2KGXUlC1OMCXlKOVkzMqdwa0gMukrEA6HYdO+qk6IUq3ya4fk70EB4g==",
        "dependencies": {
          "SkiaSharp": "2.80.2"
        }
      },
      "Splat": {
        "type": "Transitive",
        "resolved": "10.0.1",
        "contentHash": "N8BMGVuUBnVLAHSVbna/st8XiLd8ulF3BfkKUSGCPqYpDCis3ELvM+aFaZQLBUIBEcweCYVLq3HFEBqHkCKFyA=="
      },
      "System.AppContext": {
        "type": "Transitive",
        "resolved": "4.1.0",
        "contentHash": "3QjO4jNV7PdKkmQAVp9atA+usVnKRwI3Kx1nMwJ93T0LcQfx7pKAYk0nKz5wn1oP5iqlhZuy6RXOFdhr7rDwow==",
        "dependencies": {
          "System.Runtime": "4.1.0"
        }
      },
      "System.Collections": {
        "type": "Transitive",
        "resolved": "4.3.0",
        "contentHash": "3Dcj85/TBdVpL5Zr+gEEBUuFe2icOnLalmEh9hfck1PTYbbyWuZgh4fmm2ysCLTrqLQw6t3TgTyJ+VLp+Qb+Lw==",
        "dependencies": {
          "Microsoft.NETCore.Platforms": "1.1.0",
          "Microsoft.NETCore.Targets": "1.1.0",
          "System.Runtime": "4.3.0"
        }
      },
      "System.Collections.Concurrent": {
        "type": "Transitive",
        "resolved": "4.0.12",
        "contentHash": "2gBcbb3drMLgxlI0fBfxMA31ec6AEyYCHygGse4vxceJan8mRIWeKJ24BFzN7+bi/NFTgdIgufzb94LWO5EERQ==",
        "dependencies": {
          "System.Collections": "4.0.11",
          "System.Diagnostics.Debug": "4.0.11",
          "System.Diagnostics.Tracing": "4.1.0",
          "System.Globalization": "4.0.11",
          "System.Reflection": "4.1.0",
          "System.Resources.ResourceManager": "4.0.1",
          "System.Runtime": "4.1.0",
          "System.Runtime.Extensions": "4.1.0",
          "System.Threading": "4.0.11",
          "System.Threading.Tasks": "4.0.11"
        }
      },
      "System.Collections.Immutable": {
        "type": "Transitive",
        "resolved": "1.6.0",
        "contentHash": "+aL946rTSJyo4PqstwsVZ5RBfaxfkIx+nTMfpmaxzorqgifRJwndBZhXPWNWGJpys7cQ1/vCvilYN9ugM05JFA=="
      },
      "System.ComponentModel.Annotations": {
        "type": "Transitive",
        "resolved": "4.5.0",
        "contentHash": "UxYQ3FGUOtzJ7LfSdnYSFd7+oEv6M8NgUatatIN2HxNtDdlcvFAf+VIq4Of9cDMJEJC0aSRv/x898RYhB4Yppg=="
      },
      "System.Composition": {
        "type": "Transitive",
        "resolved": "1.0.31",
        "contentHash": "I+D26qpYdoklyAVUdqwUBrEIckMNjAYnuPJy/h9dsQItpQwVREkDFs4b4tkBza0kT2Yk48Lcfsv2QQ9hWsh9Iw==",
        "dependencies": {
          "System.Composition.AttributedModel": "1.0.31",
          "System.Composition.Convention": "1.0.31",
          "System.Composition.Hosting": "1.0.31",
          "System.Composition.Runtime": "1.0.31",
          "System.Composition.TypedParts": "1.0.31"
        }
      },
      "System.Composition.AttributedModel": {
        "type": "Transitive",
        "resolved": "1.0.31",
        "contentHash": "NHWhkM3ZkspmA0XJEsKdtTt1ViDYuojgSND3yHhTzwxepiwqZf+BCWuvCbjUt4fe0NxxQhUDGJ5km6sLjo9qnQ==",
        "dependencies": {
          "System.Reflection": "4.3.0",
          "System.Runtime": "4.3.0"
        }
      },
      "System.Composition.Convention": {
        "type": "Transitive",
        "resolved": "1.0.31",
        "contentHash": "GLjh2Ju71k6C0qxMMtl4efHa68NmWeIUYh4fkUI8xbjQrEBvFmRwMDFcylT8/PR9SQbeeL48IkFxU/+gd0nYEQ==",
        "dependencies": {
          "System.Collections": "4.3.0",
          "System.Composition.AttributedModel": "1.0.31",
          "System.Diagnostics.Debug": "4.3.0",
          "System.Diagnostics.Tools": "4.3.0",
          "System.Globalization": "4.3.0",
          "System.Linq": "4.3.0",
          "System.Linq.Expressions": "4.3.0",
          "System.Reflection": "4.3.0",
          "System.Reflection.Extensions": "4.3.0",
          "System.Resources.ResourceManager": "4.3.0",
          "System.Runtime": "4.3.0",
          "System.Threading": "4.3.0"
        }
      },
      "System.Composition.Hosting": {
        "type": "Transitive",
        "resolved": "1.0.31",
        "contentHash": "fN1bT4RX4vUqjbgoyuJFVUizAl2mYF5VAb+bVIxIYZSSc0BdnX+yGAxcavxJuDDCQ1K+/mdpgyEFc8e9ikjvrg==",
        "dependencies": {
          "System.Collections": "4.3.0",
          "System.Composition.Runtime": "1.0.31",
          "System.Diagnostics.Debug": "4.3.0",
          "System.Diagnostics.Tools": "4.3.0",
          "System.Globalization": "4.3.0",
          "System.Linq": "4.3.0",
          "System.Linq.Expressions": "4.3.0",
          "System.ObjectModel": "4.3.0",
          "System.Reflection": "4.3.0",
          "System.Reflection.Extensions": "4.3.0",
          "System.Resources.ResourceManager": "4.3.0",
          "System.Runtime": "4.3.0",
          "System.Threading": "4.3.0"
        }
      },
      "System.Composition.Runtime": {
        "type": "Transitive",
        "resolved": "1.0.31",
        "contentHash": "0LEJN+2NVM89CE4SekDrrk5tHV5LeATltkp+9WNYrR+Huiyt0vaCqHbbHtVAjPyeLWIc8dOz/3kthRBj32wGQg==",
        "dependencies": {
          "System.Collections": "4.3.0",
          "System.Diagnostics.Debug": "4.3.0",
          "System.Diagnostics.Tools": "4.3.0",
          "System.Globalization": "4.3.0",
          "System.Linq": "4.3.0",
          "System.Reflection": "4.3.0",
          "System.Resources.ResourceManager": "4.3.0",
          "System.Runtime": "4.3.0"
        }
      },
      "System.Composition.TypedParts": {
        "type": "Transitive",
        "resolved": "1.0.31",
        "contentHash": "0Zae/FtzeFgDBBuILeIbC/T9HMYbW4olAmi8XqqAGosSOWvXfiQLfARZEhiGd0LVXaYgXr0NhxiU1LldRP1fpQ==",
        "dependencies": {
          "System.Collections": "4.3.0",
          "System.Composition.AttributedModel": "1.0.31",
          "System.Composition.Hosting": "1.0.31",
          "System.Composition.Runtime": "1.0.31",
          "System.Diagnostics.Debug": "4.3.0",
          "System.Diagnostics.Tools": "4.3.0",
          "System.Globalization": "4.3.0",
          "System.Linq": "4.3.0",
          "System.Linq.Expressions": "4.3.0",
          "System.Reflection": "4.3.0",
          "System.Reflection.Extensions": "4.3.0",
          "System.Resources.ResourceManager": "4.3.0",
          "System.Runtime": "4.3.0",
          "System.Runtime.Extensions": "4.3.0"
        }
      },
      "System.Diagnostics.Debug": {
        "type": "Transitive",
        "resolved": "4.3.0",
        "contentHash": "ZUhUOdqmaG5Jk3Xdb8xi5kIyQYAA4PnTNlHx1mu9ZY3qv4ELIdKbnL/akbGaKi2RnNUWaZsAs31rvzFdewTj2g==",
        "dependencies": {
          "Microsoft.NETCore.Platforms": "1.1.0",
          "Microsoft.NETCore.Targets": "1.1.0",
          "System.Runtime": "4.3.0"
        }
      },
      "System.Diagnostics.Tools": {
        "type": "Transitive",
        "resolved": "4.3.0",
        "contentHash": "UUvkJfSYJMM6x527dJg2VyWPSRqIVB0Z7dbjHst1zmwTXz5CcXSYJFWRpuigfbO1Lf7yfZiIaEUesfnl/g5EyA==",
        "dependencies": {
          "Microsoft.NETCore.Platforms": "1.1.0",
          "Microsoft.NETCore.Targets": "1.1.0",
          "System.Runtime": "4.3.0"
        }
      },
      "System.Diagnostics.Tracing": {
        "type": "Transitive",
        "resolved": "4.1.0",
        "contentHash": "vDN1PoMZCkkdNjvZLql592oYJZgS7URcJzJ7bxeBgGtx5UtR5leNm49VmfHGqIffX4FKacHbI3H6UyNSHQknBg==",
        "dependencies": {
          "Microsoft.NETCore.Platforms": "1.0.1",
          "Microsoft.NETCore.Targets": "1.0.1",
          "System.Runtime": "4.1.0"
        }
      },
      "System.Drawing.Common": {
        "type": "Transitive",
        "resolved": "5.0.0",
        "contentHash": "SztFwAnpfKC8+sEKXAFxCBWhKQaEd97EiOL7oZJZP56zbqnLpmxACWA8aGseaUExciuEAUuR9dY8f7HkTRAdnw==",
        "dependencies": {
          "Microsoft.Win32.SystemEvents": "5.0.0"
        }
      },
      "System.Drawing.Primitives": {
        "type": "Transitive",
        "resolved": "4.3.0",
        "contentHash": "1QU/c35gwdhvj77fkScXQQbjiVAqIL3fEYn/19NE0CV/ic5TN5PyWAft8HsrbRd4SBLEoErNCkWSzMDc0MmbRw==",
        "dependencies": {
          "System.Runtime": "4.3.0",
          "System.Runtime.Extensions": "4.3.0"
        }
      },
      "System.Dynamic.Runtime": {
        "type": "Transitive",
        "resolved": "4.0.11",
        "contentHash": "db34f6LHYM0U0JpE+sOmjar27BnqTVkbLJhgfwMpTdgTigG/Hna3m2MYVwnFzGGKnEJk2UXFuoVTr8WUbU91/A==",
        "dependencies": {
          "System.Collections": "4.0.11",
          "System.Diagnostics.Debug": "4.0.11",
          "System.Globalization": "4.0.11",
          "System.Linq": "4.1.0",
          "System.Linq.Expressions": "4.1.0",
          "System.ObjectModel": "4.0.12",
          "System.Reflection": "4.1.0",
          "System.Reflection.Emit": "4.0.1",
          "System.Reflection.Emit.ILGeneration": "4.0.1",
          "System.Reflection.Primitives": "4.0.1",
          "System.Reflection.TypeExtensions": "4.1.0",
          "System.Resources.ResourceManager": "4.0.1",
          "System.Runtime": "4.1.0",
          "System.Runtime.Extensions": "4.1.0",
          "System.Threading": "4.0.11"
        }
      },
      "System.Globalization": {
        "type": "Transitive",
        "resolved": "4.3.0",
        "contentHash": "kYdVd2f2PAdFGblzFswE4hkNANJBKRmsfa2X5LG2AcWE1c7/4t0pYae1L8vfZ5xvE2nK/R9JprtToA61OSHWIg==",
        "dependencies": {
          "Microsoft.NETCore.Platforms": "1.1.0",
          "Microsoft.NETCore.Targets": "1.1.0",
          "System.Runtime": "4.3.0"
        }
      },
      "System.IO": {
        "type": "Transitive",
        "resolved": "4.3.0",
        "contentHash": "3qjaHvxQPDpSOYICjUoTsmoq5u6QJAFRUITgeT/4gqkF1bajbSmb1kwSxEA8AHlofqgcKJcM8udgieRNhaJ5Cg==",
        "dependencies": {
          "Microsoft.NETCore.Platforms": "1.1.0",
          "Microsoft.NETCore.Targets": "1.1.0",
          "System.Runtime": "4.3.0",
          "System.Text.Encoding": "4.3.0",
          "System.Threading.Tasks": "4.3.0"
        }
      },
      "System.IO.FileSystem": {
        "type": "Transitive",
        "resolved": "4.0.1",
        "contentHash": "IBErlVq5jOggAD69bg1t0pJcHaDbJbWNUZTPI96fkYWzwYbN6D9wRHMULLDd9dHsl7C2YsxXL31LMfPI1SWt8w==",
        "dependencies": {
          "Microsoft.NETCore.Platforms": "1.0.1",
          "Microsoft.NETCore.Targets": "1.0.1",
          "System.IO": "4.1.0",
          "System.IO.FileSystem.Primitives": "4.0.1",
          "System.Runtime": "4.1.0",
          "System.Runtime.Handles": "4.0.1",
          "System.Text.Encoding": "4.0.11",
          "System.Threading.Tasks": "4.0.11"
        }
      },
      "System.IO.FileSystem.Primitives": {
        "type": "Transitive",
        "resolved": "4.3.0",
        "contentHash": "6QOb2XFLch7bEc4lIcJH49nJN2HV+OC3fHDgsLVsBVBk3Y4hFAnOBGzJ2lUu7CyDDFo9IBWkSsnbkT6IBwwiMw==",
        "dependencies": {
          "System.Runtime": "4.3.0"
        }
      },
      "System.Linq": {
        "type": "Transitive",
        "resolved": "4.3.0",
        "contentHash": "5DbqIUpsDp0dFftytzuMmc0oeMdQwjcP/EWxsksIz/w1TcFRkZ3yKKz0PqiYFMmEwPSWw+qNVqD7PJ889JzHbw==",
        "dependencies": {
          "System.Collections": "4.3.0",
          "System.Diagnostics.Debug": "4.3.0",
          "System.Resources.ResourceManager": "4.3.0",
          "System.Runtime": "4.3.0",
          "System.Runtime.Extensions": "4.3.0"
        }
      },
      "System.Linq.Expressions": {
        "type": "Transitive",
        "resolved": "4.3.0",
        "contentHash": "PGKkrd2khG4CnlyJwxwwaWWiSiWFNBGlgXvJpeO0xCXrZ89ODrQ6tjEWS/kOqZ8GwEOUATtKtzp1eRgmYNfclg==",
        "dependencies": {
          "System.Collections": "4.3.0",
          "System.Diagnostics.Debug": "4.3.0",
          "System.Globalization": "4.3.0",
          "System.IO": "4.3.0",
          "System.Linq": "4.3.0",
          "System.ObjectModel": "4.3.0",
          "System.Reflection": "4.3.0",
          "System.Reflection.Emit": "4.3.0",
          "System.Reflection.Emit.ILGeneration": "4.3.0",
          "System.Reflection.Emit.Lightweight": "4.3.0",
          "System.Reflection.Extensions": "4.3.0",
          "System.Reflection.Primitives": "4.3.0",
          "System.Reflection.TypeExtensions": "4.3.0",
          "System.Resources.ResourceManager": "4.3.0",
          "System.Runtime": "4.3.0",
          "System.Runtime.Extensions": "4.3.0",
          "System.Threading": "4.3.0"
        }
      },
      "System.Memory": {
        "type": "Transitive",
        "resolved": "4.5.3",
        "contentHash": "3oDzvc/zzetpTKWMShs1AADwZjQ/36HnsufHRPcOjyRAAMLDlu2iD33MBI2opxnezcVUtXyqDXXjoFMOU9c7SA=="
      },
      "System.Numerics.Vectors": {
        "type": "Transitive",
        "resolved": "4.5.0",
        "contentHash": "QQTlPTl06J/iiDbJCiepZ4H//BVraReU4O4EoRw1U02H5TLUIT7xn3GnDp9AXPSlJUDyFs4uWjWafNX6WrAojQ=="
      },
      "System.ObjectModel": {
        "type": "Transitive",
        "resolved": "4.3.0",
        "contentHash": "bdX+80eKv9bN6K4N+d77OankKHGn6CH711a6fcOpMQu2Fckp/Ft4L/kW9WznHpyR0NRAvJutzOMHNNlBGvxQzQ==",
        "dependencies": {
          "System.Collections": "4.3.0",
          "System.Diagnostics.Debug": "4.3.0",
          "System.Resources.ResourceManager": "4.3.0",
          "System.Runtime": "4.3.0",
          "System.Threading": "4.3.0"
        }
      },
      "System.Reactive": {
        "type": "Transitive",
        "resolved": "5.0.0",
        "contentHash": "erBZjkQHWL9jpasCE/0qKAryzVBJFxGHVBAvgRN1bzM0q2s1S4oYREEEL0Vb+1kA/6BKb5FjUZMp5VXmy+gzkQ=="
      },
      "System.Reflection": {
        "type": "Transitive",
        "resolved": "4.3.0",
        "contentHash": "KMiAFoW7MfJGa9nDFNcfu+FpEdiHpWgTcS2HdMpDvt9saK3y/G4GwprPyzqjFH9NTaGPQeWNHU+iDlDILj96aQ==",
        "dependencies": {
          "Microsoft.NETCore.Platforms": "1.1.0",
          "Microsoft.NETCore.Targets": "1.1.0",
          "System.IO": "4.3.0",
          "System.Reflection.Primitives": "4.3.0",
          "System.Runtime": "4.3.0"
        }
      },
      "System.Reflection.Emit": {
        "type": "Transitive",
        "resolved": "4.7.0",
        "contentHash": "VR4kk8XLKebQ4MZuKuIni/7oh+QGFmZW3qORd1GvBq/8026OpW501SzT/oypwiQl4TvT8ErnReh/NzY9u+C6wQ=="
      },
      "System.Reflection.Emit.ILGeneration": {
        "type": "Transitive",
        "resolved": "4.3.0",
        "contentHash": "59tBslAk9733NXLrUJrwNZEzbMAcu8k344OYo+wfSVygcgZ9lgBdGIzH/nrg3LYhXceynyvTc8t5/GD4Ri0/ng==",
        "dependencies": {
          "System.Reflection": "4.3.0",
          "System.Reflection.Primitives": "4.3.0",
          "System.Runtime": "4.3.0"
        }
      },
      "System.Reflection.Emit.Lightweight": {
        "type": "Transitive",
        "resolved": "4.3.0",
        "contentHash": "oadVHGSMsTmZsAF864QYN1t1QzZjIcuKU3l2S9cZOwDdDueNTrqq1yRj7koFfIGEnKpt6NjpL3rOzRhs4ryOgA==",
        "dependencies": {
          "System.Reflection": "4.3.0",
          "System.Reflection.Emit.ILGeneration": "4.3.0",
          "System.Reflection.Primitives": "4.3.0",
          "System.Runtime": "4.3.0"
        }
      },
      "System.Reflection.Extensions": {
        "type": "Transitive",
        "resolved": "4.3.0",
        "contentHash": "rJkrJD3kBI5B712aRu4DpSIiHRtr6QlfZSQsb0hYHrDCZORXCFjQfoipo2LaMUHoT9i1B7j7MnfaEKWDFmFQNQ==",
        "dependencies": {
          "Microsoft.NETCore.Platforms": "1.1.0",
          "Microsoft.NETCore.Targets": "1.1.0",
          "System.Reflection": "4.3.0",
          "System.Runtime": "4.3.0"
        }
      },
      "System.Reflection.Metadata": {
        "type": "Transitive",
        "resolved": "1.6.0",
        "contentHash": "COC1aiAJjCoA5GBF+QKL2uLqEBew4JsCkQmoHKbN3TlOZKa2fKLz5CpiRQKDz0RsAOEGsVKqOD5bomsXq/4STQ=="
      },
      "System.Reflection.Primitives": {
        "type": "Transitive",
        "resolved": "4.3.0",
        "contentHash": "5RXItQz5As4xN2/YUDxdpsEkMhvw3e6aNveFXUn4Hl/udNTCNhnKp8lT9fnc3MhvGKh1baak5CovpuQUXHAlIA==",
        "dependencies": {
          "Microsoft.NETCore.Platforms": "1.1.0",
          "Microsoft.NETCore.Targets": "1.1.0",
          "System.Runtime": "4.3.0"
        }
      },
      "System.Reflection.TypeExtensions": {
        "type": "Transitive",
        "resolved": "4.3.0",
        "contentHash": "7u6ulLcZbyxB5Gq0nMkQttcdBTx57ibzw+4IOXEfR+sXYQoHvjW5LTLyNr8O22UIMrqYbchJQJnos4eooYzYJA==",
        "dependencies": {
          "System.Reflection": "4.3.0",
          "System.Runtime": "4.3.0"
        }
      },
      "System.Resources.ResourceManager": {
        "type": "Transitive",
        "resolved": "4.3.0",
        "contentHash": "/zrcPkkWdZmI4F92gL/TPumP98AVDu/Wxr3CSJGQQ+XN6wbRZcyfSKVoPo17ilb3iOr0cCRqJInGwNMolqhS8A==",
        "dependencies": {
          "Microsoft.NETCore.Platforms": "1.1.0",
          "Microsoft.NETCore.Targets": "1.1.0",
          "System.Globalization": "4.3.0",
          "System.Reflection": "4.3.0",
          "System.Runtime": "4.3.0"
        }
      },
      "System.Runtime": {
        "type": "Transitive",
        "resolved": "4.3.1",
        "contentHash": "abhfv1dTK6NXOmu4bgHIONxHyEqFjW8HwXPmpY9gmll+ix9UNo4XDcmzJn6oLooftxNssVHdJC1pGT9jkSynQg==",
        "dependencies": {
          "Microsoft.NETCore.Platforms": "1.1.1",
          "Microsoft.NETCore.Targets": "1.1.3"
        }
      },
      "System.Runtime.CompilerServices.Unsafe": {
        "type": "Transitive",
        "resolved": "4.6.0",
        "contentHash": "HxozeSlipUK7dAroTYwIcGwKDeOVpQnJlpVaOkBz7CM4TsE5b/tKlQBZecTjh6FzcSbxndYaxxpsBMz+wMJeyw=="
      },
      "System.Runtime.Extensions": {
        "type": "Transitive",
        "resolved": "4.3.0",
        "contentHash": "guW0uK0fn5fcJJ1tJVXYd7/1h5F+pea1r7FLSOz/f8vPEqbR2ZAknuRDvTQ8PzAilDveOxNjSfr0CHfIQfFk8g==",
        "dependencies": {
          "Microsoft.NETCore.Platforms": "1.1.0",
          "Microsoft.NETCore.Targets": "1.1.0",
          "System.Runtime": "4.3.0"
        }
      },
      "System.Runtime.Handles": {
        "type": "Transitive",
        "resolved": "4.3.0",
        "contentHash": "OKiSUN7DmTWeYb3l51A7EYaeNMnvxwE249YtZz7yooT4gOZhmTjIn48KgSsw2k2lYdLgTKNJw/ZIfSElwDRVgg==",
        "dependencies": {
          "Microsoft.NETCore.Platforms": "1.1.0",
          "Microsoft.NETCore.Targets": "1.1.0",
          "System.Runtime": "4.3.0"
        }
      },
      "System.Runtime.InteropServices": {
        "type": "Transitive",
        "resolved": "4.3.0",
        "contentHash": "uv1ynXqiMK8mp1GM3jDqPCFN66eJ5w5XNomaK2XD+TuCroNTLFGeZ+WCmBMcBDyTFKou3P6cR6J/QsaqDp7fGQ==",
        "dependencies": {
          "Microsoft.NETCore.Platforms": "1.1.0",
          "Microsoft.NETCore.Targets": "1.1.0",
          "System.Reflection": "4.3.0",
          "System.Reflection.Primitives": "4.3.0",
          "System.Runtime": "4.3.0",
          "System.Runtime.Handles": "4.3.0"
        }
      },
      "System.Runtime.InteropServices.RuntimeInformation": {
        "type": "Transitive",
        "resolved": "4.3.0",
        "contentHash": "cbz4YJMqRDR7oLeMRbdYv7mYzc++17lNhScCX0goO2XpGWdvAt60CGN+FHdePUEHCe/Jy9jUlvNAiNdM+7jsOw==",
        "dependencies": {
          "System.Reflection": "4.3.0",
          "System.Reflection.Extensions": "4.3.0",
          "System.Resources.ResourceManager": "4.3.0",
          "System.Runtime": "4.3.0",
          "System.Runtime.InteropServices": "4.3.0",
          "System.Threading": "4.3.0",
          "runtime.native.System": "4.3.0"
        }
      },
      "System.Runtime.Serialization.Primitives": {
        "type": "Transitive",
        "resolved": "4.3.0",
        "contentHash": "Wz+0KOukJGAlXjtKr+5Xpuxf8+c8739RI1C+A2BoQZT+wMCCoMDDdO8/4IRHfaVINqL78GO8dW8G2lW/e45Mcw==",
        "dependencies": {
          "System.Resources.ResourceManager": "4.3.0",
          "System.Runtime": "4.3.0"
        }
      },
      "System.Security.Principal.Windows": {
        "type": "Transitive",
        "resolved": "4.7.0",
        "contentHash": "ojD0PX0XhneCsUbAZVKdb7h/70vyYMDYs85lwEI+LngEONe/17A0cFaRFqZU+sOEidcVswYWikYOQ9PPfjlbtQ=="
      },
      "System.Text.Encoding": {
        "type": "Transitive",
        "resolved": "4.3.0",
        "contentHash": "BiIg+KWaSDOITze6jGQynxg64naAPtqGHBwDrLaCtixsa5bKiR8dpPOHA7ge3C0JJQizJE+sfkz1wV+BAKAYZw==",
        "dependencies": {
          "Microsoft.NETCore.Platforms": "1.1.0",
          "Microsoft.NETCore.Targets": "1.1.0",
          "System.Runtime": "4.3.0"
        }
      },
      "System.Text.Encoding.CodePages": {
        "type": "Transitive",
        "resolved": "4.5.1",
        "contentHash": "4J2JQXbftjPMppIHJ7IC+VXQ9XfEagN92vZZNoG12i+zReYlim5dMoXFC1Zzg7tsnKDM7JPo5bYfFK4Jheq44w==",
        "dependencies": {
          "Microsoft.NETCore.Platforms": "2.1.2",
          "System.Runtime.CompilerServices.Unsafe": "4.5.2"
        }
      },
      "System.Threading": {
        "type": "Transitive",
        "resolved": "4.3.0",
        "contentHash": "VkUS0kOBcUf3Wwm0TSbrevDDZ6BlM+b/HRiapRFWjM5O0NS0LviG0glKmFK+hhPDd1XFeSdU1GmlLhb2CoVpIw==",
        "dependencies": {
          "System.Runtime": "4.3.0",
          "System.Threading.Tasks": "4.3.0"
        }
      },
      "System.Threading.Tasks": {
        "type": "Transitive",
        "resolved": "4.3.0",
        "contentHash": "LbSxKEdOUhVe8BezB/9uOGGppt+nZf6e1VFyw6v3DN6lqitm0OSn2uXMOdtP0M3W4iMcqcivm2J6UgqiwwnXiA==",
        "dependencies": {
          "Microsoft.NETCore.Platforms": "1.1.0",
          "Microsoft.NETCore.Targets": "1.1.0",
          "System.Runtime": "4.3.0"
        }
      },
      "System.Threading.Tasks.Extensions": {
        "type": "Transitive",
        "resolved": "4.5.3",
        "contentHash": "+MvhNtcvIbqmhANyKu91jQnvIRVSTiaOiFNfKWwXGHG48YAb4I/TyH8spsySiPYla7gKal5ZnF3teJqZAximyQ=="
      },
      "System.ValueTuple": {
        "type": "Transitive",
        "resolved": "4.5.0",
        "contentHash": "okurQJO6NRE/apDIP23ajJ0hpiNmJ+f0BwOlB/cSqTLQlw5upkf+5+96+iG2Jw40G1fCVCyPz/FhIABUjMR+RQ=="
      },
      "Tmds.DBus": {
        "type": "Transitive",
        "resolved": "0.9.0",
        "contentHash": "KcTWL9aKuob9Qo2sOTTKFePs1rKGTwZrcBvMFuGVIVR5RojX3oIFj5UBLYfSGjYgrcImC7LjQI3DdCFwUnhNXw==",
        "dependencies": {
          "System.Reflection.Emit": "4.7.0",
          "System.Security.Principal.Windows": "4.7.0"
        }
      },
      "walletwasabi": {
        "type": "Project",
        "dependencies": {
          "Microsoft.AspNetCore.Mvc.NewtonsoftJson": "5.0.5",
          "Microsoft.Win32.SystemEvents": "5.0.0",
          "NBitcoin": "5.0.81",
          "NBitcoin.Secp256k1": "1.0.10"
        }
      },
      "walletwasabi.fluent": {
        "type": "Project",
        "dependencies": {
          "Avalonia": "0.10.5",
          "Avalonia.Diagnostics": "0.10.5",
          "Avalonia.ReactiveUI": "0.10.5",
          "Avalonia.Xaml.Behaviors": "0.10.5",
          "Avalonia.Xaml.Interactions.Custom": "0.10.3",
<<<<<<< HEAD
          "Avalonia.Xaml.Interactivity": "0.10.3",
          "Emgu.CV": "4.5.1.4349",
          "Emgu.CV.Bitmap": "4.5.1.4349",
          "Emgu.CV.runtime.windows": "4.5.1.4349",
=======
          "Avalonia.Xaml.Interactivity": "0.10.5",
>>>>>>> d151d847
          "WalletWasabi": "1.0.0",
          "Wasabi Wallet": "1.0.0"
        }
      },
      "Wasabi Wallet": {
        "type": "Project",
        "dependencies": {
          "AvalonStudio.Shell": "0.9.9",
          "Avalonia.Desktop": "0.9.12",
          "Dock.Avalonia.Themes.Default": "0.9.9",
          "Dock.Avalonia.Themes.Metro": "0.9.9",
          "System.Reactive": "5.0.0",
          "System.Runtime": "4.3.1",
          "WalletWasabi": "1.0.0"
        }
      }
    },
    ".NETCoreApp,Version=v5.0/linux-x64": {
      "Avalonia.Angle.Windows.Natives": {
        "type": "Transitive",
        "resolved": "2.1.0.2020091801",
        "contentHash": "nGsCPI8FuUknU/e6hZIqlsKRDxClXHZyztmgM8vuwslFC/BIV3LqM2wKefWbr6SORX4Lct4nivhSMkdF/TrKgg=="
      },
      "Avalonia.Native": {
        "type": "Transitive",
        "resolved": "0.10.5",
        "contentHash": "ozWkIgnqRWenSuQonM2sjGzqmyewGIRc+iz+vMpxHLHwzeS4Q52UwuaZuEleDoQCEhutvJ1Qz+b0AsNlElyUaA==",
        "dependencies": {
          "Avalonia": "0.10.5"
        }
      },
      "Emgu.CV.runtime.windows": {
        "type": "Transitive",
        "resolved": "4.5.1.4349",
        "contentHash": "IOhubaLFZUv9WZgdlCw9jmXODWhr8UWnoJqUkPmKp0q7fK+NmRdiAtR9yKyo4jtOrb5bytmpGQcTJ2weFP3DUg==",
        "dependencies": {
          "Emgu.CV": "(4.5.1, 4.5.2)",
          "Emgu.runtime.windows.msvc.rt.x64": "[19.28.29336]",
          "Emgu.runtime.windows.msvc.rt.x86": "[19.28.29336]"
        }
      },
      "Emgu.runtime.windows.msvc.rt.x64": {
        "type": "Transitive",
        "resolved": "19.28.29336",
        "contentHash": "GCDS8BtMW+xTE7p6eTbZmJQAdrjMMC+ThGk7b1c+2J/OKwqwjsCkAr6IGVcyx0C3cpQkJX79XyEj8L48SZCGzA=="
      },
      "Emgu.runtime.windows.msvc.rt.x86": {
        "type": "Transitive",
        "resolved": "19.28.29336",
        "contentHash": "GkZCA+RyK4S6PSWE8pVisud6v//p35T+bR49BIU+AMOrnAzCTGt6AxWx9nZd7mjaseWFuBg0svHf6BxDj6Uneg=="
      },
      "HarfBuzzSharp": {
        "type": "Transitive",
        "resolved": "2.6.1.7",
        "contentHash": "/ZDcKBMxStEjQs9MpSP3abSBJsdoWzkCQFZ8zRpDFAvblDysHazEhUTRyUYD/fVczlH6jX5V1EYCiITtdPz00w==",
        "dependencies": {
          "System.Memory": "4.5.3"
        }
      },
      "HarfBuzzSharp.NativeAssets.Linux": {
        "type": "Transitive",
        "resolved": "2.6.1.7",
        "contentHash": "Aef8YgAqJ5dW0CNWCtaPNKHdJlhl+w83LmqDpaan9NmmKhG/px6Zta06iu0R2n4RrBHCRDly/Q/6kc0xQOfT9A==",
        "dependencies": {
          "HarfBuzzSharp": "2.6.1.7"
        }
      },
      "Microsoft.Win32.SystemEvents": {
        "type": "Transitive",
        "resolved": "5.0.0",
        "contentHash": "Bh6blKG8VAKvXiLe2L+sEsn62nc1Ij34MrNxepD2OCrS5cpCwQa9MeLyhVQPQ/R4Wlzwuy6wMK8hLb11QPDRsQ==",
        "dependencies": {
          "Microsoft.NETCore.Platforms": "5.0.0"
        }
      },
      "runtime.any.System.Collections": {
        "type": "Transitive",
        "resolved": "4.3.0",
        "contentHash": "23g6rqftKmovn2cLeGsuHUYm0FD7pdutb0uQMJpZ3qTvq+zHkgmt6J65VtRry4WDGYlmkMa4xDACtaQ94alNag==",
        "dependencies": {
          "System.Runtime": "4.3.0"
        }
      },
      "runtime.any.System.Diagnostics.Tools": {
        "type": "Transitive",
        "resolved": "4.3.0",
        "contentHash": "S/GPBmfPBB48ZghLxdDR7kDAJVAqgAuThyDJho3OLP5OS4tWD2ydyL8LKm8lhiBxce10OKe9X2zZ6DUjAqEbPg=="
      },
      "runtime.any.System.Diagnostics.Tracing": {
        "type": "Transitive",
        "resolved": "4.3.0",
        "contentHash": "1lpifymjGDzoYIaam6/Hyqf8GhBI3xXYLK2TgEvTtuZMorG3Kb9QnMTIKhLjJYXIiu1JvxjngHvtVFQQlpQ3HQ=="
      },
      "runtime.any.System.Globalization": {
        "type": "Transitive",
        "resolved": "4.3.0",
        "contentHash": "sMDBnad4rp4t7GY442Jux0MCUuKL4otn5BK6Ni0ARTXTSpRNBzZ7hpMfKSvnVSED5kYJm96YOWsqV0JH0d2uuw=="
      },
      "runtime.any.System.IO": {
        "type": "Transitive",
        "resolved": "4.3.0",
        "contentHash": "SDZ5AD1DtyRoxYtEcqQ3HDlcrorMYXZeCt7ZhG9US9I5Vva+gpIWDGMkcwa5XiKL0ceQKRZIX2x0XEjLX7PDzQ=="
      },
      "runtime.any.System.Reflection": {
        "type": "Transitive",
        "resolved": "4.3.0",
        "contentHash": "hLC3A3rI8jipR5d9k7+f0MgRCW6texsAp0MWkN/ci18FMtQ9KH7E2vDn/DH2LkxsszlpJpOn9qy6Z6/69rH6eQ=="
      },
      "runtime.any.System.Reflection.Extensions": {
        "type": "Transitive",
        "resolved": "4.3.0",
        "contentHash": "cPhT+Vqu52+cQQrDai/V91gubXUnDKNRvlBnH+hOgtGyHdC17aQIU64EaehwAQymd7kJA5rSrVRNfDYrbhnzyA=="
      },
      "runtime.any.System.Reflection.Primitives": {
        "type": "Transitive",
        "resolved": "4.3.0",
        "contentHash": "Nrm1p3armp6TTf2xuvaa+jGTTmncALWFq22CpmwRvhDf6dE9ZmH40EbOswD4GnFLrMRS0Ki6Kx5aUPmKK/hZBg=="
      },
      "runtime.any.System.Resources.ResourceManager": {
        "type": "Transitive",
        "resolved": "4.3.0",
        "contentHash": "Lxb89SMvf8w9p9+keBLyL6H6x/TEmc6QVsIIA0T36IuyOY3kNvIdyGddA2qt35cRamzxF8K5p0Opq4G4HjNbhQ=="
      },
      "runtime.any.System.Runtime": {
        "type": "Transitive",
        "resolved": "4.3.0",
        "contentHash": "fRS7zJgaG9NkifaAxGGclDDoRn9HC7hXACl52Or06a/fxdzDajWb5wov3c6a+gVSlekRoexfjwQSK9sh5um5LQ==",
        "dependencies": {
          "System.Private.Uri": "4.3.0"
        }
      },
      "runtime.any.System.Runtime.Handles": {
        "type": "Transitive",
        "resolved": "4.3.0",
        "contentHash": "GG84X6vufoEzqx8PbeBKheE4srOhimv+yLtGb/JkR3Y2FmoqmueLNFU4Xx8Y67plFpltQSdK74x0qlEhIpv/CQ=="
      },
      "runtime.any.System.Runtime.InteropServices": {
        "type": "Transitive",
        "resolved": "4.3.0",
        "contentHash": "lBoFeQfxe/4eqjPi46E0LU/YaCMdNkQ8B4MZu/mkzdIAZh8RQ1NYZSj0egrQKdgdvlPFtP4STtob40r4o2DBAw=="
      },
      "runtime.any.System.Text.Encoding": {
        "type": "Transitive",
        "resolved": "4.3.0",
        "contentHash": "+ihI5VaXFCMVPJNstG4O4eo1CfbrByLxRrQQTqOTp1ttK0kUKDqOdBSTaCB2IBk/QtjDrs6+x4xuezyMXdm0HQ=="
      },
      "runtime.any.System.Text.Encoding.Extensions": {
        "type": "Transitive",
        "resolved": "4.3.0",
        "contentHash": "NLrxmLsfRrOuVqPWG+2lrQZnE53MLVeo+w9c54EV+TUo4c8rILpsDXfY8pPiOy9kHpUHHP07ugKmtsU3vVW5Jg=="
      },
      "runtime.any.System.Threading.Tasks": {
        "type": "Transitive",
        "resolved": "4.3.0",
        "contentHash": "OhBAVBQG5kFj1S+hCEQ3TUHBAEtZ3fbEMgZMRNdN8A0Pj4x+5nTELEqL59DU0TjKVE6II3dqKw4Dklb3szT65w=="
      },
      "runtime.debian.8-x64.runtime.native.System.Security.Cryptography.OpenSsl": {
        "type": "Transitive",
        "resolved": "4.3.0",
        "contentHash": "HdSSp5MnJSsg08KMfZThpuLPJpPwE5hBXvHwoKWosyHHfe8Mh5WKT0ylEOf6yNzX6Ngjxe4Whkafh5q7Ymac4Q=="
      },
      "runtime.fedora.23-x64.runtime.native.System.Security.Cryptography.OpenSsl": {
        "type": "Transitive",
        "resolved": "4.3.0",
        "contentHash": "+yH1a49wJMy8Zt4yx5RhJrxO/DBDByAiCzNwiETI+1S4mPdCu0OY4djdciC7Vssk0l22wQaDLrXxXkp+3+7bVA=="
      },
      "runtime.fedora.24-x64.runtime.native.System.Security.Cryptography.OpenSsl": {
        "type": "Transitive",
        "resolved": "4.3.0",
        "contentHash": "c3YNH1GQJbfIPJeCnr4avseugSqPrxwIqzthYyZDN6EuOyNOzq+y2KSUfRcXauya1sF4foESTgwM5e1A8arAKw=="
      },
      "runtime.native.System.Security.Cryptography.OpenSsl": {
        "type": "Transitive",
        "resolved": "4.3.0",
        "contentHash": "NS1U+700m4KFRHR5o4vo9DSlTmlCKu/u7dtE5sUHVIPB+xpXxYQvgBgA6wEIeCz6Yfn0Z52/72WYsToCEPJnrw==",
        "dependencies": {
          "runtime.debian.8-x64.runtime.native.System.Security.Cryptography.OpenSsl": "4.3.0",
          "runtime.fedora.23-x64.runtime.native.System.Security.Cryptography.OpenSsl": "4.3.0",
          "runtime.fedora.24-x64.runtime.native.System.Security.Cryptography.OpenSsl": "4.3.0",
          "runtime.opensuse.13.2-x64.runtime.native.System.Security.Cryptography.OpenSsl": "4.3.0",
          "runtime.opensuse.42.1-x64.runtime.native.System.Security.Cryptography.OpenSsl": "4.3.0",
          "runtime.osx.10.10-x64.runtime.native.System.Security.Cryptography.OpenSsl": "4.3.0",
          "runtime.rhel.7-x64.runtime.native.System.Security.Cryptography.OpenSsl": "4.3.0",
          "runtime.ubuntu.14.04-x64.runtime.native.System.Security.Cryptography.OpenSsl": "4.3.0",
          "runtime.ubuntu.16.04-x64.runtime.native.System.Security.Cryptography.OpenSsl": "4.3.0",
          "runtime.ubuntu.16.10-x64.runtime.native.System.Security.Cryptography.OpenSsl": "4.3.0"
        }
      },
      "runtime.opensuse.13.2-x64.runtime.native.System.Security.Cryptography.OpenSsl": {
        "type": "Transitive",
        "resolved": "4.3.0",
        "contentHash": "b3pthNgxxFcD+Pc0WSEoC0+md3MyhRS6aCEeenvNE3Fdw1HyJ18ZhRFVJJzIeR/O/jpxPboB805Ho0T3Ul7w8A=="
      },
      "runtime.opensuse.42.1-x64.runtime.native.System.Security.Cryptography.OpenSsl": {
        "type": "Transitive",
        "resolved": "4.3.0",
        "contentHash": "KeLz4HClKf+nFS7p/6Fi/CqyLXh81FpiGzcmuS8DGi9lUqSnZ6Es23/gv2O+1XVGfrbNmviF7CckBpavkBoIFQ=="
      },
      "runtime.osx.10.10-x64.runtime.native.System.Security.Cryptography.OpenSsl": {
        "type": "Transitive",
        "resolved": "4.3.0",
        "contentHash": "X7IdhILzr4ROXd8mI1BUCQMSHSQwelUlBjF1JyTKCjXaOGn2fB4EKBxQbCK2VjO3WaWIdlXZL3W6TiIVnrhX4g=="
      },
      "runtime.rhel.7-x64.runtime.native.System.Security.Cryptography.OpenSsl": {
        "type": "Transitive",
        "resolved": "4.3.0",
        "contentHash": "nyFNiCk/r+VOiIqreLix8yN+q3Wga9+SE8BCgkf+2BwEKiNx6DyvFjCgkfV743/grxv8jHJ8gUK4XEQw7yzRYg=="
      },
      "runtime.ubuntu.14.04-x64.runtime.native.System.Security.Cryptography.OpenSsl": {
        "type": "Transitive",
        "resolved": "4.3.0",
        "contentHash": "ytoewC6wGorL7KoCAvRfsgoJPJbNq+64k2SqW6JcOAebWsFUvCCYgfzQMrnpvPiEl4OrblUlhF2ji+Q1+SVLrQ=="
      },
      "runtime.ubuntu.16.04-x64.runtime.native.System.Security.Cryptography.OpenSsl": {
        "type": "Transitive",
        "resolved": "4.3.0",
        "contentHash": "I8bKw2I8k58Wx7fMKQJn2R8lamboCAiHfHeV/pS65ScKWMMI0+wJkLYlEKvgW1D/XvSl/221clBoR2q9QNNM7A=="
      },
      "runtime.ubuntu.16.10-x64.runtime.native.System.Security.Cryptography.OpenSsl": {
        "type": "Transitive",
        "resolved": "4.3.0",
        "contentHash": "VB5cn/7OzUfzdnC8tqAIMQciVLiq2epm2NrAm1E9OjNRyG4lVhfR61SMcLizejzQP8R8Uf/0l5qOIbUEi+RdEg=="
      },
      "runtime.unix.System.Diagnostics.Debug": {
        "type": "Transitive",
        "resolved": "4.3.0",
        "contentHash": "WV8KLRHWVUVUDduFnvGMHt0FsEt2wK6xPl1EgDKlaMx2KnZ43A/O0GzP8wIuvAC7mq4T9V1mm90r+PXkL9FPdQ==",
        "dependencies": {
          "runtime.native.System": "4.3.0"
        }
      },
      "runtime.unix.System.IO.FileSystem": {
        "type": "Transitive",
        "resolved": "4.3.0",
        "contentHash": "ajmTcjrqc3vgV1TH54DRioshbEniaFbOAJ0kReGuNsp9uIcqYle0RmUo6+Qlwqe3JIs4TDxgnqs3UzX3gRJ1rA==",
        "dependencies": {
          "System.Buffers": "4.3.0",
          "System.Collections": "4.3.0",
          "System.Diagnostics.Debug": "4.3.0",
          "System.IO": "4.3.0",
          "System.IO.FileSystem.Primitives": "4.3.0",
          "System.Resources.ResourceManager": "4.3.0",
          "System.Runtime": "4.3.0",
          "System.Runtime.Extensions": "4.3.0",
          "System.Runtime.Handles": "4.3.0",
          "System.Runtime.InteropServices": "4.3.0",
          "System.Text.Encoding": "4.3.0",
          "System.Text.Encoding.Extensions": "4.3.0",
          "System.Threading": "4.3.0",
          "System.Threading.Tasks": "4.3.0",
          "runtime.native.System": "4.3.0"
        }
      },
      "runtime.unix.System.Private.Uri": {
        "type": "Transitive",
        "resolved": "4.3.0",
        "contentHash": "ooWzobr5RAq34r9uan1r/WPXJYG1XWy9KanrxNvEnBzbFdQbMG7Y3bVi4QxR7xZMNLOxLLTAyXvnSkfj5boZSg==",
        "dependencies": {
          "runtime.native.System": "4.3.0"
        }
      },
      "runtime.unix.System.Runtime.Extensions": {
        "type": "Transitive",
        "resolved": "4.3.0",
        "contentHash": "zQiTBVpiLftTQZW8GFsV0gjYikB1WMkEPIxF5O6RkUrSV/OgvRRTYgeFQha/0keBpuS0HYweraGRwhfhJ7dj7w==",
        "dependencies": {
          "System.Private.Uri": "4.3.0",
          "runtime.native.System": "4.3.0",
          "runtime.native.System.Security.Cryptography.OpenSsl": "4.3.0"
        }
      },
      "SkiaSharp": {
        "type": "Transitive",
        "resolved": "2.80.2",
        "contentHash": "D25rzdCwh+3L+XyXqpNa+H/yiLJbE3/R3K/XexwHyQjGdzZvSufFW3oqf3En7hhqSIsxsJ8f5NEZ0J5W5wlGBg==",
        "dependencies": {
          "System.Memory": "4.5.3"
        }
      },
      "SkiaSharp.NativeAssets.Linux": {
        "type": "Transitive",
        "resolved": "2.80.2",
        "contentHash": "uQSxFy5iVTK6tENWrlc+HCKGSCLgJ+d2KGXUlC1OMCXlKOVkzMqdwa0gMukrEA6HYdO+qk6IUq3ya4fk70EB4g==",
        "dependencies": {
          "SkiaSharp": "2.80.2"
        }
      },
      "System.Buffers": {
        "type": "Transitive",
        "resolved": "4.3.0",
        "contentHash": "ratu44uTIHgeBeI0dE8DWvmXVBSo4u7ozRZZHOMmK/JPpYyo0dAfgSiHlpiObMQ5lEtEyIXA40sKRYg5J6A8uQ==",
        "dependencies": {
          "System.Diagnostics.Debug": "4.3.0",
          "System.Diagnostics.Tracing": "4.3.0",
          "System.Resources.ResourceManager": "4.3.0",
          "System.Runtime": "4.3.0",
          "System.Threading": "4.3.0"
        }
      },
      "System.Collections": {
        "type": "Transitive",
        "resolved": "4.3.0",
        "contentHash": "3Dcj85/TBdVpL5Zr+gEEBUuFe2icOnLalmEh9hfck1PTYbbyWuZgh4fmm2ysCLTrqLQw6t3TgTyJ+VLp+Qb+Lw==",
        "dependencies": {
          "Microsoft.NETCore.Platforms": "1.1.0",
          "Microsoft.NETCore.Targets": "1.1.0",
          "System.Runtime": "4.3.0",
          "runtime.any.System.Collections": "4.3.0"
        }
      },
      "System.Diagnostics.Debug": {
        "type": "Transitive",
        "resolved": "4.3.0",
        "contentHash": "ZUhUOdqmaG5Jk3Xdb8xi5kIyQYAA4PnTNlHx1mu9ZY3qv4ELIdKbnL/akbGaKi2RnNUWaZsAs31rvzFdewTj2g==",
        "dependencies": {
          "Microsoft.NETCore.Platforms": "1.1.0",
          "Microsoft.NETCore.Targets": "1.1.0",
          "System.Runtime": "4.3.0",
          "runtime.unix.System.Diagnostics.Debug": "4.3.0"
        }
      },
      "System.Diagnostics.Tools": {
        "type": "Transitive",
        "resolved": "4.3.0",
        "contentHash": "UUvkJfSYJMM6x527dJg2VyWPSRqIVB0Z7dbjHst1zmwTXz5CcXSYJFWRpuigfbO1Lf7yfZiIaEUesfnl/g5EyA==",
        "dependencies": {
          "Microsoft.NETCore.Platforms": "1.1.0",
          "Microsoft.NETCore.Targets": "1.1.0",
          "System.Runtime": "4.3.0",
          "runtime.any.System.Diagnostics.Tools": "4.3.0"
        }
      },
      "System.Diagnostics.Tracing": {
        "type": "Transitive",
        "resolved": "4.3.0",
        "contentHash": "rswfv0f/Cqkh78rA5S8eN8Neocz234+emGCtTF3lxPY96F+mmmUen6tbn0glN6PMvlKQb9bPAY5e9u7fgPTkKw==",
        "dependencies": {
          "Microsoft.NETCore.Platforms": "1.1.0",
          "Microsoft.NETCore.Targets": "1.1.0",
          "System.Runtime": "4.3.0",
          "runtime.any.System.Diagnostics.Tracing": "4.3.0"
        }
      },
      "System.Drawing.Common": {
        "type": "Transitive",
        "resolved": "5.0.0",
        "contentHash": "SztFwAnpfKC8+sEKXAFxCBWhKQaEd97EiOL7oZJZP56zbqnLpmxACWA8aGseaUExciuEAUuR9dY8f7HkTRAdnw==",
        "dependencies": {
          "Microsoft.Win32.SystemEvents": "5.0.0"
        }
      },
      "System.Globalization": {
        "type": "Transitive",
        "resolved": "4.3.0",
        "contentHash": "kYdVd2f2PAdFGblzFswE4hkNANJBKRmsfa2X5LG2AcWE1c7/4t0pYae1L8vfZ5xvE2nK/R9JprtToA61OSHWIg==",
        "dependencies": {
          "Microsoft.NETCore.Platforms": "1.1.0",
          "Microsoft.NETCore.Targets": "1.1.0",
          "System.Runtime": "4.3.0",
          "runtime.any.System.Globalization": "4.3.0"
        }
      },
      "System.IO": {
        "type": "Transitive",
        "resolved": "4.3.0",
        "contentHash": "3qjaHvxQPDpSOYICjUoTsmoq5u6QJAFRUITgeT/4gqkF1bajbSmb1kwSxEA8AHlofqgcKJcM8udgieRNhaJ5Cg==",
        "dependencies": {
          "Microsoft.NETCore.Platforms": "1.1.0",
          "Microsoft.NETCore.Targets": "1.1.0",
          "System.Runtime": "4.3.0",
          "System.Text.Encoding": "4.3.0",
          "System.Threading.Tasks": "4.3.0",
          "runtime.any.System.IO": "4.3.0"
        }
      },
      "System.IO.FileSystem": {
        "type": "Transitive",
        "resolved": "4.0.1",
        "contentHash": "IBErlVq5jOggAD69bg1t0pJcHaDbJbWNUZTPI96fkYWzwYbN6D9wRHMULLDd9dHsl7C2YsxXL31LMfPI1SWt8w==",
        "dependencies": {
          "Microsoft.NETCore.Platforms": "1.0.1",
          "Microsoft.NETCore.Targets": "1.0.1",
          "System.IO": "4.1.0",
          "System.IO.FileSystem.Primitives": "4.0.1",
          "System.Runtime": "4.1.0",
          "System.Runtime.Handles": "4.0.1",
          "System.Text.Encoding": "4.0.11",
          "System.Threading.Tasks": "4.0.11",
          "runtime.unix.System.IO.FileSystem": "4.3.0"
        }
      },
      "System.Private.Uri": {
        "type": "Transitive",
        "resolved": "4.3.0",
        "contentHash": "I4SwANiUGho1esj4V4oSlPllXjzCZDE+5XXso2P03LW2vOda2Enzh8DWOxwN6hnrJyp314c7KuVu31QYhRzOGg==",
        "dependencies": {
          "Microsoft.NETCore.Platforms": "1.1.0",
          "Microsoft.NETCore.Targets": "1.1.0",
          "runtime.unix.System.Private.Uri": "4.3.0"
        }
      },
      "System.Reflection": {
        "type": "Transitive",
        "resolved": "4.3.0",
        "contentHash": "KMiAFoW7MfJGa9nDFNcfu+FpEdiHpWgTcS2HdMpDvt9saK3y/G4GwprPyzqjFH9NTaGPQeWNHU+iDlDILj96aQ==",
        "dependencies": {
          "Microsoft.NETCore.Platforms": "1.1.0",
          "Microsoft.NETCore.Targets": "1.1.0",
          "System.IO": "4.3.0",
          "System.Reflection.Primitives": "4.3.0",
          "System.Runtime": "4.3.0",
          "runtime.any.System.Reflection": "4.3.0"
        }
      },
      "System.Reflection.Extensions": {
        "type": "Transitive",
        "resolved": "4.3.0",
        "contentHash": "rJkrJD3kBI5B712aRu4DpSIiHRtr6QlfZSQsb0hYHrDCZORXCFjQfoipo2LaMUHoT9i1B7j7MnfaEKWDFmFQNQ==",
        "dependencies": {
          "Microsoft.NETCore.Platforms": "1.1.0",
          "Microsoft.NETCore.Targets": "1.1.0",
          "System.Reflection": "4.3.0",
          "System.Runtime": "4.3.0",
          "runtime.any.System.Reflection.Extensions": "4.3.0"
        }
      },
      "System.Reflection.Primitives": {
        "type": "Transitive",
        "resolved": "4.3.0",
        "contentHash": "5RXItQz5As4xN2/YUDxdpsEkMhvw3e6aNveFXUn4Hl/udNTCNhnKp8lT9fnc3MhvGKh1baak5CovpuQUXHAlIA==",
        "dependencies": {
          "Microsoft.NETCore.Platforms": "1.1.0",
          "Microsoft.NETCore.Targets": "1.1.0",
          "System.Runtime": "4.3.0",
          "runtime.any.System.Reflection.Primitives": "4.3.0"
        }
      },
      "System.Resources.ResourceManager": {
        "type": "Transitive",
        "resolved": "4.3.0",
        "contentHash": "/zrcPkkWdZmI4F92gL/TPumP98AVDu/Wxr3CSJGQQ+XN6wbRZcyfSKVoPo17ilb3iOr0cCRqJInGwNMolqhS8A==",
        "dependencies": {
          "Microsoft.NETCore.Platforms": "1.1.0",
          "Microsoft.NETCore.Targets": "1.1.0",
          "System.Globalization": "4.3.0",
          "System.Reflection": "4.3.0",
          "System.Runtime": "4.3.0",
          "runtime.any.System.Resources.ResourceManager": "4.3.0"
        }
      },
      "System.Runtime": {
        "type": "Transitive",
        "resolved": "4.3.1",
        "contentHash": "abhfv1dTK6NXOmu4bgHIONxHyEqFjW8HwXPmpY9gmll+ix9UNo4XDcmzJn6oLooftxNssVHdJC1pGT9jkSynQg==",
        "dependencies": {
          "Microsoft.NETCore.Platforms": "1.1.1",
          "Microsoft.NETCore.Targets": "1.1.3",
          "runtime.any.System.Runtime": "4.3.0"
        }
      },
      "System.Runtime.Extensions": {
        "type": "Transitive",
        "resolved": "4.3.0",
        "contentHash": "guW0uK0fn5fcJJ1tJVXYd7/1h5F+pea1r7FLSOz/f8vPEqbR2ZAknuRDvTQ8PzAilDveOxNjSfr0CHfIQfFk8g==",
        "dependencies": {
          "Microsoft.NETCore.Platforms": "1.1.0",
          "Microsoft.NETCore.Targets": "1.1.0",
          "System.Runtime": "4.3.0",
          "runtime.unix.System.Runtime.Extensions": "4.3.0"
        }
      },
      "System.Runtime.Handles": {
        "type": "Transitive",
        "resolved": "4.3.0",
        "contentHash": "OKiSUN7DmTWeYb3l51A7EYaeNMnvxwE249YtZz7yooT4gOZhmTjIn48KgSsw2k2lYdLgTKNJw/ZIfSElwDRVgg==",
        "dependencies": {
          "Microsoft.NETCore.Platforms": "1.1.0",
          "Microsoft.NETCore.Targets": "1.1.0",
          "System.Runtime": "4.3.0",
          "runtime.any.System.Runtime.Handles": "4.3.0"
        }
      },
      "System.Runtime.InteropServices": {
        "type": "Transitive",
        "resolved": "4.3.0",
        "contentHash": "uv1ynXqiMK8mp1GM3jDqPCFN66eJ5w5XNomaK2XD+TuCroNTLFGeZ+WCmBMcBDyTFKou3P6cR6J/QsaqDp7fGQ==",
        "dependencies": {
          "Microsoft.NETCore.Platforms": "1.1.0",
          "Microsoft.NETCore.Targets": "1.1.0",
          "System.Reflection": "4.3.0",
          "System.Reflection.Primitives": "4.3.0",
          "System.Runtime": "4.3.0",
          "System.Runtime.Handles": "4.3.0",
          "runtime.any.System.Runtime.InteropServices": "4.3.0"
        }
      },
      "System.Runtime.InteropServices.RuntimeInformation": {
        "type": "Transitive",
        "resolved": "4.3.0",
        "contentHash": "cbz4YJMqRDR7oLeMRbdYv7mYzc++17lNhScCX0goO2XpGWdvAt60CGN+FHdePUEHCe/Jy9jUlvNAiNdM+7jsOw==",
        "dependencies": {
          "System.Reflection": "4.3.0",
          "System.Reflection.Extensions": "4.3.0",
          "System.Resources.ResourceManager": "4.3.0",
          "System.Runtime": "4.3.0",
          "System.Runtime.InteropServices": "4.3.0",
          "System.Threading": "4.3.0",
          "runtime.native.System": "4.3.0"
        }
      },
      "System.Security.Principal.Windows": {
        "type": "Transitive",
        "resolved": "4.7.0",
        "contentHash": "ojD0PX0XhneCsUbAZVKdb7h/70vyYMDYs85lwEI+LngEONe/17A0cFaRFqZU+sOEidcVswYWikYOQ9PPfjlbtQ=="
      },
      "System.Text.Encoding": {
        "type": "Transitive",
        "resolved": "4.3.0",
        "contentHash": "BiIg+KWaSDOITze6jGQynxg64naAPtqGHBwDrLaCtixsa5bKiR8dpPOHA7ge3C0JJQizJE+sfkz1wV+BAKAYZw==",
        "dependencies": {
          "Microsoft.NETCore.Platforms": "1.1.0",
          "Microsoft.NETCore.Targets": "1.1.0",
          "System.Runtime": "4.3.0",
          "runtime.any.System.Text.Encoding": "4.3.0"
        }
      },
      "System.Text.Encoding.CodePages": {
        "type": "Transitive",
        "resolved": "4.5.1",
        "contentHash": "4J2JQXbftjPMppIHJ7IC+VXQ9XfEagN92vZZNoG12i+zReYlim5dMoXFC1Zzg7tsnKDM7JPo5bYfFK4Jheq44w==",
        "dependencies": {
          "Microsoft.NETCore.Platforms": "2.1.2",
          "System.Runtime.CompilerServices.Unsafe": "4.5.2"
        }
      },
      "System.Text.Encoding.Extensions": {
        "type": "Transitive",
        "resolved": "4.3.0",
        "contentHash": "YVMK0Bt/A43RmwizJoZ22ei2nmrhobgeiYwFzC4YAN+nue8RF6djXDMog0UCn+brerQoYVyaS+ghy9P/MUVcmw==",
        "dependencies": {
          "Microsoft.NETCore.Platforms": "1.1.0",
          "Microsoft.NETCore.Targets": "1.1.0",
          "System.Runtime": "4.3.0",
          "System.Text.Encoding": "4.3.0",
          "runtime.any.System.Text.Encoding.Extensions": "4.3.0"
        }
      },
      "System.Threading.Tasks": {
        "type": "Transitive",
        "resolved": "4.3.0",
        "contentHash": "LbSxKEdOUhVe8BezB/9uOGGppt+nZf6e1VFyw6v3DN6lqitm0OSn2uXMOdtP0M3W4iMcqcivm2J6UgqiwwnXiA==",
        "dependencies": {
          "Microsoft.NETCore.Platforms": "1.1.0",
          "Microsoft.NETCore.Targets": "1.1.0",
          "System.Runtime": "4.3.0",
          "runtime.any.System.Threading.Tasks": "4.3.0"
        }
      }
    },
    ".NETCoreApp,Version=v5.0/osx-x64": {
      "Avalonia.Angle.Windows.Natives": {
        "type": "Transitive",
        "resolved": "2.1.0.2020091801",
        "contentHash": "nGsCPI8FuUknU/e6hZIqlsKRDxClXHZyztmgM8vuwslFC/BIV3LqM2wKefWbr6SORX4Lct4nivhSMkdF/TrKgg=="
      },
      "Avalonia.Native": {
        "type": "Transitive",
        "resolved": "0.10.5",
        "contentHash": "ozWkIgnqRWenSuQonM2sjGzqmyewGIRc+iz+vMpxHLHwzeS4Q52UwuaZuEleDoQCEhutvJ1Qz+b0AsNlElyUaA==",
        "dependencies": {
          "Avalonia": "0.10.5"
        }
      },
      "Emgu.CV.runtime.windows": {
        "type": "Transitive",
        "resolved": "4.5.1.4349",
        "contentHash": "IOhubaLFZUv9WZgdlCw9jmXODWhr8UWnoJqUkPmKp0q7fK+NmRdiAtR9yKyo4jtOrb5bytmpGQcTJ2weFP3DUg==",
        "dependencies": {
          "Emgu.CV": "(4.5.1, 4.5.2)",
          "Emgu.runtime.windows.msvc.rt.x64": "[19.28.29336]",
          "Emgu.runtime.windows.msvc.rt.x86": "[19.28.29336]"
        }
      },
      "Emgu.runtime.windows.msvc.rt.x64": {
        "type": "Transitive",
        "resolved": "19.28.29336",
        "contentHash": "GCDS8BtMW+xTE7p6eTbZmJQAdrjMMC+ThGk7b1c+2J/OKwqwjsCkAr6IGVcyx0C3cpQkJX79XyEj8L48SZCGzA=="
      },
      "Emgu.runtime.windows.msvc.rt.x86": {
        "type": "Transitive",
        "resolved": "19.28.29336",
        "contentHash": "GkZCA+RyK4S6PSWE8pVisud6v//p35T+bR49BIU+AMOrnAzCTGt6AxWx9nZd7mjaseWFuBg0svHf6BxDj6Uneg=="
      },
      "HarfBuzzSharp": {
        "type": "Transitive",
        "resolved": "2.6.1.7",
        "contentHash": "/ZDcKBMxStEjQs9MpSP3abSBJsdoWzkCQFZ8zRpDFAvblDysHazEhUTRyUYD/fVczlH6jX5V1EYCiITtdPz00w==",
        "dependencies": {
          "System.Memory": "4.5.3"
        }
      },
      "HarfBuzzSharp.NativeAssets.Linux": {
        "type": "Transitive",
        "resolved": "2.6.1.7",
        "contentHash": "Aef8YgAqJ5dW0CNWCtaPNKHdJlhl+w83LmqDpaan9NmmKhG/px6Zta06iu0R2n4RrBHCRDly/Q/6kc0xQOfT9A==",
        "dependencies": {
          "HarfBuzzSharp": "2.6.1.7"
        }
      },
      "Microsoft.Win32.SystemEvents": {
        "type": "Transitive",
        "resolved": "5.0.0",
        "contentHash": "Bh6blKG8VAKvXiLe2L+sEsn62nc1Ij34MrNxepD2OCrS5cpCwQa9MeLyhVQPQ/R4Wlzwuy6wMK8hLb11QPDRsQ==",
        "dependencies": {
          "Microsoft.NETCore.Platforms": "5.0.0"
        }
      },
      "runtime.any.System.Collections": {
        "type": "Transitive",
        "resolved": "4.3.0",
        "contentHash": "23g6rqftKmovn2cLeGsuHUYm0FD7pdutb0uQMJpZ3qTvq+zHkgmt6J65VtRry4WDGYlmkMa4xDACtaQ94alNag==",
        "dependencies": {
          "System.Runtime": "4.3.0"
        }
      },
      "runtime.any.System.Diagnostics.Tools": {
        "type": "Transitive",
        "resolved": "4.3.0",
        "contentHash": "S/GPBmfPBB48ZghLxdDR7kDAJVAqgAuThyDJho3OLP5OS4tWD2ydyL8LKm8lhiBxce10OKe9X2zZ6DUjAqEbPg=="
      },
      "runtime.any.System.Diagnostics.Tracing": {
        "type": "Transitive",
        "resolved": "4.3.0",
        "contentHash": "1lpifymjGDzoYIaam6/Hyqf8GhBI3xXYLK2TgEvTtuZMorG3Kb9QnMTIKhLjJYXIiu1JvxjngHvtVFQQlpQ3HQ=="
      },
      "runtime.any.System.Globalization": {
        "type": "Transitive",
        "resolved": "4.3.0",
        "contentHash": "sMDBnad4rp4t7GY442Jux0MCUuKL4otn5BK6Ni0ARTXTSpRNBzZ7hpMfKSvnVSED5kYJm96YOWsqV0JH0d2uuw=="
      },
      "runtime.any.System.IO": {
        "type": "Transitive",
        "resolved": "4.3.0",
        "contentHash": "SDZ5AD1DtyRoxYtEcqQ3HDlcrorMYXZeCt7ZhG9US9I5Vva+gpIWDGMkcwa5XiKL0ceQKRZIX2x0XEjLX7PDzQ=="
      },
      "runtime.any.System.Reflection": {
        "type": "Transitive",
        "resolved": "4.3.0",
        "contentHash": "hLC3A3rI8jipR5d9k7+f0MgRCW6texsAp0MWkN/ci18FMtQ9KH7E2vDn/DH2LkxsszlpJpOn9qy6Z6/69rH6eQ=="
      },
      "runtime.any.System.Reflection.Extensions": {
        "type": "Transitive",
        "resolved": "4.3.0",
        "contentHash": "cPhT+Vqu52+cQQrDai/V91gubXUnDKNRvlBnH+hOgtGyHdC17aQIU64EaehwAQymd7kJA5rSrVRNfDYrbhnzyA=="
      },
      "runtime.any.System.Reflection.Primitives": {
        "type": "Transitive",
        "resolved": "4.3.0",
        "contentHash": "Nrm1p3armp6TTf2xuvaa+jGTTmncALWFq22CpmwRvhDf6dE9ZmH40EbOswD4GnFLrMRS0Ki6Kx5aUPmKK/hZBg=="
      },
      "runtime.any.System.Resources.ResourceManager": {
        "type": "Transitive",
        "resolved": "4.3.0",
        "contentHash": "Lxb89SMvf8w9p9+keBLyL6H6x/TEmc6QVsIIA0T36IuyOY3kNvIdyGddA2qt35cRamzxF8K5p0Opq4G4HjNbhQ=="
      },
      "runtime.any.System.Runtime": {
        "type": "Transitive",
        "resolved": "4.3.0",
        "contentHash": "fRS7zJgaG9NkifaAxGGclDDoRn9HC7hXACl52Or06a/fxdzDajWb5wov3c6a+gVSlekRoexfjwQSK9sh5um5LQ==",
        "dependencies": {
          "System.Private.Uri": "4.3.0"
        }
      },
      "runtime.any.System.Runtime.Handles": {
        "type": "Transitive",
        "resolved": "4.3.0",
        "contentHash": "GG84X6vufoEzqx8PbeBKheE4srOhimv+yLtGb/JkR3Y2FmoqmueLNFU4Xx8Y67plFpltQSdK74x0qlEhIpv/CQ=="
      },
      "runtime.any.System.Runtime.InteropServices": {
        "type": "Transitive",
        "resolved": "4.3.0",
        "contentHash": "lBoFeQfxe/4eqjPi46E0LU/YaCMdNkQ8B4MZu/mkzdIAZh8RQ1NYZSj0egrQKdgdvlPFtP4STtob40r4o2DBAw=="
      },
      "runtime.any.System.Text.Encoding": {
        "type": "Transitive",
        "resolved": "4.3.0",
        "contentHash": "+ihI5VaXFCMVPJNstG4O4eo1CfbrByLxRrQQTqOTp1ttK0kUKDqOdBSTaCB2IBk/QtjDrs6+x4xuezyMXdm0HQ=="
      },
      "runtime.any.System.Text.Encoding.Extensions": {
        "type": "Transitive",
        "resolved": "4.3.0",
        "contentHash": "NLrxmLsfRrOuVqPWG+2lrQZnE53MLVeo+w9c54EV+TUo4c8rILpsDXfY8pPiOy9kHpUHHP07ugKmtsU3vVW5Jg=="
      },
      "runtime.any.System.Threading.Tasks": {
        "type": "Transitive",
        "resolved": "4.3.0",
        "contentHash": "OhBAVBQG5kFj1S+hCEQ3TUHBAEtZ3fbEMgZMRNdN8A0Pj4x+5nTELEqL59DU0TjKVE6II3dqKw4Dklb3szT65w=="
      },
      "runtime.debian.8-x64.runtime.native.System.Security.Cryptography.OpenSsl": {
        "type": "Transitive",
        "resolved": "4.3.0",
        "contentHash": "HdSSp5MnJSsg08KMfZThpuLPJpPwE5hBXvHwoKWosyHHfe8Mh5WKT0ylEOf6yNzX6Ngjxe4Whkafh5q7Ymac4Q=="
      },
      "runtime.fedora.23-x64.runtime.native.System.Security.Cryptography.OpenSsl": {
        "type": "Transitive",
        "resolved": "4.3.0",
        "contentHash": "+yH1a49wJMy8Zt4yx5RhJrxO/DBDByAiCzNwiETI+1S4mPdCu0OY4djdciC7Vssk0l22wQaDLrXxXkp+3+7bVA=="
      },
      "runtime.fedora.24-x64.runtime.native.System.Security.Cryptography.OpenSsl": {
        "type": "Transitive",
        "resolved": "4.3.0",
        "contentHash": "c3YNH1GQJbfIPJeCnr4avseugSqPrxwIqzthYyZDN6EuOyNOzq+y2KSUfRcXauya1sF4foESTgwM5e1A8arAKw=="
      },
      "runtime.native.System.Security.Cryptography.OpenSsl": {
        "type": "Transitive",
        "resolved": "4.3.0",
        "contentHash": "NS1U+700m4KFRHR5o4vo9DSlTmlCKu/u7dtE5sUHVIPB+xpXxYQvgBgA6wEIeCz6Yfn0Z52/72WYsToCEPJnrw==",
        "dependencies": {
          "runtime.debian.8-x64.runtime.native.System.Security.Cryptography.OpenSsl": "4.3.0",
          "runtime.fedora.23-x64.runtime.native.System.Security.Cryptography.OpenSsl": "4.3.0",
          "runtime.fedora.24-x64.runtime.native.System.Security.Cryptography.OpenSsl": "4.3.0",
          "runtime.opensuse.13.2-x64.runtime.native.System.Security.Cryptography.OpenSsl": "4.3.0",
          "runtime.opensuse.42.1-x64.runtime.native.System.Security.Cryptography.OpenSsl": "4.3.0",
          "runtime.osx.10.10-x64.runtime.native.System.Security.Cryptography.OpenSsl": "4.3.0",
          "runtime.rhel.7-x64.runtime.native.System.Security.Cryptography.OpenSsl": "4.3.0",
          "runtime.ubuntu.14.04-x64.runtime.native.System.Security.Cryptography.OpenSsl": "4.3.0",
          "runtime.ubuntu.16.04-x64.runtime.native.System.Security.Cryptography.OpenSsl": "4.3.0",
          "runtime.ubuntu.16.10-x64.runtime.native.System.Security.Cryptography.OpenSsl": "4.3.0"
        }
      },
      "runtime.opensuse.13.2-x64.runtime.native.System.Security.Cryptography.OpenSsl": {
        "type": "Transitive",
        "resolved": "4.3.0",
        "contentHash": "b3pthNgxxFcD+Pc0WSEoC0+md3MyhRS6aCEeenvNE3Fdw1HyJ18ZhRFVJJzIeR/O/jpxPboB805Ho0T3Ul7w8A=="
      },
      "runtime.opensuse.42.1-x64.runtime.native.System.Security.Cryptography.OpenSsl": {
        "type": "Transitive",
        "resolved": "4.3.0",
        "contentHash": "KeLz4HClKf+nFS7p/6Fi/CqyLXh81FpiGzcmuS8DGi9lUqSnZ6Es23/gv2O+1XVGfrbNmviF7CckBpavkBoIFQ=="
      },
      "runtime.osx.10.10-x64.runtime.native.System.Security.Cryptography.OpenSsl": {
        "type": "Transitive",
        "resolved": "4.3.0",
        "contentHash": "X7IdhILzr4ROXd8mI1BUCQMSHSQwelUlBjF1JyTKCjXaOGn2fB4EKBxQbCK2VjO3WaWIdlXZL3W6TiIVnrhX4g=="
      },
      "runtime.rhel.7-x64.runtime.native.System.Security.Cryptography.OpenSsl": {
        "type": "Transitive",
        "resolved": "4.3.0",
        "contentHash": "nyFNiCk/r+VOiIqreLix8yN+q3Wga9+SE8BCgkf+2BwEKiNx6DyvFjCgkfV743/grxv8jHJ8gUK4XEQw7yzRYg=="
      },
      "runtime.ubuntu.14.04-x64.runtime.native.System.Security.Cryptography.OpenSsl": {
        "type": "Transitive",
        "resolved": "4.3.0",
        "contentHash": "ytoewC6wGorL7KoCAvRfsgoJPJbNq+64k2SqW6JcOAebWsFUvCCYgfzQMrnpvPiEl4OrblUlhF2ji+Q1+SVLrQ=="
      },
      "runtime.ubuntu.16.04-x64.runtime.native.System.Security.Cryptography.OpenSsl": {
        "type": "Transitive",
        "resolved": "4.3.0",
        "contentHash": "I8bKw2I8k58Wx7fMKQJn2R8lamboCAiHfHeV/pS65ScKWMMI0+wJkLYlEKvgW1D/XvSl/221clBoR2q9QNNM7A=="
      },
      "runtime.ubuntu.16.10-x64.runtime.native.System.Security.Cryptography.OpenSsl": {
        "type": "Transitive",
        "resolved": "4.3.0",
        "contentHash": "VB5cn/7OzUfzdnC8tqAIMQciVLiq2epm2NrAm1E9OjNRyG4lVhfR61SMcLizejzQP8R8Uf/0l5qOIbUEi+RdEg=="
      },
      "runtime.unix.System.Diagnostics.Debug": {
        "type": "Transitive",
        "resolved": "4.3.0",
        "contentHash": "WV8KLRHWVUVUDduFnvGMHt0FsEt2wK6xPl1EgDKlaMx2KnZ43A/O0GzP8wIuvAC7mq4T9V1mm90r+PXkL9FPdQ==",
        "dependencies": {
          "runtime.native.System": "4.3.0"
        }
      },
      "runtime.unix.System.IO.FileSystem": {
        "type": "Transitive",
        "resolved": "4.3.0",
        "contentHash": "ajmTcjrqc3vgV1TH54DRioshbEniaFbOAJ0kReGuNsp9uIcqYle0RmUo6+Qlwqe3JIs4TDxgnqs3UzX3gRJ1rA==",
        "dependencies": {
          "System.Buffers": "4.3.0",
          "System.Collections": "4.3.0",
          "System.Diagnostics.Debug": "4.3.0",
          "System.IO": "4.3.0",
          "System.IO.FileSystem.Primitives": "4.3.0",
          "System.Resources.ResourceManager": "4.3.0",
          "System.Runtime": "4.3.0",
          "System.Runtime.Extensions": "4.3.0",
          "System.Runtime.Handles": "4.3.0",
          "System.Runtime.InteropServices": "4.3.0",
          "System.Text.Encoding": "4.3.0",
          "System.Text.Encoding.Extensions": "4.3.0",
          "System.Threading": "4.3.0",
          "System.Threading.Tasks": "4.3.0",
          "runtime.native.System": "4.3.0"
        }
      },
      "runtime.unix.System.Private.Uri": {
        "type": "Transitive",
        "resolved": "4.3.0",
        "contentHash": "ooWzobr5RAq34r9uan1r/WPXJYG1XWy9KanrxNvEnBzbFdQbMG7Y3bVi4QxR7xZMNLOxLLTAyXvnSkfj5boZSg==",
        "dependencies": {
          "runtime.native.System": "4.3.0"
        }
      },
      "runtime.unix.System.Runtime.Extensions": {
        "type": "Transitive",
        "resolved": "4.3.0",
        "contentHash": "zQiTBVpiLftTQZW8GFsV0gjYikB1WMkEPIxF5O6RkUrSV/OgvRRTYgeFQha/0keBpuS0HYweraGRwhfhJ7dj7w==",
        "dependencies": {
          "System.Private.Uri": "4.3.0",
          "runtime.native.System": "4.3.0",
          "runtime.native.System.Security.Cryptography.OpenSsl": "4.3.0"
        }
      },
      "SkiaSharp": {
        "type": "Transitive",
        "resolved": "2.80.2",
        "contentHash": "D25rzdCwh+3L+XyXqpNa+H/yiLJbE3/R3K/XexwHyQjGdzZvSufFW3oqf3En7hhqSIsxsJ8f5NEZ0J5W5wlGBg==",
        "dependencies": {
          "System.Memory": "4.5.3"
        }
      },
      "SkiaSharp.NativeAssets.Linux": {
        "type": "Transitive",
        "resolved": "2.80.2",
        "contentHash": "uQSxFy5iVTK6tENWrlc+HCKGSCLgJ+d2KGXUlC1OMCXlKOVkzMqdwa0gMukrEA6HYdO+qk6IUq3ya4fk70EB4g==",
        "dependencies": {
          "SkiaSharp": "2.80.2"
        }
      },
      "System.Buffers": {
        "type": "Transitive",
        "resolved": "4.3.0",
        "contentHash": "ratu44uTIHgeBeI0dE8DWvmXVBSo4u7ozRZZHOMmK/JPpYyo0dAfgSiHlpiObMQ5lEtEyIXA40sKRYg5J6A8uQ==",
        "dependencies": {
          "System.Diagnostics.Debug": "4.3.0",
          "System.Diagnostics.Tracing": "4.3.0",
          "System.Resources.ResourceManager": "4.3.0",
          "System.Runtime": "4.3.0",
          "System.Threading": "4.3.0"
        }
      },
      "System.Collections": {
        "type": "Transitive",
        "resolved": "4.3.0",
        "contentHash": "3Dcj85/TBdVpL5Zr+gEEBUuFe2icOnLalmEh9hfck1PTYbbyWuZgh4fmm2ysCLTrqLQw6t3TgTyJ+VLp+Qb+Lw==",
        "dependencies": {
          "Microsoft.NETCore.Platforms": "1.1.0",
          "Microsoft.NETCore.Targets": "1.1.0",
          "System.Runtime": "4.3.0",
          "runtime.any.System.Collections": "4.3.0"
        }
      },
      "System.Diagnostics.Debug": {
        "type": "Transitive",
        "resolved": "4.3.0",
        "contentHash": "ZUhUOdqmaG5Jk3Xdb8xi5kIyQYAA4PnTNlHx1mu9ZY3qv4ELIdKbnL/akbGaKi2RnNUWaZsAs31rvzFdewTj2g==",
        "dependencies": {
          "Microsoft.NETCore.Platforms": "1.1.0",
          "Microsoft.NETCore.Targets": "1.1.0",
          "System.Runtime": "4.3.0",
          "runtime.unix.System.Diagnostics.Debug": "4.3.0"
        }
      },
      "System.Diagnostics.Tools": {
        "type": "Transitive",
        "resolved": "4.3.0",
        "contentHash": "UUvkJfSYJMM6x527dJg2VyWPSRqIVB0Z7dbjHst1zmwTXz5CcXSYJFWRpuigfbO1Lf7yfZiIaEUesfnl/g5EyA==",
        "dependencies": {
          "Microsoft.NETCore.Platforms": "1.1.0",
          "Microsoft.NETCore.Targets": "1.1.0",
          "System.Runtime": "4.3.0",
          "runtime.any.System.Diagnostics.Tools": "4.3.0"
        }
      },
      "System.Diagnostics.Tracing": {
        "type": "Transitive",
        "resolved": "4.3.0",
        "contentHash": "rswfv0f/Cqkh78rA5S8eN8Neocz234+emGCtTF3lxPY96F+mmmUen6tbn0glN6PMvlKQb9bPAY5e9u7fgPTkKw==",
        "dependencies": {
          "Microsoft.NETCore.Platforms": "1.1.0",
          "Microsoft.NETCore.Targets": "1.1.0",
          "System.Runtime": "4.3.0",
          "runtime.any.System.Diagnostics.Tracing": "4.3.0"
        }
      },
      "System.Drawing.Common": {
        "type": "Transitive",
        "resolved": "5.0.0",
        "contentHash": "SztFwAnpfKC8+sEKXAFxCBWhKQaEd97EiOL7oZJZP56zbqnLpmxACWA8aGseaUExciuEAUuR9dY8f7HkTRAdnw==",
        "dependencies": {
          "Microsoft.Win32.SystemEvents": "5.0.0"
        }
      },
      "System.Globalization": {
        "type": "Transitive",
        "resolved": "4.3.0",
        "contentHash": "kYdVd2f2PAdFGblzFswE4hkNANJBKRmsfa2X5LG2AcWE1c7/4t0pYae1L8vfZ5xvE2nK/R9JprtToA61OSHWIg==",
        "dependencies": {
          "Microsoft.NETCore.Platforms": "1.1.0",
          "Microsoft.NETCore.Targets": "1.1.0",
          "System.Runtime": "4.3.0",
          "runtime.any.System.Globalization": "4.3.0"
        }
      },
      "System.IO": {
        "type": "Transitive",
        "resolved": "4.3.0",
        "contentHash": "3qjaHvxQPDpSOYICjUoTsmoq5u6QJAFRUITgeT/4gqkF1bajbSmb1kwSxEA8AHlofqgcKJcM8udgieRNhaJ5Cg==",
        "dependencies": {
          "Microsoft.NETCore.Platforms": "1.1.0",
          "Microsoft.NETCore.Targets": "1.1.0",
          "System.Runtime": "4.3.0",
          "System.Text.Encoding": "4.3.0",
          "System.Threading.Tasks": "4.3.0",
          "runtime.any.System.IO": "4.3.0"
        }
      },
      "System.IO.FileSystem": {
        "type": "Transitive",
        "resolved": "4.0.1",
        "contentHash": "IBErlVq5jOggAD69bg1t0pJcHaDbJbWNUZTPI96fkYWzwYbN6D9wRHMULLDd9dHsl7C2YsxXL31LMfPI1SWt8w==",
        "dependencies": {
          "Microsoft.NETCore.Platforms": "1.0.1",
          "Microsoft.NETCore.Targets": "1.0.1",
          "System.IO": "4.1.0",
          "System.IO.FileSystem.Primitives": "4.0.1",
          "System.Runtime": "4.1.0",
          "System.Runtime.Handles": "4.0.1",
          "System.Text.Encoding": "4.0.11",
          "System.Threading.Tasks": "4.0.11",
          "runtime.unix.System.IO.FileSystem": "4.3.0"
        }
      },
      "System.Private.Uri": {
        "type": "Transitive",
        "resolved": "4.3.0",
        "contentHash": "I4SwANiUGho1esj4V4oSlPllXjzCZDE+5XXso2P03LW2vOda2Enzh8DWOxwN6hnrJyp314c7KuVu31QYhRzOGg==",
        "dependencies": {
          "Microsoft.NETCore.Platforms": "1.1.0",
          "Microsoft.NETCore.Targets": "1.1.0",
          "runtime.unix.System.Private.Uri": "4.3.0"
        }
      },
      "System.Reflection": {
        "type": "Transitive",
        "resolved": "4.3.0",
        "contentHash": "KMiAFoW7MfJGa9nDFNcfu+FpEdiHpWgTcS2HdMpDvt9saK3y/G4GwprPyzqjFH9NTaGPQeWNHU+iDlDILj96aQ==",
        "dependencies": {
          "Microsoft.NETCore.Platforms": "1.1.0",
          "Microsoft.NETCore.Targets": "1.1.0",
          "System.IO": "4.3.0",
          "System.Reflection.Primitives": "4.3.0",
          "System.Runtime": "4.3.0",
          "runtime.any.System.Reflection": "4.3.0"
        }
      },
      "System.Reflection.Extensions": {
        "type": "Transitive",
        "resolved": "4.3.0",
        "contentHash": "rJkrJD3kBI5B712aRu4DpSIiHRtr6QlfZSQsb0hYHrDCZORXCFjQfoipo2LaMUHoT9i1B7j7MnfaEKWDFmFQNQ==",
        "dependencies": {
          "Microsoft.NETCore.Platforms": "1.1.0",
          "Microsoft.NETCore.Targets": "1.1.0",
          "System.Reflection": "4.3.0",
          "System.Runtime": "4.3.0",
          "runtime.any.System.Reflection.Extensions": "4.3.0"
        }
      },
      "System.Reflection.Primitives": {
        "type": "Transitive",
        "resolved": "4.3.0",
        "contentHash": "5RXItQz5As4xN2/YUDxdpsEkMhvw3e6aNveFXUn4Hl/udNTCNhnKp8lT9fnc3MhvGKh1baak5CovpuQUXHAlIA==",
        "dependencies": {
          "Microsoft.NETCore.Platforms": "1.1.0",
          "Microsoft.NETCore.Targets": "1.1.0",
          "System.Runtime": "4.3.0",
          "runtime.any.System.Reflection.Primitives": "4.3.0"
        }
      },
      "System.Resources.ResourceManager": {
        "type": "Transitive",
        "resolved": "4.3.0",
        "contentHash": "/zrcPkkWdZmI4F92gL/TPumP98AVDu/Wxr3CSJGQQ+XN6wbRZcyfSKVoPo17ilb3iOr0cCRqJInGwNMolqhS8A==",
        "dependencies": {
          "Microsoft.NETCore.Platforms": "1.1.0",
          "Microsoft.NETCore.Targets": "1.1.0",
          "System.Globalization": "4.3.0",
          "System.Reflection": "4.3.0",
          "System.Runtime": "4.3.0",
          "runtime.any.System.Resources.ResourceManager": "4.3.0"
        }
      },
      "System.Runtime": {
        "type": "Transitive",
        "resolved": "4.3.1",
        "contentHash": "abhfv1dTK6NXOmu4bgHIONxHyEqFjW8HwXPmpY9gmll+ix9UNo4XDcmzJn6oLooftxNssVHdJC1pGT9jkSynQg==",
        "dependencies": {
          "Microsoft.NETCore.Platforms": "1.1.1",
          "Microsoft.NETCore.Targets": "1.1.3",
          "runtime.any.System.Runtime": "4.3.0"
        }
      },
      "System.Runtime.Extensions": {
        "type": "Transitive",
        "resolved": "4.3.0",
        "contentHash": "guW0uK0fn5fcJJ1tJVXYd7/1h5F+pea1r7FLSOz/f8vPEqbR2ZAknuRDvTQ8PzAilDveOxNjSfr0CHfIQfFk8g==",
        "dependencies": {
          "Microsoft.NETCore.Platforms": "1.1.0",
          "Microsoft.NETCore.Targets": "1.1.0",
          "System.Runtime": "4.3.0",
          "runtime.unix.System.Runtime.Extensions": "4.3.0"
        }
      },
      "System.Runtime.Handles": {
        "type": "Transitive",
        "resolved": "4.3.0",
        "contentHash": "OKiSUN7DmTWeYb3l51A7EYaeNMnvxwE249YtZz7yooT4gOZhmTjIn48KgSsw2k2lYdLgTKNJw/ZIfSElwDRVgg==",
        "dependencies": {
          "Microsoft.NETCore.Platforms": "1.1.0",
          "Microsoft.NETCore.Targets": "1.1.0",
          "System.Runtime": "4.3.0",
          "runtime.any.System.Runtime.Handles": "4.3.0"
        }
      },
      "System.Runtime.InteropServices": {
        "type": "Transitive",
        "resolved": "4.3.0",
        "contentHash": "uv1ynXqiMK8mp1GM3jDqPCFN66eJ5w5XNomaK2XD+TuCroNTLFGeZ+WCmBMcBDyTFKou3P6cR6J/QsaqDp7fGQ==",
        "dependencies": {
          "Microsoft.NETCore.Platforms": "1.1.0",
          "Microsoft.NETCore.Targets": "1.1.0",
          "System.Reflection": "4.3.0",
          "System.Reflection.Primitives": "4.3.0",
          "System.Runtime": "4.3.0",
          "System.Runtime.Handles": "4.3.0",
          "runtime.any.System.Runtime.InteropServices": "4.3.0"
        }
      },
      "System.Runtime.InteropServices.RuntimeInformation": {
        "type": "Transitive",
        "resolved": "4.3.0",
        "contentHash": "cbz4YJMqRDR7oLeMRbdYv7mYzc++17lNhScCX0goO2XpGWdvAt60CGN+FHdePUEHCe/Jy9jUlvNAiNdM+7jsOw==",
        "dependencies": {
          "System.Reflection": "4.3.0",
          "System.Reflection.Extensions": "4.3.0",
          "System.Resources.ResourceManager": "4.3.0",
          "System.Runtime": "4.3.0",
          "System.Runtime.InteropServices": "4.3.0",
          "System.Threading": "4.3.0",
          "runtime.native.System": "4.3.0"
        }
      },
      "System.Security.Principal.Windows": {
        "type": "Transitive",
        "resolved": "4.7.0",
        "contentHash": "ojD0PX0XhneCsUbAZVKdb7h/70vyYMDYs85lwEI+LngEONe/17A0cFaRFqZU+sOEidcVswYWikYOQ9PPfjlbtQ=="
      },
      "System.Text.Encoding": {
        "type": "Transitive",
        "resolved": "4.3.0",
        "contentHash": "BiIg+KWaSDOITze6jGQynxg64naAPtqGHBwDrLaCtixsa5bKiR8dpPOHA7ge3C0JJQizJE+sfkz1wV+BAKAYZw==",
        "dependencies": {
          "Microsoft.NETCore.Platforms": "1.1.0",
          "Microsoft.NETCore.Targets": "1.1.0",
          "System.Runtime": "4.3.0",
          "runtime.any.System.Text.Encoding": "4.3.0"
        }
      },
      "System.Text.Encoding.CodePages": {
        "type": "Transitive",
        "resolved": "4.5.1",
        "contentHash": "4J2JQXbftjPMppIHJ7IC+VXQ9XfEagN92vZZNoG12i+zReYlim5dMoXFC1Zzg7tsnKDM7JPo5bYfFK4Jheq44w==",
        "dependencies": {
          "Microsoft.NETCore.Platforms": "2.1.2",
          "System.Runtime.CompilerServices.Unsafe": "4.5.2"
        }
      },
      "System.Text.Encoding.Extensions": {
        "type": "Transitive",
        "resolved": "4.3.0",
        "contentHash": "YVMK0Bt/A43RmwizJoZ22ei2nmrhobgeiYwFzC4YAN+nue8RF6djXDMog0UCn+brerQoYVyaS+ghy9P/MUVcmw==",
        "dependencies": {
          "Microsoft.NETCore.Platforms": "1.1.0",
          "Microsoft.NETCore.Targets": "1.1.0",
          "System.Runtime": "4.3.0",
          "System.Text.Encoding": "4.3.0",
          "runtime.any.System.Text.Encoding.Extensions": "4.3.0"
        }
      },
      "System.Threading.Tasks": {
        "type": "Transitive",
        "resolved": "4.3.0",
        "contentHash": "LbSxKEdOUhVe8BezB/9uOGGppt+nZf6e1VFyw6v3DN6lqitm0OSn2uXMOdtP0M3W4iMcqcivm2J6UgqiwwnXiA==",
        "dependencies": {
          "Microsoft.NETCore.Platforms": "1.1.0",
          "Microsoft.NETCore.Targets": "1.1.0",
          "System.Runtime": "4.3.0",
          "runtime.any.System.Threading.Tasks": "4.3.0"
        }
      }
    },
    ".NETCoreApp,Version=v5.0/win7-x64": {
      "Avalonia.Angle.Windows.Natives": {
        "type": "Transitive",
        "resolved": "2.1.0.2020091801",
        "contentHash": "nGsCPI8FuUknU/e6hZIqlsKRDxClXHZyztmgM8vuwslFC/BIV3LqM2wKefWbr6SORX4Lct4nivhSMkdF/TrKgg=="
      },
      "Avalonia.Native": {
        "type": "Transitive",
        "resolved": "0.10.5",
        "contentHash": "ozWkIgnqRWenSuQonM2sjGzqmyewGIRc+iz+vMpxHLHwzeS4Q52UwuaZuEleDoQCEhutvJ1Qz+b0AsNlElyUaA==",
        "dependencies": {
          "Avalonia": "0.10.5"
        }
      },
      "Emgu.CV.runtime.windows": {
        "type": "Transitive",
        "resolved": "4.5.1.4349",
        "contentHash": "IOhubaLFZUv9WZgdlCw9jmXODWhr8UWnoJqUkPmKp0q7fK+NmRdiAtR9yKyo4jtOrb5bytmpGQcTJ2weFP3DUg==",
        "dependencies": {
          "Emgu.CV": "(4.5.1, 4.5.2)",
          "Emgu.runtime.windows.msvc.rt.x64": "[19.28.29336]",
          "Emgu.runtime.windows.msvc.rt.x86": "[19.28.29336]"
        }
      },
      "Emgu.runtime.windows.msvc.rt.x64": {
        "type": "Transitive",
        "resolved": "19.28.29336",
        "contentHash": "GCDS8BtMW+xTE7p6eTbZmJQAdrjMMC+ThGk7b1c+2J/OKwqwjsCkAr6IGVcyx0C3cpQkJX79XyEj8L48SZCGzA=="
      },
      "Emgu.runtime.windows.msvc.rt.x86": {
        "type": "Transitive",
        "resolved": "19.28.29336",
        "contentHash": "GkZCA+RyK4S6PSWE8pVisud6v//p35T+bR49BIU+AMOrnAzCTGt6AxWx9nZd7mjaseWFuBg0svHf6BxDj6Uneg=="
      },
      "HarfBuzzSharp": {
        "type": "Transitive",
        "resolved": "2.6.1.7",
        "contentHash": "/ZDcKBMxStEjQs9MpSP3abSBJsdoWzkCQFZ8zRpDFAvblDysHazEhUTRyUYD/fVczlH6jX5V1EYCiITtdPz00w==",
        "dependencies": {
          "System.Memory": "4.5.3"
        }
      },
      "HarfBuzzSharp.NativeAssets.Linux": {
        "type": "Transitive",
        "resolved": "2.6.1.7",
        "contentHash": "Aef8YgAqJ5dW0CNWCtaPNKHdJlhl+w83LmqDpaan9NmmKhG/px6Zta06iu0R2n4RrBHCRDly/Q/6kc0xQOfT9A==",
        "dependencies": {
          "HarfBuzzSharp": "2.6.1.7"
        }
      },
      "Microsoft.Win32.SystemEvents": {
        "type": "Transitive",
        "resolved": "5.0.0",
        "contentHash": "Bh6blKG8VAKvXiLe2L+sEsn62nc1Ij34MrNxepD2OCrS5cpCwQa9MeLyhVQPQ/R4Wlzwuy6wMK8hLb11QPDRsQ==",
        "dependencies": {
          "Microsoft.NETCore.Platforms": "5.0.0"
        }
      },
      "runtime.any.System.Collections": {
        "type": "Transitive",
        "resolved": "4.3.0",
        "contentHash": "23g6rqftKmovn2cLeGsuHUYm0FD7pdutb0uQMJpZ3qTvq+zHkgmt6J65VtRry4WDGYlmkMa4xDACtaQ94alNag==",
        "dependencies": {
          "System.Runtime": "4.3.0"
        }
      },
      "runtime.any.System.Diagnostics.Tools": {
        "type": "Transitive",
        "resolved": "4.3.0",
        "contentHash": "S/GPBmfPBB48ZghLxdDR7kDAJVAqgAuThyDJho3OLP5OS4tWD2ydyL8LKm8lhiBxce10OKe9X2zZ6DUjAqEbPg=="
      },
      "runtime.any.System.Diagnostics.Tracing": {
        "type": "Transitive",
        "resolved": "4.3.0",
        "contentHash": "1lpifymjGDzoYIaam6/Hyqf8GhBI3xXYLK2TgEvTtuZMorG3Kb9QnMTIKhLjJYXIiu1JvxjngHvtVFQQlpQ3HQ=="
      },
      "runtime.any.System.Globalization": {
        "type": "Transitive",
        "resolved": "4.3.0",
        "contentHash": "sMDBnad4rp4t7GY442Jux0MCUuKL4otn5BK6Ni0ARTXTSpRNBzZ7hpMfKSvnVSED5kYJm96YOWsqV0JH0d2uuw=="
      },
      "runtime.any.System.IO": {
        "type": "Transitive",
        "resolved": "4.3.0",
        "contentHash": "SDZ5AD1DtyRoxYtEcqQ3HDlcrorMYXZeCt7ZhG9US9I5Vva+gpIWDGMkcwa5XiKL0ceQKRZIX2x0XEjLX7PDzQ=="
      },
      "runtime.any.System.Reflection": {
        "type": "Transitive",
        "resolved": "4.3.0",
        "contentHash": "hLC3A3rI8jipR5d9k7+f0MgRCW6texsAp0MWkN/ci18FMtQ9KH7E2vDn/DH2LkxsszlpJpOn9qy6Z6/69rH6eQ=="
      },
      "runtime.any.System.Reflection.Extensions": {
        "type": "Transitive",
        "resolved": "4.3.0",
        "contentHash": "cPhT+Vqu52+cQQrDai/V91gubXUnDKNRvlBnH+hOgtGyHdC17aQIU64EaehwAQymd7kJA5rSrVRNfDYrbhnzyA=="
      },
      "runtime.any.System.Reflection.Primitives": {
        "type": "Transitive",
        "resolved": "4.3.0",
        "contentHash": "Nrm1p3armp6TTf2xuvaa+jGTTmncALWFq22CpmwRvhDf6dE9ZmH40EbOswD4GnFLrMRS0Ki6Kx5aUPmKK/hZBg=="
      },
      "runtime.any.System.Resources.ResourceManager": {
        "type": "Transitive",
        "resolved": "4.3.0",
        "contentHash": "Lxb89SMvf8w9p9+keBLyL6H6x/TEmc6QVsIIA0T36IuyOY3kNvIdyGddA2qt35cRamzxF8K5p0Opq4G4HjNbhQ=="
      },
      "runtime.any.System.Runtime": {
        "type": "Transitive",
        "resolved": "4.3.0",
        "contentHash": "fRS7zJgaG9NkifaAxGGclDDoRn9HC7hXACl52Or06a/fxdzDajWb5wov3c6a+gVSlekRoexfjwQSK9sh5um5LQ==",
        "dependencies": {
          "System.Private.Uri": "4.3.0"
        }
      },
      "runtime.any.System.Runtime.Handles": {
        "type": "Transitive",
        "resolved": "4.3.0",
        "contentHash": "GG84X6vufoEzqx8PbeBKheE4srOhimv+yLtGb/JkR3Y2FmoqmueLNFU4Xx8Y67plFpltQSdK74x0qlEhIpv/CQ=="
      },
      "runtime.any.System.Runtime.InteropServices": {
        "type": "Transitive",
        "resolved": "4.3.0",
        "contentHash": "lBoFeQfxe/4eqjPi46E0LU/YaCMdNkQ8B4MZu/mkzdIAZh8RQ1NYZSj0egrQKdgdvlPFtP4STtob40r4o2DBAw=="
      },
      "runtime.any.System.Text.Encoding": {
        "type": "Transitive",
        "resolved": "4.3.0",
        "contentHash": "+ihI5VaXFCMVPJNstG4O4eo1CfbrByLxRrQQTqOTp1ttK0kUKDqOdBSTaCB2IBk/QtjDrs6+x4xuezyMXdm0HQ=="
      },
      "runtime.any.System.Text.Encoding.Extensions": {
        "type": "Transitive",
        "resolved": "4.3.0",
        "contentHash": "NLrxmLsfRrOuVqPWG+2lrQZnE53MLVeo+w9c54EV+TUo4c8rILpsDXfY8pPiOy9kHpUHHP07ugKmtsU3vVW5Jg=="
      },
      "runtime.any.System.Threading.Tasks": {
        "type": "Transitive",
        "resolved": "4.3.0",
        "contentHash": "OhBAVBQG5kFj1S+hCEQ3TUHBAEtZ3fbEMgZMRNdN8A0Pj4x+5nTELEqL59DU0TjKVE6II3dqKw4Dklb3szT65w=="
      },
      "runtime.win.System.Diagnostics.Debug": {
        "type": "Transitive",
        "resolved": "4.3.0",
        "contentHash": "hHHP0WCStene2jjeYcuDkETozUYF/3sHVRHAEOgS3L15hlip24ssqCTnJC28Z03Wpo078oMcJd0H4egD2aJI8g=="
      },
      "runtime.win.System.IO.FileSystem": {
        "type": "Transitive",
        "resolved": "4.3.0",
        "contentHash": "Z37zcSCpXuGCYtFbqYO0TwOVXxS2d+BXgSoDFZmRg8BC4Cuy54edjyIvhhcfCrDQA9nl+EPFTgHN54dRAK7mNA==",
        "dependencies": {
          "System.Buffers": "4.3.0",
          "System.Collections": "4.3.0",
          "System.Diagnostics.Debug": "4.3.0",
          "System.IO": "4.3.0",
          "System.IO.FileSystem.Primitives": "4.3.0",
          "System.Resources.ResourceManager": "4.3.0",
          "System.Runtime": "4.3.0",
          "System.Runtime.Extensions": "4.3.0",
          "System.Runtime.Handles": "4.3.0",
          "System.Runtime.InteropServices": "4.3.0",
          "System.Text.Encoding": "4.3.0",
          "System.Text.Encoding.Extensions": "4.3.0",
          "System.Threading": "4.3.0",
          "System.Threading.Overlapped": "4.3.0",
          "System.Threading.Tasks": "4.3.0"
        }
      },
      "runtime.win.System.Runtime.Extensions": {
        "type": "Transitive",
        "resolved": "4.3.0",
        "contentHash": "RkgHVhUPvzZxuUubiZe8yr/6CypRVXj0VBzaR8hsqQ8f+rUo7e4PWrHTLOCjd8fBMGWCrY//fi7Ku3qXD7oHRw==",
        "dependencies": {
          "System.Private.Uri": "4.3.0"
        }
      },
      "runtime.win7.System.Private.Uri": {
        "type": "Transitive",
        "resolved": "4.3.0",
        "contentHash": "Q+IBgaPYicSQs2tBlmXqbS25c/JLIthWrgrpMwxKSOobW/OqIMVFruUGfuaz4QABVzV8iKdCAbN7APY7Tclbnw=="
      },
      "SkiaSharp": {
        "type": "Transitive",
        "resolved": "2.80.2",
        "contentHash": "D25rzdCwh+3L+XyXqpNa+H/yiLJbE3/R3K/XexwHyQjGdzZvSufFW3oqf3En7hhqSIsxsJ8f5NEZ0J5W5wlGBg==",
        "dependencies": {
          "System.Memory": "4.5.3"
        }
      },
      "SkiaSharp.NativeAssets.Linux": {
        "type": "Transitive",
        "resolved": "2.80.2",
        "contentHash": "uQSxFy5iVTK6tENWrlc+HCKGSCLgJ+d2KGXUlC1OMCXlKOVkzMqdwa0gMukrEA6HYdO+qk6IUq3ya4fk70EB4g==",
        "dependencies": {
          "SkiaSharp": "2.80.2"
        }
      },
      "System.Buffers": {
        "type": "Transitive",
        "resolved": "4.3.0",
        "contentHash": "ratu44uTIHgeBeI0dE8DWvmXVBSo4u7ozRZZHOMmK/JPpYyo0dAfgSiHlpiObMQ5lEtEyIXA40sKRYg5J6A8uQ==",
        "dependencies": {
          "System.Diagnostics.Debug": "4.3.0",
          "System.Diagnostics.Tracing": "4.3.0",
          "System.Resources.ResourceManager": "4.3.0",
          "System.Runtime": "4.3.0",
          "System.Threading": "4.3.0"
        }
      },
      "System.Collections": {
        "type": "Transitive",
        "resolved": "4.3.0",
        "contentHash": "3Dcj85/TBdVpL5Zr+gEEBUuFe2icOnLalmEh9hfck1PTYbbyWuZgh4fmm2ysCLTrqLQw6t3TgTyJ+VLp+Qb+Lw==",
        "dependencies": {
          "Microsoft.NETCore.Platforms": "1.1.0",
          "Microsoft.NETCore.Targets": "1.1.0",
          "System.Runtime": "4.3.0",
          "runtime.any.System.Collections": "4.3.0"
        }
      },
      "System.Diagnostics.Debug": {
        "type": "Transitive",
        "resolved": "4.3.0",
        "contentHash": "ZUhUOdqmaG5Jk3Xdb8xi5kIyQYAA4PnTNlHx1mu9ZY3qv4ELIdKbnL/akbGaKi2RnNUWaZsAs31rvzFdewTj2g==",
        "dependencies": {
          "Microsoft.NETCore.Platforms": "1.1.0",
          "Microsoft.NETCore.Targets": "1.1.0",
          "System.Runtime": "4.3.0",
          "runtime.win.System.Diagnostics.Debug": "4.3.0"
        }
      },
      "System.Diagnostics.Tools": {
        "type": "Transitive",
        "resolved": "4.3.0",
        "contentHash": "UUvkJfSYJMM6x527dJg2VyWPSRqIVB0Z7dbjHst1zmwTXz5CcXSYJFWRpuigfbO1Lf7yfZiIaEUesfnl/g5EyA==",
        "dependencies": {
          "Microsoft.NETCore.Platforms": "1.1.0",
          "Microsoft.NETCore.Targets": "1.1.0",
          "System.Runtime": "4.3.0",
          "runtime.any.System.Diagnostics.Tools": "4.3.0"
        }
      },
      "System.Diagnostics.Tracing": {
        "type": "Transitive",
        "resolved": "4.3.0",
        "contentHash": "rswfv0f/Cqkh78rA5S8eN8Neocz234+emGCtTF3lxPY96F+mmmUen6tbn0glN6PMvlKQb9bPAY5e9u7fgPTkKw==",
        "dependencies": {
          "Microsoft.NETCore.Platforms": "1.1.0",
          "Microsoft.NETCore.Targets": "1.1.0",
          "System.Runtime": "4.3.0",
          "runtime.any.System.Diagnostics.Tracing": "4.3.0"
        }
      },
      "System.Drawing.Common": {
        "type": "Transitive",
        "resolved": "5.0.0",
        "contentHash": "SztFwAnpfKC8+sEKXAFxCBWhKQaEd97EiOL7oZJZP56zbqnLpmxACWA8aGseaUExciuEAUuR9dY8f7HkTRAdnw==",
        "dependencies": {
          "Microsoft.Win32.SystemEvents": "5.0.0"
        }
      },
      "System.Globalization": {
        "type": "Transitive",
        "resolved": "4.3.0",
        "contentHash": "kYdVd2f2PAdFGblzFswE4hkNANJBKRmsfa2X5LG2AcWE1c7/4t0pYae1L8vfZ5xvE2nK/R9JprtToA61OSHWIg==",
        "dependencies": {
          "Microsoft.NETCore.Platforms": "1.1.0",
          "Microsoft.NETCore.Targets": "1.1.0",
          "System.Runtime": "4.3.0",
          "runtime.any.System.Globalization": "4.3.0"
        }
      },
      "System.IO": {
        "type": "Transitive",
        "resolved": "4.3.0",
        "contentHash": "3qjaHvxQPDpSOYICjUoTsmoq5u6QJAFRUITgeT/4gqkF1bajbSmb1kwSxEA8AHlofqgcKJcM8udgieRNhaJ5Cg==",
        "dependencies": {
          "Microsoft.NETCore.Platforms": "1.1.0",
          "Microsoft.NETCore.Targets": "1.1.0",
          "System.Runtime": "4.3.0",
          "System.Text.Encoding": "4.3.0",
          "System.Threading.Tasks": "4.3.0",
          "runtime.any.System.IO": "4.3.0"
        }
      },
      "System.IO.FileSystem": {
        "type": "Transitive",
        "resolved": "4.0.1",
        "contentHash": "IBErlVq5jOggAD69bg1t0pJcHaDbJbWNUZTPI96fkYWzwYbN6D9wRHMULLDd9dHsl7C2YsxXL31LMfPI1SWt8w==",
        "dependencies": {
          "Microsoft.NETCore.Platforms": "1.0.1",
          "Microsoft.NETCore.Targets": "1.0.1",
          "System.IO": "4.1.0",
          "System.IO.FileSystem.Primitives": "4.0.1",
          "System.Runtime": "4.1.0",
          "System.Runtime.Handles": "4.0.1",
          "System.Text.Encoding": "4.0.11",
          "System.Threading.Tasks": "4.0.11",
          "runtime.win.System.IO.FileSystem": "4.3.0"
        }
      },
      "System.Private.Uri": {
        "type": "Transitive",
        "resolved": "4.3.0",
        "contentHash": "I4SwANiUGho1esj4V4oSlPllXjzCZDE+5XXso2P03LW2vOda2Enzh8DWOxwN6hnrJyp314c7KuVu31QYhRzOGg==",
        "dependencies": {
          "Microsoft.NETCore.Platforms": "1.1.0",
          "Microsoft.NETCore.Targets": "1.1.0",
          "runtime.win7.System.Private.Uri": "4.3.0"
        }
      },
      "System.Reflection": {
        "type": "Transitive",
        "resolved": "4.3.0",
        "contentHash": "KMiAFoW7MfJGa9nDFNcfu+FpEdiHpWgTcS2HdMpDvt9saK3y/G4GwprPyzqjFH9NTaGPQeWNHU+iDlDILj96aQ==",
        "dependencies": {
          "Microsoft.NETCore.Platforms": "1.1.0",
          "Microsoft.NETCore.Targets": "1.1.0",
          "System.IO": "4.3.0",
          "System.Reflection.Primitives": "4.3.0",
          "System.Runtime": "4.3.0",
          "runtime.any.System.Reflection": "4.3.0"
        }
      },
      "System.Reflection.Extensions": {
        "type": "Transitive",
        "resolved": "4.3.0",
        "contentHash": "rJkrJD3kBI5B712aRu4DpSIiHRtr6QlfZSQsb0hYHrDCZORXCFjQfoipo2LaMUHoT9i1B7j7MnfaEKWDFmFQNQ==",
        "dependencies": {
          "Microsoft.NETCore.Platforms": "1.1.0",
          "Microsoft.NETCore.Targets": "1.1.0",
          "System.Reflection": "4.3.0",
          "System.Runtime": "4.3.0",
          "runtime.any.System.Reflection.Extensions": "4.3.0"
        }
      },
      "System.Reflection.Primitives": {
        "type": "Transitive",
        "resolved": "4.3.0",
        "contentHash": "5RXItQz5As4xN2/YUDxdpsEkMhvw3e6aNveFXUn4Hl/udNTCNhnKp8lT9fnc3MhvGKh1baak5CovpuQUXHAlIA==",
        "dependencies": {
          "Microsoft.NETCore.Platforms": "1.1.0",
          "Microsoft.NETCore.Targets": "1.1.0",
          "System.Runtime": "4.3.0",
          "runtime.any.System.Reflection.Primitives": "4.3.0"
        }
      },
      "System.Resources.ResourceManager": {
        "type": "Transitive",
        "resolved": "4.3.0",
        "contentHash": "/zrcPkkWdZmI4F92gL/TPumP98AVDu/Wxr3CSJGQQ+XN6wbRZcyfSKVoPo17ilb3iOr0cCRqJInGwNMolqhS8A==",
        "dependencies": {
          "Microsoft.NETCore.Platforms": "1.1.0",
          "Microsoft.NETCore.Targets": "1.1.0",
          "System.Globalization": "4.3.0",
          "System.Reflection": "4.3.0",
          "System.Runtime": "4.3.0",
          "runtime.any.System.Resources.ResourceManager": "4.3.0"
        }
      },
      "System.Runtime": {
        "type": "Transitive",
        "resolved": "4.3.1",
        "contentHash": "abhfv1dTK6NXOmu4bgHIONxHyEqFjW8HwXPmpY9gmll+ix9UNo4XDcmzJn6oLooftxNssVHdJC1pGT9jkSynQg==",
        "dependencies": {
          "Microsoft.NETCore.Platforms": "1.1.1",
          "Microsoft.NETCore.Targets": "1.1.3",
          "runtime.any.System.Runtime": "4.3.0"
        }
      },
      "System.Runtime.Extensions": {
        "type": "Transitive",
        "resolved": "4.3.0",
        "contentHash": "guW0uK0fn5fcJJ1tJVXYd7/1h5F+pea1r7FLSOz/f8vPEqbR2ZAknuRDvTQ8PzAilDveOxNjSfr0CHfIQfFk8g==",
        "dependencies": {
          "Microsoft.NETCore.Platforms": "1.1.0",
          "Microsoft.NETCore.Targets": "1.1.0",
          "System.Runtime": "4.3.0",
          "runtime.win.System.Runtime.Extensions": "4.3.0"
        }
      },
      "System.Runtime.Handles": {
        "type": "Transitive",
        "resolved": "4.3.0",
        "contentHash": "OKiSUN7DmTWeYb3l51A7EYaeNMnvxwE249YtZz7yooT4gOZhmTjIn48KgSsw2k2lYdLgTKNJw/ZIfSElwDRVgg==",
        "dependencies": {
          "Microsoft.NETCore.Platforms": "1.1.0",
          "Microsoft.NETCore.Targets": "1.1.0",
          "System.Runtime": "4.3.0",
          "runtime.any.System.Runtime.Handles": "4.3.0"
        }
      },
      "System.Runtime.InteropServices": {
        "type": "Transitive",
        "resolved": "4.3.0",
        "contentHash": "uv1ynXqiMK8mp1GM3jDqPCFN66eJ5w5XNomaK2XD+TuCroNTLFGeZ+WCmBMcBDyTFKou3P6cR6J/QsaqDp7fGQ==",
        "dependencies": {
          "Microsoft.NETCore.Platforms": "1.1.0",
          "Microsoft.NETCore.Targets": "1.1.0",
          "System.Reflection": "4.3.0",
          "System.Reflection.Primitives": "4.3.0",
          "System.Runtime": "4.3.0",
          "System.Runtime.Handles": "4.3.0",
          "runtime.any.System.Runtime.InteropServices": "4.3.0"
        }
      },
      "System.Runtime.InteropServices.RuntimeInformation": {
        "type": "Transitive",
        "resolved": "4.3.0",
        "contentHash": "cbz4YJMqRDR7oLeMRbdYv7mYzc++17lNhScCX0goO2XpGWdvAt60CGN+FHdePUEHCe/Jy9jUlvNAiNdM+7jsOw==",
        "dependencies": {
          "System.Reflection": "4.3.0",
          "System.Reflection.Extensions": "4.3.0",
          "System.Resources.ResourceManager": "4.3.0",
          "System.Runtime": "4.3.0",
          "System.Runtime.InteropServices": "4.3.0",
          "System.Threading": "4.3.0",
          "runtime.native.System": "4.3.0"
        }
      },
      "System.Security.Principal.Windows": {
        "type": "Transitive",
        "resolved": "4.7.0",
        "contentHash": "ojD0PX0XhneCsUbAZVKdb7h/70vyYMDYs85lwEI+LngEONe/17A0cFaRFqZU+sOEidcVswYWikYOQ9PPfjlbtQ=="
      },
      "System.Text.Encoding": {
        "type": "Transitive",
        "resolved": "4.3.0",
        "contentHash": "BiIg+KWaSDOITze6jGQynxg64naAPtqGHBwDrLaCtixsa5bKiR8dpPOHA7ge3C0JJQizJE+sfkz1wV+BAKAYZw==",
        "dependencies": {
          "Microsoft.NETCore.Platforms": "1.1.0",
          "Microsoft.NETCore.Targets": "1.1.0",
          "System.Runtime": "4.3.0",
          "runtime.any.System.Text.Encoding": "4.3.0"
        }
      },
      "System.Text.Encoding.CodePages": {
        "type": "Transitive",
        "resolved": "4.5.1",
        "contentHash": "4J2JQXbftjPMppIHJ7IC+VXQ9XfEagN92vZZNoG12i+zReYlim5dMoXFC1Zzg7tsnKDM7JPo5bYfFK4Jheq44w==",
        "dependencies": {
          "Microsoft.NETCore.Platforms": "2.1.2",
          "System.Runtime.CompilerServices.Unsafe": "4.5.2"
        }
      },
      "System.Text.Encoding.Extensions": {
        "type": "Transitive",
        "resolved": "4.3.0",
        "contentHash": "YVMK0Bt/A43RmwizJoZ22ei2nmrhobgeiYwFzC4YAN+nue8RF6djXDMog0UCn+brerQoYVyaS+ghy9P/MUVcmw==",
        "dependencies": {
          "Microsoft.NETCore.Platforms": "1.1.0",
          "Microsoft.NETCore.Targets": "1.1.0",
          "System.Runtime": "4.3.0",
          "System.Text.Encoding": "4.3.0",
          "runtime.any.System.Text.Encoding.Extensions": "4.3.0"
        }
      },
      "System.Threading.Overlapped": {
        "type": "Transitive",
        "resolved": "4.3.0",
        "contentHash": "m3HQ2dPiX/DSTpf+yJt8B0c+SRvzfqAJKx+QDWi+VLhz8svLT23MVjEOHPF/KiSLeArKU/iHescrbLd3yVgyNg==",
        "dependencies": {
          "Microsoft.NETCore.Platforms": "1.1.0",
          "System.Resources.ResourceManager": "4.3.0",
          "System.Runtime": "4.3.0",
          "System.Runtime.Handles": "4.3.0"
        }
      },
      "System.Threading.Tasks": {
        "type": "Transitive",
        "resolved": "4.3.0",
        "contentHash": "LbSxKEdOUhVe8BezB/9uOGGppt+nZf6e1VFyw6v3DN6lqitm0OSn2uXMOdtP0M3W4iMcqcivm2J6UgqiwwnXiA==",
        "dependencies": {
          "Microsoft.NETCore.Platforms": "1.1.0",
          "Microsoft.NETCore.Targets": "1.1.0",
          "System.Runtime": "4.3.0",
          "runtime.any.System.Threading.Tasks": "4.3.0"
        }
      }
    }
  }
}<|MERGE_RESOLUTION|>--- conflicted
+++ resolved
@@ -1048,14 +1048,11 @@
           "Avalonia.ReactiveUI": "0.10.5",
           "Avalonia.Xaml.Behaviors": "0.10.5",
           "Avalonia.Xaml.Interactions.Custom": "0.10.3",
-<<<<<<< HEAD
           "Avalonia.Xaml.Interactivity": "0.10.3",
           "Emgu.CV": "4.5.1.4349",
           "Emgu.CV.Bitmap": "4.5.1.4349",
           "Emgu.CV.runtime.windows": "4.5.1.4349",
-=======
           "Avalonia.Xaml.Interactivity": "0.10.5",
->>>>>>> d151d847
           "WalletWasabi": "1.0.0",
           "Wasabi Wallet": "1.0.0"
         }
