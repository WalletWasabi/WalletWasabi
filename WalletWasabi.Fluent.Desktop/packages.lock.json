{
  "version": 1,
  "dependencies": {
    "net7.0": {
      "Avalonia.Controls.TreeDataGrid": {
        "type": "Direct",
        "requested": "[11.0.999-build20230510.4, )",
        "resolved": "11.0.999-build20230510.4",
        "contentHash": "BKFhZYbYZnyzt8hD2SDXEL/WDV60gS+ZN9rx+RGiyUo/y1QeQph5k92x9mXeRTMl7YrzDfdLJf5OF6MRx+yoYA==",
        "dependencies": {
          "Avalonia": "11.0.0-preview8",
          "System.Reactive": "5.0.0"
        }
      },
      "Avalonia.Desktop": {
        "type": "Direct",
        "requested": "[11.0.0-preview8, )",
        "resolved": "11.0.0-preview8",
        "contentHash": "iH/bgtem+UbCqmFyIlH+80UHDlRTsITsLEOZ9skO+dMltbhcIvuIKkVuELi0rpC5dLpUtrU8cM6DE0xyFHMXTQ==",
        "dependencies": {
          "Avalonia": "11.0.0-preview8",
          "Avalonia.Native": "11.0.0-preview8",
          "Avalonia.Skia": "11.0.0-preview8",
          "Avalonia.Win32": "11.0.0-preview8",
          "Avalonia.X11": "11.0.0-preview8"
        }
      },
      "Avalonia.ReactiveUI": {
        "type": "Direct",
        "requested": "[11.0.0-preview8, )",
        "resolved": "11.0.0-preview8",
        "contentHash": "9BQ6heTlZlAqa3tzIJTwHlnITaQ2dMgSSrz3/2gvW88uqdRIDXUo8LAKmyUaC6fjLa0IEXCdUsP4Y0nMap4zkw==",
        "dependencies": {
          "Avalonia": "11.0.0-preview8",
          "ReactiveUI": "18.3.1",
          "System.Reactive": "5.0.0"
        }
      },
      "Avalonia": {
        "type": "Transitive",
        "resolved": "11.0.0-preview8",
        "contentHash": "f+im85VKZ9VjKaQlvw+73UQPT7vJBape7h3B1ozDdywkc6OkU+fp577ROXc4zZprvXK876vmhU/e3NaKVLERvw==",
        "dependencies": {
          "Avalonia.BuildServices": "0.0.12",
          "Avalonia.Remote.Protocol": "11.0.0-preview8",
          "MicroCom.Runtime": "0.11.0",
          "System.ComponentModel.Annotations": "4.5.0"
        }
      },
      "Avalonia.Angle.Windows.Natives": {
        "type": "Transitive",
        "resolved": "2.1.0.2023020321",
        "contentHash": "Zlkkb8ipxrxNWVPCJgMO19fpcpYPP+bpOQ+jPtCFj8v+TzVvPdnGHuyv9IMvSHhhMfEpps4m4hjaP4FORQYVAA=="
      },
      "Avalonia.BuildServices": {
        "type": "Transitive",
        "resolved": "0.0.12",
        "contentHash": "UnNTQc4UUGZkF/2gEPCujel8bK+8WCXttBacS80c9UvMrFkpb210n65ex6Qjnnzdj4WWn3XFGcMdsiX17OA6Bw=="
      },
      "Avalonia.Controls.ColorPicker": {
        "type": "Transitive",
        "resolved": "11.0.0-preview8",
        "contentHash": "oupMeQOFOrt5cmK8YIPRUaFCS6VNBHRPgDbz9n89rqnQegavVpP6XM6LsAQjKCdh13WX2mW8qcqIQETFs4NtLw==",
        "dependencies": {
          "Avalonia": "11.0.0-preview8",
          "Avalonia.Remote.Protocol": "11.0.0-preview8"
        }
      },
      "Avalonia.Controls.DataGrid": {
        "type": "Transitive",
        "resolved": "11.0.0-preview8",
        "contentHash": "tLb+HM5dgJwICffyiqb5ouBVPs+lFrqTxWQ/iXR7EhQmbVzRUHpl2rMcdfyBsnBQBZjoXDBQMMrYdaYngyirlQ==",
        "dependencies": {
          "Avalonia": "11.0.0-preview8",
          "Avalonia.Remote.Protocol": "11.0.0-preview8"
        }
      },
      "Avalonia.Diagnostics": {
        "type": "Transitive",
        "resolved": "11.0.0-preview8",
        "contentHash": "3L1zrdsWdvgTQbLxEVEdGtO+sIHwdpanZXXTnhv81H6l6k2fqiR/yZFICC2iH28Y1IE3e6hWCPGfPwIX5grk0A==",
        "dependencies": {
          "Avalonia": "11.0.0-preview8",
          "Avalonia.Controls.ColorPicker": "11.0.0-preview8",
          "Avalonia.Controls.DataGrid": "11.0.0-preview8",
          "Avalonia.Themes.Simple": "11.0.0-preview8",
          "Microsoft.CodeAnalysis.CSharp.Scripting": "3.8.0",
          "Microsoft.CodeAnalysis.Common": "3.8.0"
        }
      },
      "Avalonia.Fonts.Inter": {
        "type": "Transitive",
        "resolved": "11.0.0-preview8",
        "contentHash": "CulXvpQinL6SdbgTDkIEonavYdgQ+q8ZuiYRyIqt/fl4UU50zhcUKHybpPBWKnx0X/EtMa5N8c0tE3O9SalJVA==",
        "dependencies": {
          "Avalonia": "11.0.0-preview8"
        }
      },
      "Avalonia.FreeDesktop": {
        "type": "Transitive",
        "resolved": "11.0.0-preview8",
        "contentHash": "YG0O1tqX9ZrUiAzRDPLbvZUsA7PH+lfOAayk6vd+HP6tjKxL5iSUYXTUVA3GQElbN3AkB+iEVfpTKuxyXOogMQ==",
        "dependencies": {
          "Avalonia": "11.0.0-preview8",
          "Tmds.DBus.Protocol": "0.15.0"
        }
      },
      "Avalonia.Native": {
        "type": "Transitive",
        "resolved": "11.0.0-preview8",
        "contentHash": "+RWljAJRRgOt1Rz1QjMPpPnuYr5h6LV49hYcGPqHHOdiQ5bkYtCtMuCfSS6pTwPBfsrE9tcssW8B4iJst9IhXg==",
        "dependencies": {
          "Avalonia": "11.0.0-preview8"
        }
      },
      "Avalonia.Remote.Protocol": {
        "type": "Transitive",
        "resolved": "11.0.0-preview8",
        "contentHash": "Sy9XRwr2Hm200bw7hOzlEfsrFxRweX8EYJAsTMnaN/VBO0d178Srq+Ya7ePRNDwDn04w5R8r8gJt73A1c77TvQ=="
      },
      "Avalonia.Skia": {
        "type": "Transitive",
        "resolved": "11.0.0-preview8",
        "contentHash": "Eofo+9O7L1tMupcQIwGabeUI0K0h2JW0ijONvJdUR9y0DLKAE1dJ58RAzlBBSi6DKBzG+lJHJcHYTHhmw7nThw==",
        "dependencies": {
          "Avalonia": "11.0.0-preview8",
          "HarfBuzzSharp": "2.8.2.3",
          "HarfBuzzSharp.NativeAssets.Linux": "2.8.2.3",
          "HarfBuzzSharp.NativeAssets.WebAssembly": "2.8.2.3",
          "SkiaSharp": "2.88.3",
          "SkiaSharp.NativeAssets.Linux": "2.88.3",
          "SkiaSharp.NativeAssets.WebAssembly": "2.88.3"
        }
      },
      "Avalonia.Themes.Fluent": {
        "type": "Transitive",
        "resolved": "11.0.0-preview8",
        "contentHash": "XNcA05A6n8W9jy/VssVnlGxnRep4w1m/PldnUHT+kgKXV99Q5s5t7VXz9jL72MHCs7mi+DP6NoMj587X3MsZ5Q==",
        "dependencies": {
          "Avalonia": "11.0.0-preview8"
        }
      },
      "Avalonia.Themes.Simple": {
        "type": "Transitive",
        "resolved": "11.0.0-preview8",
        "contentHash": "JfG5+d/kezokap4hTk97VL9kdJpMwhaVslwkBVvGHjHpkPW9kg66ptbqGdN7qBwUWhf01c5p4qFzijNZWxH4EQ==",
        "dependencies": {
          "Avalonia": "11.0.0-preview8"
        }
      },
      "Avalonia.Win32": {
        "type": "Transitive",
        "resolved": "11.0.0-preview8",
        "contentHash": "DUMLn+7W5aahoOhOaB0/8vOIWIx56zSL9e+Nr9bZPiAcePM7R5DzyhGf2Du5n0dNveCgxp/sqJn6q8WgHLc86A==",
        "dependencies": {
          "Avalonia": "11.0.0-preview8",
          "Avalonia.Angle.Windows.Natives": "2.1.0.2023020321",
          "System.Drawing.Common": "6.0.0",
          "System.Numerics.Vectors": "4.5.0"
        }
      },
      "Avalonia.X11": {
        "type": "Transitive",
        "resolved": "11.0.0-preview8",
        "contentHash": "6qjkXmCnZ7qwt3kv6SJhKgoBP9O/ujT/3bRo7lNWTOBhYMM2oJei74bFuAUUbpSR9uZXeC0tXqv8P7v/DwQiqA==",
        "dependencies": {
          "Avalonia": "11.0.0-preview8",
          "Avalonia.FreeDesktop": "11.0.0-preview8",
          "Avalonia.Skia": "11.0.0-preview8"
        }
      },
      "Avalonia.Xaml.Behaviors": {
        "type": "Transitive",
        "resolved": "11.0.0-preview8",
        "contentHash": "F5EuVqJBIubgPC7KNA2lj88z0wU+gt5t9q0I+VvhgL0+4qN5bBVqsf7ydLFSZn2z1SVIBmwfbTysoKzMiInl9w==",
        "dependencies": {
          "Avalonia": "11.0.0-preview8",
          "Avalonia.Xaml.Interactions": "11.0.0-preview8",
          "Avalonia.Xaml.Interactions.Custom": "11.0.0-preview8",
          "Avalonia.Xaml.Interactions.DragAndDrop": "11.0.0-preview8",
          "Avalonia.Xaml.Interactions.Draggable": "11.0.0-preview8",
          "Avalonia.Xaml.Interactions.Events": "11.0.0-preview8",
          "Avalonia.Xaml.Interactions.Reactive": "11.0.0-preview8",
          "Avalonia.Xaml.Interactions.Responsive": "11.0.0-preview8",
          "Avalonia.Xaml.Interactivity": "11.0.0-preview8"
        }
      },
      "Avalonia.Xaml.Interactions": {
        "type": "Transitive",
        "resolved": "11.0.0-preview8",
        "contentHash": "BYFcsT0Zgn3Y0R4uUfJrRhxGx1+2EuCDUqlpnyYwPfqeGt7dqs2Kq2wM42FzReups/BcrkPny5h6JOvmANREoQ==",
        "dependencies": {
          "Avalonia": "11.0.0-preview8",
          "Avalonia.Xaml.Interactivity": "11.0.0-preview8"
        }
      },
      "Avalonia.Xaml.Interactions.Custom": {
        "type": "Transitive",
        "resolved": "11.0.0-preview8",
        "contentHash": "UqF6WT0mgS1OuZS7vhR2bUyK+Cd1f7hxOKEExNJuzbBgFtuqrv80YV3M+uV9bn6x78lcdkrPnDDLCVpPN4Zn1w==",
        "dependencies": {
          "Avalonia": "11.0.0-preview8",
          "Avalonia.Xaml.Interactivity": "11.0.0-preview8"
        }
      },
      "Avalonia.Xaml.Interactions.DragAndDrop": {
        "type": "Transitive",
        "resolved": "11.0.0-preview8",
        "contentHash": "jAGe1IC30BN9Nz+I6e65hFh0NpdT08VEwDG1vCQSIfrHH3dKBzEEUbjUFmqT3Gm1BYiG7n0hSJb7MbnPMQm24A==",
        "dependencies": {
          "Avalonia": "11.0.0-preview8",
          "Avalonia.Xaml.Interactivity": "11.0.0-preview8"
        }
      },
      "Avalonia.Xaml.Interactions.Draggable": {
        "type": "Transitive",
        "resolved": "11.0.0-preview8",
        "contentHash": "lkpmOyA+6/IO7Gn1UhsA1+oAYc0O70RbRieeTV+Sw6Idd84VjfN9m9R871Njxj5Xqf2kmH4/Gs/5Y1nfoXJTqQ==",
        "dependencies": {
          "Avalonia": "11.0.0-preview8",
          "Avalonia.Xaml.Interactivity": "11.0.0-preview8"
        }
      },
      "Avalonia.Xaml.Interactions.Events": {
        "type": "Transitive",
        "resolved": "11.0.0-preview8",
        "contentHash": "oZWr0MT5dhknrIc2aYKQW1VeMLkiCDRNiNvaXsootbqaaYglTBOU//3dTZ789Us5uEeNUsajuqMeCIxgwAO+vg==",
        "dependencies": {
          "Avalonia": "11.0.0-preview8",
          "Avalonia.Xaml.Interactivity": "11.0.0-preview8"
        }
      },
      "Avalonia.Xaml.Interactions.Reactive": {
        "type": "Transitive",
        "resolved": "11.0.0-preview8",
        "contentHash": "kbsFWcw5ssMgIC3uaGL22T4hZX8BoamGIqdfFVJNE6BvRl+TOUrnoC+II2JnpeNIq5q0q+v0MX/PAlV1Rr/zow==",
        "dependencies": {
          "Avalonia": "11.0.0-preview8",
          "Avalonia.Xaml.Interactivity": "11.0.0-preview8",
          "System.Reactive": "5.0.0"
        }
      },
      "Avalonia.Xaml.Interactions.Responsive": {
        "type": "Transitive",
        "resolved": "11.0.0-preview8",
        "contentHash": "PTrZU2IcBNxkGfQjOpIa1uY5YFwqs0wVlgbnJsM4ikBp3J3FT/4yajEGvJQcQmeZ4EdpGCkX6Zhj+EMBaMVu1g==",
        "dependencies": {
          "Avalonia": "11.0.0-preview8",
          "Avalonia.Xaml.Interactivity": "11.0.0-preview8"
        }
      },
      "Avalonia.Xaml.Interactivity": {
        "type": "Transitive",
        "resolved": "11.0.0-preview8",
        "contentHash": "9rg9jCTyejjqfAjoaeSMzva+lGeiyemTvoabBLzeJ8KaPwnBI6e1Cvtnb+Dq5pc6OHt0RaWs229UFrnDK1o+aA==",
        "dependencies": {
          "Avalonia": "11.0.0-preview8"
        }
      },
      "DynamicData": {
        "type": "Transitive",
        "resolved": "7.9.5",
        "contentHash": "xFwVha7o3qUtVYxco5p+7Urcztc/m1gmaEUxOG0i7LNe+vfCfyb0ECAsT2FLm3zOPHb0g8s9qVu5LfPKfRNVng==",
        "dependencies": {
          "System.Reactive": "5.0.0"
        }
      },
      "HarfBuzzSharp": {
        "type": "Transitive",
        "resolved": "2.8.2.3",
        "contentHash": "8MwXm9J4dXHuTdzPo29nHgDbt4+6P+RrPrH/qrxcERf29cpLlFbjvP3eFPwHmdUrl4KL2SHEZi2ZuQ5ndeIL1w==",
        "dependencies": {
          "HarfBuzzSharp.NativeAssets.Win32": "2.8.2.3",
          "HarfBuzzSharp.NativeAssets.macOS": "2.8.2.3"
        }
      },
      "HarfBuzzSharp.NativeAssets.Linux": {
        "type": "Transitive",
        "resolved": "2.8.2.3",
        "contentHash": "Qu1yJSHEN7PD3+fqfkaClnORWN5e2xJ2Xoziz/GUi/oBT1Z+Dp2oZeiONKP6NFltboSOBkvH90QuOA6YN/U1zg==",
        "dependencies": {
          "HarfBuzzSharp": "2.8.2.3"
        }
      },
      "HarfBuzzSharp.NativeAssets.macOS": {
        "type": "Transitive",
        "resolved": "2.8.2.3",
        "contentHash": "uwz9pB3hMuxzI/bSkjVrsOJH7Wo1L+0Md5ZmEMDM/j7xDHtR9d3mfg/CfxhMIcTiUC4JgX49FZK0y2ojgu1dww=="
      },
      "HarfBuzzSharp.NativeAssets.WebAssembly": {
        "type": "Transitive",
        "resolved": "2.8.2.3",
        "contentHash": "a6t2X1GrZDt3ErjFbG+qXdxaO8EvMMUN1AVZYfayh7EACHU3yU/SG/rveKLWhT8Ln5GFLqe2r+5dsDrHK1qScw=="
      },
      "HarfBuzzSharp.NativeAssets.Win32": {
        "type": "Transitive",
        "resolved": "2.8.2.3",
        "contentHash": "Wo6QpE4+a+PFVdfIBoLkLr4wq2uC0m9TZC8FAfy4ZnLsUc10WL0Egk9EBHHhDCeokNOXDse5YtvuTYtS/rbHfg=="
      },
      "MicroCom.Runtime": {
        "type": "Transitive",
        "resolved": "0.11.0",
        "contentHash": "MEnrZ3UIiH40hjzMDsxrTyi8dtqB5ziv3iBeeU4bXsL/7NLSal9F1lZKpK+tfBRnUoDSdtcW3KufE4yhATOMCA=="
      },
      "Microsoft.AspNetCore.JsonPatch": {
        "type": "Transitive",
        "resolved": "7.0.0",
        "contentHash": "svHQiUvLNdI2nac68WNQHNo/ZWyavFpt3Oip09QRnWeFqG9iyakKiNLavXr6KE8y7KxEXZNld96KQYbKz8SJMQ==",
        "dependencies": {
          "Microsoft.CSharp": "4.7.0",
          "Newtonsoft.Json": "13.0.1"
        }
      },
      "Microsoft.AspNetCore.Mvc.NewtonsoftJson": {
        "type": "Transitive",
        "resolved": "7.0.0",
        "contentHash": "IJOsB1cm6FYGXxhlNoWR6zZYFREEBzeFX76NlBGhrZ7+VMK4piLm3fAgUBliasyEUg5MOOqFz5EGv8nmU5rXWQ==",
        "dependencies": {
          "Microsoft.AspNetCore.JsonPatch": "7.0.0",
          "Newtonsoft.Json": "13.0.1",
          "Newtonsoft.Json.Bson": "1.0.2"
        }
      },
      "Microsoft.CodeAnalysis.Analyzers": {
        "type": "Transitive",
        "resolved": "3.0.0",
        "contentHash": "ojG5pGAhTPmjxRGTNvuszO3H8XPZqksDwr9xLd4Ae/JBjZZdl6GuoLk7uLMf+o7yl5wO0TAqoWcEKkEWqrZE5g=="
      },
      "Microsoft.CodeAnalysis.Common": {
        "type": "Transitive",
        "resolved": "3.8.0",
        "contentHash": "8YTZ7GpsbTdC08DITx7/kwV0k4SC6cbBAFqc13cOm5vKJZcEIAh51tNSyGSkWisMgYCr96B2wb5Zri1bsla3+g==",
        "dependencies": {
          "Microsoft.CodeAnalysis.Analyzers": "3.0.0",
          "System.Collections.Immutable": "5.0.0",
          "System.Memory": "4.5.4",
          "System.Reflection.Metadata": "5.0.0",
          "System.Runtime.CompilerServices.Unsafe": "4.7.1",
          "System.Text.Encoding.CodePages": "4.5.1",
          "System.Threading.Tasks.Extensions": "4.5.4"
        }
      },
      "Microsoft.CodeAnalysis.CSharp": {
        "type": "Transitive",
        "resolved": "3.8.0",
        "contentHash": "hKqFCUSk9TIMBDjiYMF8/ZfK9p9mzpU+slM73CaCHu4ctfkoqJGHLQhyT8wvrYsIg+ufrUWBF8hcJYmyr5rc5Q==",
        "dependencies": {
          "Microsoft.CodeAnalysis.Common": "[3.8.0]"
        }
      },
      "Microsoft.CodeAnalysis.CSharp.Scripting": {
        "type": "Transitive",
        "resolved": "3.8.0",
        "contentHash": "+XVKzByNigzzvl7rGwpzFrkUbbekNUwdMW3EghcxmNRZd9aamNXxes3I/U0tYx1LTeHEQ5y/nzb7SiEmXBmzEA==",
        "dependencies": {
          "Microsoft.CSharp": "4.3.0",
          "Microsoft.CodeAnalysis.CSharp": "[3.8.0]",
          "Microsoft.CodeAnalysis.Common": "[3.8.0]",
          "Microsoft.CodeAnalysis.Scripting.Common": "[3.8.0]"
        }
      },
      "Microsoft.CodeAnalysis.Scripting.Common": {
        "type": "Transitive",
        "resolved": "3.8.0",
        "contentHash": "lR8Mxg/4tnwzFyqJOD7wBoXbyDKEaMxRc0E9UWtHNGBiL1qBdYyVhXPmiOPUL44tUJeQwCOHAr554jRHGBQIcw==",
        "dependencies": {
          "Microsoft.CodeAnalysis.Common": "[3.8.0]"
        }
      },
      "Microsoft.CSharp": {
        "type": "Transitive",
        "resolved": "4.7.0",
        "contentHash": "pTj+D3uJWyN3My70i2Hqo+OXixq3Os2D1nJ2x92FFo6sk8fYS1m1WLNTs0Dc1uPaViH0YvEEwvzddQ7y4rhXmA=="
      },
      "Microsoft.Data.Sqlite": {
        "type": "Transitive",
        "resolved": "7.0.3",
        "contentHash": "uumx0bb4FsN7ApP0ZoQDfSJi9c2Xen0PlXCT2BF27cM+yUMFzDEhqxR7/1/DV8ck4mYtL9yShBoOa7jeJ3736w==",
        "dependencies": {
          "Microsoft.Data.Sqlite.Core": "7.0.3",
          "SQLitePCLRaw.bundle_e_sqlite3": "2.1.4"
        }
      },
      "Microsoft.Data.Sqlite.Core": {
        "type": "Transitive",
        "resolved": "7.0.3",
        "contentHash": "pCmzLLWTIrIv94o7JtQ1qcPD0oc1YNY9XvlO6/tOF9YCcUfDZ3Tx9Z//CM7hFnprduHFPekif7jteBc/sXQ31Q==",
        "dependencies": {
          "SQLitePCLRaw.core": "2.1.4"
        }
      },
      "Microsoft.Extensions.Logging.Abstractions": {
        "type": "Transitive",
        "resolved": "1.0.0",
        "contentHash": "wHT6oY50q36mAXBRKtFaB7u07WxKC5u2M8fi3PqHOOnHyUo9gD0u1TlCNR8UObHQxKMYwqlgI8TLcErpt29n8A==",
        "dependencies": {
          "System.Collections": "4.0.11",
          "System.Collections.Concurrent": "4.0.12",
          "System.Diagnostics.Debug": "4.0.11",
          "System.Globalization": "4.0.11",
          "System.Linq": "4.1.0",
          "System.Reflection": "4.1.0",
          "System.Resources.ResourceManager": "4.0.1",
          "System.Runtime.Extensions": "4.1.0",
          "System.Runtime.InteropServices": "4.1.0"
        }
      },
      "Microsoft.NETCore.Platforms": {
        "type": "Transitive",
        "resolved": "2.1.2",
        "contentHash": "mOJy3M0UN+LUG21dLGMxaWZEP6xYpQEpLuvuEQBaownaX4YuhH6NmNUlN9si+vNkAS6dwJ//N1O4DmLf2CikVg=="
      },
      "Microsoft.NETCore.Targets": {
        "type": "Transitive",
        "resolved": "1.1.3",
        "contentHash": "3Wrmi0kJDzClwAC+iBdUBpEKmEle8FQNsCs77fkiOIw/9oYA07bL1EZNX0kQ2OMN3xpwvl0vAtOCYY3ndDNlhQ=="
      },
      "Microsoft.Win32.SystemEvents": {
        "type": "Transitive",
        "resolved": "7.0.0",
        "contentHash": "2nXPrhdAyAzir0gLl8Yy8S5Mnm/uBSQQA7jEsILOS1MTyS7DbmV1NgViMtvV1sfCD1ebITpNwb1NIinKeJgUVQ=="
      },
      "NBitcoin": {
        "type": "Transitive",
        "resolved": "7.0.24",
        "contentHash": "+K8o9WH09/o8oTl0aV/IR2y+1leR7e1vvZ2S6A7IozvMsWGh/Wi3TYWhasAskEYryQJr2f4gQsy67eAO7YExAg==",
        "dependencies": {
          "Microsoft.Extensions.Logging.Abstractions": "1.0.0",
          "Newtonsoft.Json": "13.0.1"
        }
      },
      "NBitcoin.Secp256k1": {
        "type": "Transitive",
        "resolved": "3.1.0",
        "contentHash": "DVJbhT1plnBqPNnl5MNW1Aw5DCdfQ7MwlcL6PKcBIWPlQUO4T1FZRC4g2Axp9fd40eDKkyhq9MHlN9EeO09sGw=="
      },
      "Newtonsoft.Json": {
        "type": "Transitive",
        "resolved": "13.0.1",
        "contentHash": "ppPFpBcvxdsfUonNcvITKqLl3bqxWbDCZIzDWHzjpdAHRFfZe0Dw9HmA0+za13IdyrgJwpkDTDA9fHaxOrt20A=="
      },
      "Newtonsoft.Json.Bson": {
        "type": "Transitive",
        "resolved": "1.0.2",
        "contentHash": "QYFyxhaABwmq3p/21VrZNYvCg3DaEoN/wUuw5nmfAf0X3HLjgupwhkEWdgfb9nvGAUIv3osmZoD3kKl4jxEmYQ==",
        "dependencies": {
          "Newtonsoft.Json": "12.0.1"
        }
      },
      "QRackers": {
        "type": "Transitive",
        "resolved": "0.1.0",
        "contentHash": "epJXKWWGaijgn6gMI4itu/M1j8U1hiNQs1M2BJ0JR3Ok+QOBQCYUQkxOlxOOqjqkMygv/lBuJT+zXsLlNZJnCA=="
      },
      "ReactiveUI": {
        "type": "Transitive",
        "resolved": "18.3.1",
        "contentHash": "0tclGtjrRPfA2gbjiM7O3DeNmo6/TpDn7CMN6jgzDrbgrnysM7oEzjGEeXbtXaOxH6kEf6RiMKWobZoSgbBXhQ==",
        "dependencies": {
          "DynamicData": "7.9.5",
          "Splat": "14.4.1"
        }
      },
      "SkiaSharp": {
        "type": "Transitive",
        "resolved": "2.88.3",
        "contentHash": "GG8X3EdfwyBfwjl639UIiOVOKEdeoqDgYrz0P1MUCnefXt9cofN+AK8YB/v1+5cLMr03ieWCQdDmPqnFIzSxZw==",
        "dependencies": {
          "SkiaSharp.NativeAssets.Win32": "2.88.3",
          "SkiaSharp.NativeAssets.macOS": "2.88.3"
        }
      },
      "SkiaSharp.NativeAssets.Linux": {
        "type": "Transitive",
        "resolved": "2.88.3",
        "contentHash": "wz29evZVWRqN7WHfenFwQIgqtr8f5vHCutcl1XuhWrHTRZeaIBk7ngjhyHpjUMcQxtIEAdq34ZRvMQshsBYjqg==",
        "dependencies": {
          "SkiaSharp": "2.88.3"
        }
      },
      "SkiaSharp.NativeAssets.macOS": {
        "type": "Transitive",
        "resolved": "2.88.3",
        "contentHash": "CEbWAXMGFkPV3S1snBKK7jEG3+xud/9kmSAhu0BEUKKtlMdxx+Qal0U9bntQREM9QpqP5xLWZooodi8IlV8MEg=="
      },
      "SkiaSharp.NativeAssets.WebAssembly": {
        "type": "Transitive",
        "resolved": "2.88.3",
        "contentHash": "fNKLe6jFqW4rYwaCGgvr+J7heB6S92Z52zp2z7sDSIWXgkkelrhSShDgMd/WKrSYPqlOmfOYnIGW1CQBq9amfg=="
      },
      "SkiaSharp.NativeAssets.Win32": {
        "type": "Transitive",
        "resolved": "2.88.3",
        "contentHash": "MU4ASL8VAbTv5vSw1PoiWjjjpjtGhWtFYuJnrN4sNHFCePb2ohQij9JhSdqLLxk7RpRtWPdV93fbA53Pt+J0yw=="
      },
      "Splat": {
        "type": "Transitive",
        "resolved": "14.4.1",
        "contentHash": "Z1Mncnzm9pNIaIbZ/EWH6x5ESnKsmAvu8HP4StBRw+yhz0lzE7LCbt22TNTPaFrYLYbYCbGQIc/61yuSnpLidg=="
      },
      "SQLitePCLRaw.bundle_e_sqlite3": {
        "type": "Transitive",
        "resolved": "2.1.4",
        "contentHash": "EWI1olKDjFEBMJu0+3wuxwziIAdWDVMYLhuZ3Qs84rrz+DHwD00RzWPZCa+bLnHCf3oJwuFZIRsHT5p236QXww==",
        "dependencies": {
          "SQLitePCLRaw.lib.e_sqlite3": "2.1.4",
          "SQLitePCLRaw.provider.e_sqlite3": "2.1.4"
        }
      },
      "SQLitePCLRaw.core": {
        "type": "Transitive",
        "resolved": "2.1.4",
        "contentHash": "inBjvSHo9UDKneGNzfUfDjK08JzlcIhn1+SP5Y3m6cgXpCxXKCJDy6Mka7LpgSV+UZmKSnC8rTwB0SQ0xKu5pA==",
        "dependencies": {
          "System.Memory": "4.5.3"
        }
      },
      "SQLitePCLRaw.lib.e_sqlite3": {
        "type": "Transitive",
        "resolved": "2.1.4",
        "contentHash": "2C9Q9eX7CPLveJA0rIhf9RXAvu+7nWZu1A2MdG6SD/NOu26TakGgL1nsbc0JAspGijFOo3HoN79xrx8a368fBg=="
      },
      "SQLitePCLRaw.provider.e_sqlite3": {
        "type": "Transitive",
        "resolved": "2.1.4",
        "contentHash": "CSlb5dUp1FMIkez9Iv5EXzpeq7rHryVNqwJMWnpq87j9zWZexaEMdisDktMsnnrzKM6ahNrsTkjqNodTBPBxtQ==",
        "dependencies": {
          "SQLitePCLRaw.core": "2.1.4"
        }
      },
      "System.Collections": {
        "type": "Transitive",
        "resolved": "4.0.11",
        "contentHash": "YUJGz6eFKqS0V//mLt25vFGrrCvOnsXjlvFQs+KimpwNxug9x0Pzy4PlFMU3Q2IzqAa9G2L4LsK3+9vCBK7oTg==",
        "dependencies": {
          "Microsoft.NETCore.Platforms": "1.0.1",
          "Microsoft.NETCore.Targets": "1.0.1",
          "System.Runtime": "4.1.0"
        }
      },
      "System.Collections.Concurrent": {
        "type": "Transitive",
        "resolved": "4.0.12",
        "contentHash": "2gBcbb3drMLgxlI0fBfxMA31ec6AEyYCHygGse4vxceJan8mRIWeKJ24BFzN7+bi/NFTgdIgufzb94LWO5EERQ==",
        "dependencies": {
          "System.Collections": "4.0.11",
          "System.Diagnostics.Debug": "4.0.11",
          "System.Diagnostics.Tracing": "4.1.0",
          "System.Globalization": "4.0.11",
          "System.Reflection": "4.1.0",
          "System.Resources.ResourceManager": "4.0.1",
          "System.Runtime": "4.1.0",
          "System.Runtime.Extensions": "4.1.0",
          "System.Threading": "4.0.11",
          "System.Threading.Tasks": "4.0.11"
        }
      },
      "System.Collections.Immutable": {
        "type": "Transitive",
        "resolved": "5.0.0",
        "contentHash": "FXkLXiK0sVVewcso0imKQoOxjoPAj42R8HtjjbSjVPAzwDfzoyoznWxgA3c38LDbN9SJux1xXoXYAhz98j7r2g=="
      },
      "System.ComponentModel.Annotations": {
        "type": "Transitive",
        "resolved": "4.5.0",
        "contentHash": "UxYQ3FGUOtzJ7LfSdnYSFd7+oEv6M8NgUatatIN2HxNtDdlcvFAf+VIq4Of9cDMJEJC0aSRv/x898RYhB4Yppg=="
      },
      "System.Diagnostics.Debug": {
        "type": "Transitive",
        "resolved": "4.0.11",
        "contentHash": "w5U95fVKHY4G8ASs/K5iK3J5LY+/dLFd4vKejsnI/ZhBsWS9hQakfx3Zr7lRWKg4tAw9r4iktyvsTagWkqYCiw==",
        "dependencies": {
          "Microsoft.NETCore.Platforms": "1.0.1",
          "Microsoft.NETCore.Targets": "1.0.1",
          "System.Runtime": "4.1.0"
        }
      },
      "System.Diagnostics.Tracing": {
        "type": "Transitive",
        "resolved": "4.1.0",
        "contentHash": "vDN1PoMZCkkdNjvZLql592oYJZgS7URcJzJ7bxeBgGtx5UtR5leNm49VmfHGqIffX4FKacHbI3H6UyNSHQknBg==",
        "dependencies": {
          "Microsoft.NETCore.Platforms": "1.0.1",
          "Microsoft.NETCore.Targets": "1.0.1",
          "System.Runtime": "4.1.0"
        }
      },
      "System.Drawing.Common": {
        "type": "Transitive",
        "resolved": "6.0.0",
        "contentHash": "NfuoKUiP2nUWwKZN6twGqXioIe1zVD0RIj2t976A+czLHr2nY454RwwXs6JU9Htc6mwqL6Dn/nEL3dpVf2jOhg==",
        "dependencies": {
          "Microsoft.Win32.SystemEvents": "6.0.0"
        }
      },
      "System.Globalization": {
        "type": "Transitive",
        "resolved": "4.0.11",
        "contentHash": "B95h0YLEL2oSnwF/XjqSWKnwKOy/01VWkNlsCeMTFJLLabflpGV26nK164eRs5GiaRSBGpOxQ3pKoSnnyZN5pg==",
        "dependencies": {
          "Microsoft.NETCore.Platforms": "1.0.1",
          "Microsoft.NETCore.Targets": "1.0.1",
          "System.Runtime": "4.1.0"
        }
      },
      "System.IO": {
        "type": "Transitive",
        "resolved": "4.1.0",
        "contentHash": "3KlTJceQc3gnGIaHZ7UBZO26SHL1SHE4ddrmiwumFnId+CEHP+O8r386tZKaE6zlk5/mF8vifMBzHj9SaXN+mQ==",
        "dependencies": {
          "Microsoft.NETCore.Platforms": "1.0.1",
          "Microsoft.NETCore.Targets": "1.0.1",
          "System.Runtime": "4.1.0",
          "System.Text.Encoding": "4.0.11",
          "System.Threading.Tasks": "4.0.11"
        }
      },
      "System.IO.Pipelines": {
        "type": "Transitive",
        "resolved": "6.0.0",
        "contentHash": "mXX66shZ4xLlI3vNLaJ0lt8OIZdmXTvIqXRdQX5HLVGSkLhINLsVhyZuX2UdRFnOGkqnwmMUs40pIIQ7mna4+A=="
      },
      "System.Linq": {
        "type": "Transitive",
        "resolved": "4.1.0",
        "contentHash": "bQ0iYFOQI0nuTnt+NQADns6ucV4DUvMdwN6CbkB1yj8i7arTGiTN5eok1kQwdnnNWSDZfIUySQY+J3d5KjWn0g==",
        "dependencies": {
          "System.Collections": "4.0.11",
          "System.Diagnostics.Debug": "4.0.11",
          "System.Resources.ResourceManager": "4.0.1",
          "System.Runtime": "4.1.0",
          "System.Runtime.Extensions": "4.1.0"
        }
      },
      "System.Memory": {
        "type": "Transitive",
        "resolved": "4.5.4",
        "contentHash": "1MbJTHS1lZ4bS4FmsJjnuGJOu88ZzTT2rLvrhW7Ygic+pC0NWA+3hgAen0HRdsocuQXCkUTdFn9yHJJhsijDXw=="
      },
      "System.Numerics.Vectors": {
        "type": "Transitive",
        "resolved": "4.5.0",
        "contentHash": "QQTlPTl06J/iiDbJCiepZ4H//BVraReU4O4EoRw1U02H5TLUIT7xn3GnDp9AXPSlJUDyFs4uWjWafNX6WrAojQ=="
      },
      "System.Reactive": {
        "type": "Transitive",
        "resolved": "5.0.0",
        "contentHash": "erBZjkQHWL9jpasCE/0qKAryzVBJFxGHVBAvgRN1bzM0q2s1S4oYREEEL0Vb+1kA/6BKb5FjUZMp5VXmy+gzkQ=="
      },
      "System.Reflection": {
        "type": "Transitive",
        "resolved": "4.1.0",
        "contentHash": "JCKANJ0TI7kzoQzuwB/OoJANy1Lg338B6+JVacPl4TpUwi3cReg3nMLplMq2uqYfHFQpKIlHAUVAJlImZz/4ng==",
        "dependencies": {
          "Microsoft.NETCore.Platforms": "1.0.1",
          "Microsoft.NETCore.Targets": "1.0.1",
          "System.IO": "4.1.0",
          "System.Reflection.Primitives": "4.0.1",
          "System.Runtime": "4.1.0"
        }
      },
      "System.Reflection.Metadata": {
        "type": "Transitive",
        "resolved": "5.0.0",
        "contentHash": "5NecZgXktdGg34rh1OenY1rFNDCI8xSjFr+Z4OU4cU06AQHUdRnIIEeWENu3Wl4YowbzkymAIMvi3WyK9U53pQ=="
      },
      "System.Reflection.Primitives": {
        "type": "Transitive",
        "resolved": "4.0.1",
        "contentHash": "4inTox4wTBaDhB7V3mPvp9XlCbeGYWVEM9/fXALd52vNEAVisc1BoVWQPuUuD0Ga//dNbA/WeMy9u9mzLxGTHQ==",
        "dependencies": {
          "Microsoft.NETCore.Platforms": "1.0.1",
          "Microsoft.NETCore.Targets": "1.0.1",
          "System.Runtime": "4.1.0"
        }
      },
      "System.Resources.ResourceManager": {
        "type": "Transitive",
        "resolved": "4.0.1",
        "contentHash": "TxwVeUNoTgUOdQ09gfTjvW411MF+w9MBYL7AtNVc+HtBCFlutPLhUCdZjNkjbhj3bNQWMdHboF0KIWEOjJssbA==",
        "dependencies": {
          "Microsoft.NETCore.Platforms": "1.0.1",
          "Microsoft.NETCore.Targets": "1.0.1",
          "System.Globalization": "4.0.11",
          "System.Reflection": "4.1.0",
          "System.Runtime": "4.1.0"
        }
      },
      "System.Runtime": {
        "type": "Transitive",
        "resolved": "4.3.1",
        "contentHash": "abhfv1dTK6NXOmu4bgHIONxHyEqFjW8HwXPmpY9gmll+ix9UNo4XDcmzJn6oLooftxNssVHdJC1pGT9jkSynQg==",
        "dependencies": {
          "Microsoft.NETCore.Platforms": "1.1.1",
          "Microsoft.NETCore.Targets": "1.1.3"
        }
      },
      "System.Runtime.CompilerServices.Unsafe": {
        "type": "Transitive",
        "resolved": "4.7.1",
        "contentHash": "zOHkQmzPCn5zm/BH+cxC1XbUS3P4Yoi3xzW7eRgVpDR2tPGSzyMZ17Ig1iRkfJuY0nhxkQQde8pgePNiA7z7TQ=="
      },
      "System.Runtime.Extensions": {
        "type": "Transitive",
        "resolved": "4.1.0",
        "contentHash": "CUOHjTT/vgP0qGW22U4/hDlOqXmcPq5YicBaXdUR2UiUoLwBT+olO6we4DVbq57jeX5uXH2uerVZhf0qGj+sVQ==",
        "dependencies": {
          "Microsoft.NETCore.Platforms": "1.0.1",
          "Microsoft.NETCore.Targets": "1.0.1",
          "System.Runtime": "4.1.0"
        }
      },
      "System.Runtime.Handles": {
        "type": "Transitive",
        "resolved": "4.0.1",
        "contentHash": "nCJvEKguXEvk2ymk1gqj625vVnlK3/xdGzx0vOKicQkoquaTBJTP13AIYkocSUwHCLNBwUbXTqTWGDxBTWpt7g==",
        "dependencies": {
          "Microsoft.NETCore.Platforms": "1.0.1",
          "Microsoft.NETCore.Targets": "1.0.1",
          "System.Runtime": "4.1.0"
        }
      },
      "System.Runtime.InteropServices": {
        "type": "Transitive",
        "resolved": "4.1.0",
        "contentHash": "16eu3kjHS633yYdkjwShDHZLRNMKVi/s0bY8ODiqJ2RfMhDMAwxZaUaWVnZ2P71kr/or+X9o/xFWtNqz8ivieQ==",
        "dependencies": {
          "Microsoft.NETCore.Platforms": "1.0.1",
          "Microsoft.NETCore.Targets": "1.0.1",
          "System.Reflection": "4.1.0",
          "System.Reflection.Primitives": "4.0.1",
          "System.Runtime": "4.1.0",
          "System.Runtime.Handles": "4.0.1"
        }
      },
      "System.Text.Encoding": {
        "type": "Transitive",
        "resolved": "4.0.11",
        "contentHash": "U3gGeMlDZXxCEiY4DwVLSacg+DFWCvoiX+JThA/rvw37Sqrku7sEFeVBBBMBnfB6FeZHsyDx85HlKL19x0HtZA==",
        "dependencies": {
          "Microsoft.NETCore.Platforms": "1.0.1",
          "Microsoft.NETCore.Targets": "1.0.1",
          "System.Runtime": "4.1.0"
        }
      },
      "System.Text.Encoding.CodePages": {
        "type": "Transitive",
        "resolved": "4.5.1",
        "contentHash": "4J2JQXbftjPMppIHJ7IC+VXQ9XfEagN92vZZNoG12i+zReYlim5dMoXFC1Zzg7tsnKDM7JPo5bYfFK4Jheq44w==",
        "dependencies": {
          "Microsoft.NETCore.Platforms": "2.1.2",
          "System.Runtime.CompilerServices.Unsafe": "4.5.2"
        }
      },
      "System.Threading": {
        "type": "Transitive",
        "resolved": "4.0.11",
        "contentHash": "N+3xqIcg3VDKyjwwCGaZ9HawG9aC6cSDI+s7ROma310GQo8vilFZa86hqKppwTHleR/G0sfOzhvgnUxWCR/DrQ==",
        "dependencies": {
          "System.Runtime": "4.1.0",
          "System.Threading.Tasks": "4.0.11"
        }
      },
      "System.Threading.Tasks": {
        "type": "Transitive",
        "resolved": "4.0.11",
        "contentHash": "k1S4Gc6IGwtHGT8188RSeGaX86Qw/wnrgNLshJvsdNUOPP9etMmo8S07c+UlOAx4K/xLuN9ivA1bD0LVurtIxQ==",
        "dependencies": {
          "Microsoft.NETCore.Platforms": "1.0.1",
          "Microsoft.NETCore.Targets": "1.0.1",
          "System.Runtime": "4.1.0"
        }
      },
      "System.Threading.Tasks.Extensions": {
        "type": "Transitive",
        "resolved": "4.5.4",
        "contentHash": "zteT+G8xuGu6mS+mzDzYXbzS7rd3K6Fjb9RiZlYlJPam2/hU7JCBZBVEcywNuR+oZ1ncTvc/cq0faRr3P01OVg=="
      },
      "Tmds.DBus.Protocol": {
        "type": "Transitive",
        "resolved": "0.15.0",
        "contentHash": "QVo/Y39nTYcCKBqrZuwHjXdwaky0yTQPIT3qUTEEK2MZfDtZWrJ2XyZ59zH8LBgB2fL5cWaTuP2pBTpGz/GeDQ==",
        "dependencies": {
          "System.IO.Pipelines": "6.0.0"
        }
      },
      "WabiSabi": {
        "type": "Transitive",
        "resolved": "1.0.1.2",
        "contentHash": "e+pMZGVEfWQvkpZHAydGv6grY71urfO47lodjXC9eWtfSFvNtPWjrgqck9O24yIbXhP4K3QrJKzJQFGpAp8rqg==",
        "dependencies": {
          "NBitcoin.Secp256k1": "3.1.0"
        }
      },
      "walletwasabi": {
        "type": "Project",
        "dependencies": {
          "Microsoft.AspNetCore.Mvc.NewtonsoftJson": "[7.0.0, )",
          "Microsoft.Data.Sqlite": "[7.0.3, )",
          "Microsoft.Win32.SystemEvents": "[7.0.0, )",
          "NBitcoin": "[7.0.24, )",
          "WabiSabi": "[1.0.1.2, )"
        }
      },
      "walletwasabi.fluent": {
        "type": "Project",
        "dependencies": {
<<<<<<< HEAD
          "Avalonia": "[11.0.0-preview8, )",
          "Avalonia.Controls.TreeDataGrid": "[11.0.999-build20230510.4, )",
          "Avalonia.Diagnostics": "[11.0.0-preview8, )",
          "Avalonia.Fonts.Inter": "[11.0.0-preview8, )",
          "Avalonia.ReactiveUI": "[11.0.0-preview8, )",
          "Avalonia.Skia": "[11.0.0-preview8, )",
          "Avalonia.Themes.Fluent": "[11.0.0-preview8, )",
          "Avalonia.Xaml.Behaviors": "[11.0.0-preview8, )",
=======
          "Avalonia": "[0.10.19, )",
          "Avalonia.Controls.TreeDataGrid": "[0.10.18.1, )",
          "Avalonia.Diagnostics": "[0.10.19, )",
          "Avalonia.ReactiveUI": "[0.10.19, )",
          "Avalonia.Skia": "[0.10.19, )",
          "Avalonia.Xaml.Behaviors": "[0.10.19, )",
          "QRackers": "[0.1.0, )",
>>>>>>> 969b6bb3
          "System.Runtime": "[4.3.1, )",
          "Wasabi Wallet Daemon": "[1.0.0, )"
        }
      },
      "Wasabi Wallet Daemon": {
        "type": "Project",
        "dependencies": {
          "WalletWasabi": "[1.0.0, )"
        }
      }
    },
    "net7.0/linux-arm64": {
      "Avalonia.Angle.Windows.Natives": {
        "type": "Transitive",
        "resolved": "2.1.0.2023020321",
        "contentHash": "Zlkkb8ipxrxNWVPCJgMO19fpcpYPP+bpOQ+jPtCFj8v+TzVvPdnGHuyv9IMvSHhhMfEpps4m4hjaP4FORQYVAA=="
      },
      "Avalonia.Native": {
        "type": "Transitive",
        "resolved": "11.0.0-preview8",
        "contentHash": "+RWljAJRRgOt1Rz1QjMPpPnuYr5h6LV49hYcGPqHHOdiQ5bkYtCtMuCfSS6pTwPBfsrE9tcssW8B4iJst9IhXg==",
        "dependencies": {
          "Avalonia": "11.0.0-preview8"
        }
      },
      "HarfBuzzSharp.NativeAssets.Linux": {
        "type": "Transitive",
        "resolved": "2.8.2.3",
        "contentHash": "Qu1yJSHEN7PD3+fqfkaClnORWN5e2xJ2Xoziz/GUi/oBT1Z+Dp2oZeiONKP6NFltboSOBkvH90QuOA6YN/U1zg==",
        "dependencies": {
          "HarfBuzzSharp": "2.8.2.3"
        }
      },
      "HarfBuzzSharp.NativeAssets.macOS": {
        "type": "Transitive",
        "resolved": "2.8.2.3",
        "contentHash": "uwz9pB3hMuxzI/bSkjVrsOJH7Wo1L+0Md5ZmEMDM/j7xDHtR9d3mfg/CfxhMIcTiUC4JgX49FZK0y2ojgu1dww=="
      },
      "HarfBuzzSharp.NativeAssets.Win32": {
        "type": "Transitive",
        "resolved": "2.8.2.3",
        "contentHash": "Wo6QpE4+a+PFVdfIBoLkLr4wq2uC0m9TZC8FAfy4ZnLsUc10WL0Egk9EBHHhDCeokNOXDse5YtvuTYtS/rbHfg=="
      },
      "Microsoft.Win32.SystemEvents": {
        "type": "Transitive",
        "resolved": "7.0.0",
        "contentHash": "2nXPrhdAyAzir0gLl8Yy8S5Mnm/uBSQQA7jEsILOS1MTyS7DbmV1NgViMtvV1sfCD1ebITpNwb1NIinKeJgUVQ=="
      },
      "runtime.any.System.Collections": {
        "type": "Transitive",
        "resolved": "4.3.0",
        "contentHash": "23g6rqftKmovn2cLeGsuHUYm0FD7pdutb0uQMJpZ3qTvq+zHkgmt6J65VtRry4WDGYlmkMa4xDACtaQ94alNag==",
        "dependencies": {
          "System.Runtime": "4.3.0"
        }
      },
      "runtime.any.System.Diagnostics.Tracing": {
        "type": "Transitive",
        "resolved": "4.3.0",
        "contentHash": "1lpifymjGDzoYIaam6/Hyqf8GhBI3xXYLK2TgEvTtuZMorG3Kb9QnMTIKhLjJYXIiu1JvxjngHvtVFQQlpQ3HQ=="
      },
      "runtime.any.System.Globalization": {
        "type": "Transitive",
        "resolved": "4.3.0",
        "contentHash": "sMDBnad4rp4t7GY442Jux0MCUuKL4otn5BK6Ni0ARTXTSpRNBzZ7hpMfKSvnVSED5kYJm96YOWsqV0JH0d2uuw=="
      },
      "runtime.any.System.IO": {
        "type": "Transitive",
        "resolved": "4.3.0",
        "contentHash": "SDZ5AD1DtyRoxYtEcqQ3HDlcrorMYXZeCt7ZhG9US9I5Vva+gpIWDGMkcwa5XiKL0ceQKRZIX2x0XEjLX7PDzQ=="
      },
      "runtime.any.System.Reflection": {
        "type": "Transitive",
        "resolved": "4.3.0",
        "contentHash": "hLC3A3rI8jipR5d9k7+f0MgRCW6texsAp0MWkN/ci18FMtQ9KH7E2vDn/DH2LkxsszlpJpOn9qy6Z6/69rH6eQ=="
      },
      "runtime.any.System.Reflection.Primitives": {
        "type": "Transitive",
        "resolved": "4.3.0",
        "contentHash": "Nrm1p3armp6TTf2xuvaa+jGTTmncALWFq22CpmwRvhDf6dE9ZmH40EbOswD4GnFLrMRS0Ki6Kx5aUPmKK/hZBg=="
      },
      "runtime.any.System.Resources.ResourceManager": {
        "type": "Transitive",
        "resolved": "4.3.0",
        "contentHash": "Lxb89SMvf8w9p9+keBLyL6H6x/TEmc6QVsIIA0T36IuyOY3kNvIdyGddA2qt35cRamzxF8K5p0Opq4G4HjNbhQ=="
      },
      "runtime.any.System.Runtime": {
        "type": "Transitive",
        "resolved": "4.3.0",
        "contentHash": "fRS7zJgaG9NkifaAxGGclDDoRn9HC7hXACl52Or06a/fxdzDajWb5wov3c6a+gVSlekRoexfjwQSK9sh5um5LQ==",
        "dependencies": {
          "System.Private.Uri": "4.3.0"
        }
      },
      "runtime.any.System.Runtime.Handles": {
        "type": "Transitive",
        "resolved": "4.3.0",
        "contentHash": "GG84X6vufoEzqx8PbeBKheE4srOhimv+yLtGb/JkR3Y2FmoqmueLNFU4Xx8Y67plFpltQSdK74x0qlEhIpv/CQ=="
      },
      "runtime.any.System.Runtime.InteropServices": {
        "type": "Transitive",
        "resolved": "4.3.0",
        "contentHash": "lBoFeQfxe/4eqjPi46E0LU/YaCMdNkQ8B4MZu/mkzdIAZh8RQ1NYZSj0egrQKdgdvlPFtP4STtob40r4o2DBAw=="
      },
      "runtime.any.System.Text.Encoding": {
        "type": "Transitive",
        "resolved": "4.3.0",
        "contentHash": "+ihI5VaXFCMVPJNstG4O4eo1CfbrByLxRrQQTqOTp1ttK0kUKDqOdBSTaCB2IBk/QtjDrs6+x4xuezyMXdm0HQ=="
      },
      "runtime.any.System.Threading.Tasks": {
        "type": "Transitive",
        "resolved": "4.3.0",
        "contentHash": "OhBAVBQG5kFj1S+hCEQ3TUHBAEtZ3fbEMgZMRNdN8A0Pj4x+5nTELEqL59DU0TjKVE6II3dqKw4Dklb3szT65w=="
      },
      "runtime.debian.8-x64.runtime.native.System.Security.Cryptography.OpenSsl": {
        "type": "Transitive",
        "resolved": "4.3.0",
        "contentHash": "HdSSp5MnJSsg08KMfZThpuLPJpPwE5hBXvHwoKWosyHHfe8Mh5WKT0ylEOf6yNzX6Ngjxe4Whkafh5q7Ymac4Q=="
      },
      "runtime.fedora.23-x64.runtime.native.System.Security.Cryptography.OpenSsl": {
        "type": "Transitive",
        "resolved": "4.3.0",
        "contentHash": "+yH1a49wJMy8Zt4yx5RhJrxO/DBDByAiCzNwiETI+1S4mPdCu0OY4djdciC7Vssk0l22wQaDLrXxXkp+3+7bVA=="
      },
      "runtime.fedora.24-x64.runtime.native.System.Security.Cryptography.OpenSsl": {
        "type": "Transitive",
        "resolved": "4.3.0",
        "contentHash": "c3YNH1GQJbfIPJeCnr4avseugSqPrxwIqzthYyZDN6EuOyNOzq+y2KSUfRcXauya1sF4foESTgwM5e1A8arAKw=="
      },
      "runtime.native.System": {
        "type": "Transitive",
        "resolved": "4.3.0",
        "contentHash": "c/qWt2LieNZIj1jGnVNsE2Kl23Ya2aSTBuXMD6V7k9KWr6l16Tqdwq+hJScEpWER9753NWC8h96PaVNY5Ld7Jw==",
        "dependencies": {
          "Microsoft.NETCore.Platforms": "1.1.0",
          "Microsoft.NETCore.Targets": "1.1.0"
        }
      },
      "runtime.native.System.Security.Cryptography.OpenSsl": {
        "type": "Transitive",
        "resolved": "4.3.0",
        "contentHash": "NS1U+700m4KFRHR5o4vo9DSlTmlCKu/u7dtE5sUHVIPB+xpXxYQvgBgA6wEIeCz6Yfn0Z52/72WYsToCEPJnrw==",
        "dependencies": {
          "runtime.debian.8-x64.runtime.native.System.Security.Cryptography.OpenSsl": "4.3.0",
          "runtime.fedora.23-x64.runtime.native.System.Security.Cryptography.OpenSsl": "4.3.0",
          "runtime.fedora.24-x64.runtime.native.System.Security.Cryptography.OpenSsl": "4.3.0",
          "runtime.opensuse.13.2-x64.runtime.native.System.Security.Cryptography.OpenSsl": "4.3.0",
          "runtime.opensuse.42.1-x64.runtime.native.System.Security.Cryptography.OpenSsl": "4.3.0",
          "runtime.osx.10.10-x64.runtime.native.System.Security.Cryptography.OpenSsl": "4.3.0",
          "runtime.rhel.7-x64.runtime.native.System.Security.Cryptography.OpenSsl": "4.3.0",
          "runtime.ubuntu.14.04-x64.runtime.native.System.Security.Cryptography.OpenSsl": "4.3.0",
          "runtime.ubuntu.16.04-x64.runtime.native.System.Security.Cryptography.OpenSsl": "4.3.0",
          "runtime.ubuntu.16.10-x64.runtime.native.System.Security.Cryptography.OpenSsl": "4.3.0"
        }
      },
      "runtime.opensuse.13.2-x64.runtime.native.System.Security.Cryptography.OpenSsl": {
        "type": "Transitive",
        "resolved": "4.3.0",
        "contentHash": "b3pthNgxxFcD+Pc0WSEoC0+md3MyhRS6aCEeenvNE3Fdw1HyJ18ZhRFVJJzIeR/O/jpxPboB805Ho0T3Ul7w8A=="
      },
      "runtime.opensuse.42.1-x64.runtime.native.System.Security.Cryptography.OpenSsl": {
        "type": "Transitive",
        "resolved": "4.3.0",
        "contentHash": "KeLz4HClKf+nFS7p/6Fi/CqyLXh81FpiGzcmuS8DGi9lUqSnZ6Es23/gv2O+1XVGfrbNmviF7CckBpavkBoIFQ=="
      },
      "runtime.osx.10.10-x64.runtime.native.System.Security.Cryptography.OpenSsl": {
        "type": "Transitive",
        "resolved": "4.3.0",
        "contentHash": "X7IdhILzr4ROXd8mI1BUCQMSHSQwelUlBjF1JyTKCjXaOGn2fB4EKBxQbCK2VjO3WaWIdlXZL3W6TiIVnrhX4g=="
      },
      "runtime.rhel.7-x64.runtime.native.System.Security.Cryptography.OpenSsl": {
        "type": "Transitive",
        "resolved": "4.3.0",
        "contentHash": "nyFNiCk/r+VOiIqreLix8yN+q3Wga9+SE8BCgkf+2BwEKiNx6DyvFjCgkfV743/grxv8jHJ8gUK4XEQw7yzRYg=="
      },
      "runtime.ubuntu.14.04-x64.runtime.native.System.Security.Cryptography.OpenSsl": {
        "type": "Transitive",
        "resolved": "4.3.0",
        "contentHash": "ytoewC6wGorL7KoCAvRfsgoJPJbNq+64k2SqW6JcOAebWsFUvCCYgfzQMrnpvPiEl4OrblUlhF2ji+Q1+SVLrQ=="
      },
      "runtime.ubuntu.16.04-x64.runtime.native.System.Security.Cryptography.OpenSsl": {
        "type": "Transitive",
        "resolved": "4.3.0",
        "contentHash": "I8bKw2I8k58Wx7fMKQJn2R8lamboCAiHfHeV/pS65ScKWMMI0+wJkLYlEKvgW1D/XvSl/221clBoR2q9QNNM7A=="
      },
      "runtime.ubuntu.16.10-x64.runtime.native.System.Security.Cryptography.OpenSsl": {
        "type": "Transitive",
        "resolved": "4.3.0",
        "contentHash": "VB5cn/7OzUfzdnC8tqAIMQciVLiq2epm2NrAm1E9OjNRyG4lVhfR61SMcLizejzQP8R8Uf/0l5qOIbUEi+RdEg=="
      },
      "runtime.unix.System.Diagnostics.Debug": {
        "type": "Transitive",
        "resolved": "4.3.0",
        "contentHash": "WV8KLRHWVUVUDduFnvGMHt0FsEt2wK6xPl1EgDKlaMx2KnZ43A/O0GzP8wIuvAC7mq4T9V1mm90r+PXkL9FPdQ==",
        "dependencies": {
          "runtime.native.System": "4.3.0"
        }
      },
      "runtime.unix.System.Private.Uri": {
        "type": "Transitive",
        "resolved": "4.3.0",
        "contentHash": "ooWzobr5RAq34r9uan1r/WPXJYG1XWy9KanrxNvEnBzbFdQbMG7Y3bVi4QxR7xZMNLOxLLTAyXvnSkfj5boZSg==",
        "dependencies": {
          "runtime.native.System": "4.3.0"
        }
      },
      "runtime.unix.System.Runtime.Extensions": {
        "type": "Transitive",
        "resolved": "4.3.0",
        "contentHash": "zQiTBVpiLftTQZW8GFsV0gjYikB1WMkEPIxF5O6RkUrSV/OgvRRTYgeFQha/0keBpuS0HYweraGRwhfhJ7dj7w==",
        "dependencies": {
          "System.Private.Uri": "4.3.0",
          "runtime.native.System": "4.3.0",
          "runtime.native.System.Security.Cryptography.OpenSsl": "4.3.0"
        }
      },
      "SkiaSharp.NativeAssets.Linux": {
        "type": "Transitive",
        "resolved": "2.88.3",
        "contentHash": "wz29evZVWRqN7WHfenFwQIgqtr8f5vHCutcl1XuhWrHTRZeaIBk7ngjhyHpjUMcQxtIEAdq34ZRvMQshsBYjqg==",
        "dependencies": {
          "SkiaSharp": "2.88.3"
        }
      },
      "SkiaSharp.NativeAssets.macOS": {
        "type": "Transitive",
        "resolved": "2.88.3",
        "contentHash": "CEbWAXMGFkPV3S1snBKK7jEG3+xud/9kmSAhu0BEUKKtlMdxx+Qal0U9bntQREM9QpqP5xLWZooodi8IlV8MEg=="
      },
      "SkiaSharp.NativeAssets.Win32": {
        "type": "Transitive",
        "resolved": "2.88.3",
        "contentHash": "MU4ASL8VAbTv5vSw1PoiWjjjpjtGhWtFYuJnrN4sNHFCePb2ohQij9JhSdqLLxk7RpRtWPdV93fbA53Pt+J0yw=="
      },
      "SQLitePCLRaw.lib.e_sqlite3": {
        "type": "Transitive",
        "resolved": "2.1.4",
        "contentHash": "2C9Q9eX7CPLveJA0rIhf9RXAvu+7nWZu1A2MdG6SD/NOu26TakGgL1nsbc0JAspGijFOo3HoN79xrx8a368fBg=="
      },
      "System.Collections": {
        "type": "Transitive",
        "resolved": "4.0.11",
        "contentHash": "YUJGz6eFKqS0V//mLt25vFGrrCvOnsXjlvFQs+KimpwNxug9x0Pzy4PlFMU3Q2IzqAa9G2L4LsK3+9vCBK7oTg==",
        "dependencies": {
          "Microsoft.NETCore.Platforms": "1.0.1",
          "Microsoft.NETCore.Targets": "1.0.1",
          "System.Runtime": "4.1.0",
          "runtime.any.System.Collections": "4.3.0"
        }
      },
      "System.Diagnostics.Debug": {
        "type": "Transitive",
        "resolved": "4.0.11",
        "contentHash": "w5U95fVKHY4G8ASs/K5iK3J5LY+/dLFd4vKejsnI/ZhBsWS9hQakfx3Zr7lRWKg4tAw9r4iktyvsTagWkqYCiw==",
        "dependencies": {
          "Microsoft.NETCore.Platforms": "1.0.1",
          "Microsoft.NETCore.Targets": "1.0.1",
          "System.Runtime": "4.1.0",
          "runtime.unix.System.Diagnostics.Debug": "4.3.0"
        }
      },
      "System.Diagnostics.Tracing": {
        "type": "Transitive",
        "resolved": "4.1.0",
        "contentHash": "vDN1PoMZCkkdNjvZLql592oYJZgS7URcJzJ7bxeBgGtx5UtR5leNm49VmfHGqIffX4FKacHbI3H6UyNSHQknBg==",
        "dependencies": {
          "Microsoft.NETCore.Platforms": "1.0.1",
          "Microsoft.NETCore.Targets": "1.0.1",
          "System.Runtime": "4.1.0",
          "runtime.any.System.Diagnostics.Tracing": "4.3.0"
        }
      },
      "System.Drawing.Common": {
        "type": "Transitive",
        "resolved": "6.0.0",
        "contentHash": "NfuoKUiP2nUWwKZN6twGqXioIe1zVD0RIj2t976A+czLHr2nY454RwwXs6JU9Htc6mwqL6Dn/nEL3dpVf2jOhg==",
        "dependencies": {
          "Microsoft.Win32.SystemEvents": "6.0.0"
        }
      },
      "System.Globalization": {
        "type": "Transitive",
        "resolved": "4.0.11",
        "contentHash": "B95h0YLEL2oSnwF/XjqSWKnwKOy/01VWkNlsCeMTFJLLabflpGV26nK164eRs5GiaRSBGpOxQ3pKoSnnyZN5pg==",
        "dependencies": {
          "Microsoft.NETCore.Platforms": "1.0.1",
          "Microsoft.NETCore.Targets": "1.0.1",
          "System.Runtime": "4.1.0",
          "runtime.any.System.Globalization": "4.3.0"
        }
      },
      "System.IO": {
        "type": "Transitive",
        "resolved": "4.1.0",
        "contentHash": "3KlTJceQc3gnGIaHZ7UBZO26SHL1SHE4ddrmiwumFnId+CEHP+O8r386tZKaE6zlk5/mF8vifMBzHj9SaXN+mQ==",
        "dependencies": {
          "Microsoft.NETCore.Platforms": "1.0.1",
          "Microsoft.NETCore.Targets": "1.0.1",
          "System.Runtime": "4.1.0",
          "System.Text.Encoding": "4.0.11",
          "System.Threading.Tasks": "4.0.11",
          "runtime.any.System.IO": "4.3.0"
        }
      },
      "System.Private.Uri": {
        "type": "Transitive",
        "resolved": "4.3.0",
        "contentHash": "I4SwANiUGho1esj4V4oSlPllXjzCZDE+5XXso2P03LW2vOda2Enzh8DWOxwN6hnrJyp314c7KuVu31QYhRzOGg==",
        "dependencies": {
          "Microsoft.NETCore.Platforms": "1.1.0",
          "Microsoft.NETCore.Targets": "1.1.0",
          "runtime.unix.System.Private.Uri": "4.3.0"
        }
      },
      "System.Reflection": {
        "type": "Transitive",
        "resolved": "4.1.0",
        "contentHash": "JCKANJ0TI7kzoQzuwB/OoJANy1Lg338B6+JVacPl4TpUwi3cReg3nMLplMq2uqYfHFQpKIlHAUVAJlImZz/4ng==",
        "dependencies": {
          "Microsoft.NETCore.Platforms": "1.0.1",
          "Microsoft.NETCore.Targets": "1.0.1",
          "System.IO": "4.1.0",
          "System.Reflection.Primitives": "4.0.1",
          "System.Runtime": "4.1.0",
          "runtime.any.System.Reflection": "4.3.0"
        }
      },
      "System.Reflection.Primitives": {
        "type": "Transitive",
        "resolved": "4.0.1",
        "contentHash": "4inTox4wTBaDhB7V3mPvp9XlCbeGYWVEM9/fXALd52vNEAVisc1BoVWQPuUuD0Ga//dNbA/WeMy9u9mzLxGTHQ==",
        "dependencies": {
          "Microsoft.NETCore.Platforms": "1.0.1",
          "Microsoft.NETCore.Targets": "1.0.1",
          "System.Runtime": "4.1.0",
          "runtime.any.System.Reflection.Primitives": "4.3.0"
        }
      },
      "System.Resources.ResourceManager": {
        "type": "Transitive",
        "resolved": "4.0.1",
        "contentHash": "TxwVeUNoTgUOdQ09gfTjvW411MF+w9MBYL7AtNVc+HtBCFlutPLhUCdZjNkjbhj3bNQWMdHboF0KIWEOjJssbA==",
        "dependencies": {
          "Microsoft.NETCore.Platforms": "1.0.1",
          "Microsoft.NETCore.Targets": "1.0.1",
          "System.Globalization": "4.0.11",
          "System.Reflection": "4.1.0",
          "System.Runtime": "4.1.0",
          "runtime.any.System.Resources.ResourceManager": "4.3.0"
        }
      },
      "System.Runtime": {
        "type": "Transitive",
        "resolved": "4.3.1",
        "contentHash": "abhfv1dTK6NXOmu4bgHIONxHyEqFjW8HwXPmpY9gmll+ix9UNo4XDcmzJn6oLooftxNssVHdJC1pGT9jkSynQg==",
        "dependencies": {
          "Microsoft.NETCore.Platforms": "1.1.1",
          "Microsoft.NETCore.Targets": "1.1.3",
          "runtime.any.System.Runtime": "4.3.0"
        }
      },
      "System.Runtime.Extensions": {
        "type": "Transitive",
        "resolved": "4.1.0",
        "contentHash": "CUOHjTT/vgP0qGW22U4/hDlOqXmcPq5YicBaXdUR2UiUoLwBT+olO6we4DVbq57jeX5uXH2uerVZhf0qGj+sVQ==",
        "dependencies": {
          "Microsoft.NETCore.Platforms": "1.0.1",
          "Microsoft.NETCore.Targets": "1.0.1",
          "System.Runtime": "4.1.0",
          "runtime.unix.System.Runtime.Extensions": "4.3.0"
        }
      },
      "System.Runtime.Handles": {
        "type": "Transitive",
        "resolved": "4.0.1",
        "contentHash": "nCJvEKguXEvk2ymk1gqj625vVnlK3/xdGzx0vOKicQkoquaTBJTP13AIYkocSUwHCLNBwUbXTqTWGDxBTWpt7g==",
        "dependencies": {
          "Microsoft.NETCore.Platforms": "1.0.1",
          "Microsoft.NETCore.Targets": "1.0.1",
          "System.Runtime": "4.1.0",
          "runtime.any.System.Runtime.Handles": "4.3.0"
        }
      },
      "System.Runtime.InteropServices": {
        "type": "Transitive",
        "resolved": "4.1.0",
        "contentHash": "16eu3kjHS633yYdkjwShDHZLRNMKVi/s0bY8ODiqJ2RfMhDMAwxZaUaWVnZ2P71kr/or+X9o/xFWtNqz8ivieQ==",
        "dependencies": {
          "Microsoft.NETCore.Platforms": "1.0.1",
          "Microsoft.NETCore.Targets": "1.0.1",
          "System.Reflection": "4.1.0",
          "System.Reflection.Primitives": "4.0.1",
          "System.Runtime": "4.1.0",
          "System.Runtime.Handles": "4.0.1",
          "runtime.any.System.Runtime.InteropServices": "4.3.0"
        }
      },
      "System.Text.Encoding": {
        "type": "Transitive",
        "resolved": "4.0.11",
        "contentHash": "U3gGeMlDZXxCEiY4DwVLSacg+DFWCvoiX+JThA/rvw37Sqrku7sEFeVBBBMBnfB6FeZHsyDx85HlKL19x0HtZA==",
        "dependencies": {
          "Microsoft.NETCore.Platforms": "1.0.1",
          "Microsoft.NETCore.Targets": "1.0.1",
          "System.Runtime": "4.1.0",
          "runtime.any.System.Text.Encoding": "4.3.0"
        }
      },
      "System.Text.Encoding.CodePages": {
        "type": "Transitive",
        "resolved": "4.5.1",
        "contentHash": "4J2JQXbftjPMppIHJ7IC+VXQ9XfEagN92vZZNoG12i+zReYlim5dMoXFC1Zzg7tsnKDM7JPo5bYfFK4Jheq44w==",
        "dependencies": {
          "Microsoft.NETCore.Platforms": "2.1.2",
          "System.Runtime.CompilerServices.Unsafe": "4.5.2"
        }
      },
      "System.Threading.Tasks": {
        "type": "Transitive",
        "resolved": "4.0.11",
        "contentHash": "k1S4Gc6IGwtHGT8188RSeGaX86Qw/wnrgNLshJvsdNUOPP9etMmo8S07c+UlOAx4K/xLuN9ivA1bD0LVurtIxQ==",
        "dependencies": {
          "Microsoft.NETCore.Platforms": "1.0.1",
          "Microsoft.NETCore.Targets": "1.0.1",
          "System.Runtime": "4.1.0",
          "runtime.any.System.Threading.Tasks": "4.3.0"
        }
      }
    },
    "net7.0/linux-x64": {
      "Avalonia.Angle.Windows.Natives": {
        "type": "Transitive",
        "resolved": "2.1.0.2023020321",
        "contentHash": "Zlkkb8ipxrxNWVPCJgMO19fpcpYPP+bpOQ+jPtCFj8v+TzVvPdnGHuyv9IMvSHhhMfEpps4m4hjaP4FORQYVAA=="
      },
      "Avalonia.Native": {
        "type": "Transitive",
        "resolved": "11.0.0-preview8",
        "contentHash": "+RWljAJRRgOt1Rz1QjMPpPnuYr5h6LV49hYcGPqHHOdiQ5bkYtCtMuCfSS6pTwPBfsrE9tcssW8B4iJst9IhXg==",
        "dependencies": {
          "Avalonia": "11.0.0-preview8"
        }
      },
      "HarfBuzzSharp.NativeAssets.Linux": {
        "type": "Transitive",
        "resolved": "2.8.2.3",
        "contentHash": "Qu1yJSHEN7PD3+fqfkaClnORWN5e2xJ2Xoziz/GUi/oBT1Z+Dp2oZeiONKP6NFltboSOBkvH90QuOA6YN/U1zg==",
        "dependencies": {
          "HarfBuzzSharp": "2.8.2.3"
        }
      },
      "HarfBuzzSharp.NativeAssets.macOS": {
        "type": "Transitive",
        "resolved": "2.8.2.3",
        "contentHash": "uwz9pB3hMuxzI/bSkjVrsOJH7Wo1L+0Md5ZmEMDM/j7xDHtR9d3mfg/CfxhMIcTiUC4JgX49FZK0y2ojgu1dww=="
      },
      "HarfBuzzSharp.NativeAssets.Win32": {
        "type": "Transitive",
        "resolved": "2.8.2.3",
        "contentHash": "Wo6QpE4+a+PFVdfIBoLkLr4wq2uC0m9TZC8FAfy4ZnLsUc10WL0Egk9EBHHhDCeokNOXDse5YtvuTYtS/rbHfg=="
      },
      "Microsoft.Win32.SystemEvents": {
        "type": "Transitive",
        "resolved": "7.0.0",
        "contentHash": "2nXPrhdAyAzir0gLl8Yy8S5Mnm/uBSQQA7jEsILOS1MTyS7DbmV1NgViMtvV1sfCD1ebITpNwb1NIinKeJgUVQ=="
      },
      "runtime.any.System.Collections": {
        "type": "Transitive",
        "resolved": "4.3.0",
        "contentHash": "23g6rqftKmovn2cLeGsuHUYm0FD7pdutb0uQMJpZ3qTvq+zHkgmt6J65VtRry4WDGYlmkMa4xDACtaQ94alNag==",
        "dependencies": {
          "System.Runtime": "4.3.0"
        }
      },
      "runtime.any.System.Diagnostics.Tracing": {
        "type": "Transitive",
        "resolved": "4.3.0",
        "contentHash": "1lpifymjGDzoYIaam6/Hyqf8GhBI3xXYLK2TgEvTtuZMorG3Kb9QnMTIKhLjJYXIiu1JvxjngHvtVFQQlpQ3HQ=="
      },
      "runtime.any.System.Globalization": {
        "type": "Transitive",
        "resolved": "4.3.0",
        "contentHash": "sMDBnad4rp4t7GY442Jux0MCUuKL4otn5BK6Ni0ARTXTSpRNBzZ7hpMfKSvnVSED5kYJm96YOWsqV0JH0d2uuw=="
      },
      "runtime.any.System.IO": {
        "type": "Transitive",
        "resolved": "4.3.0",
        "contentHash": "SDZ5AD1DtyRoxYtEcqQ3HDlcrorMYXZeCt7ZhG9US9I5Vva+gpIWDGMkcwa5XiKL0ceQKRZIX2x0XEjLX7PDzQ=="
      },
      "runtime.any.System.Reflection": {
        "type": "Transitive",
        "resolved": "4.3.0",
        "contentHash": "hLC3A3rI8jipR5d9k7+f0MgRCW6texsAp0MWkN/ci18FMtQ9KH7E2vDn/DH2LkxsszlpJpOn9qy6Z6/69rH6eQ=="
      },
      "runtime.any.System.Reflection.Primitives": {
        "type": "Transitive",
        "resolved": "4.3.0",
        "contentHash": "Nrm1p3armp6TTf2xuvaa+jGTTmncALWFq22CpmwRvhDf6dE9ZmH40EbOswD4GnFLrMRS0Ki6Kx5aUPmKK/hZBg=="
      },
      "runtime.any.System.Resources.ResourceManager": {
        "type": "Transitive",
        "resolved": "4.3.0",
        "contentHash": "Lxb89SMvf8w9p9+keBLyL6H6x/TEmc6QVsIIA0T36IuyOY3kNvIdyGddA2qt35cRamzxF8K5p0Opq4G4HjNbhQ=="
      },
      "runtime.any.System.Runtime": {
        "type": "Transitive",
        "resolved": "4.3.0",
        "contentHash": "fRS7zJgaG9NkifaAxGGclDDoRn9HC7hXACl52Or06a/fxdzDajWb5wov3c6a+gVSlekRoexfjwQSK9sh5um5LQ==",
        "dependencies": {
          "System.Private.Uri": "4.3.0"
        }
      },
      "runtime.any.System.Runtime.Handles": {
        "type": "Transitive",
        "resolved": "4.3.0",
        "contentHash": "GG84X6vufoEzqx8PbeBKheE4srOhimv+yLtGb/JkR3Y2FmoqmueLNFU4Xx8Y67plFpltQSdK74x0qlEhIpv/CQ=="
      },
      "runtime.any.System.Runtime.InteropServices": {
        "type": "Transitive",
        "resolved": "4.3.0",
        "contentHash": "lBoFeQfxe/4eqjPi46E0LU/YaCMdNkQ8B4MZu/mkzdIAZh8RQ1NYZSj0egrQKdgdvlPFtP4STtob40r4o2DBAw=="
      },
      "runtime.any.System.Text.Encoding": {
        "type": "Transitive",
        "resolved": "4.3.0",
        "contentHash": "+ihI5VaXFCMVPJNstG4O4eo1CfbrByLxRrQQTqOTp1ttK0kUKDqOdBSTaCB2IBk/QtjDrs6+x4xuezyMXdm0HQ=="
      },
      "runtime.any.System.Threading.Tasks": {
        "type": "Transitive",
        "resolved": "4.3.0",
        "contentHash": "OhBAVBQG5kFj1S+hCEQ3TUHBAEtZ3fbEMgZMRNdN8A0Pj4x+5nTELEqL59DU0TjKVE6II3dqKw4Dklb3szT65w=="
      },
      "runtime.debian.8-x64.runtime.native.System.Security.Cryptography.OpenSsl": {
        "type": "Transitive",
        "resolved": "4.3.0",
        "contentHash": "HdSSp5MnJSsg08KMfZThpuLPJpPwE5hBXvHwoKWosyHHfe8Mh5WKT0ylEOf6yNzX6Ngjxe4Whkafh5q7Ymac4Q=="
      },
      "runtime.fedora.23-x64.runtime.native.System.Security.Cryptography.OpenSsl": {
        "type": "Transitive",
        "resolved": "4.3.0",
        "contentHash": "+yH1a49wJMy8Zt4yx5RhJrxO/DBDByAiCzNwiETI+1S4mPdCu0OY4djdciC7Vssk0l22wQaDLrXxXkp+3+7bVA=="
      },
      "runtime.fedora.24-x64.runtime.native.System.Security.Cryptography.OpenSsl": {
        "type": "Transitive",
        "resolved": "4.3.0",
        "contentHash": "c3YNH1GQJbfIPJeCnr4avseugSqPrxwIqzthYyZDN6EuOyNOzq+y2KSUfRcXauya1sF4foESTgwM5e1A8arAKw=="
      },
      "runtime.native.System": {
        "type": "Transitive",
        "resolved": "4.3.0",
        "contentHash": "c/qWt2LieNZIj1jGnVNsE2Kl23Ya2aSTBuXMD6V7k9KWr6l16Tqdwq+hJScEpWER9753NWC8h96PaVNY5Ld7Jw==",
        "dependencies": {
          "Microsoft.NETCore.Platforms": "1.1.0",
          "Microsoft.NETCore.Targets": "1.1.0"
        }
      },
      "runtime.native.System.Security.Cryptography.OpenSsl": {
        "type": "Transitive",
        "resolved": "4.3.0",
        "contentHash": "NS1U+700m4KFRHR5o4vo9DSlTmlCKu/u7dtE5sUHVIPB+xpXxYQvgBgA6wEIeCz6Yfn0Z52/72WYsToCEPJnrw==",
        "dependencies": {
          "runtime.debian.8-x64.runtime.native.System.Security.Cryptography.OpenSsl": "4.3.0",
          "runtime.fedora.23-x64.runtime.native.System.Security.Cryptography.OpenSsl": "4.3.0",
          "runtime.fedora.24-x64.runtime.native.System.Security.Cryptography.OpenSsl": "4.3.0",
          "runtime.opensuse.13.2-x64.runtime.native.System.Security.Cryptography.OpenSsl": "4.3.0",
          "runtime.opensuse.42.1-x64.runtime.native.System.Security.Cryptography.OpenSsl": "4.3.0",
          "runtime.osx.10.10-x64.runtime.native.System.Security.Cryptography.OpenSsl": "4.3.0",
          "runtime.rhel.7-x64.runtime.native.System.Security.Cryptography.OpenSsl": "4.3.0",
          "runtime.ubuntu.14.04-x64.runtime.native.System.Security.Cryptography.OpenSsl": "4.3.0",
          "runtime.ubuntu.16.04-x64.runtime.native.System.Security.Cryptography.OpenSsl": "4.3.0",
          "runtime.ubuntu.16.10-x64.runtime.native.System.Security.Cryptography.OpenSsl": "4.3.0"
        }
      },
      "runtime.opensuse.13.2-x64.runtime.native.System.Security.Cryptography.OpenSsl": {
        "type": "Transitive",
        "resolved": "4.3.0",
        "contentHash": "b3pthNgxxFcD+Pc0WSEoC0+md3MyhRS6aCEeenvNE3Fdw1HyJ18ZhRFVJJzIeR/O/jpxPboB805Ho0T3Ul7w8A=="
      },
      "runtime.opensuse.42.1-x64.runtime.native.System.Security.Cryptography.OpenSsl": {
        "type": "Transitive",
        "resolved": "4.3.0",
        "contentHash": "KeLz4HClKf+nFS7p/6Fi/CqyLXh81FpiGzcmuS8DGi9lUqSnZ6Es23/gv2O+1XVGfrbNmviF7CckBpavkBoIFQ=="
      },
      "runtime.osx.10.10-x64.runtime.native.System.Security.Cryptography.OpenSsl": {
        "type": "Transitive",
        "resolved": "4.3.0",
        "contentHash": "X7IdhILzr4ROXd8mI1BUCQMSHSQwelUlBjF1JyTKCjXaOGn2fB4EKBxQbCK2VjO3WaWIdlXZL3W6TiIVnrhX4g=="
      },
      "runtime.rhel.7-x64.runtime.native.System.Security.Cryptography.OpenSsl": {
        "type": "Transitive",
        "resolved": "4.3.0",
        "contentHash": "nyFNiCk/r+VOiIqreLix8yN+q3Wga9+SE8BCgkf+2BwEKiNx6DyvFjCgkfV743/grxv8jHJ8gUK4XEQw7yzRYg=="
      },
      "runtime.ubuntu.14.04-x64.runtime.native.System.Security.Cryptography.OpenSsl": {
        "type": "Transitive",
        "resolved": "4.3.0",
        "contentHash": "ytoewC6wGorL7KoCAvRfsgoJPJbNq+64k2SqW6JcOAebWsFUvCCYgfzQMrnpvPiEl4OrblUlhF2ji+Q1+SVLrQ=="
      },
      "runtime.ubuntu.16.04-x64.runtime.native.System.Security.Cryptography.OpenSsl": {
        "type": "Transitive",
        "resolved": "4.3.0",
        "contentHash": "I8bKw2I8k58Wx7fMKQJn2R8lamboCAiHfHeV/pS65ScKWMMI0+wJkLYlEKvgW1D/XvSl/221clBoR2q9QNNM7A=="
      },
      "runtime.ubuntu.16.10-x64.runtime.native.System.Security.Cryptography.OpenSsl": {
        "type": "Transitive",
        "resolved": "4.3.0",
        "contentHash": "VB5cn/7OzUfzdnC8tqAIMQciVLiq2epm2NrAm1E9OjNRyG4lVhfR61SMcLizejzQP8R8Uf/0l5qOIbUEi+RdEg=="
      },
      "runtime.unix.System.Diagnostics.Debug": {
        "type": "Transitive",
        "resolved": "4.3.0",
        "contentHash": "WV8KLRHWVUVUDduFnvGMHt0FsEt2wK6xPl1EgDKlaMx2KnZ43A/O0GzP8wIuvAC7mq4T9V1mm90r+PXkL9FPdQ==",
        "dependencies": {
          "runtime.native.System": "4.3.0"
        }
      },
      "runtime.unix.System.Private.Uri": {
        "type": "Transitive",
        "resolved": "4.3.0",
        "contentHash": "ooWzobr5RAq34r9uan1r/WPXJYG1XWy9KanrxNvEnBzbFdQbMG7Y3bVi4QxR7xZMNLOxLLTAyXvnSkfj5boZSg==",
        "dependencies": {
          "runtime.native.System": "4.3.0"
        }
      },
      "runtime.unix.System.Runtime.Extensions": {
        "type": "Transitive",
        "resolved": "4.3.0",
        "contentHash": "zQiTBVpiLftTQZW8GFsV0gjYikB1WMkEPIxF5O6RkUrSV/OgvRRTYgeFQha/0keBpuS0HYweraGRwhfhJ7dj7w==",
        "dependencies": {
          "System.Private.Uri": "4.3.0",
          "runtime.native.System": "4.3.0",
          "runtime.native.System.Security.Cryptography.OpenSsl": "4.3.0"
        }
      },
      "SkiaSharp.NativeAssets.Linux": {
        "type": "Transitive",
        "resolved": "2.88.3",
        "contentHash": "wz29evZVWRqN7WHfenFwQIgqtr8f5vHCutcl1XuhWrHTRZeaIBk7ngjhyHpjUMcQxtIEAdq34ZRvMQshsBYjqg==",
        "dependencies": {
          "SkiaSharp": "2.88.3"
        }
      },
      "SkiaSharp.NativeAssets.macOS": {
        "type": "Transitive",
        "resolved": "2.88.3",
        "contentHash": "CEbWAXMGFkPV3S1snBKK7jEG3+xud/9kmSAhu0BEUKKtlMdxx+Qal0U9bntQREM9QpqP5xLWZooodi8IlV8MEg=="
      },
      "SkiaSharp.NativeAssets.Win32": {
        "type": "Transitive",
        "resolved": "2.88.3",
        "contentHash": "MU4ASL8VAbTv5vSw1PoiWjjjpjtGhWtFYuJnrN4sNHFCePb2ohQij9JhSdqLLxk7RpRtWPdV93fbA53Pt+J0yw=="
      },
      "SQLitePCLRaw.lib.e_sqlite3": {
        "type": "Transitive",
        "resolved": "2.1.4",
        "contentHash": "2C9Q9eX7CPLveJA0rIhf9RXAvu+7nWZu1A2MdG6SD/NOu26TakGgL1nsbc0JAspGijFOo3HoN79xrx8a368fBg=="
      },
      "System.Collections": {
        "type": "Transitive",
        "resolved": "4.0.11",
        "contentHash": "YUJGz6eFKqS0V//mLt25vFGrrCvOnsXjlvFQs+KimpwNxug9x0Pzy4PlFMU3Q2IzqAa9G2L4LsK3+9vCBK7oTg==",
        "dependencies": {
          "Microsoft.NETCore.Platforms": "1.0.1",
          "Microsoft.NETCore.Targets": "1.0.1",
          "System.Runtime": "4.1.0",
          "runtime.any.System.Collections": "4.3.0"
        }
      },
      "System.Diagnostics.Debug": {
        "type": "Transitive",
        "resolved": "4.0.11",
        "contentHash": "w5U95fVKHY4G8ASs/K5iK3J5LY+/dLFd4vKejsnI/ZhBsWS9hQakfx3Zr7lRWKg4tAw9r4iktyvsTagWkqYCiw==",
        "dependencies": {
          "Microsoft.NETCore.Platforms": "1.0.1",
          "Microsoft.NETCore.Targets": "1.0.1",
          "System.Runtime": "4.1.0",
          "runtime.unix.System.Diagnostics.Debug": "4.3.0"
        }
      },
      "System.Diagnostics.Tracing": {
        "type": "Transitive",
        "resolved": "4.1.0",
        "contentHash": "vDN1PoMZCkkdNjvZLql592oYJZgS7URcJzJ7bxeBgGtx5UtR5leNm49VmfHGqIffX4FKacHbI3H6UyNSHQknBg==",
        "dependencies": {
          "Microsoft.NETCore.Platforms": "1.0.1",
          "Microsoft.NETCore.Targets": "1.0.1",
          "System.Runtime": "4.1.0",
          "runtime.any.System.Diagnostics.Tracing": "4.3.0"
        }
      },
      "System.Drawing.Common": {
        "type": "Transitive",
        "resolved": "6.0.0",
        "contentHash": "NfuoKUiP2nUWwKZN6twGqXioIe1zVD0RIj2t976A+czLHr2nY454RwwXs6JU9Htc6mwqL6Dn/nEL3dpVf2jOhg==",
        "dependencies": {
          "Microsoft.Win32.SystemEvents": "6.0.0"
        }
      },
      "System.Globalization": {
        "type": "Transitive",
        "resolved": "4.0.11",
        "contentHash": "B95h0YLEL2oSnwF/XjqSWKnwKOy/01VWkNlsCeMTFJLLabflpGV26nK164eRs5GiaRSBGpOxQ3pKoSnnyZN5pg==",
        "dependencies": {
          "Microsoft.NETCore.Platforms": "1.0.1",
          "Microsoft.NETCore.Targets": "1.0.1",
          "System.Runtime": "4.1.0",
          "runtime.any.System.Globalization": "4.3.0"
        }
      },
      "System.IO": {
        "type": "Transitive",
        "resolved": "4.1.0",
        "contentHash": "3KlTJceQc3gnGIaHZ7UBZO26SHL1SHE4ddrmiwumFnId+CEHP+O8r386tZKaE6zlk5/mF8vifMBzHj9SaXN+mQ==",
        "dependencies": {
          "Microsoft.NETCore.Platforms": "1.0.1",
          "Microsoft.NETCore.Targets": "1.0.1",
          "System.Runtime": "4.1.0",
          "System.Text.Encoding": "4.0.11",
          "System.Threading.Tasks": "4.0.11",
          "runtime.any.System.IO": "4.3.0"
        }
      },
      "System.Private.Uri": {
        "type": "Transitive",
        "resolved": "4.3.0",
        "contentHash": "I4SwANiUGho1esj4V4oSlPllXjzCZDE+5XXso2P03LW2vOda2Enzh8DWOxwN6hnrJyp314c7KuVu31QYhRzOGg==",
        "dependencies": {
          "Microsoft.NETCore.Platforms": "1.1.0",
          "Microsoft.NETCore.Targets": "1.1.0",
          "runtime.unix.System.Private.Uri": "4.3.0"
        }
      },
      "System.Reflection": {
        "type": "Transitive",
        "resolved": "4.1.0",
        "contentHash": "JCKANJ0TI7kzoQzuwB/OoJANy1Lg338B6+JVacPl4TpUwi3cReg3nMLplMq2uqYfHFQpKIlHAUVAJlImZz/4ng==",
        "dependencies": {
          "Microsoft.NETCore.Platforms": "1.0.1",
          "Microsoft.NETCore.Targets": "1.0.1",
          "System.IO": "4.1.0",
          "System.Reflection.Primitives": "4.0.1",
          "System.Runtime": "4.1.0",
          "runtime.any.System.Reflection": "4.3.0"
        }
      },
      "System.Reflection.Primitives": {
        "type": "Transitive",
        "resolved": "4.0.1",
        "contentHash": "4inTox4wTBaDhB7V3mPvp9XlCbeGYWVEM9/fXALd52vNEAVisc1BoVWQPuUuD0Ga//dNbA/WeMy9u9mzLxGTHQ==",
        "dependencies": {
          "Microsoft.NETCore.Platforms": "1.0.1",
          "Microsoft.NETCore.Targets": "1.0.1",
          "System.Runtime": "4.1.0",
          "runtime.any.System.Reflection.Primitives": "4.3.0"
        }
      },
      "System.Resources.ResourceManager": {
        "type": "Transitive",
        "resolved": "4.0.1",
        "contentHash": "TxwVeUNoTgUOdQ09gfTjvW411MF+w9MBYL7AtNVc+HtBCFlutPLhUCdZjNkjbhj3bNQWMdHboF0KIWEOjJssbA==",
        "dependencies": {
          "Microsoft.NETCore.Platforms": "1.0.1",
          "Microsoft.NETCore.Targets": "1.0.1",
          "System.Globalization": "4.0.11",
          "System.Reflection": "4.1.0",
          "System.Runtime": "4.1.0",
          "runtime.any.System.Resources.ResourceManager": "4.3.0"
        }
      },
      "System.Runtime": {
        "type": "Transitive",
        "resolved": "4.3.1",
        "contentHash": "abhfv1dTK6NXOmu4bgHIONxHyEqFjW8HwXPmpY9gmll+ix9UNo4XDcmzJn6oLooftxNssVHdJC1pGT9jkSynQg==",
        "dependencies": {
          "Microsoft.NETCore.Platforms": "1.1.1",
          "Microsoft.NETCore.Targets": "1.1.3",
          "runtime.any.System.Runtime": "4.3.0"
        }
      },
      "System.Runtime.Extensions": {
        "type": "Transitive",
        "resolved": "4.1.0",
        "contentHash": "CUOHjTT/vgP0qGW22U4/hDlOqXmcPq5YicBaXdUR2UiUoLwBT+olO6we4DVbq57jeX5uXH2uerVZhf0qGj+sVQ==",
        "dependencies": {
          "Microsoft.NETCore.Platforms": "1.0.1",
          "Microsoft.NETCore.Targets": "1.0.1",
          "System.Runtime": "4.1.0",
          "runtime.unix.System.Runtime.Extensions": "4.3.0"
        }
      },
      "System.Runtime.Handles": {
        "type": "Transitive",
        "resolved": "4.0.1",
        "contentHash": "nCJvEKguXEvk2ymk1gqj625vVnlK3/xdGzx0vOKicQkoquaTBJTP13AIYkocSUwHCLNBwUbXTqTWGDxBTWpt7g==",
        "dependencies": {
          "Microsoft.NETCore.Platforms": "1.0.1",
          "Microsoft.NETCore.Targets": "1.0.1",
          "System.Runtime": "4.1.0",
          "runtime.any.System.Runtime.Handles": "4.3.0"
        }
      },
      "System.Runtime.InteropServices": {
        "type": "Transitive",
        "resolved": "4.1.0",
        "contentHash": "16eu3kjHS633yYdkjwShDHZLRNMKVi/s0bY8ODiqJ2RfMhDMAwxZaUaWVnZ2P71kr/or+X9o/xFWtNqz8ivieQ==",
        "dependencies": {
          "Microsoft.NETCore.Platforms": "1.0.1",
          "Microsoft.NETCore.Targets": "1.0.1",
          "System.Reflection": "4.1.0",
          "System.Reflection.Primitives": "4.0.1",
          "System.Runtime": "4.1.0",
          "System.Runtime.Handles": "4.0.1",
          "runtime.any.System.Runtime.InteropServices": "4.3.0"
        }
      },
      "System.Text.Encoding": {
        "type": "Transitive",
        "resolved": "4.0.11",
        "contentHash": "U3gGeMlDZXxCEiY4DwVLSacg+DFWCvoiX+JThA/rvw37Sqrku7sEFeVBBBMBnfB6FeZHsyDx85HlKL19x0HtZA==",
        "dependencies": {
          "Microsoft.NETCore.Platforms": "1.0.1",
          "Microsoft.NETCore.Targets": "1.0.1",
          "System.Runtime": "4.1.0",
          "runtime.any.System.Text.Encoding": "4.3.0"
        }
      },
      "System.Text.Encoding.CodePages": {
        "type": "Transitive",
        "resolved": "4.5.1",
        "contentHash": "4J2JQXbftjPMppIHJ7IC+VXQ9XfEagN92vZZNoG12i+zReYlim5dMoXFC1Zzg7tsnKDM7JPo5bYfFK4Jheq44w==",
        "dependencies": {
          "Microsoft.NETCore.Platforms": "2.1.2",
          "System.Runtime.CompilerServices.Unsafe": "4.5.2"
        }
      },
      "System.Threading.Tasks": {
        "type": "Transitive",
        "resolved": "4.0.11",
        "contentHash": "k1S4Gc6IGwtHGT8188RSeGaX86Qw/wnrgNLshJvsdNUOPP9etMmo8S07c+UlOAx4K/xLuN9ivA1bD0LVurtIxQ==",
        "dependencies": {
          "Microsoft.NETCore.Platforms": "1.0.1",
          "Microsoft.NETCore.Targets": "1.0.1",
          "System.Runtime": "4.1.0",
          "runtime.any.System.Threading.Tasks": "4.3.0"
        }
      }
    },
    "net7.0/osx-arm64": {
      "Avalonia.Angle.Windows.Natives": {
        "type": "Transitive",
        "resolved": "2.1.0.2023020321",
        "contentHash": "Zlkkb8ipxrxNWVPCJgMO19fpcpYPP+bpOQ+jPtCFj8v+TzVvPdnGHuyv9IMvSHhhMfEpps4m4hjaP4FORQYVAA=="
      },
      "Avalonia.Native": {
        "type": "Transitive",
        "resolved": "11.0.0-preview8",
        "contentHash": "+RWljAJRRgOt1Rz1QjMPpPnuYr5h6LV49hYcGPqHHOdiQ5bkYtCtMuCfSS6pTwPBfsrE9tcssW8B4iJst9IhXg==",
        "dependencies": {
          "Avalonia": "11.0.0-preview8"
        }
      },
      "HarfBuzzSharp.NativeAssets.Linux": {
        "type": "Transitive",
        "resolved": "2.8.2.3",
        "contentHash": "Qu1yJSHEN7PD3+fqfkaClnORWN5e2xJ2Xoziz/GUi/oBT1Z+Dp2oZeiONKP6NFltboSOBkvH90QuOA6YN/U1zg==",
        "dependencies": {
          "HarfBuzzSharp": "2.8.2.3"
        }
      },
      "HarfBuzzSharp.NativeAssets.macOS": {
        "type": "Transitive",
        "resolved": "2.8.2.3",
        "contentHash": "uwz9pB3hMuxzI/bSkjVrsOJH7Wo1L+0Md5ZmEMDM/j7xDHtR9d3mfg/CfxhMIcTiUC4JgX49FZK0y2ojgu1dww=="
      },
      "HarfBuzzSharp.NativeAssets.Win32": {
        "type": "Transitive",
        "resolved": "2.8.2.3",
        "contentHash": "Wo6QpE4+a+PFVdfIBoLkLr4wq2uC0m9TZC8FAfy4ZnLsUc10WL0Egk9EBHHhDCeokNOXDse5YtvuTYtS/rbHfg=="
      },
      "Microsoft.Win32.SystemEvents": {
        "type": "Transitive",
        "resolved": "7.0.0",
        "contentHash": "2nXPrhdAyAzir0gLl8Yy8S5Mnm/uBSQQA7jEsILOS1MTyS7DbmV1NgViMtvV1sfCD1ebITpNwb1NIinKeJgUVQ=="
      },
      "runtime.any.System.Collections": {
        "type": "Transitive",
        "resolved": "4.3.0",
        "contentHash": "23g6rqftKmovn2cLeGsuHUYm0FD7pdutb0uQMJpZ3qTvq+zHkgmt6J65VtRry4WDGYlmkMa4xDACtaQ94alNag==",
        "dependencies": {
          "System.Runtime": "4.3.0"
        }
      },
      "runtime.any.System.Diagnostics.Tracing": {
        "type": "Transitive",
        "resolved": "4.3.0",
        "contentHash": "1lpifymjGDzoYIaam6/Hyqf8GhBI3xXYLK2TgEvTtuZMorG3Kb9QnMTIKhLjJYXIiu1JvxjngHvtVFQQlpQ3HQ=="
      },
      "runtime.any.System.Globalization": {
        "type": "Transitive",
        "resolved": "4.3.0",
        "contentHash": "sMDBnad4rp4t7GY442Jux0MCUuKL4otn5BK6Ni0ARTXTSpRNBzZ7hpMfKSvnVSED5kYJm96YOWsqV0JH0d2uuw=="
      },
      "runtime.any.System.IO": {
        "type": "Transitive",
        "resolved": "4.3.0",
        "contentHash": "SDZ5AD1DtyRoxYtEcqQ3HDlcrorMYXZeCt7ZhG9US9I5Vva+gpIWDGMkcwa5XiKL0ceQKRZIX2x0XEjLX7PDzQ=="
      },
      "runtime.any.System.Reflection": {
        "type": "Transitive",
        "resolved": "4.3.0",
        "contentHash": "hLC3A3rI8jipR5d9k7+f0MgRCW6texsAp0MWkN/ci18FMtQ9KH7E2vDn/DH2LkxsszlpJpOn9qy6Z6/69rH6eQ=="
      },
      "runtime.any.System.Reflection.Primitives": {
        "type": "Transitive",
        "resolved": "4.3.0",
        "contentHash": "Nrm1p3armp6TTf2xuvaa+jGTTmncALWFq22CpmwRvhDf6dE9ZmH40EbOswD4GnFLrMRS0Ki6Kx5aUPmKK/hZBg=="
      },
      "runtime.any.System.Resources.ResourceManager": {
        "type": "Transitive",
        "resolved": "4.3.0",
        "contentHash": "Lxb89SMvf8w9p9+keBLyL6H6x/TEmc6QVsIIA0T36IuyOY3kNvIdyGddA2qt35cRamzxF8K5p0Opq4G4HjNbhQ=="
      },
      "runtime.any.System.Runtime": {
        "type": "Transitive",
        "resolved": "4.3.0",
        "contentHash": "fRS7zJgaG9NkifaAxGGclDDoRn9HC7hXACl52Or06a/fxdzDajWb5wov3c6a+gVSlekRoexfjwQSK9sh5um5LQ==",
        "dependencies": {
          "System.Private.Uri": "4.3.0"
        }
      },
      "runtime.any.System.Runtime.Handles": {
        "type": "Transitive",
        "resolved": "4.3.0",
        "contentHash": "GG84X6vufoEzqx8PbeBKheE4srOhimv+yLtGb/JkR3Y2FmoqmueLNFU4Xx8Y67plFpltQSdK74x0qlEhIpv/CQ=="
      },
      "runtime.any.System.Runtime.InteropServices": {
        "type": "Transitive",
        "resolved": "4.3.0",
        "contentHash": "lBoFeQfxe/4eqjPi46E0LU/YaCMdNkQ8B4MZu/mkzdIAZh8RQ1NYZSj0egrQKdgdvlPFtP4STtob40r4o2DBAw=="
      },
      "runtime.any.System.Text.Encoding": {
        "type": "Transitive",
        "resolved": "4.3.0",
        "contentHash": "+ihI5VaXFCMVPJNstG4O4eo1CfbrByLxRrQQTqOTp1ttK0kUKDqOdBSTaCB2IBk/QtjDrs6+x4xuezyMXdm0HQ=="
      },
      "runtime.any.System.Threading.Tasks": {
        "type": "Transitive",
        "resolved": "4.3.0",
        "contentHash": "OhBAVBQG5kFj1S+hCEQ3TUHBAEtZ3fbEMgZMRNdN8A0Pj4x+5nTELEqL59DU0TjKVE6II3dqKw4Dklb3szT65w=="
      },
      "runtime.debian.8-x64.runtime.native.System.Security.Cryptography.OpenSsl": {
        "type": "Transitive",
        "resolved": "4.3.0",
        "contentHash": "HdSSp5MnJSsg08KMfZThpuLPJpPwE5hBXvHwoKWosyHHfe8Mh5WKT0ylEOf6yNzX6Ngjxe4Whkafh5q7Ymac4Q=="
      },
      "runtime.fedora.23-x64.runtime.native.System.Security.Cryptography.OpenSsl": {
        "type": "Transitive",
        "resolved": "4.3.0",
        "contentHash": "+yH1a49wJMy8Zt4yx5RhJrxO/DBDByAiCzNwiETI+1S4mPdCu0OY4djdciC7Vssk0l22wQaDLrXxXkp+3+7bVA=="
      },
      "runtime.fedora.24-x64.runtime.native.System.Security.Cryptography.OpenSsl": {
        "type": "Transitive",
        "resolved": "4.3.0",
        "contentHash": "c3YNH1GQJbfIPJeCnr4avseugSqPrxwIqzthYyZDN6EuOyNOzq+y2KSUfRcXauya1sF4foESTgwM5e1A8arAKw=="
      },
      "runtime.native.System": {
        "type": "Transitive",
        "resolved": "4.3.0",
        "contentHash": "c/qWt2LieNZIj1jGnVNsE2Kl23Ya2aSTBuXMD6V7k9KWr6l16Tqdwq+hJScEpWER9753NWC8h96PaVNY5Ld7Jw==",
        "dependencies": {
          "Microsoft.NETCore.Platforms": "1.1.0",
          "Microsoft.NETCore.Targets": "1.1.0"
        }
      },
      "runtime.native.System.Security.Cryptography.OpenSsl": {
        "type": "Transitive",
        "resolved": "4.3.0",
        "contentHash": "NS1U+700m4KFRHR5o4vo9DSlTmlCKu/u7dtE5sUHVIPB+xpXxYQvgBgA6wEIeCz6Yfn0Z52/72WYsToCEPJnrw==",
        "dependencies": {
          "runtime.debian.8-x64.runtime.native.System.Security.Cryptography.OpenSsl": "4.3.0",
          "runtime.fedora.23-x64.runtime.native.System.Security.Cryptography.OpenSsl": "4.3.0",
          "runtime.fedora.24-x64.runtime.native.System.Security.Cryptography.OpenSsl": "4.3.0",
          "runtime.opensuse.13.2-x64.runtime.native.System.Security.Cryptography.OpenSsl": "4.3.0",
          "runtime.opensuse.42.1-x64.runtime.native.System.Security.Cryptography.OpenSsl": "4.3.0",
          "runtime.osx.10.10-x64.runtime.native.System.Security.Cryptography.OpenSsl": "4.3.0",
          "runtime.rhel.7-x64.runtime.native.System.Security.Cryptography.OpenSsl": "4.3.0",
          "runtime.ubuntu.14.04-x64.runtime.native.System.Security.Cryptography.OpenSsl": "4.3.0",
          "runtime.ubuntu.16.04-x64.runtime.native.System.Security.Cryptography.OpenSsl": "4.3.0",
          "runtime.ubuntu.16.10-x64.runtime.native.System.Security.Cryptography.OpenSsl": "4.3.0"
        }
      },
      "runtime.opensuse.13.2-x64.runtime.native.System.Security.Cryptography.OpenSsl": {
        "type": "Transitive",
        "resolved": "4.3.0",
        "contentHash": "b3pthNgxxFcD+Pc0WSEoC0+md3MyhRS6aCEeenvNE3Fdw1HyJ18ZhRFVJJzIeR/O/jpxPboB805Ho0T3Ul7w8A=="
      },
      "runtime.opensuse.42.1-x64.runtime.native.System.Security.Cryptography.OpenSsl": {
        "type": "Transitive",
        "resolved": "4.3.0",
        "contentHash": "KeLz4HClKf+nFS7p/6Fi/CqyLXh81FpiGzcmuS8DGi9lUqSnZ6Es23/gv2O+1XVGfrbNmviF7CckBpavkBoIFQ=="
      },
      "runtime.osx.10.10-x64.runtime.native.System.Security.Cryptography.OpenSsl": {
        "type": "Transitive",
        "resolved": "4.3.0",
        "contentHash": "X7IdhILzr4ROXd8mI1BUCQMSHSQwelUlBjF1JyTKCjXaOGn2fB4EKBxQbCK2VjO3WaWIdlXZL3W6TiIVnrhX4g=="
      },
      "runtime.rhel.7-x64.runtime.native.System.Security.Cryptography.OpenSsl": {
        "type": "Transitive",
        "resolved": "4.3.0",
        "contentHash": "nyFNiCk/r+VOiIqreLix8yN+q3Wga9+SE8BCgkf+2BwEKiNx6DyvFjCgkfV743/grxv8jHJ8gUK4XEQw7yzRYg=="
      },
      "runtime.ubuntu.14.04-x64.runtime.native.System.Security.Cryptography.OpenSsl": {
        "type": "Transitive",
        "resolved": "4.3.0",
        "contentHash": "ytoewC6wGorL7KoCAvRfsgoJPJbNq+64k2SqW6JcOAebWsFUvCCYgfzQMrnpvPiEl4OrblUlhF2ji+Q1+SVLrQ=="
      },
      "runtime.ubuntu.16.04-x64.runtime.native.System.Security.Cryptography.OpenSsl": {
        "type": "Transitive",
        "resolved": "4.3.0",
        "contentHash": "I8bKw2I8k58Wx7fMKQJn2R8lamboCAiHfHeV/pS65ScKWMMI0+wJkLYlEKvgW1D/XvSl/221clBoR2q9QNNM7A=="
      },
      "runtime.ubuntu.16.10-x64.runtime.native.System.Security.Cryptography.OpenSsl": {
        "type": "Transitive",
        "resolved": "4.3.0",
        "contentHash": "VB5cn/7OzUfzdnC8tqAIMQciVLiq2epm2NrAm1E9OjNRyG4lVhfR61SMcLizejzQP8R8Uf/0l5qOIbUEi+RdEg=="
      },
      "runtime.unix.System.Diagnostics.Debug": {
        "type": "Transitive",
        "resolved": "4.3.0",
        "contentHash": "WV8KLRHWVUVUDduFnvGMHt0FsEt2wK6xPl1EgDKlaMx2KnZ43A/O0GzP8wIuvAC7mq4T9V1mm90r+PXkL9FPdQ==",
        "dependencies": {
          "runtime.native.System": "4.3.0"
        }
      },
      "runtime.unix.System.Private.Uri": {
        "type": "Transitive",
        "resolved": "4.3.0",
        "contentHash": "ooWzobr5RAq34r9uan1r/WPXJYG1XWy9KanrxNvEnBzbFdQbMG7Y3bVi4QxR7xZMNLOxLLTAyXvnSkfj5boZSg==",
        "dependencies": {
          "runtime.native.System": "4.3.0"
        }
      },
      "runtime.unix.System.Runtime.Extensions": {
        "type": "Transitive",
        "resolved": "4.3.0",
        "contentHash": "zQiTBVpiLftTQZW8GFsV0gjYikB1WMkEPIxF5O6RkUrSV/OgvRRTYgeFQha/0keBpuS0HYweraGRwhfhJ7dj7w==",
        "dependencies": {
          "System.Private.Uri": "4.3.0",
          "runtime.native.System": "4.3.0",
          "runtime.native.System.Security.Cryptography.OpenSsl": "4.3.0"
        }
      },
      "SkiaSharp.NativeAssets.Linux": {
        "type": "Transitive",
        "resolved": "2.88.3",
        "contentHash": "wz29evZVWRqN7WHfenFwQIgqtr8f5vHCutcl1XuhWrHTRZeaIBk7ngjhyHpjUMcQxtIEAdq34ZRvMQshsBYjqg==",
        "dependencies": {
          "SkiaSharp": "2.88.3"
        }
      },
      "SkiaSharp.NativeAssets.macOS": {
        "type": "Transitive",
        "resolved": "2.88.3",
        "contentHash": "CEbWAXMGFkPV3S1snBKK7jEG3+xud/9kmSAhu0BEUKKtlMdxx+Qal0U9bntQREM9QpqP5xLWZooodi8IlV8MEg=="
      },
      "SkiaSharp.NativeAssets.Win32": {
        "type": "Transitive",
        "resolved": "2.88.3",
        "contentHash": "MU4ASL8VAbTv5vSw1PoiWjjjpjtGhWtFYuJnrN4sNHFCePb2ohQij9JhSdqLLxk7RpRtWPdV93fbA53Pt+J0yw=="
      },
      "SQLitePCLRaw.lib.e_sqlite3": {
        "type": "Transitive",
        "resolved": "2.1.4",
        "contentHash": "2C9Q9eX7CPLveJA0rIhf9RXAvu+7nWZu1A2MdG6SD/NOu26TakGgL1nsbc0JAspGijFOo3HoN79xrx8a368fBg=="
      },
      "System.Collections": {
        "type": "Transitive",
        "resolved": "4.0.11",
        "contentHash": "YUJGz6eFKqS0V//mLt25vFGrrCvOnsXjlvFQs+KimpwNxug9x0Pzy4PlFMU3Q2IzqAa9G2L4LsK3+9vCBK7oTg==",
        "dependencies": {
          "Microsoft.NETCore.Platforms": "1.0.1",
          "Microsoft.NETCore.Targets": "1.0.1",
          "System.Runtime": "4.1.0",
          "runtime.any.System.Collections": "4.3.0"
        }
      },
      "System.Diagnostics.Debug": {
        "type": "Transitive",
        "resolved": "4.0.11",
        "contentHash": "w5U95fVKHY4G8ASs/K5iK3J5LY+/dLFd4vKejsnI/ZhBsWS9hQakfx3Zr7lRWKg4tAw9r4iktyvsTagWkqYCiw==",
        "dependencies": {
          "Microsoft.NETCore.Platforms": "1.0.1",
          "Microsoft.NETCore.Targets": "1.0.1",
          "System.Runtime": "4.1.0",
          "runtime.unix.System.Diagnostics.Debug": "4.3.0"
        }
      },
      "System.Diagnostics.Tracing": {
        "type": "Transitive",
        "resolved": "4.1.0",
        "contentHash": "vDN1PoMZCkkdNjvZLql592oYJZgS7URcJzJ7bxeBgGtx5UtR5leNm49VmfHGqIffX4FKacHbI3H6UyNSHQknBg==",
        "dependencies": {
          "Microsoft.NETCore.Platforms": "1.0.1",
          "Microsoft.NETCore.Targets": "1.0.1",
          "System.Runtime": "4.1.0",
          "runtime.any.System.Diagnostics.Tracing": "4.3.0"
        }
      },
      "System.Drawing.Common": {
        "type": "Transitive",
        "resolved": "6.0.0",
        "contentHash": "NfuoKUiP2nUWwKZN6twGqXioIe1zVD0RIj2t976A+czLHr2nY454RwwXs6JU9Htc6mwqL6Dn/nEL3dpVf2jOhg==",
        "dependencies": {
          "Microsoft.Win32.SystemEvents": "6.0.0"
        }
      },
      "System.Globalization": {
        "type": "Transitive",
        "resolved": "4.0.11",
        "contentHash": "B95h0YLEL2oSnwF/XjqSWKnwKOy/01VWkNlsCeMTFJLLabflpGV26nK164eRs5GiaRSBGpOxQ3pKoSnnyZN5pg==",
        "dependencies": {
          "Microsoft.NETCore.Platforms": "1.0.1",
          "Microsoft.NETCore.Targets": "1.0.1",
          "System.Runtime": "4.1.0",
          "runtime.any.System.Globalization": "4.3.0"
        }
      },
      "System.IO": {
        "type": "Transitive",
        "resolved": "4.1.0",
        "contentHash": "3KlTJceQc3gnGIaHZ7UBZO26SHL1SHE4ddrmiwumFnId+CEHP+O8r386tZKaE6zlk5/mF8vifMBzHj9SaXN+mQ==",
        "dependencies": {
          "Microsoft.NETCore.Platforms": "1.0.1",
          "Microsoft.NETCore.Targets": "1.0.1",
          "System.Runtime": "4.1.0",
          "System.Text.Encoding": "4.0.11",
          "System.Threading.Tasks": "4.0.11",
          "runtime.any.System.IO": "4.3.0"
        }
      },
      "System.Private.Uri": {
        "type": "Transitive",
        "resolved": "4.3.0",
        "contentHash": "I4SwANiUGho1esj4V4oSlPllXjzCZDE+5XXso2P03LW2vOda2Enzh8DWOxwN6hnrJyp314c7KuVu31QYhRzOGg==",
        "dependencies": {
          "Microsoft.NETCore.Platforms": "1.1.0",
          "Microsoft.NETCore.Targets": "1.1.0",
          "runtime.unix.System.Private.Uri": "4.3.0"
        }
      },
      "System.Reflection": {
        "type": "Transitive",
        "resolved": "4.1.0",
        "contentHash": "JCKANJ0TI7kzoQzuwB/OoJANy1Lg338B6+JVacPl4TpUwi3cReg3nMLplMq2uqYfHFQpKIlHAUVAJlImZz/4ng==",
        "dependencies": {
          "Microsoft.NETCore.Platforms": "1.0.1",
          "Microsoft.NETCore.Targets": "1.0.1",
          "System.IO": "4.1.0",
          "System.Reflection.Primitives": "4.0.1",
          "System.Runtime": "4.1.0",
          "runtime.any.System.Reflection": "4.3.0"
        }
      },
      "System.Reflection.Primitives": {
        "type": "Transitive",
        "resolved": "4.0.1",
        "contentHash": "4inTox4wTBaDhB7V3mPvp9XlCbeGYWVEM9/fXALd52vNEAVisc1BoVWQPuUuD0Ga//dNbA/WeMy9u9mzLxGTHQ==",
        "dependencies": {
          "Microsoft.NETCore.Platforms": "1.0.1",
          "Microsoft.NETCore.Targets": "1.0.1",
          "System.Runtime": "4.1.0",
          "runtime.any.System.Reflection.Primitives": "4.3.0"
        }
      },
      "System.Resources.ResourceManager": {
        "type": "Transitive",
        "resolved": "4.0.1",
        "contentHash": "TxwVeUNoTgUOdQ09gfTjvW411MF+w9MBYL7AtNVc+HtBCFlutPLhUCdZjNkjbhj3bNQWMdHboF0KIWEOjJssbA==",
        "dependencies": {
          "Microsoft.NETCore.Platforms": "1.0.1",
          "Microsoft.NETCore.Targets": "1.0.1",
          "System.Globalization": "4.0.11",
          "System.Reflection": "4.1.0",
          "System.Runtime": "4.1.0",
          "runtime.any.System.Resources.ResourceManager": "4.3.0"
        }
      },
      "System.Runtime": {
        "type": "Transitive",
        "resolved": "4.3.1",
        "contentHash": "abhfv1dTK6NXOmu4bgHIONxHyEqFjW8HwXPmpY9gmll+ix9UNo4XDcmzJn6oLooftxNssVHdJC1pGT9jkSynQg==",
        "dependencies": {
          "Microsoft.NETCore.Platforms": "1.1.1",
          "Microsoft.NETCore.Targets": "1.1.3",
          "runtime.any.System.Runtime": "4.3.0"
        }
      },
      "System.Runtime.Extensions": {
        "type": "Transitive",
        "resolved": "4.1.0",
        "contentHash": "CUOHjTT/vgP0qGW22U4/hDlOqXmcPq5YicBaXdUR2UiUoLwBT+olO6we4DVbq57jeX5uXH2uerVZhf0qGj+sVQ==",
        "dependencies": {
          "Microsoft.NETCore.Platforms": "1.0.1",
          "Microsoft.NETCore.Targets": "1.0.1",
          "System.Runtime": "4.1.0",
          "runtime.unix.System.Runtime.Extensions": "4.3.0"
        }
      },
      "System.Runtime.Handles": {
        "type": "Transitive",
        "resolved": "4.0.1",
        "contentHash": "nCJvEKguXEvk2ymk1gqj625vVnlK3/xdGzx0vOKicQkoquaTBJTP13AIYkocSUwHCLNBwUbXTqTWGDxBTWpt7g==",
        "dependencies": {
          "Microsoft.NETCore.Platforms": "1.0.1",
          "Microsoft.NETCore.Targets": "1.0.1",
          "System.Runtime": "4.1.0",
          "runtime.any.System.Runtime.Handles": "4.3.0"
        }
      },
      "System.Runtime.InteropServices": {
        "type": "Transitive",
        "resolved": "4.1.0",
        "contentHash": "16eu3kjHS633yYdkjwShDHZLRNMKVi/s0bY8ODiqJ2RfMhDMAwxZaUaWVnZ2P71kr/or+X9o/xFWtNqz8ivieQ==",
        "dependencies": {
          "Microsoft.NETCore.Platforms": "1.0.1",
          "Microsoft.NETCore.Targets": "1.0.1",
          "System.Reflection": "4.1.0",
          "System.Reflection.Primitives": "4.0.1",
          "System.Runtime": "4.1.0",
          "System.Runtime.Handles": "4.0.1",
          "runtime.any.System.Runtime.InteropServices": "4.3.0"
        }
      },
      "System.Text.Encoding": {
        "type": "Transitive",
        "resolved": "4.0.11",
        "contentHash": "U3gGeMlDZXxCEiY4DwVLSacg+DFWCvoiX+JThA/rvw37Sqrku7sEFeVBBBMBnfB6FeZHsyDx85HlKL19x0HtZA==",
        "dependencies": {
          "Microsoft.NETCore.Platforms": "1.0.1",
          "Microsoft.NETCore.Targets": "1.0.1",
          "System.Runtime": "4.1.0",
          "runtime.any.System.Text.Encoding": "4.3.0"
        }
      },
      "System.Text.Encoding.CodePages": {
        "type": "Transitive",
        "resolved": "4.5.1",
        "contentHash": "4J2JQXbftjPMppIHJ7IC+VXQ9XfEagN92vZZNoG12i+zReYlim5dMoXFC1Zzg7tsnKDM7JPo5bYfFK4Jheq44w==",
        "dependencies": {
          "Microsoft.NETCore.Platforms": "2.1.2",
          "System.Runtime.CompilerServices.Unsafe": "4.5.2"
        }
      },
      "System.Threading.Tasks": {
        "type": "Transitive",
        "resolved": "4.0.11",
        "contentHash": "k1S4Gc6IGwtHGT8188RSeGaX86Qw/wnrgNLshJvsdNUOPP9etMmo8S07c+UlOAx4K/xLuN9ivA1bD0LVurtIxQ==",
        "dependencies": {
          "Microsoft.NETCore.Platforms": "1.0.1",
          "Microsoft.NETCore.Targets": "1.0.1",
          "System.Runtime": "4.1.0",
          "runtime.any.System.Threading.Tasks": "4.3.0"
        }
      }
    },
    "net7.0/osx-x64": {
      "Avalonia.Angle.Windows.Natives": {
        "type": "Transitive",
        "resolved": "2.1.0.2023020321",
        "contentHash": "Zlkkb8ipxrxNWVPCJgMO19fpcpYPP+bpOQ+jPtCFj8v+TzVvPdnGHuyv9IMvSHhhMfEpps4m4hjaP4FORQYVAA=="
      },
      "Avalonia.Native": {
        "type": "Transitive",
        "resolved": "11.0.0-preview8",
        "contentHash": "+RWljAJRRgOt1Rz1QjMPpPnuYr5h6LV49hYcGPqHHOdiQ5bkYtCtMuCfSS6pTwPBfsrE9tcssW8B4iJst9IhXg==",
        "dependencies": {
          "Avalonia": "11.0.0-preview8"
        }
      },
      "HarfBuzzSharp.NativeAssets.Linux": {
        "type": "Transitive",
        "resolved": "2.8.2.3",
        "contentHash": "Qu1yJSHEN7PD3+fqfkaClnORWN5e2xJ2Xoziz/GUi/oBT1Z+Dp2oZeiONKP6NFltboSOBkvH90QuOA6YN/U1zg==",
        "dependencies": {
          "HarfBuzzSharp": "2.8.2.3"
        }
      },
      "HarfBuzzSharp.NativeAssets.macOS": {
        "type": "Transitive",
        "resolved": "2.8.2.3",
        "contentHash": "uwz9pB3hMuxzI/bSkjVrsOJH7Wo1L+0Md5ZmEMDM/j7xDHtR9d3mfg/CfxhMIcTiUC4JgX49FZK0y2ojgu1dww=="
      },
      "HarfBuzzSharp.NativeAssets.Win32": {
        "type": "Transitive",
        "resolved": "2.8.2.3",
        "contentHash": "Wo6QpE4+a+PFVdfIBoLkLr4wq2uC0m9TZC8FAfy4ZnLsUc10WL0Egk9EBHHhDCeokNOXDse5YtvuTYtS/rbHfg=="
      },
      "Microsoft.Win32.SystemEvents": {
        "type": "Transitive",
        "resolved": "7.0.0",
        "contentHash": "2nXPrhdAyAzir0gLl8Yy8S5Mnm/uBSQQA7jEsILOS1MTyS7DbmV1NgViMtvV1sfCD1ebITpNwb1NIinKeJgUVQ=="
      },
      "runtime.any.System.Collections": {
        "type": "Transitive",
        "resolved": "4.3.0",
        "contentHash": "23g6rqftKmovn2cLeGsuHUYm0FD7pdutb0uQMJpZ3qTvq+zHkgmt6J65VtRry4WDGYlmkMa4xDACtaQ94alNag==",
        "dependencies": {
          "System.Runtime": "4.3.0"
        }
      },
      "runtime.any.System.Diagnostics.Tracing": {
        "type": "Transitive",
        "resolved": "4.3.0",
        "contentHash": "1lpifymjGDzoYIaam6/Hyqf8GhBI3xXYLK2TgEvTtuZMorG3Kb9QnMTIKhLjJYXIiu1JvxjngHvtVFQQlpQ3HQ=="
      },
      "runtime.any.System.Globalization": {
        "type": "Transitive",
        "resolved": "4.3.0",
        "contentHash": "sMDBnad4rp4t7GY442Jux0MCUuKL4otn5BK6Ni0ARTXTSpRNBzZ7hpMfKSvnVSED5kYJm96YOWsqV0JH0d2uuw=="
      },
      "runtime.any.System.IO": {
        "type": "Transitive",
        "resolved": "4.3.0",
        "contentHash": "SDZ5AD1DtyRoxYtEcqQ3HDlcrorMYXZeCt7ZhG9US9I5Vva+gpIWDGMkcwa5XiKL0ceQKRZIX2x0XEjLX7PDzQ=="
      },
      "runtime.any.System.Reflection": {
        "type": "Transitive",
        "resolved": "4.3.0",
        "contentHash": "hLC3A3rI8jipR5d9k7+f0MgRCW6texsAp0MWkN/ci18FMtQ9KH7E2vDn/DH2LkxsszlpJpOn9qy6Z6/69rH6eQ=="
      },
      "runtime.any.System.Reflection.Primitives": {
        "type": "Transitive",
        "resolved": "4.3.0",
        "contentHash": "Nrm1p3armp6TTf2xuvaa+jGTTmncALWFq22CpmwRvhDf6dE9ZmH40EbOswD4GnFLrMRS0Ki6Kx5aUPmKK/hZBg=="
      },
      "runtime.any.System.Resources.ResourceManager": {
        "type": "Transitive",
        "resolved": "4.3.0",
        "contentHash": "Lxb89SMvf8w9p9+keBLyL6H6x/TEmc6QVsIIA0T36IuyOY3kNvIdyGddA2qt35cRamzxF8K5p0Opq4G4HjNbhQ=="
      },
      "runtime.any.System.Runtime": {
        "type": "Transitive",
        "resolved": "4.3.0",
        "contentHash": "fRS7zJgaG9NkifaAxGGclDDoRn9HC7hXACl52Or06a/fxdzDajWb5wov3c6a+gVSlekRoexfjwQSK9sh5um5LQ==",
        "dependencies": {
          "System.Private.Uri": "4.3.0"
        }
      },
      "runtime.any.System.Runtime.Handles": {
        "type": "Transitive",
        "resolved": "4.3.0",
        "contentHash": "GG84X6vufoEzqx8PbeBKheE4srOhimv+yLtGb/JkR3Y2FmoqmueLNFU4Xx8Y67plFpltQSdK74x0qlEhIpv/CQ=="
      },
      "runtime.any.System.Runtime.InteropServices": {
        "type": "Transitive",
        "resolved": "4.3.0",
        "contentHash": "lBoFeQfxe/4eqjPi46E0LU/YaCMdNkQ8B4MZu/mkzdIAZh8RQ1NYZSj0egrQKdgdvlPFtP4STtob40r4o2DBAw=="
      },
      "runtime.any.System.Text.Encoding": {
        "type": "Transitive",
        "resolved": "4.3.0",
        "contentHash": "+ihI5VaXFCMVPJNstG4O4eo1CfbrByLxRrQQTqOTp1ttK0kUKDqOdBSTaCB2IBk/QtjDrs6+x4xuezyMXdm0HQ=="
      },
      "runtime.any.System.Threading.Tasks": {
        "type": "Transitive",
        "resolved": "4.3.0",
        "contentHash": "OhBAVBQG5kFj1S+hCEQ3TUHBAEtZ3fbEMgZMRNdN8A0Pj4x+5nTELEqL59DU0TjKVE6II3dqKw4Dklb3szT65w=="
      },
      "runtime.debian.8-x64.runtime.native.System.Security.Cryptography.OpenSsl": {
        "type": "Transitive",
        "resolved": "4.3.0",
        "contentHash": "HdSSp5MnJSsg08KMfZThpuLPJpPwE5hBXvHwoKWosyHHfe8Mh5WKT0ylEOf6yNzX6Ngjxe4Whkafh5q7Ymac4Q=="
      },
      "runtime.fedora.23-x64.runtime.native.System.Security.Cryptography.OpenSsl": {
        "type": "Transitive",
        "resolved": "4.3.0",
        "contentHash": "+yH1a49wJMy8Zt4yx5RhJrxO/DBDByAiCzNwiETI+1S4mPdCu0OY4djdciC7Vssk0l22wQaDLrXxXkp+3+7bVA=="
      },
      "runtime.fedora.24-x64.runtime.native.System.Security.Cryptography.OpenSsl": {
        "type": "Transitive",
        "resolved": "4.3.0",
        "contentHash": "c3YNH1GQJbfIPJeCnr4avseugSqPrxwIqzthYyZDN6EuOyNOzq+y2KSUfRcXauya1sF4foESTgwM5e1A8arAKw=="
      },
      "runtime.native.System": {
        "type": "Transitive",
        "resolved": "4.3.0",
        "contentHash": "c/qWt2LieNZIj1jGnVNsE2Kl23Ya2aSTBuXMD6V7k9KWr6l16Tqdwq+hJScEpWER9753NWC8h96PaVNY5Ld7Jw==",
        "dependencies": {
          "Microsoft.NETCore.Platforms": "1.1.0",
          "Microsoft.NETCore.Targets": "1.1.0"
        }
      },
      "runtime.native.System.Security.Cryptography.OpenSsl": {
        "type": "Transitive",
        "resolved": "4.3.0",
        "contentHash": "NS1U+700m4KFRHR5o4vo9DSlTmlCKu/u7dtE5sUHVIPB+xpXxYQvgBgA6wEIeCz6Yfn0Z52/72WYsToCEPJnrw==",
        "dependencies": {
          "runtime.debian.8-x64.runtime.native.System.Security.Cryptography.OpenSsl": "4.3.0",
          "runtime.fedora.23-x64.runtime.native.System.Security.Cryptography.OpenSsl": "4.3.0",
          "runtime.fedora.24-x64.runtime.native.System.Security.Cryptography.OpenSsl": "4.3.0",
          "runtime.opensuse.13.2-x64.runtime.native.System.Security.Cryptography.OpenSsl": "4.3.0",
          "runtime.opensuse.42.1-x64.runtime.native.System.Security.Cryptography.OpenSsl": "4.3.0",
          "runtime.osx.10.10-x64.runtime.native.System.Security.Cryptography.OpenSsl": "4.3.0",
          "runtime.rhel.7-x64.runtime.native.System.Security.Cryptography.OpenSsl": "4.3.0",
          "runtime.ubuntu.14.04-x64.runtime.native.System.Security.Cryptography.OpenSsl": "4.3.0",
          "runtime.ubuntu.16.04-x64.runtime.native.System.Security.Cryptography.OpenSsl": "4.3.0",
          "runtime.ubuntu.16.10-x64.runtime.native.System.Security.Cryptography.OpenSsl": "4.3.0"
        }
      },
      "runtime.opensuse.13.2-x64.runtime.native.System.Security.Cryptography.OpenSsl": {
        "type": "Transitive",
        "resolved": "4.3.0",
        "contentHash": "b3pthNgxxFcD+Pc0WSEoC0+md3MyhRS6aCEeenvNE3Fdw1HyJ18ZhRFVJJzIeR/O/jpxPboB805Ho0T3Ul7w8A=="
      },
      "runtime.opensuse.42.1-x64.runtime.native.System.Security.Cryptography.OpenSsl": {
        "type": "Transitive",
        "resolved": "4.3.0",
        "contentHash": "KeLz4HClKf+nFS7p/6Fi/CqyLXh81FpiGzcmuS8DGi9lUqSnZ6Es23/gv2O+1XVGfrbNmviF7CckBpavkBoIFQ=="
      },
      "runtime.osx.10.10-x64.runtime.native.System.Security.Cryptography.OpenSsl": {
        "type": "Transitive",
        "resolved": "4.3.0",
        "contentHash": "X7IdhILzr4ROXd8mI1BUCQMSHSQwelUlBjF1JyTKCjXaOGn2fB4EKBxQbCK2VjO3WaWIdlXZL3W6TiIVnrhX4g=="
      },
      "runtime.rhel.7-x64.runtime.native.System.Security.Cryptography.OpenSsl": {
        "type": "Transitive",
        "resolved": "4.3.0",
        "contentHash": "nyFNiCk/r+VOiIqreLix8yN+q3Wga9+SE8BCgkf+2BwEKiNx6DyvFjCgkfV743/grxv8jHJ8gUK4XEQw7yzRYg=="
      },
      "runtime.ubuntu.14.04-x64.runtime.native.System.Security.Cryptography.OpenSsl": {
        "type": "Transitive",
        "resolved": "4.3.0",
        "contentHash": "ytoewC6wGorL7KoCAvRfsgoJPJbNq+64k2SqW6JcOAebWsFUvCCYgfzQMrnpvPiEl4OrblUlhF2ji+Q1+SVLrQ=="
      },
      "runtime.ubuntu.16.04-x64.runtime.native.System.Security.Cryptography.OpenSsl": {
        "type": "Transitive",
        "resolved": "4.3.0",
        "contentHash": "I8bKw2I8k58Wx7fMKQJn2R8lamboCAiHfHeV/pS65ScKWMMI0+wJkLYlEKvgW1D/XvSl/221clBoR2q9QNNM7A=="
      },
      "runtime.ubuntu.16.10-x64.runtime.native.System.Security.Cryptography.OpenSsl": {
        "type": "Transitive",
        "resolved": "4.3.0",
        "contentHash": "VB5cn/7OzUfzdnC8tqAIMQciVLiq2epm2NrAm1E9OjNRyG4lVhfR61SMcLizejzQP8R8Uf/0l5qOIbUEi+RdEg=="
      },
      "runtime.unix.System.Diagnostics.Debug": {
        "type": "Transitive",
        "resolved": "4.3.0",
        "contentHash": "WV8KLRHWVUVUDduFnvGMHt0FsEt2wK6xPl1EgDKlaMx2KnZ43A/O0GzP8wIuvAC7mq4T9V1mm90r+PXkL9FPdQ==",
        "dependencies": {
          "runtime.native.System": "4.3.0"
        }
      },
      "runtime.unix.System.Private.Uri": {
        "type": "Transitive",
        "resolved": "4.3.0",
        "contentHash": "ooWzobr5RAq34r9uan1r/WPXJYG1XWy9KanrxNvEnBzbFdQbMG7Y3bVi4QxR7xZMNLOxLLTAyXvnSkfj5boZSg==",
        "dependencies": {
          "runtime.native.System": "4.3.0"
        }
      },
      "runtime.unix.System.Runtime.Extensions": {
        "type": "Transitive",
        "resolved": "4.3.0",
        "contentHash": "zQiTBVpiLftTQZW8GFsV0gjYikB1WMkEPIxF5O6RkUrSV/OgvRRTYgeFQha/0keBpuS0HYweraGRwhfhJ7dj7w==",
        "dependencies": {
          "System.Private.Uri": "4.3.0",
          "runtime.native.System": "4.3.0",
          "runtime.native.System.Security.Cryptography.OpenSsl": "4.3.0"
        }
      },
      "SkiaSharp.NativeAssets.Linux": {
        "type": "Transitive",
        "resolved": "2.88.3",
        "contentHash": "wz29evZVWRqN7WHfenFwQIgqtr8f5vHCutcl1XuhWrHTRZeaIBk7ngjhyHpjUMcQxtIEAdq34ZRvMQshsBYjqg==",
        "dependencies": {
          "SkiaSharp": "2.88.3"
        }
      },
      "SkiaSharp.NativeAssets.macOS": {
        "type": "Transitive",
        "resolved": "2.88.3",
        "contentHash": "CEbWAXMGFkPV3S1snBKK7jEG3+xud/9kmSAhu0BEUKKtlMdxx+Qal0U9bntQREM9QpqP5xLWZooodi8IlV8MEg=="
      },
      "SkiaSharp.NativeAssets.Win32": {
        "type": "Transitive",
        "resolved": "2.88.3",
        "contentHash": "MU4ASL8VAbTv5vSw1PoiWjjjpjtGhWtFYuJnrN4sNHFCePb2ohQij9JhSdqLLxk7RpRtWPdV93fbA53Pt+J0yw=="
      },
      "SQLitePCLRaw.lib.e_sqlite3": {
        "type": "Transitive",
        "resolved": "2.1.4",
        "contentHash": "2C9Q9eX7CPLveJA0rIhf9RXAvu+7nWZu1A2MdG6SD/NOu26TakGgL1nsbc0JAspGijFOo3HoN79xrx8a368fBg=="
      },
      "System.Collections": {
        "type": "Transitive",
        "resolved": "4.0.11",
        "contentHash": "YUJGz6eFKqS0V//mLt25vFGrrCvOnsXjlvFQs+KimpwNxug9x0Pzy4PlFMU3Q2IzqAa9G2L4LsK3+9vCBK7oTg==",
        "dependencies": {
          "Microsoft.NETCore.Platforms": "1.0.1",
          "Microsoft.NETCore.Targets": "1.0.1",
          "System.Runtime": "4.1.0",
          "runtime.any.System.Collections": "4.3.0"
        }
      },
      "System.Diagnostics.Debug": {
        "type": "Transitive",
        "resolved": "4.0.11",
        "contentHash": "w5U95fVKHY4G8ASs/K5iK3J5LY+/dLFd4vKejsnI/ZhBsWS9hQakfx3Zr7lRWKg4tAw9r4iktyvsTagWkqYCiw==",
        "dependencies": {
          "Microsoft.NETCore.Platforms": "1.0.1",
          "Microsoft.NETCore.Targets": "1.0.1",
          "System.Runtime": "4.1.0",
          "runtime.unix.System.Diagnostics.Debug": "4.3.0"
        }
      },
      "System.Diagnostics.Tracing": {
        "type": "Transitive",
        "resolved": "4.1.0",
        "contentHash": "vDN1PoMZCkkdNjvZLql592oYJZgS7URcJzJ7bxeBgGtx5UtR5leNm49VmfHGqIffX4FKacHbI3H6UyNSHQknBg==",
        "dependencies": {
          "Microsoft.NETCore.Platforms": "1.0.1",
          "Microsoft.NETCore.Targets": "1.0.1",
          "System.Runtime": "4.1.0",
          "runtime.any.System.Diagnostics.Tracing": "4.3.0"
        }
      },
      "System.Drawing.Common": {
        "type": "Transitive",
        "resolved": "6.0.0",
        "contentHash": "NfuoKUiP2nUWwKZN6twGqXioIe1zVD0RIj2t976A+czLHr2nY454RwwXs6JU9Htc6mwqL6Dn/nEL3dpVf2jOhg==",
        "dependencies": {
          "Microsoft.Win32.SystemEvents": "6.0.0"
        }
      },
      "System.Globalization": {
        "type": "Transitive",
        "resolved": "4.0.11",
        "contentHash": "B95h0YLEL2oSnwF/XjqSWKnwKOy/01VWkNlsCeMTFJLLabflpGV26nK164eRs5GiaRSBGpOxQ3pKoSnnyZN5pg==",
        "dependencies": {
          "Microsoft.NETCore.Platforms": "1.0.1",
          "Microsoft.NETCore.Targets": "1.0.1",
          "System.Runtime": "4.1.0",
          "runtime.any.System.Globalization": "4.3.0"
        }
      },
      "System.IO": {
        "type": "Transitive",
        "resolved": "4.1.0",
        "contentHash": "3KlTJceQc3gnGIaHZ7UBZO26SHL1SHE4ddrmiwumFnId+CEHP+O8r386tZKaE6zlk5/mF8vifMBzHj9SaXN+mQ==",
        "dependencies": {
          "Microsoft.NETCore.Platforms": "1.0.1",
          "Microsoft.NETCore.Targets": "1.0.1",
          "System.Runtime": "4.1.0",
          "System.Text.Encoding": "4.0.11",
          "System.Threading.Tasks": "4.0.11",
          "runtime.any.System.IO": "4.3.0"
        }
      },
      "System.Private.Uri": {
        "type": "Transitive",
        "resolved": "4.3.0",
        "contentHash": "I4SwANiUGho1esj4V4oSlPllXjzCZDE+5XXso2P03LW2vOda2Enzh8DWOxwN6hnrJyp314c7KuVu31QYhRzOGg==",
        "dependencies": {
          "Microsoft.NETCore.Platforms": "1.1.0",
          "Microsoft.NETCore.Targets": "1.1.0",
          "runtime.unix.System.Private.Uri": "4.3.0"
        }
      },
      "System.Reflection": {
        "type": "Transitive",
        "resolved": "4.1.0",
        "contentHash": "JCKANJ0TI7kzoQzuwB/OoJANy1Lg338B6+JVacPl4TpUwi3cReg3nMLplMq2uqYfHFQpKIlHAUVAJlImZz/4ng==",
        "dependencies": {
          "Microsoft.NETCore.Platforms": "1.0.1",
          "Microsoft.NETCore.Targets": "1.0.1",
          "System.IO": "4.1.0",
          "System.Reflection.Primitives": "4.0.1",
          "System.Runtime": "4.1.0",
          "runtime.any.System.Reflection": "4.3.0"
        }
      },
      "System.Reflection.Primitives": {
        "type": "Transitive",
        "resolved": "4.0.1",
        "contentHash": "4inTox4wTBaDhB7V3mPvp9XlCbeGYWVEM9/fXALd52vNEAVisc1BoVWQPuUuD0Ga//dNbA/WeMy9u9mzLxGTHQ==",
        "dependencies": {
          "Microsoft.NETCore.Platforms": "1.0.1",
          "Microsoft.NETCore.Targets": "1.0.1",
          "System.Runtime": "4.1.0",
          "runtime.any.System.Reflection.Primitives": "4.3.0"
        }
      },
      "System.Resources.ResourceManager": {
        "type": "Transitive",
        "resolved": "4.0.1",
        "contentHash": "TxwVeUNoTgUOdQ09gfTjvW411MF+w9MBYL7AtNVc+HtBCFlutPLhUCdZjNkjbhj3bNQWMdHboF0KIWEOjJssbA==",
        "dependencies": {
          "Microsoft.NETCore.Platforms": "1.0.1",
          "Microsoft.NETCore.Targets": "1.0.1",
          "System.Globalization": "4.0.11",
          "System.Reflection": "4.1.0",
          "System.Runtime": "4.1.0",
          "runtime.any.System.Resources.ResourceManager": "4.3.0"
        }
      },
      "System.Runtime": {
        "type": "Transitive",
        "resolved": "4.3.1",
        "contentHash": "abhfv1dTK6NXOmu4bgHIONxHyEqFjW8HwXPmpY9gmll+ix9UNo4XDcmzJn6oLooftxNssVHdJC1pGT9jkSynQg==",
        "dependencies": {
          "Microsoft.NETCore.Platforms": "1.1.1",
          "Microsoft.NETCore.Targets": "1.1.3",
          "runtime.any.System.Runtime": "4.3.0"
        }
      },
      "System.Runtime.Extensions": {
        "type": "Transitive",
        "resolved": "4.1.0",
        "contentHash": "CUOHjTT/vgP0qGW22U4/hDlOqXmcPq5YicBaXdUR2UiUoLwBT+olO6we4DVbq57jeX5uXH2uerVZhf0qGj+sVQ==",
        "dependencies": {
          "Microsoft.NETCore.Platforms": "1.0.1",
          "Microsoft.NETCore.Targets": "1.0.1",
          "System.Runtime": "4.1.0",
          "runtime.unix.System.Runtime.Extensions": "4.3.0"
        }
      },
      "System.Runtime.Handles": {
        "type": "Transitive",
        "resolved": "4.0.1",
        "contentHash": "nCJvEKguXEvk2ymk1gqj625vVnlK3/xdGzx0vOKicQkoquaTBJTP13AIYkocSUwHCLNBwUbXTqTWGDxBTWpt7g==",
        "dependencies": {
          "Microsoft.NETCore.Platforms": "1.0.1",
          "Microsoft.NETCore.Targets": "1.0.1",
          "System.Runtime": "4.1.0",
          "runtime.any.System.Runtime.Handles": "4.3.0"
        }
      },
      "System.Runtime.InteropServices": {
        "type": "Transitive",
        "resolved": "4.1.0",
        "contentHash": "16eu3kjHS633yYdkjwShDHZLRNMKVi/s0bY8ODiqJ2RfMhDMAwxZaUaWVnZ2P71kr/or+X9o/xFWtNqz8ivieQ==",
        "dependencies": {
          "Microsoft.NETCore.Platforms": "1.0.1",
          "Microsoft.NETCore.Targets": "1.0.1",
          "System.Reflection": "4.1.0",
          "System.Reflection.Primitives": "4.0.1",
          "System.Runtime": "4.1.0",
          "System.Runtime.Handles": "4.0.1",
          "runtime.any.System.Runtime.InteropServices": "4.3.0"
        }
      },
      "System.Text.Encoding": {
        "type": "Transitive",
        "resolved": "4.0.11",
        "contentHash": "U3gGeMlDZXxCEiY4DwVLSacg+DFWCvoiX+JThA/rvw37Sqrku7sEFeVBBBMBnfB6FeZHsyDx85HlKL19x0HtZA==",
        "dependencies": {
          "Microsoft.NETCore.Platforms": "1.0.1",
          "Microsoft.NETCore.Targets": "1.0.1",
          "System.Runtime": "4.1.0",
          "runtime.any.System.Text.Encoding": "4.3.0"
        }
      },
      "System.Text.Encoding.CodePages": {
        "type": "Transitive",
        "resolved": "4.5.1",
        "contentHash": "4J2JQXbftjPMppIHJ7IC+VXQ9XfEagN92vZZNoG12i+zReYlim5dMoXFC1Zzg7tsnKDM7JPo5bYfFK4Jheq44w==",
        "dependencies": {
          "Microsoft.NETCore.Platforms": "2.1.2",
          "System.Runtime.CompilerServices.Unsafe": "4.5.2"
        }
      },
      "System.Threading.Tasks": {
        "type": "Transitive",
        "resolved": "4.0.11",
        "contentHash": "k1S4Gc6IGwtHGT8188RSeGaX86Qw/wnrgNLshJvsdNUOPP9etMmo8S07c+UlOAx4K/xLuN9ivA1bD0LVurtIxQ==",
        "dependencies": {
          "Microsoft.NETCore.Platforms": "1.0.1",
          "Microsoft.NETCore.Targets": "1.0.1",
          "System.Runtime": "4.1.0",
          "runtime.any.System.Threading.Tasks": "4.3.0"
        }
      }
    },
    "net7.0/win7-x64": {
      "Avalonia.Angle.Windows.Natives": {
        "type": "Transitive",
        "resolved": "2.1.0.2023020321",
        "contentHash": "Zlkkb8ipxrxNWVPCJgMO19fpcpYPP+bpOQ+jPtCFj8v+TzVvPdnGHuyv9IMvSHhhMfEpps4m4hjaP4FORQYVAA=="
      },
      "Avalonia.Native": {
        "type": "Transitive",
        "resolved": "11.0.0-preview8",
        "contentHash": "+RWljAJRRgOt1Rz1QjMPpPnuYr5h6LV49hYcGPqHHOdiQ5bkYtCtMuCfSS6pTwPBfsrE9tcssW8B4iJst9IhXg==",
        "dependencies": {
          "Avalonia": "11.0.0-preview8"
        }
      },
      "HarfBuzzSharp.NativeAssets.Linux": {
        "type": "Transitive",
        "resolved": "2.8.2.3",
        "contentHash": "Qu1yJSHEN7PD3+fqfkaClnORWN5e2xJ2Xoziz/GUi/oBT1Z+Dp2oZeiONKP6NFltboSOBkvH90QuOA6YN/U1zg==",
        "dependencies": {
          "HarfBuzzSharp": "2.8.2.3"
        }
      },
      "HarfBuzzSharp.NativeAssets.macOS": {
        "type": "Transitive",
        "resolved": "2.8.2.3",
        "contentHash": "uwz9pB3hMuxzI/bSkjVrsOJH7Wo1L+0Md5ZmEMDM/j7xDHtR9d3mfg/CfxhMIcTiUC4JgX49FZK0y2ojgu1dww=="
      },
      "HarfBuzzSharp.NativeAssets.Win32": {
        "type": "Transitive",
        "resolved": "2.8.2.3",
        "contentHash": "Wo6QpE4+a+PFVdfIBoLkLr4wq2uC0m9TZC8FAfy4ZnLsUc10WL0Egk9EBHHhDCeokNOXDse5YtvuTYtS/rbHfg=="
      },
      "Microsoft.Win32.SystemEvents": {
        "type": "Transitive",
        "resolved": "7.0.0",
        "contentHash": "2nXPrhdAyAzir0gLl8Yy8S5Mnm/uBSQQA7jEsILOS1MTyS7DbmV1NgViMtvV1sfCD1ebITpNwb1NIinKeJgUVQ=="
      },
      "runtime.any.System.Collections": {
        "type": "Transitive",
        "resolved": "4.3.0",
        "contentHash": "23g6rqftKmovn2cLeGsuHUYm0FD7pdutb0uQMJpZ3qTvq+zHkgmt6J65VtRry4WDGYlmkMa4xDACtaQ94alNag==",
        "dependencies": {
          "System.Runtime": "4.3.0"
        }
      },
      "runtime.any.System.Diagnostics.Tracing": {
        "type": "Transitive",
        "resolved": "4.3.0",
        "contentHash": "1lpifymjGDzoYIaam6/Hyqf8GhBI3xXYLK2TgEvTtuZMorG3Kb9QnMTIKhLjJYXIiu1JvxjngHvtVFQQlpQ3HQ=="
      },
      "runtime.any.System.Globalization": {
        "type": "Transitive",
        "resolved": "4.3.0",
        "contentHash": "sMDBnad4rp4t7GY442Jux0MCUuKL4otn5BK6Ni0ARTXTSpRNBzZ7hpMfKSvnVSED5kYJm96YOWsqV0JH0d2uuw=="
      },
      "runtime.any.System.IO": {
        "type": "Transitive",
        "resolved": "4.3.0",
        "contentHash": "SDZ5AD1DtyRoxYtEcqQ3HDlcrorMYXZeCt7ZhG9US9I5Vva+gpIWDGMkcwa5XiKL0ceQKRZIX2x0XEjLX7PDzQ=="
      },
      "runtime.any.System.Reflection": {
        "type": "Transitive",
        "resolved": "4.3.0",
        "contentHash": "hLC3A3rI8jipR5d9k7+f0MgRCW6texsAp0MWkN/ci18FMtQ9KH7E2vDn/DH2LkxsszlpJpOn9qy6Z6/69rH6eQ=="
      },
      "runtime.any.System.Reflection.Primitives": {
        "type": "Transitive",
        "resolved": "4.3.0",
        "contentHash": "Nrm1p3armp6TTf2xuvaa+jGTTmncALWFq22CpmwRvhDf6dE9ZmH40EbOswD4GnFLrMRS0Ki6Kx5aUPmKK/hZBg=="
      },
      "runtime.any.System.Resources.ResourceManager": {
        "type": "Transitive",
        "resolved": "4.3.0",
        "contentHash": "Lxb89SMvf8w9p9+keBLyL6H6x/TEmc6QVsIIA0T36IuyOY3kNvIdyGddA2qt35cRamzxF8K5p0Opq4G4HjNbhQ=="
      },
      "runtime.any.System.Runtime": {
        "type": "Transitive",
        "resolved": "4.3.0",
        "contentHash": "fRS7zJgaG9NkifaAxGGclDDoRn9HC7hXACl52Or06a/fxdzDajWb5wov3c6a+gVSlekRoexfjwQSK9sh5um5LQ==",
        "dependencies": {
          "System.Private.Uri": "4.3.0"
        }
      },
      "runtime.any.System.Runtime.Handles": {
        "type": "Transitive",
        "resolved": "4.3.0",
        "contentHash": "GG84X6vufoEzqx8PbeBKheE4srOhimv+yLtGb/JkR3Y2FmoqmueLNFU4Xx8Y67plFpltQSdK74x0qlEhIpv/CQ=="
      },
      "runtime.any.System.Runtime.InteropServices": {
        "type": "Transitive",
        "resolved": "4.3.0",
        "contentHash": "lBoFeQfxe/4eqjPi46E0LU/YaCMdNkQ8B4MZu/mkzdIAZh8RQ1NYZSj0egrQKdgdvlPFtP4STtob40r4o2DBAw=="
      },
      "runtime.any.System.Text.Encoding": {
        "type": "Transitive",
        "resolved": "4.3.0",
        "contentHash": "+ihI5VaXFCMVPJNstG4O4eo1CfbrByLxRrQQTqOTp1ttK0kUKDqOdBSTaCB2IBk/QtjDrs6+x4xuezyMXdm0HQ=="
      },
      "runtime.any.System.Threading.Tasks": {
        "type": "Transitive",
        "resolved": "4.3.0",
        "contentHash": "OhBAVBQG5kFj1S+hCEQ3TUHBAEtZ3fbEMgZMRNdN8A0Pj4x+5nTELEqL59DU0TjKVE6II3dqKw4Dklb3szT65w=="
      },
      "runtime.win.System.Diagnostics.Debug": {
        "type": "Transitive",
        "resolved": "4.3.0",
        "contentHash": "hHHP0WCStene2jjeYcuDkETozUYF/3sHVRHAEOgS3L15hlip24ssqCTnJC28Z03Wpo078oMcJd0H4egD2aJI8g=="
      },
      "runtime.win.System.Runtime.Extensions": {
        "type": "Transitive",
        "resolved": "4.3.0",
        "contentHash": "RkgHVhUPvzZxuUubiZe8yr/6CypRVXj0VBzaR8hsqQ8f+rUo7e4PWrHTLOCjd8fBMGWCrY//fi7Ku3qXD7oHRw==",
        "dependencies": {
          "System.Private.Uri": "4.3.0"
        }
      },
      "runtime.win7.System.Private.Uri": {
        "type": "Transitive",
        "resolved": "4.3.0",
        "contentHash": "Q+IBgaPYicSQs2tBlmXqbS25c/JLIthWrgrpMwxKSOobW/OqIMVFruUGfuaz4QABVzV8iKdCAbN7APY7Tclbnw=="
      },
      "SkiaSharp.NativeAssets.Linux": {
        "type": "Transitive",
        "resolved": "2.88.3",
        "contentHash": "wz29evZVWRqN7WHfenFwQIgqtr8f5vHCutcl1XuhWrHTRZeaIBk7ngjhyHpjUMcQxtIEAdq34ZRvMQshsBYjqg==",
        "dependencies": {
          "SkiaSharp": "2.88.3"
        }
      },
      "SkiaSharp.NativeAssets.macOS": {
        "type": "Transitive",
        "resolved": "2.88.3",
        "contentHash": "CEbWAXMGFkPV3S1snBKK7jEG3+xud/9kmSAhu0BEUKKtlMdxx+Qal0U9bntQREM9QpqP5xLWZooodi8IlV8MEg=="
      },
      "SkiaSharp.NativeAssets.Win32": {
        "type": "Transitive",
        "resolved": "2.88.3",
        "contentHash": "MU4ASL8VAbTv5vSw1PoiWjjjpjtGhWtFYuJnrN4sNHFCePb2ohQij9JhSdqLLxk7RpRtWPdV93fbA53Pt+J0yw=="
      },
      "SQLitePCLRaw.lib.e_sqlite3": {
        "type": "Transitive",
        "resolved": "2.1.4",
        "contentHash": "2C9Q9eX7CPLveJA0rIhf9RXAvu+7nWZu1A2MdG6SD/NOu26TakGgL1nsbc0JAspGijFOo3HoN79xrx8a368fBg=="
      },
      "System.Collections": {
        "type": "Transitive",
        "resolved": "4.0.11",
        "contentHash": "YUJGz6eFKqS0V//mLt25vFGrrCvOnsXjlvFQs+KimpwNxug9x0Pzy4PlFMU3Q2IzqAa9G2L4LsK3+9vCBK7oTg==",
        "dependencies": {
          "Microsoft.NETCore.Platforms": "1.0.1",
          "Microsoft.NETCore.Targets": "1.0.1",
          "System.Runtime": "4.1.0",
          "runtime.any.System.Collections": "4.3.0"
        }
      },
      "System.Diagnostics.Debug": {
        "type": "Transitive",
        "resolved": "4.0.11",
        "contentHash": "w5U95fVKHY4G8ASs/K5iK3J5LY+/dLFd4vKejsnI/ZhBsWS9hQakfx3Zr7lRWKg4tAw9r4iktyvsTagWkqYCiw==",
        "dependencies": {
          "Microsoft.NETCore.Platforms": "1.0.1",
          "Microsoft.NETCore.Targets": "1.0.1",
          "System.Runtime": "4.1.0",
          "runtime.win.System.Diagnostics.Debug": "4.3.0"
        }
      },
      "System.Diagnostics.Tracing": {
        "type": "Transitive",
        "resolved": "4.1.0",
        "contentHash": "vDN1PoMZCkkdNjvZLql592oYJZgS7URcJzJ7bxeBgGtx5UtR5leNm49VmfHGqIffX4FKacHbI3H6UyNSHQknBg==",
        "dependencies": {
          "Microsoft.NETCore.Platforms": "1.0.1",
          "Microsoft.NETCore.Targets": "1.0.1",
          "System.Runtime": "4.1.0",
          "runtime.any.System.Diagnostics.Tracing": "4.3.0"
        }
      },
      "System.Drawing.Common": {
        "type": "Transitive",
        "resolved": "6.0.0",
        "contentHash": "NfuoKUiP2nUWwKZN6twGqXioIe1zVD0RIj2t976A+czLHr2nY454RwwXs6JU9Htc6mwqL6Dn/nEL3dpVf2jOhg==",
        "dependencies": {
          "Microsoft.Win32.SystemEvents": "6.0.0"
        }
      },
      "System.Globalization": {
        "type": "Transitive",
        "resolved": "4.0.11",
        "contentHash": "B95h0YLEL2oSnwF/XjqSWKnwKOy/01VWkNlsCeMTFJLLabflpGV26nK164eRs5GiaRSBGpOxQ3pKoSnnyZN5pg==",
        "dependencies": {
          "Microsoft.NETCore.Platforms": "1.0.1",
          "Microsoft.NETCore.Targets": "1.0.1",
          "System.Runtime": "4.1.0",
          "runtime.any.System.Globalization": "4.3.0"
        }
      },
      "System.IO": {
        "type": "Transitive",
        "resolved": "4.1.0",
        "contentHash": "3KlTJceQc3gnGIaHZ7UBZO26SHL1SHE4ddrmiwumFnId+CEHP+O8r386tZKaE6zlk5/mF8vifMBzHj9SaXN+mQ==",
        "dependencies": {
          "Microsoft.NETCore.Platforms": "1.0.1",
          "Microsoft.NETCore.Targets": "1.0.1",
          "System.Runtime": "4.1.0",
          "System.Text.Encoding": "4.0.11",
          "System.Threading.Tasks": "4.0.11",
          "runtime.any.System.IO": "4.3.0"
        }
      },
      "System.Private.Uri": {
        "type": "Transitive",
        "resolved": "4.3.0",
        "contentHash": "I4SwANiUGho1esj4V4oSlPllXjzCZDE+5XXso2P03LW2vOda2Enzh8DWOxwN6hnrJyp314c7KuVu31QYhRzOGg==",
        "dependencies": {
          "Microsoft.NETCore.Platforms": "1.1.0",
          "Microsoft.NETCore.Targets": "1.1.0",
          "runtime.win7.System.Private.Uri": "4.3.0"
        }
      },
      "System.Reflection": {
        "type": "Transitive",
        "resolved": "4.1.0",
        "contentHash": "JCKANJ0TI7kzoQzuwB/OoJANy1Lg338B6+JVacPl4TpUwi3cReg3nMLplMq2uqYfHFQpKIlHAUVAJlImZz/4ng==",
        "dependencies": {
          "Microsoft.NETCore.Platforms": "1.0.1",
          "Microsoft.NETCore.Targets": "1.0.1",
          "System.IO": "4.1.0",
          "System.Reflection.Primitives": "4.0.1",
          "System.Runtime": "4.1.0",
          "runtime.any.System.Reflection": "4.3.0"
        }
      },
      "System.Reflection.Primitives": {
        "type": "Transitive",
        "resolved": "4.0.1",
        "contentHash": "4inTox4wTBaDhB7V3mPvp9XlCbeGYWVEM9/fXALd52vNEAVisc1BoVWQPuUuD0Ga//dNbA/WeMy9u9mzLxGTHQ==",
        "dependencies": {
          "Microsoft.NETCore.Platforms": "1.0.1",
          "Microsoft.NETCore.Targets": "1.0.1",
          "System.Runtime": "4.1.0",
          "runtime.any.System.Reflection.Primitives": "4.3.0"
        }
      },
      "System.Resources.ResourceManager": {
        "type": "Transitive",
        "resolved": "4.0.1",
        "contentHash": "TxwVeUNoTgUOdQ09gfTjvW411MF+w9MBYL7AtNVc+HtBCFlutPLhUCdZjNkjbhj3bNQWMdHboF0KIWEOjJssbA==",
        "dependencies": {
          "Microsoft.NETCore.Platforms": "1.0.1",
          "Microsoft.NETCore.Targets": "1.0.1",
          "System.Globalization": "4.0.11",
          "System.Reflection": "4.1.0",
          "System.Runtime": "4.1.0",
          "runtime.any.System.Resources.ResourceManager": "4.3.0"
        }
      },
      "System.Runtime": {
        "type": "Transitive",
        "resolved": "4.3.1",
        "contentHash": "abhfv1dTK6NXOmu4bgHIONxHyEqFjW8HwXPmpY9gmll+ix9UNo4XDcmzJn6oLooftxNssVHdJC1pGT9jkSynQg==",
        "dependencies": {
          "Microsoft.NETCore.Platforms": "1.1.1",
          "Microsoft.NETCore.Targets": "1.1.3",
          "runtime.any.System.Runtime": "4.3.0"
        }
      },
      "System.Runtime.Extensions": {
        "type": "Transitive",
        "resolved": "4.1.0",
        "contentHash": "CUOHjTT/vgP0qGW22U4/hDlOqXmcPq5YicBaXdUR2UiUoLwBT+olO6we4DVbq57jeX5uXH2uerVZhf0qGj+sVQ==",
        "dependencies": {
          "Microsoft.NETCore.Platforms": "1.0.1",
          "Microsoft.NETCore.Targets": "1.0.1",
          "System.Runtime": "4.1.0",
          "runtime.win.System.Runtime.Extensions": "4.3.0"
        }
      },
      "System.Runtime.Handles": {
        "type": "Transitive",
        "resolved": "4.0.1",
        "contentHash": "nCJvEKguXEvk2ymk1gqj625vVnlK3/xdGzx0vOKicQkoquaTBJTP13AIYkocSUwHCLNBwUbXTqTWGDxBTWpt7g==",
        "dependencies": {
          "Microsoft.NETCore.Platforms": "1.0.1",
          "Microsoft.NETCore.Targets": "1.0.1",
          "System.Runtime": "4.1.0",
          "runtime.any.System.Runtime.Handles": "4.3.0"
        }
      },
      "System.Runtime.InteropServices": {
        "type": "Transitive",
        "resolved": "4.1.0",
        "contentHash": "16eu3kjHS633yYdkjwShDHZLRNMKVi/s0bY8ODiqJ2RfMhDMAwxZaUaWVnZ2P71kr/or+X9o/xFWtNqz8ivieQ==",
        "dependencies": {
          "Microsoft.NETCore.Platforms": "1.0.1",
          "Microsoft.NETCore.Targets": "1.0.1",
          "System.Reflection": "4.1.0",
          "System.Reflection.Primitives": "4.0.1",
          "System.Runtime": "4.1.0",
          "System.Runtime.Handles": "4.0.1",
          "runtime.any.System.Runtime.InteropServices": "4.3.0"
        }
      },
      "System.Text.Encoding": {
        "type": "Transitive",
        "resolved": "4.0.11",
        "contentHash": "U3gGeMlDZXxCEiY4DwVLSacg+DFWCvoiX+JThA/rvw37Sqrku7sEFeVBBBMBnfB6FeZHsyDx85HlKL19x0HtZA==",
        "dependencies": {
          "Microsoft.NETCore.Platforms": "1.0.1",
          "Microsoft.NETCore.Targets": "1.0.1",
          "System.Runtime": "4.1.0",
          "runtime.any.System.Text.Encoding": "4.3.0"
        }
      },
      "System.Text.Encoding.CodePages": {
        "type": "Transitive",
        "resolved": "4.5.1",
        "contentHash": "4J2JQXbftjPMppIHJ7IC+VXQ9XfEagN92vZZNoG12i+zReYlim5dMoXFC1Zzg7tsnKDM7JPo5bYfFK4Jheq44w==",
        "dependencies": {
          "Microsoft.NETCore.Platforms": "2.1.2",
          "System.Runtime.CompilerServices.Unsafe": "4.5.2"
        }
      },
      "System.Threading.Tasks": {
        "type": "Transitive",
        "resolved": "4.0.11",
        "contentHash": "k1S4Gc6IGwtHGT8188RSeGaX86Qw/wnrgNLshJvsdNUOPP9etMmo8S07c+UlOAx4K/xLuN9ivA1bD0LVurtIxQ==",
        "dependencies": {
          "Microsoft.NETCore.Platforms": "1.0.1",
          "Microsoft.NETCore.Targets": "1.0.1",
          "System.Runtime": "4.1.0",
          "runtime.any.System.Threading.Tasks": "4.3.0"
        }
      }
    }
  }
}<|MERGE_RESOLUTION|>--- conflicted
+++ resolved
@@ -805,7 +805,6 @@
       "walletwasabi.fluent": {
         "type": "Project",
         "dependencies": {
-<<<<<<< HEAD
           "Avalonia": "[11.0.0-preview8, )",
           "Avalonia.Controls.TreeDataGrid": "[11.0.999-build20230510.4, )",
           "Avalonia.Diagnostics": "[11.0.0-preview8, )",
@@ -814,15 +813,7 @@
           "Avalonia.Skia": "[11.0.0-preview8, )",
           "Avalonia.Themes.Fluent": "[11.0.0-preview8, )",
           "Avalonia.Xaml.Behaviors": "[11.0.0-preview8, )",
-=======
-          "Avalonia": "[0.10.19, )",
-          "Avalonia.Controls.TreeDataGrid": "[0.10.18.1, )",
-          "Avalonia.Diagnostics": "[0.10.19, )",
-          "Avalonia.ReactiveUI": "[0.10.19, )",
-          "Avalonia.Skia": "[0.10.19, )",
-          "Avalonia.Xaml.Behaviors": "[0.10.19, )",
           "QRackers": "[0.1.0, )",
->>>>>>> 969b6bb3
           "System.Runtime": "[4.3.1, )",
           "Wasabi Wallet Daemon": "[1.0.0, )"
         }
