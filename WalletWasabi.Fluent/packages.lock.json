--- conflicted
+++ resolved
@@ -4,19 +4,11 @@
     "net6.0": {
       "Avalonia": {
         "type": "Direct",
-<<<<<<< HEAD
-        "requested": "[0.10.999-cibuild0023056-beta, )",
-        "resolved": "0.10.999-cibuild0023056-beta",
-        "contentHash": "YLSueDcV+82r643vzThUaZpWHdfnaQ1jgA6IJrEZeptzplix/cKoJDoregkeav2FmInBM/gnbU7p3WP9oFC+9Q==",
-        "dependencies": {
-          "Avalonia.Remote.Protocol": "0.10.999-cibuild0023056-beta",
-=======
         "requested": "[0.10.18, )",
         "resolved": "0.10.18",
         "contentHash": "hA7US1I75f+ztOyqFWXdzkyJDU9FxcMktfmnmey2uPb+9Cn2GSTU+/7t08CMAyMxuCBpWjlOwkdCZh1cPFWHpg==",
         "dependencies": {
           "Avalonia.Remote.Protocol": "0.10.18",
->>>>>>> 7a869415
           "JetBrains.Annotations": "10.3.0",
           "System.ComponentModel.Annotations": "4.5.0",
           "System.Memory": "4.5.3",
@@ -25,63 +17,40 @@
           "System.ValueTuple": "4.5.0"
         }
       },
+      "Avalonia.Controls.TreeDataGrid": {
+        "type": "Direct",
+        "requested": "[0.10.14, )",
+        "resolved": "0.10.14",
+        "contentHash": "GVdIFw1VBmYjtdwGRu3+RWpHmSoKzDTUYYCGWor7T60abnWkz9QZCKtoh53jO5oFEzaSBbhRP1LW28i+v+4O+w==",
+        "dependencies": {
+          "Avalonia": "0.10.14"
+        }
+      },
       "Avalonia.Diagnostics": {
         "type": "Direct",
-<<<<<<< HEAD
-        "requested": "[0.10.999-cibuild0023056-beta, )",
-        "resolved": "0.10.999-cibuild0023056-beta",
-        "contentHash": "OuwkBph7JeRqIKc8FTYAkRCHFxbJDjpO64TTR65VsuV/G5zJkDacKzRvFgjXaUeIpnZLQgPRr/LMc7EljAI+GQ==",
-        "dependencies": {
-          "Avalonia": "0.10.999-cibuild0023056-beta",
-          "Avalonia.Controls.ColorPicker": "0.10.999-cibuild0023056-beta",
-          "Avalonia.Controls.DataGrid": "0.10.999-cibuild0023056-beta",
-          "Avalonia.Themes.Simple": "0.10.999-cibuild0023056-beta",
-=======
         "requested": "[0.10.18, )",
         "resolved": "0.10.18",
         "contentHash": "3PjA6r0mmRUeS+R34VtYAyzmlPeqflsQ9B8E2TrZKGke0Wo6t3JsvPWA8ynA/ii0icPnnn7nmQaEZQs07ZthxQ==",
         "dependencies": {
           "Avalonia": "0.10.18",
           "Avalonia.Controls.DataGrid": "0.10.18",
->>>>>>> 7a869415
           "Microsoft.CodeAnalysis.CSharp.Scripting": "3.4.0",
           "System.Reactive": "5.0.0"
         }
       },
       "Avalonia.ReactiveUI": {
         "type": "Direct",
-<<<<<<< HEAD
-        "requested": "[0.10.999-cibuild0023056-beta, )",
-        "resolved": "0.10.999-cibuild0023056-beta",
-        "contentHash": "DAGhz+nSpyseo6XXPdpXRXMppfVNPms3BtkGo5dj4ZjgO1JZqzKea+D/dZOr80nXeDtaDHA+pEAQEl3t+IX8Jw==",
-        "dependencies": {
-          "Avalonia": "0.10.999-cibuild0023056-beta",
-=======
         "requested": "[0.10.18, )",
         "resolved": "0.10.18",
         "contentHash": "1mAz+ll9/RLUEvkLLO20k196/gVmAHLwubIuy+fe07cS/LN9QkgsnODTFpsinUB0PLmIhwmmGWBsF5k+Mgnz2Q==",
         "dependencies": {
           "Avalonia": "0.10.18",
->>>>>>> 7a869415
           "ReactiveUI": "13.2.10",
           "System.Reactive": "5.0.0"
         }
       },
       "Avalonia.Skia": {
         "type": "Direct",
-<<<<<<< HEAD
-        "requested": "[0.10.999-cibuild0023056-beta, )",
-        "resolved": "0.10.999-cibuild0023056-beta",
-        "contentHash": "Hfs28rJ6ilNqUWNdfQA3LntdAN6JgCCjA2u3laW1LBYR/4SXkGrQGqnAHfm+RyUGsSKhZyh8NYidxIyio90ESg==",
-        "dependencies": {
-          "Avalonia": "0.10.999-cibuild0023056-beta",
-          "HarfBuzzSharp": "2.8.2",
-          "HarfBuzzSharp.NativeAssets.Linux": "2.8.2",
-          "HarfBuzzSharp.NativeAssets.WebAssembly": "2.8.2",
-          "SkiaSharp": "2.88.1-preview.1",
-          "SkiaSharp.NativeAssets.Linux": "2.88.1-preview.1",
-          "SkiaSharp.NativeAssets.WebAssembly": "2.88.1-preview.1"
-=======
         "requested": "[0.10.18, )",
         "resolved": "0.10.18",
         "contentHash": "QY3W/Hb3PfOW6mM0E9y1TsUeOjuECGwoXoHhmPmiBmNismXxOkLeXJUYNcUkCxTgKYjj6ZNfFYc5wbHWVJ2Hsw==",
@@ -93,19 +62,10 @@
           "SkiaSharp": "2.88.1-preview.108",
           "SkiaSharp.NativeAssets.Linux": "2.88.1-preview.108",
           "SkiaSharp.NativeAssets.WebAssembly": "2.88.1-preview.108"
->>>>>>> 7a869415
-        }
-      },
-      "Avalonia.Themes.Fluent": {
+        }
+      },
+      "Avalonia.Xaml.Behaviors": {
         "type": "Direct",
-<<<<<<< HEAD
-        "requested": "[0.10.999-cibuild0023056-beta, )",
-        "resolved": "0.10.999-cibuild0023056-beta",
-        "contentHash": "afoj7iUmCl2+yR4xfKiL2f0qkxRB6Krr8mSJ37CFsjFqpgHqEiq6COJ4i8+aT6uqJJgV98sUERbGoDA+kXtzDw==",
-        "dependencies": {
-          "Avalonia": "0.10.999-cibuild0023056-beta",
-          "System.Reactive": "5.0.0"
-=======
         "requested": "[0.10.18, )",
         "resolved": "0.10.18",
         "contentHash": "wmFgiF41WKIbwlmVsDy8cz2dlcwr8VdbVzmB9PNoqdKR5Aa+/Umjj+AmdPSVzI3dOZiOO7r9QStd51jQFJdWhQ==",
@@ -113,7 +73,6 @@
           "Avalonia": "0.10.18",
           "Avalonia.Xaml.Interactions": "0.10.18",
           "Avalonia.Xaml.Interactivity": "0.10.18"
->>>>>>> 7a869415
         }
       },
       "System.Drawing.Common": {
@@ -135,36 +94,17 @@
           "Microsoft.NETCore.Targets": "1.1.3"
         }
       },
-      "Avalonia.Controls.ColorPicker": {
-        "type": "Transitive",
-<<<<<<< HEAD
-        "resolved": "0.10.999-cibuild0023056-beta",
-        "contentHash": "vLDBNGoA6SvnLWLiiSVuQSIfMdEaUDSR2yLfinyUX4VR5apyMoy2oFrg4Z6FMaViOSVKfJDIEFefoLlJQPLG1A==",
-        "dependencies": {
-          "Avalonia": "0.10.999-cibuild0023056-beta",
-          "Avalonia.Remote.Protocol": "0.10.999-cibuild0023056-beta",
-=======
+      "Avalonia.Controls.DataGrid": {
+        "type": "Transitive",
         "resolved": "0.10.18",
         "contentHash": "LDNZxnzk++GgBeUKsqmeWJDQgF83C4Quk4Wn0z5P6vIm1f5YSSFJL6JbibbIAvjqlGjqWWFTBZpHMUNjdyw4Aw==",
         "dependencies": {
           "Avalonia": "0.10.18",
           "Avalonia.Remote.Protocol": "0.10.18",
->>>>>>> 7a869415
           "JetBrains.Annotations": "10.3.0",
           "System.Reactive": "5.0.0"
         }
       },
-<<<<<<< HEAD
-      "Avalonia.Controls.DataGrid": {
-        "type": "Transitive",
-        "resolved": "0.10.999-cibuild0023056-beta",
-        "contentHash": "Ky7GZM71lEHDb6fxygJgytUOh4cop99NcS6tk9SSZXGEvN5RVWy4us2xNW7eu1dduSkZOebYoAWJ2i574I33fw==",
-        "dependencies": {
-          "Avalonia": "0.10.999-cibuild0023056-beta",
-          "Avalonia.Remote.Protocol": "0.10.999-cibuild0023056-beta",
-          "JetBrains.Annotations": "10.3.0",
-          "System.Reactive": "5.0.0"
-=======
       "Avalonia.Remote.Protocol": {
         "type": "Transitive",
         "resolved": "0.10.18",
@@ -177,28 +117,14 @@
         "dependencies": {
           "Avalonia": "0.10.18",
           "Avalonia.Xaml.Interactivity": "0.10.18"
->>>>>>> 7a869415
-        }
-      },
-      "Avalonia.Remote.Protocol": {
-        "type": "Transitive",
-        "resolved": "0.10.999-cibuild0023056-beta",
-        "contentHash": "3B3neSaYlIXEI0ZEEdZGCCGY2ESs//Rvb7GDhr7+Ip0WLToVenCrxi1ePCPoZ9/5YkYRHuKDTbcRJ+HI3VEDvQ=="
-      },
-      "Avalonia.Themes.Simple": {
-        "type": "Transitive",
-<<<<<<< HEAD
-        "resolved": "0.10.999-cibuild0023056-beta",
-        "contentHash": "iRoifJ3MPpwL5e9v5XAus7CDc9EKQU09qtXsaqhAFpHEMG+7Yj2WcpSWbl8mDH8w8O7t/bZWej8Axlh5p+FX9g==",
-        "dependencies": {
-          "Avalonia": "0.10.999-cibuild0023056-beta",
-          "System.Reactive": "5.0.0"
-=======
+        }
+      },
+      "Avalonia.Xaml.Interactivity": {
+        "type": "Transitive",
         "resolved": "0.10.18",
         "contentHash": "WMZivMfce1nYIbxCS6lUUEC1/TD5orfk8CFAJzWMqFH1hgcLcdS4HnMit13aMWYq0EYB3lWIhkvE5dI8f3lZlw==",
         "dependencies": {
           "Avalonia": "0.10.18"
->>>>>>> 7a869415
         }
       },
       "DynamicData": {
@@ -211,53 +137,23 @@
       },
       "HarfBuzzSharp": {
         "type": "Transitive",
-<<<<<<< HEAD
-        "resolved": "2.8.2",
-        "contentHash": "FE1LiYN6XhSafzpI1NXrKJKsfNCcnaYaRlH5qu8Tl4f03tfu5i9b8uk1JjqsuaBJgCHCoGobukFOWcNNNGjbCA==",
-        "dependencies": {
-          "HarfBuzzSharp.NativeAssets.Win32": "2.8.2",
-          "HarfBuzzSharp.NativeAssets.macOS": "2.8.2",
-          "System.Memory": "4.5.3"
-=======
         "resolved": "2.8.2.1-preview.108",
         "contentHash": "vo2eE1jLvYWrfeghYAzkfHr7GNtWsay2ODfufavz8xReOZ648a2sBggSjTU02DQU5EPBSOhKxDnkqnUVWA8xkg==",
         "dependencies": {
           "HarfBuzzSharp.NativeAssets.Win32": "2.8.2.1-preview.108",
           "HarfBuzzSharp.NativeAssets.macOS": "2.8.2.1-preview.108"
->>>>>>> 7a869415
         }
       },
       "HarfBuzzSharp.NativeAssets.Linux": {
         "type": "Transitive",
-<<<<<<< HEAD
-        "resolved": "2.8.2",
-        "contentHash": "kqoEiKyvnRYnYKSRhh9q+hMja3F24s+Pg8lZc7ha2KSu0yZCVI53DLrH6reC4dqg6pOS+EvtCsxBGEEb/CxNkg==",
-        "dependencies": {
-          "HarfBuzzSharp": "2.8.2"
-=======
         "resolved": "2.8.2.1-preview.108",
         "contentHash": "kRjP0sub39GxY7/YUoWwMAvltH+i+0+HvG6ND1v1iWAeBbAwcBFnPfT6FQDBqdnEaeYQT6y8FxMn9phOND7Kyg==",
         "dependencies": {
           "HarfBuzzSharp": "2.8.2.1-preview.108"
->>>>>>> 7a869415
         }
       },
       "HarfBuzzSharp.NativeAssets.macOS": {
         "type": "Transitive",
-<<<<<<< HEAD
-        "resolved": "2.8.2",
-        "contentHash": "iX9qhY3MRvwAmUwfxnTCWms+xpLVM0DPFhDdS0KmXl9TAMh3dHaqcL9oQmn20MtaMz6kS/isJeJNzDFJM8EKYQ=="
-      },
-      "HarfBuzzSharp.NativeAssets.WebAssembly": {
-        "type": "Transitive",
-        "resolved": "2.8.2",
-        "contentHash": "Yid70rwS50dIvhOTEdUV9E+6e6dGNU1zV15Cu+umwx89c4gQGq0dBxHuJ4rNFYGrdVlJyShOGd5x6rXNfZVvpg=="
-      },
-      "HarfBuzzSharp.NativeAssets.Win32": {
-        "type": "Transitive",
-        "resolved": "2.8.2",
-        "contentHash": "FDCEa1e7s8ILADfzpdjoNbVzIxYeMRirVDlEGdPpFOf22djw6a7S2pHA+LQGwJLgffniTrjpbOVNJP3PvSyYpg=="
-=======
         "resolved": "2.8.2.1-preview.108",
         "contentHash": "pDw8R6ndu8usa9unSqEZrl3RbUNw2AzqAkcJTkocA15dxBpHvaaVKqgEozTLfye0/l5s0YgYAb4WpcY4qBg6Pw=="
       },
@@ -270,7 +166,6 @@
         "type": "Transitive",
         "resolved": "2.8.2.1-preview.108",
         "contentHash": "0ws24k21iRH2GRiOLEcG6ESl+VROOwaeHnC0vqKQChGmreGTJ//JBQJqIu189oY30G0NVdypDe1UwFA/scjBAw=="
->>>>>>> 7a869415
       },
       "JetBrains.Annotations": {
         "type": "Transitive",
@@ -691,33 +586,6 @@
         "resolved": "4.5.0",
         "contentHash": "okurQJO6NRE/apDIP23ajJ0hpiNmJ+f0BwOlB/cSqTLQlw5upkf+5+96+iG2Jw40G1fCVCyPz/FhIABUjMR+RQ=="
       },
-      "avalonia.controls.treedatagrid": {
-        "type": "Project",
-        "dependencies": {
-          "Avalonia": "0.10.999-cibuild0023056-beta"
-        }
-      },
-      "avalonia.xaml.behaviors": {
-        "type": "Project",
-        "dependencies": {
-          "Avalonia": "0.10.999-cibuild0023056-beta",
-          "Avalonia.Xaml.Interactions": "0.10.999",
-          "Avalonia.Xaml.Interactivity": "0.10.999"
-        }
-      },
-      "avalonia.xaml.interactions": {
-        "type": "Project",
-        "dependencies": {
-          "Avalonia": "0.10.999-cibuild0023056-beta",
-          "Avalonia.Xaml.Interactivity": "0.10.999"
-        }
-      },
-      "avalonia.xaml.interactivity": {
-        "type": "Project",
-        "dependencies": {
-          "Avalonia": "0.10.999-cibuild0023056-beta"
-        }
-      },
       "walletwasabi": {
         "type": "Project",
         "dependencies": {
@@ -751,30 +619,14 @@
       },
       "HarfBuzzSharp.NativeAssets.Linux": {
         "type": "Transitive",
-<<<<<<< HEAD
-        "resolved": "2.8.2",
-        "contentHash": "kqoEiKyvnRYnYKSRhh9q+hMja3F24s+Pg8lZc7ha2KSu0yZCVI53DLrH6reC4dqg6pOS+EvtCsxBGEEb/CxNkg==",
-        "dependencies": {
-          "HarfBuzzSharp": "2.8.2"
-=======
         "resolved": "2.8.2.1-preview.108",
         "contentHash": "kRjP0sub39GxY7/YUoWwMAvltH+i+0+HvG6ND1v1iWAeBbAwcBFnPfT6FQDBqdnEaeYQT6y8FxMn9phOND7Kyg==",
         "dependencies": {
           "HarfBuzzSharp": "2.8.2.1-preview.108"
->>>>>>> 7a869415
         }
       },
       "HarfBuzzSharp.NativeAssets.macOS": {
         "type": "Transitive",
-<<<<<<< HEAD
-        "resolved": "2.8.2",
-        "contentHash": "iX9qhY3MRvwAmUwfxnTCWms+xpLVM0DPFhDdS0KmXl9TAMh3dHaqcL9oQmn20MtaMz6kS/isJeJNzDFJM8EKYQ=="
-      },
-      "HarfBuzzSharp.NativeAssets.Win32": {
-        "type": "Transitive",
-        "resolved": "2.8.2",
-        "contentHash": "FDCEa1e7s8ILADfzpdjoNbVzIxYeMRirVDlEGdPpFOf22djw6a7S2pHA+LQGwJLgffniTrjpbOVNJP3PvSyYpg=="
-=======
         "resolved": "2.8.2.1-preview.108",
         "contentHash": "pDw8R6ndu8usa9unSqEZrl3RbUNw2AzqAkcJTkocA15dxBpHvaaVKqgEozTLfye0/l5s0YgYAb4WpcY4qBg6Pw=="
       },
@@ -782,7 +634,6 @@
         "type": "Transitive",
         "resolved": "2.8.2.1-preview.108",
         "contentHash": "0ws24k21iRH2GRiOLEcG6ESl+VROOwaeHnC0vqKQChGmreGTJ//JBQJqIu189oY30G0NVdypDe1UwFA/scjBAw=="
->>>>>>> 7a869415
       },
       "Microsoft.Win32.SystemEvents": {
         "type": "Transitive",
@@ -1170,30 +1021,14 @@
       },
       "HarfBuzzSharp.NativeAssets.Linux": {
         "type": "Transitive",
-<<<<<<< HEAD
-        "resolved": "2.8.2",
-        "contentHash": "kqoEiKyvnRYnYKSRhh9q+hMja3F24s+Pg8lZc7ha2KSu0yZCVI53DLrH6reC4dqg6pOS+EvtCsxBGEEb/CxNkg==",
-        "dependencies": {
-          "HarfBuzzSharp": "2.8.2"
-=======
         "resolved": "2.8.2.1-preview.108",
         "contentHash": "kRjP0sub39GxY7/YUoWwMAvltH+i+0+HvG6ND1v1iWAeBbAwcBFnPfT6FQDBqdnEaeYQT6y8FxMn9phOND7Kyg==",
         "dependencies": {
           "HarfBuzzSharp": "2.8.2.1-preview.108"
->>>>>>> 7a869415
         }
       },
       "HarfBuzzSharp.NativeAssets.macOS": {
         "type": "Transitive",
-<<<<<<< HEAD
-        "resolved": "2.8.2",
-        "contentHash": "iX9qhY3MRvwAmUwfxnTCWms+xpLVM0DPFhDdS0KmXl9TAMh3dHaqcL9oQmn20MtaMz6kS/isJeJNzDFJM8EKYQ=="
-      },
-      "HarfBuzzSharp.NativeAssets.Win32": {
-        "type": "Transitive",
-        "resolved": "2.8.2",
-        "contentHash": "FDCEa1e7s8ILADfzpdjoNbVzIxYeMRirVDlEGdPpFOf22djw6a7S2pHA+LQGwJLgffniTrjpbOVNJP3PvSyYpg=="
-=======
         "resolved": "2.8.2.1-preview.108",
         "contentHash": "pDw8R6ndu8usa9unSqEZrl3RbUNw2AzqAkcJTkocA15dxBpHvaaVKqgEozTLfye0/l5s0YgYAb4WpcY4qBg6Pw=="
       },
@@ -1201,7 +1036,6 @@
         "type": "Transitive",
         "resolved": "2.8.2.1-preview.108",
         "contentHash": "0ws24k21iRH2GRiOLEcG6ESl+VROOwaeHnC0vqKQChGmreGTJ//JBQJqIu189oY30G0NVdypDe1UwFA/scjBAw=="
->>>>>>> 7a869415
       },
       "Microsoft.Win32.SystemEvents": {
         "type": "Transitive",
@@ -1589,30 +1423,14 @@
       },
       "HarfBuzzSharp.NativeAssets.Linux": {
         "type": "Transitive",
-<<<<<<< HEAD
-        "resolved": "2.8.2",
-        "contentHash": "kqoEiKyvnRYnYKSRhh9q+hMja3F24s+Pg8lZc7ha2KSu0yZCVI53DLrH6reC4dqg6pOS+EvtCsxBGEEb/CxNkg==",
-        "dependencies": {
-          "HarfBuzzSharp": "2.8.2"
-=======
         "resolved": "2.8.2.1-preview.108",
         "contentHash": "kRjP0sub39GxY7/YUoWwMAvltH+i+0+HvG6ND1v1iWAeBbAwcBFnPfT6FQDBqdnEaeYQT6y8FxMn9phOND7Kyg==",
         "dependencies": {
           "HarfBuzzSharp": "2.8.2.1-preview.108"
->>>>>>> 7a869415
         }
       },
       "HarfBuzzSharp.NativeAssets.macOS": {
         "type": "Transitive",
-<<<<<<< HEAD
-        "resolved": "2.8.2",
-        "contentHash": "iX9qhY3MRvwAmUwfxnTCWms+xpLVM0DPFhDdS0KmXl9TAMh3dHaqcL9oQmn20MtaMz6kS/isJeJNzDFJM8EKYQ=="
-      },
-      "HarfBuzzSharp.NativeAssets.Win32": {
-        "type": "Transitive",
-        "resolved": "2.8.2",
-        "contentHash": "FDCEa1e7s8ILADfzpdjoNbVzIxYeMRirVDlEGdPpFOf22djw6a7S2pHA+LQGwJLgffniTrjpbOVNJP3PvSyYpg=="
-=======
         "resolved": "2.8.2.1-preview.108",
         "contentHash": "pDw8R6ndu8usa9unSqEZrl3RbUNw2AzqAkcJTkocA15dxBpHvaaVKqgEozTLfye0/l5s0YgYAb4WpcY4qBg6Pw=="
       },
@@ -1620,7 +1438,6 @@
         "type": "Transitive",
         "resolved": "2.8.2.1-preview.108",
         "contentHash": "0ws24k21iRH2GRiOLEcG6ESl+VROOwaeHnC0vqKQChGmreGTJ//JBQJqIu189oY30G0NVdypDe1UwFA/scjBAw=="
->>>>>>> 7a869415
       },
       "Microsoft.Win32.SystemEvents": {
         "type": "Transitive",
@@ -2008,30 +1825,14 @@
       },
       "HarfBuzzSharp.NativeAssets.Linux": {
         "type": "Transitive",
-<<<<<<< HEAD
-        "resolved": "2.8.2",
-        "contentHash": "kqoEiKyvnRYnYKSRhh9q+hMja3F24s+Pg8lZc7ha2KSu0yZCVI53DLrH6reC4dqg6pOS+EvtCsxBGEEb/CxNkg==",
-        "dependencies": {
-          "HarfBuzzSharp": "2.8.2"
-=======
         "resolved": "2.8.2.1-preview.108",
         "contentHash": "kRjP0sub39GxY7/YUoWwMAvltH+i+0+HvG6ND1v1iWAeBbAwcBFnPfT6FQDBqdnEaeYQT6y8FxMn9phOND7Kyg==",
         "dependencies": {
           "HarfBuzzSharp": "2.8.2.1-preview.108"
->>>>>>> 7a869415
         }
       },
       "HarfBuzzSharp.NativeAssets.macOS": {
         "type": "Transitive",
-<<<<<<< HEAD
-        "resolved": "2.8.2",
-        "contentHash": "iX9qhY3MRvwAmUwfxnTCWms+xpLVM0DPFhDdS0KmXl9TAMh3dHaqcL9oQmn20MtaMz6kS/isJeJNzDFJM8EKYQ=="
-      },
-      "HarfBuzzSharp.NativeAssets.Win32": {
-        "type": "Transitive",
-        "resolved": "2.8.2",
-        "contentHash": "FDCEa1e7s8ILADfzpdjoNbVzIxYeMRirVDlEGdPpFOf22djw6a7S2pHA+LQGwJLgffniTrjpbOVNJP3PvSyYpg=="
-=======
         "resolved": "2.8.2.1-preview.108",
         "contentHash": "pDw8R6ndu8usa9unSqEZrl3RbUNw2AzqAkcJTkocA15dxBpHvaaVKqgEozTLfye0/l5s0YgYAb4WpcY4qBg6Pw=="
       },
@@ -2039,7 +1840,6 @@
         "type": "Transitive",
         "resolved": "2.8.2.1-preview.108",
         "contentHash": "0ws24k21iRH2GRiOLEcG6ESl+VROOwaeHnC0vqKQChGmreGTJ//JBQJqIu189oY30G0NVdypDe1UwFA/scjBAw=="
->>>>>>> 7a869415
       },
       "Microsoft.Win32.SystemEvents": {
         "type": "Transitive",
@@ -2427,30 +2227,14 @@
       },
       "HarfBuzzSharp.NativeAssets.Linux": {
         "type": "Transitive",
-<<<<<<< HEAD
-        "resolved": "2.8.2",
-        "contentHash": "kqoEiKyvnRYnYKSRhh9q+hMja3F24s+Pg8lZc7ha2KSu0yZCVI53DLrH6reC4dqg6pOS+EvtCsxBGEEb/CxNkg==",
-        "dependencies": {
-          "HarfBuzzSharp": "2.8.2"
-=======
         "resolved": "2.8.2.1-preview.108",
         "contentHash": "kRjP0sub39GxY7/YUoWwMAvltH+i+0+HvG6ND1v1iWAeBbAwcBFnPfT6FQDBqdnEaeYQT6y8FxMn9phOND7Kyg==",
         "dependencies": {
           "HarfBuzzSharp": "2.8.2.1-preview.108"
->>>>>>> 7a869415
         }
       },
       "HarfBuzzSharp.NativeAssets.macOS": {
         "type": "Transitive",
-<<<<<<< HEAD
-        "resolved": "2.8.2",
-        "contentHash": "iX9qhY3MRvwAmUwfxnTCWms+xpLVM0DPFhDdS0KmXl9TAMh3dHaqcL9oQmn20MtaMz6kS/isJeJNzDFJM8EKYQ=="
-      },
-      "HarfBuzzSharp.NativeAssets.Win32": {
-        "type": "Transitive",
-        "resolved": "2.8.2",
-        "contentHash": "FDCEa1e7s8ILADfzpdjoNbVzIxYeMRirVDlEGdPpFOf22djw6a7S2pHA+LQGwJLgffniTrjpbOVNJP3PvSyYpg=="
-=======
         "resolved": "2.8.2.1-preview.108",
         "contentHash": "pDw8R6ndu8usa9unSqEZrl3RbUNw2AzqAkcJTkocA15dxBpHvaaVKqgEozTLfye0/l5s0YgYAb4WpcY4qBg6Pw=="
       },
@@ -2458,7 +2242,6 @@
         "type": "Transitive",
         "resolved": "2.8.2.1-preview.108",
         "contentHash": "0ws24k21iRH2GRiOLEcG6ESl+VROOwaeHnC0vqKQChGmreGTJ//JBQJqIu189oY30G0NVdypDe1UwFA/scjBAw=="
->>>>>>> 7a869415
       },
       "Microsoft.Win32.SystemEvents": {
         "type": "Transitive",
