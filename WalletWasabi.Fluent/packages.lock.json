--- conflicted
+++ resolved
@@ -108,15 +108,6 @@
           "System.Reactive": "6.0.0"
         }
       },
-<<<<<<< HEAD
-      "HarfBuzzSharp": {
-        "type": "Direct",
-        "requested": "(, )",
-        "resolved": "1.4.5",
-        "contentHash": "qq/q2Kv3TRtQRiLJz4KqEUW5r+numuIOque2X6u8dqsdGSx4KaShMB2742aXiJ3AETf9x+dggb82SQYg6qm9mw=="
-      },
-=======
->>>>>>> 3585b1fb
       "QRackers": {
         "type": "Direct",
         "requested": "[1.1.0, )",
@@ -261,26 +252,20 @@
           "HarfBuzzSharp": "7.3.0"
         }
       },
-<<<<<<< HEAD
-=======
       "HarfBuzzSharp.NativeAssets.macOS": {
         "type": "Transitive",
         "resolved": "7.3.0",
         "contentHash": "LWcFJ39j+dN0KK8c/GJJZPPZPL9TqT2FA42/LRGqzUMmSm5LYbINOMnPvUr7RuLR6RFSmKIrgrlgObR8G5ho2A=="
       },
->>>>>>> 3585b1fb
       "HarfBuzzSharp.NativeAssets.WebAssembly": {
         "type": "Transitive",
         "resolved": "7.3.0",
         "contentHash": "cnl4I6P+VeujfSSD3ZrC5f0TrTGt9EKgCOoZ3LpgLI2xobBKLi5bxOaN2oY6B0xVXxQEhEaWBotg7AuECg00Iw=="
-<<<<<<< HEAD
-=======
       },
       "HarfBuzzSharp.NativeAssets.Win32": {
         "type": "Transitive",
         "resolved": "7.3.0",
         "contentHash": "ulEewLMk+dNmbmpy15ny/YusI6JNUWqchF080TV2jgfFBXPXjWm767JleDi/S7hp8eDeEN6GYIIxpvNr5fLvIw=="
->>>>>>> 3585b1fb
       },
       "MicroCom.Runtime": {
         "type": "Transitive",
@@ -1011,8 +996,6 @@
           "NBitcoin.Secp256k1": "3.1.0"
         }
       }
-<<<<<<< HEAD
-=======
     },
     "net8.0/linux-arm64": {
       "System.Runtime": {
@@ -2923,7 +2906,6 @@
         "resolved": "8.0.0",
         "contentHash": "9opKRyOKMCi2xJ7Bj7kxtZ1r9vbzosMvRrdEhVhDz8j8MoBGgB+WmC94yH839NPH+BclAjtQ/pyagvi/8gDLkw=="
       }
->>>>>>> 3585b1fb
     }
   }
 }