--- conflicted
+++ resolved
@@ -29,17 +29,6 @@
           "System.Reactive": "5.0.0"
         }
       },
-      "Avalonia.Lottie": {
-        "type": "Direct",
-        "requested": "[0.10.3-cibuild14389, )",
-        "resolved": "0.10.3-cibuild14389",
-        "contentHash": "l6pyezuxxDeTnNFaSnbXXgoplfVM3vr0Nz631TMw0eLZQIjgsQPj7wvASBrKogsHqN/k1/L+hnxdUsvwI0UxlA==",
-        "dependencies": {
-          "Avalonia": "0.10.4",
-          "DotNetZip": "1.15.0",
-          "Newtonsoft.Json": "13.0.1"
-        }
-      },
       "Avalonia.ReactiveUI": {
         "type": "Direct",
         "requested": "[0.10.6, )",
@@ -57,24 +46,9 @@
         "resolved": "0.10.6",
         "contentHash": "pz0akn+Y+OcCS9W2vetkEAZh7/IuPY9rXKLT7bpccSY9ngGp8j0Xhqt+hyV4ULH5wC0YZG11TuIdJBnxyZaxaw==",
         "dependencies": {
-<<<<<<< HEAD
-          "Avalonia": "0.10.5",
-          "Avalonia.Xaml.Interactions": "0.10.5",
-          "Avalonia.Xaml.Interactivity": "0.10.5"
-        }
-      },
-      "Avalonia.Xaml.Interactivity": {
-        "type": "Direct",
-        "requested": "[0.10.5, )",
-        "resolved": "0.10.5",
-        "contentHash": "VHkX2MpM/m9sAJTJfNwXCxxN8cpGtQmLZGoU7mc+axkF6alQsDIe23PBqUDBM5nKk9aBhyZj65wzbi/lxjQPjQ==",
-        "dependencies": {
-          "Avalonia": "0.10.5"
-=======
           "Avalonia": "0.10.6",
           "Avalonia.Xaml.Interactions": "0.10.6",
           "Avalonia.Xaml.Interactivity": "0.10.6"
->>>>>>> 4848b441
         }
       },
       "Avalonia.Angle.Windows.Natives": {
@@ -206,15 +180,6 @@
         "contentHash": "bHK6Cv7hkqoz2YKT6SS+UIrD5uS6+Z1Nx4swsxMWZrOvc5ioOSoRi97EbFHo1siJsfWJmmpevO6IM7Hz45qfog==",
         "dependencies": {
           "Avalonia": "0.10.6"
-        }
-      },
-      "Avalonia.Xaml.Interactions.Custom": {
-        "type": "Transitive",
-        "resolved": "0.9.9",
-        "contentHash": "j1F+UPlhcITTfRKWXvoqrRZKodyj33uwl6S6oIfomex9y5Kha2G1Y9ykc1ewGBK5OWemJ2i7Kh77aiwp7rFedA==",
-        "dependencies": {
-          "Avalonia": "0.9.9",
-          "Avalonia.Xaml.Interactivity": "0.9.9"
         }
       },
       "AvalonStudio.Shell": {
@@ -282,15 +247,6 @@
         "dependencies": {
           "Dock.Model": "0.9.9",
           "reactiveui": "10.3.6"
-        }
-      },
-      "DotNetZip": {
-        "type": "Transitive",
-        "resolved": "1.15.0",
-        "contentHash": "sqVRN5V5NI/HM5Ll+Flr+u4fIf2pNiGSQr5pusAGCufYeEQ3Wn3yFlgw87iqHhbTkKQmCHZVsfBfRw05GSKG5g==",
-        "dependencies": {
-          "System.Security.Permissions": "[5.0.0, 6.0.0)",
-          "System.Text.Encoding.CodePages": "[5.0.0, 6.0.0)"
         }
       },
       "DynamicData": {
@@ -662,8 +618,8 @@
       },
       "Newtonsoft.Json": {
         "type": "Transitive",
-        "resolved": "13.0.1",
-        "contentHash": "ppPFpBcvxdsfUonNcvITKqLl3bqxWbDCZIzDWHzjpdAHRFfZe0Dw9HmA0+za13IdyrgJwpkDTDA9fHaxOrt20A=="
+        "resolved": "12.0.2",
+        "contentHash": "rTK0s2EKlfHsQsH6Yx2smvcTCeyoDNgCW7FEYyV01drPlh2T243PR2DiDXqtC5N4GDm4Ma/lkxfW5a/4793vbA=="
       },
       "Newtonsoft.Json.Bson": {
         "type": "Transitive",
@@ -1120,10 +1076,11 @@
       },
       "System.Drawing.Common": {
         "type": "Transitive",
-        "resolved": "5.0.0",
-        "contentHash": "SztFwAnpfKC8+sEKXAFxCBWhKQaEd97EiOL7oZJZP56zbqnLpmxACWA8aGseaUExciuEAUuR9dY8f7HkTRAdnw==",
-        "dependencies": {
-          "Microsoft.Win32.SystemEvents": "5.0.0"
+        "resolved": "4.5.0",
+        "contentHash": "AiJFxxVPdeITstiRS5aAu8+8Dpf5NawTMoapZ53Gfirml24p7HIfhjmCRxdXnmmf3IUA3AX3CcW7G73CjWxW/Q==",
+        "dependencies": {
+          "Microsoft.NETCore.Platforms": "2.0.0",
+          "Microsoft.Win32.SystemEvents": "4.5.0"
         }
       },
       "System.Dynamic.Runtime": {
@@ -1769,15 +1726,6 @@
           "System.Runtime": "4.3.0"
         }
       },
-      "System.Security.AccessControl": {
-        "type": "Transitive",
-        "resolved": "5.0.0",
-        "contentHash": "dagJ1mHZO3Ani8GH0PHpPEe/oYO+rVdbQjvjJkBRNQkX4t0r1iaeGn8+/ybkSLEan3/slM0t59SVdHzuHf2jmw==",
-        "dependencies": {
-          "Microsoft.NETCore.Platforms": "5.0.0",
-          "System.Security.Principal.Windows": "5.0.0"
-        }
-      },
       "System.Security.Claims": {
         "type": "Transitive",
         "resolved": "4.0.1",
@@ -1936,15 +1884,6 @@
           "runtime.native.System.Security.Cryptography.OpenSsl": "4.3.0"
         }
       },
-      "System.Security.Permissions": {
-        "type": "Transitive",
-        "resolved": "5.0.0",
-        "contentHash": "uE8juAhEkp7KDBCdjDIE3H9R1HJuEHqeqX8nLX9gmYKWwsqk3T5qZlPx8qle5DPKimC/Fy3AFTdV7HamgCh9qQ==",
-        "dependencies": {
-          "System.Security.AccessControl": "5.0.0",
-          "System.Windows.Extensions": "5.0.0"
-        }
-      },
       "System.Security.Principal": {
         "type": "Transitive",
         "resolved": "4.0.1",
@@ -1955,8 +1894,11 @@
       },
       "System.Security.Principal.Windows": {
         "type": "Transitive",
-        "resolved": "5.0.0",
-        "contentHash": "t0MGLukB5WAVU9bO3MGzvlGnyJPgUlcwerXn1kzBRjwLKixT96XV0Uza41W49gVd8zEMFu9vQEFlv0IOrytICA=="
+        "resolved": "4.5.0",
+        "contentHash": "U77HfRXlZlOeIXd//Yoj6Jnk8AXlbeisf1oq1os+hxOGVnuG+lGSfGqTwTZBoORFF6j/0q7HXIl8cqwQ9aUGqQ==",
+        "dependencies": {
+          "Microsoft.NETCore.Platforms": "2.0.0"
+        }
       },
       "System.Text.Encoding": {
         "type": "Transitive",
@@ -1970,10 +1912,11 @@
       },
       "System.Text.Encoding.CodePages": {
         "type": "Transitive",
-        "resolved": "5.0.0",
-        "contentHash": "NyscU59xX6Uo91qvhOs2Ccho3AR2TnZPomo1Z0K6YpyztBPM/A5VbkzOO19sy3A3i1TtEnTxA7bCe3Us+r5MWg==",
-        "dependencies": {
-          "Microsoft.NETCore.Platforms": "5.0.0"
+        "resolved": "4.5.1",
+        "contentHash": "4J2JQXbftjPMppIHJ7IC+VXQ9XfEagN92vZZNoG12i+zReYlim5dMoXFC1Zzg7tsnKDM7JPo5bYfFK4Jheq44w==",
+        "dependencies": {
+          "Microsoft.NETCore.Platforms": "2.1.2",
+          "System.Runtime.CompilerServices.Unsafe": "4.5.2"
         }
       },
       "System.Text.Encoding.Extensions": {
@@ -2094,14 +2037,6 @@
         "type": "Transitive",
         "resolved": "4.5.0",
         "contentHash": "okurQJO6NRE/apDIP23ajJ0hpiNmJ+f0BwOlB/cSqTLQlw5upkf+5+96+iG2Jw40G1fCVCyPz/FhIABUjMR+RQ=="
-      },
-      "System.Windows.Extensions": {
-        "type": "Transitive",
-        "resolved": "5.0.0",
-        "contentHash": "c1ho9WU9ZxMZawML+ssPKZfdnrg/OjR3pe0m9v8230z3acqphwvPJqzAkH54xRYm5ntZHGG1EPP3sux9H3qSPg==",
-        "dependencies": {
-          "System.Drawing.Common": "5.0.0"
-        }
       },
       "System.Xml.ReaderWriter": {
         "type": "Transitive",
@@ -2600,10 +2535,11 @@
       },
       "System.Drawing.Common": {
         "type": "Transitive",
-        "resolved": "5.0.0",
-        "contentHash": "SztFwAnpfKC8+sEKXAFxCBWhKQaEd97EiOL7oZJZP56zbqnLpmxACWA8aGseaUExciuEAUuR9dY8f7HkTRAdnw==",
-        "dependencies": {
-          "Microsoft.Win32.SystemEvents": "5.0.0"
+        "resolved": "4.5.0",
+        "contentHash": "AiJFxxVPdeITstiRS5aAu8+8Dpf5NawTMoapZ53Gfirml24p7HIfhjmCRxdXnmmf3IUA3AX3CcW7G73CjWxW/Q==",
+        "dependencies": {
+          "Microsoft.NETCore.Platforms": "2.0.0",
+          "Microsoft.Win32.SystemEvents": "4.5.0"
         }
       },
       "System.Globalization": {
@@ -2990,15 +2926,6 @@
           "runtime.native.System": "4.3.0"
         }
       },
-      "System.Security.AccessControl": {
-        "type": "Transitive",
-        "resolved": "5.0.0",
-        "contentHash": "dagJ1mHZO3Ani8GH0PHpPEe/oYO+rVdbQjvjJkBRNQkX4t0r1iaeGn8+/ybkSLEan3/slM0t59SVdHzuHf2jmw==",
-        "dependencies": {
-          "Microsoft.NETCore.Platforms": "5.0.0",
-          "System.Security.Principal.Windows": "5.0.0"
-        }
-      },
       "System.Security.Cryptography.Algorithms": {
         "type": "Transitive",
         "resolved": "4.3.0",
@@ -3131,8 +3058,11 @@
       },
       "System.Security.Principal.Windows": {
         "type": "Transitive",
-        "resolved": "5.0.0",
-        "contentHash": "t0MGLukB5WAVU9bO3MGzvlGnyJPgUlcwerXn1kzBRjwLKixT96XV0Uza41W49gVd8zEMFu9vQEFlv0IOrytICA=="
+        "resolved": "4.5.0",
+        "contentHash": "U77HfRXlZlOeIXd//Yoj6Jnk8AXlbeisf1oq1os+hxOGVnuG+lGSfGqTwTZBoORFF6j/0q7HXIl8cqwQ9aUGqQ==",
+        "dependencies": {
+          "Microsoft.NETCore.Platforms": "2.0.0"
+        }
       },
       "System.Text.Encoding": {
         "type": "Transitive",
@@ -3147,10 +3077,11 @@
       },
       "System.Text.Encoding.CodePages": {
         "type": "Transitive",
-        "resolved": "5.0.0",
-        "contentHash": "NyscU59xX6Uo91qvhOs2Ccho3AR2TnZPomo1Z0K6YpyztBPM/A5VbkzOO19sy3A3i1TtEnTxA7bCe3Us+r5MWg==",
-        "dependencies": {
-          "Microsoft.NETCore.Platforms": "5.0.0"
+        "resolved": "4.5.1",
+        "contentHash": "4J2JQXbftjPMppIHJ7IC+VXQ9XfEagN92vZZNoG12i+zReYlim5dMoXFC1Zzg7tsnKDM7JPo5bYfFK4Jheq44w==",
+        "dependencies": {
+          "Microsoft.NETCore.Platforms": "2.1.2",
+          "System.Runtime.CompilerServices.Unsafe": "4.5.2"
         }
       },
       "System.Text.Encoding.Extensions": {
@@ -3205,14 +3136,6 @@
           "Microsoft.NETCore.Targets": "1.1.0",
           "System.Runtime": "4.3.0",
           "runtime.any.System.Threading.Timer": "4.3.0"
-        }
-      },
-      "System.Windows.Extensions": {
-        "type": "Transitive",
-        "resolved": "5.0.0",
-        "contentHash": "c1ho9WU9ZxMZawML+ssPKZfdnrg/OjR3pe0m9v8230z3acqphwvPJqzAkH54xRYm5ntZHGG1EPP3sux9H3qSPg==",
-        "dependencies": {
-          "System.Drawing.Common": "5.0.0"
         }
       }
     },
@@ -3641,10 +3564,11 @@
       },
       "System.Drawing.Common": {
         "type": "Transitive",
-        "resolved": "5.0.0",
-        "contentHash": "SztFwAnpfKC8+sEKXAFxCBWhKQaEd97EiOL7oZJZP56zbqnLpmxACWA8aGseaUExciuEAUuR9dY8f7HkTRAdnw==",
-        "dependencies": {
-          "Microsoft.Win32.SystemEvents": "5.0.0"
+        "resolved": "4.5.0",
+        "contentHash": "AiJFxxVPdeITstiRS5aAu8+8Dpf5NawTMoapZ53Gfirml24p7HIfhjmCRxdXnmmf3IUA3AX3CcW7G73CjWxW/Q==",
+        "dependencies": {
+          "Microsoft.NETCore.Platforms": "2.0.0",
+          "Microsoft.Win32.SystemEvents": "4.5.0"
         }
       },
       "System.Globalization": {
@@ -4031,15 +3955,6 @@
           "runtime.native.System": "4.3.0"
         }
       },
-      "System.Security.AccessControl": {
-        "type": "Transitive",
-        "resolved": "5.0.0",
-        "contentHash": "dagJ1mHZO3Ani8GH0PHpPEe/oYO+rVdbQjvjJkBRNQkX4t0r1iaeGn8+/ybkSLEan3/slM0t59SVdHzuHf2jmw==",
-        "dependencies": {
-          "Microsoft.NETCore.Platforms": "5.0.0",
-          "System.Security.Principal.Windows": "5.0.0"
-        }
-      },
       "System.Security.Cryptography.Algorithms": {
         "type": "Transitive",
         "resolved": "4.3.0",
@@ -4172,8 +4087,11 @@
       },
       "System.Security.Principal.Windows": {
         "type": "Transitive",
-        "resolved": "5.0.0",
-        "contentHash": "t0MGLukB5WAVU9bO3MGzvlGnyJPgUlcwerXn1kzBRjwLKixT96XV0Uza41W49gVd8zEMFu9vQEFlv0IOrytICA=="
+        "resolved": "4.5.0",
+        "contentHash": "U77HfRXlZlOeIXd//Yoj6Jnk8AXlbeisf1oq1os+hxOGVnuG+lGSfGqTwTZBoORFF6j/0q7HXIl8cqwQ9aUGqQ==",
+        "dependencies": {
+          "Microsoft.NETCore.Platforms": "2.0.0"
+        }
       },
       "System.Text.Encoding": {
         "type": "Transitive",
@@ -4188,10 +4106,11 @@
       },
       "System.Text.Encoding.CodePages": {
         "type": "Transitive",
-        "resolved": "5.0.0",
-        "contentHash": "NyscU59xX6Uo91qvhOs2Ccho3AR2TnZPomo1Z0K6YpyztBPM/A5VbkzOO19sy3A3i1TtEnTxA7bCe3Us+r5MWg==",
-        "dependencies": {
-          "Microsoft.NETCore.Platforms": "5.0.0"
+        "resolved": "4.5.1",
+        "contentHash": "4J2JQXbftjPMppIHJ7IC+VXQ9XfEagN92vZZNoG12i+zReYlim5dMoXFC1Zzg7tsnKDM7JPo5bYfFK4Jheq44w==",
+        "dependencies": {
+          "Microsoft.NETCore.Platforms": "2.1.2",
+          "System.Runtime.CompilerServices.Unsafe": "4.5.2"
         }
       },
       "System.Text.Encoding.Extensions": {
@@ -4246,14 +4165,6 @@
           "Microsoft.NETCore.Targets": "1.1.0",
           "System.Runtime": "4.3.0",
           "runtime.any.System.Threading.Timer": "4.3.0"
-        }
-      },
-      "System.Windows.Extensions": {
-        "type": "Transitive",
-        "resolved": "5.0.0",
-        "contentHash": "c1ho9WU9ZxMZawML+ssPKZfdnrg/OjR3pe0m9v8230z3acqphwvPJqzAkH54xRYm5ntZHGG1EPP3sux9H3qSPg==",
-        "dependencies": {
-          "System.Drawing.Common": "5.0.0"
         }
       }
     },
@@ -4772,10 +4683,11 @@
       },
       "System.Drawing.Common": {
         "type": "Transitive",
-        "resolved": "5.0.0",
-        "contentHash": "SztFwAnpfKC8+sEKXAFxCBWhKQaEd97EiOL7oZJZP56zbqnLpmxACWA8aGseaUExciuEAUuR9dY8f7HkTRAdnw==",
-        "dependencies": {
-          "Microsoft.Win32.SystemEvents": "5.0.0"
+        "resolved": "4.5.0",
+        "contentHash": "AiJFxxVPdeITstiRS5aAu8+8Dpf5NawTMoapZ53Gfirml24p7HIfhjmCRxdXnmmf3IUA3AX3CcW7G73CjWxW/Q==",
+        "dependencies": {
+          "Microsoft.NETCore.Platforms": "2.0.0",
+          "Microsoft.Win32.SystemEvents": "4.5.0"
         }
       },
       "System.Globalization": {
@@ -5162,15 +5074,6 @@
           "runtime.native.System": "4.3.0"
         }
       },
-      "System.Security.AccessControl": {
-        "type": "Transitive",
-        "resolved": "5.0.0",
-        "contentHash": "dagJ1mHZO3Ani8GH0PHpPEe/oYO+rVdbQjvjJkBRNQkX4t0r1iaeGn8+/ybkSLEan3/slM0t59SVdHzuHf2jmw==",
-        "dependencies": {
-          "Microsoft.NETCore.Platforms": "5.0.0",
-          "System.Security.Principal.Windows": "5.0.0"
-        }
-      },
       "System.Security.Cryptography.Algorithms": {
         "type": "Transitive",
         "resolved": "4.3.0",
@@ -5303,8 +5206,11 @@
       },
       "System.Security.Principal.Windows": {
         "type": "Transitive",
-        "resolved": "5.0.0",
-        "contentHash": "t0MGLukB5WAVU9bO3MGzvlGnyJPgUlcwerXn1kzBRjwLKixT96XV0Uza41W49gVd8zEMFu9vQEFlv0IOrytICA=="
+        "resolved": "4.5.0",
+        "contentHash": "U77HfRXlZlOeIXd//Yoj6Jnk8AXlbeisf1oq1os+hxOGVnuG+lGSfGqTwTZBoORFF6j/0q7HXIl8cqwQ9aUGqQ==",
+        "dependencies": {
+          "Microsoft.NETCore.Platforms": "2.0.0"
+        }
       },
       "System.Text.Encoding": {
         "type": "Transitive",
@@ -5319,10 +5225,11 @@
       },
       "System.Text.Encoding.CodePages": {
         "type": "Transitive",
-        "resolved": "5.0.0",
-        "contentHash": "NyscU59xX6Uo91qvhOs2Ccho3AR2TnZPomo1Z0K6YpyztBPM/A5VbkzOO19sy3A3i1TtEnTxA7bCe3Us+r5MWg==",
-        "dependencies": {
-          "Microsoft.NETCore.Platforms": "5.0.0"
+        "resolved": "4.5.1",
+        "contentHash": "4J2JQXbftjPMppIHJ7IC+VXQ9XfEagN92vZZNoG12i+zReYlim5dMoXFC1Zzg7tsnKDM7JPo5bYfFK4Jheq44w==",
+        "dependencies": {
+          "Microsoft.NETCore.Platforms": "2.1.2",
+          "System.Runtime.CompilerServices.Unsafe": "4.5.2"
         }
       },
       "System.Text.Encoding.Extensions": {
@@ -5368,14 +5275,6 @@
           "Microsoft.NETCore.Targets": "1.1.0",
           "System.Runtime": "4.3.0",
           "runtime.any.System.Threading.Timer": "4.3.0"
-        }
-      },
-      "System.Windows.Extensions": {
-        "type": "Transitive",
-        "resolved": "5.0.0",
-        "contentHash": "c1ho9WU9ZxMZawML+ssPKZfdnrg/OjR3pe0m9v8230z3acqphwvPJqzAkH54xRYm5ntZHGG1EPP3sux9H3qSPg==",
-        "dependencies": {
-          "System.Drawing.Common": "5.0.0"
         }
       }
     }
