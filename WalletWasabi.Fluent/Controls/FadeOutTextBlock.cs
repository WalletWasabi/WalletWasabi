using Avalonia;
using Avalonia.Controls;
using Avalonia.Media;
using Avalonia.Media.TextFormatting;
using Avalonia.Styling;
using System.Reactive.Disposables;

namespace WalletWasabi.Fluent.Controls;

public class FadeOutTextBlock : TextBlock, IStyleable
{
	private TextLayout? _trimmedLayout;
	private Size _constraint;
	private bool _cutOff;
	private TextLayout? _noTrimLayout;

	public FadeOutTextBlock()
	{
		TextWrapping = TextWrapping.NoWrap;
	}

	public Type StyleKey { get; } = typeof(TextBlock);

	private static readonly IBrush FadeoutOpacityMask = new LinearGradientBrush
	{
		StartPoint = new RelativePoint(0, 0, RelativeUnit.Relative),
		EndPoint = new RelativePoint(1, 0, RelativeUnit.Relative),
		GradientStops =
		{
			new GradientStop { Color = Colors.White, Offset = 0 },
			new GradientStop { Color = Colors.White, Offset = 0.7 },
			new GradientStop { Color = Colors.Transparent, Offset = 0.9 }
		}
	}.ToImmutable();

	public override void Render(DrawingContext context)
	{
		var background = Background;

		var bounds = Bounds;

		if (background != null)
		{
			context.FillRectangle(background, Bounds);
		}

		if (_trimmedLayout is null || _noTrimLayout is null)
		{
			return;
		}

		var width = bounds.Size.Width;

		var centerOffset = TextAlignment switch
		{
			TextAlignment.Center => (width - _trimmedLayout.Size.Width) / 2.0,
			TextAlignment.Right => width - _trimmedLayout.Size.Width,
			_ => 0.0
		};

		var (left, yPosition, _, _) = Padding;

		using var a =
			context.PushPostTransform(Matrix.CreateTranslation(left + centerOffset, yPosition));
		using var b = _cutOff ? context.PushOpacityMask(FadeoutOpacityMask, Bounds) : Disposable.Empty;
		_noTrimLayout.Draw(context);
	}

	private void NewCreateTextLayout(Size constraint, string? text)
	{
		if (constraint == Size.Empty)
		{
			_trimmedLayout = null;
		}

		var text1 = text ?? "";
		var typeface = new Typeface(FontFamily, FontStyle, FontWeight);
		var fontSize = FontSize;
		var foreground = Foreground;
		var textAlignment = TextAlignment;
		var textWrapping = TextWrapping;
		var textDecorations = TextDecorations;
		var width = constraint.Width;
		var height = constraint.Height;
		var lineHeight = LineHeight;

		_noTrimLayout = new TextLayout(
<<<<<<< HEAD
			text1, typeface, fontSize, foreground, textAlignment,
			textWrapping, TextTrimming.None, textDecorations, width, height, lineHeight,
			1);

		_trimmedLayout = new TextLayout(
			text1, typeface, fontSize, foreground, textAlignment,
			textWrapping, TextTrimming.CharacterEllipsis, textDecorations, width, height, lineHeight,
=======
			text1,
			typeface,
			fontSize,
			foreground,
			textAlignment,
			textWrapping,
			TextTrimming.None,
			textDecorations,
			width,
			height,
			lineHeight,
			1);

		_trimmedLayout = new TextLayout(
			text1,
			typeface,
			fontSize,
			foreground,
			textAlignment,
			textWrapping,
			TextTrimming.CharacterEllipsis,
			textDecorations,
			width,
			height,
			lineHeight,
>>>>>>> e5c51081
			1);

		_cutOff = _trimmedLayout.TextLines[0].HasCollapsed;
	}

	protected override Size MeasureOverride(Size availableSize)
	{
		if (string.IsNullOrEmpty(Text))
		{
			return new Size();
		}

		var padding = Padding;

		availableSize = availableSize.Deflate(padding);

		if (_constraint != availableSize)
		{
			_constraint = availableSize;
			NewCreateTextLayout(_constraint, Text);
		}

		return (_trimmedLayout?.Size ?? Size.Empty).Inflate(padding);
	}
}<|MERGE_RESOLUTION|>--- conflicted
+++ resolved
@@ -85,15 +85,6 @@
 		var lineHeight = LineHeight;
 
 		_noTrimLayout = new TextLayout(
-<<<<<<< HEAD
-			text1, typeface, fontSize, foreground, textAlignment,
-			textWrapping, TextTrimming.None, textDecorations, width, height, lineHeight,
-			1);
-
-		_trimmedLayout = new TextLayout(
-			text1, typeface, fontSize, foreground, textAlignment,
-			textWrapping, TextTrimming.CharacterEllipsis, textDecorations, width, height, lineHeight,
-=======
 			text1,
 			typeface,
 			fontSize,
@@ -119,7 +110,6 @@
 			width,
 			height,
 			lineHeight,
->>>>>>> e5c51081
 			1);
 
 		_cutOff = _trimmedLayout.TextLines[0].HasCollapsed;
