--- conflicted
+++ resolved
@@ -15,287 +15,6 @@
 
 namespace WalletWasabi.Fluent.Controls
 {
-<<<<<<< HEAD
-    public class TagsBox : ItemsControl
-    {
-        public static readonly StyledProperty<bool> RestrictInputToSuggestionsProperty =
-            AvaloniaProperty.Register<TagsBox, bool>(nameof(RestrictInputToSuggestions));
-
-        public static readonly StyledProperty<int> ItemCountLimitProperty =
-            AvaloniaProperty.Register<TagsBox, int>(nameof(ItemCountLimit));
-
-        public static readonly StyledProperty<object> SelectedTagProperty =
-            AvaloniaProperty.Register<TagsBox, object>(nameof(SelectedTag), defaultBindingMode: BindingMode.TwoWay);
-
-        public static readonly DirectProperty<TagsBox, IEnumerable?> SuggestionsProperty =
-            AvaloniaProperty.RegisterDirect<TagsBox, IEnumerable?>(
-                nameof(Suggestions),
-                o => o.Suggestions,
-                (o, v) => o.Suggestions = v);
-
-        private CompositeDisposable? _compositeDisposable;
-
-        private AutoCompleteBox? _autoCompleteBox;
-
-        private bool _backspaceEmptyField1;
-        private bool _backspaceEmptyField2;
-        private bool _isFocused;
-        private bool _isInputEnabled = true;
-        private IEnumerable? _suggestions;
-
-        static TagsBox()
-        {
-            ItemsProperty.OverrideMetadata<TagsBox>(
-                new DirectPropertyMetadata<IEnumerable?>(enableDataValidation: true));
-        }
-
-        public bool RestrictInputToSuggestions
-        {
-            get => GetValue(RestrictInputToSuggestionsProperty);
-            set => SetValue(RestrictInputToSuggestionsProperty, value);
-        }
-
-        public object SelectedTag
-        {
-            get => GetValue(SelectedTagProperty);
-            set => SetValue(SelectedTagProperty, value);
-        }
-
-        public int ItemCountLimit
-        {
-            get => GetValue(ItemCountLimitProperty);
-            set => SetValue(ItemCountLimitProperty, value);
-        }
-
-        public IEnumerable? Suggestions
-        {
-            get => _suggestions;
-            set => SetAndRaise(SuggestionsProperty, ref _suggestions, value);
-        }
-
-        protected override void OnApplyTemplate(TemplateAppliedEventArgs e)
-        {
-            base.OnApplyTemplate(e);
-
-            Presenter.ApplyTemplate();
-
-            _compositeDisposable?.Dispose();
-
-            _compositeDisposable = new CompositeDisposable();
-
-            _autoCompleteBox = (Presenter.Panel as ConcatenatingWrapPanel)?.ConcatenatedChildren
-                .OfType<AutoCompleteBox>().FirstOrDefault();
-
-            if (_autoCompleteBox is null)
-            {
-                return;
-            }
-
-            _autoCompleteBox.KeyUp += OnKeyUp;
-            _autoCompleteBox.TextChanged += OnTextChanged;
-            _autoCompleteBox.DropDownClosed += OnDropDownClosed;
-
-            Disposable.Create(
-	            () =>
-	            {
-		            _autoCompleteBox.KeyUp -= OnKeyUp;
-		            _autoCompleteBox.TextChanged -= OnTextChanged;
-		            _autoCompleteBox.DropDownClosed -= OnDropDownClosed;
-	            })
-	            .DisposeWith(_compositeDisposable);
-
-            _autoCompleteBox
-                .AddDisposableHandler(TextInputEvent, OnTextInput, RoutingStrategies.Tunnel)
-                .DisposeWith(_compositeDisposable);
-
-            if (_isFocused)
-            {
-	            Dispatcher.UIThread.Post(() => _autoCompleteBox.Focus());
-            }
-        }
-
-        private void CheckIsInputEnabled()
-        {
-            if (Items is IList x &&
-                ItemCountLimit > 0)
-            {
-                _isInputEnabled = x.Count < ItemCountLimit;
-            }
-        }
-
-        private void OnTextInput(object? sender, TextInputEventArgs e)
-        {
-            if (!(sender is AutoCompleteBox autoCompleteBox))
-            {
-                return;
-            }
-
-            if (!_isInputEnabled)
-            {
-                e.Handled = true;
-                return;
-            }
-
-            if (RestrictInputToSuggestions &&
-                Suggestions is IList<string> suggestions &&
-                !suggestions.Any(x => x.StartsWith(autoCompleteBox.SearchText ?? "", true, CultureInfo.CurrentCulture)))
-            {
-                e.Handled = true;
-            }
-        }
-
-        protected override void UpdateDataValidation<T>(AvaloniaProperty<T> property, BindingValue<T> value)
-        {
-            if (property == ItemsProperty)
-            {
-                DataValidationErrors.SetError(this, value.Error);
-            }
-        }
-
-        protected override void OnGotFocus(GotFocusEventArgs e)
-        {
-            base.OnGotFocus(e);
-            FocusChanged();
-        }
-
-        protected override void OnLostFocus(RoutedEventArgs e)
-        {
-            base.OnLostFocus(e);
-            FocusChanged();
-        }
-
-        private void FocusChanged()
-        {
-	        if (_autoCompleteBox is {})
-	        {
-		        if (IsKeyboardFocusWithin && !_autoCompleteBox.IsKeyboardFocusWithin)
-		        {
-			        _autoCompleteBox?.Focus();
-		        }
-	        }
-
-	        _isFocused = IsKeyboardFocusWithin;
-        }
-
-        private void OnDropDownClosed(object? sender, EventArgs e)
-        {
-            if (!(sender is AutoCompleteBox autoCompleteBox))
-            {
-                return;
-            }
-
-            var currentText = (autoCompleteBox.Text ?? "").Trim();
-
-            if (currentText.Length == 0 ||
-                !(autoCompleteBox.SelectedItem is string selItem) ||
-                selItem.Length == 0 ||
-                currentText != selItem)
-            {
-                return;
-            }
-
-            SelectTag(currentText);
-            BackspaceLogicClear();
-            autoCompleteBox.ClearValue(AutoCompleteBox.SelectedItemProperty);
-
-            Dispatcher.UIThread.Post(() => autoCompleteBox.ClearValue(AutoCompleteBox.TextProperty));
-        }
-
-        private void BackspaceLogicClear()
-        {
-            _backspaceEmptyField2 = _backspaceEmptyField1 = true;
-        }
-
-        private void OnTextChanged(object? sender, EventArgs e)
-        {
-            if (!(sender is AutoCompleteBox autoCompleteBox))
-            {
-	            return;
-            }
-
-            var currentText = autoCompleteBox.Text ?? "";
-            var endsWithSpace = currentText.EndsWith(' ');
-            currentText = currentText.Trim();
-
-            if (RestrictInputToSuggestions && Suggestions is IList<string> suggestions)
-            {
-                var keywordIsInSuggestions =
-	                suggestions.Any(
-		                x => x.Equals(currentText, StringComparison.InvariantCultureIgnoreCase));
-
-                if (!keywordIsInSuggestions)
-                {
-                    return;
-                }
-            }
-
-            if (!_isInputEnabled ||
-                currentText.Length < 1 ||
-                string.IsNullOrEmpty(currentText) ||
-                !endsWithSpace)
-            {
-                return;
-            }
-
-            SelectTag(currentText);
-
-            BackspaceLogicClear();
-
-            Dispatcher.UIThread.Post(() => autoCompleteBox.ClearValue(AutoCompleteBox.TextProperty));
-        }
-
-        private void OnKeyUp(object? sender, KeyEventArgs e)
-        {
-            if (!(sender is AutoCompleteBox autoCompleteBox))
-            {
-                return;
-            }
-
-            var currentText = autoCompleteBox.Text ?? "";
-
-            _backspaceEmptyField2 = _backspaceEmptyField1;
-            _backspaceEmptyField1 = currentText.Length == 0;
-
-            currentText = currentText.Trim();
-
-            switch (e.Key)
-            {
-                case Key.Back when _backspaceEmptyField1 && _backspaceEmptyField2:
-                    RemoveTag();
-                    break;
-                case Key.Enter when _isInputEnabled && !string.IsNullOrEmpty(currentText):
-                    if (RestrictInputToSuggestions &&
-                        Suggestions is { } &&
-                        !Suggestions.Cast<string>().Any(
-	                        x => x.Equals(currentText, StringComparison.InvariantCultureIgnoreCase)))
-                    {
-                        break;
-                    }
-
-                    BackspaceLogicClear();
-                    SelectTag(currentText);
-                    Dispatcher.UIThread.Post(() => autoCompleteBox.ClearValue(AutoCompleteBox.TextProperty));
-                    break;
-            }
-        }
-
-        private void RemoveTag()
-        {
-            if (Items is IList x && x.Count > 0)
-            {
-	            x.RemoveAt(Math.Max(0, x.Count - 1));
-            }
-
-            CheckIsInputEnabled();
-        }
-
-        private void SelectTag(string tagString)
-        {
-            SelectedTag = tagString;
-            CheckIsInputEnabled();
-        }
-    }
-=======
 	public class TagsBox : ItemsControl
 	{
 		public static readonly StyledProperty<bool> RestrictInputToSuggestionsProperty =
@@ -405,8 +124,7 @@
 
 			if (_isFocused)
 			{
-				Dispatcher.UIThread.Post(
-					() => { _autoCompleteBox.Focus(); });
+				Dispatcher.UIThread.Post(() => _autoCompleteBox.Focus());
 			}
 		}
 
@@ -494,7 +212,7 @@
 			BackspaceLogicClear();
 			autoCompleteBox.ClearValue(AutoCompleteBox.SelectedItemProperty);
 
-			Dispatcher.UIThread.Post(() => { autoCompleteBox.ClearValue(AutoCompleteBox.TextProperty); });
+			Dispatcher.UIThread.Post(() => autoCompleteBox.ClearValue(AutoCompleteBox.TextProperty));
 		}
 
 		private void BackspaceLogicClear()
@@ -546,7 +264,7 @@
 					}
 				}
 
-				Dispatcher.UIThread.Post(() => { autoCompleteBox.ClearValue(AutoCompleteBox.TextProperty); });
+				Dispatcher.UIThread.Post(() => autoCompleteBox.ClearValue(AutoCompleteBox.TextProperty));
 				return;
 			}
 
@@ -562,14 +280,12 @@
 
 			BackspaceLogicClear();
 
-			Dispatcher.UIThread.Post(() => { autoCompleteBox.ClearValue(AutoCompleteBox.TextProperty); });
+			Dispatcher.UIThread.Post(() => autoCompleteBox.ClearValue(AutoCompleteBox.TextProperty));
 		}
 
 		private void OnKeyUp(object? sender, KeyEventArgs e)
 		{
-			var autoCompleteBox = sender as AutoCompleteBox;
-
-			if (autoCompleteBox is null)
+			if (!(sender is AutoCompleteBox autoCompleteBox))
 			{
 				return;
 			}
@@ -599,7 +315,7 @@
 					SelectTag(currentText);
 					ExecuteCompletedCommand();
 
-					Dispatcher.UIThread.Post(() => { autoCompleteBox.ClearValue(AutoCompleteBox.TextProperty); });
+					Dispatcher.UIThread.Post(() => autoCompleteBox.ClearValue(AutoCompleteBox.TextProperty));
 					break;
 				case Key.Enter:
 					ExecuteCompletedCommand();
@@ -634,5 +350,4 @@
 			CheckIsInputEnabled();
 		}
 	}
->>>>>>> 6dca0659
 }