--- conflicted
+++ resolved
@@ -54,11 +54,7 @@
       <Setter Property="(Interaction.Behaviors)">
         <BehaviorCollectionTemplate>
           <BehaviorCollection>
-<<<<<<< HEAD
-            <behaviors:DialogTransitionAttachedBehavior OpacityDuration="0:0:0.50" ScaleDuration="0:0:0.50" />
-=======
-            <DialogTransitionAttachedBehavior OpacityDuration="0:0:0.50" ScaleDuration="0:0:0.35" />
->>>>>>> 5bb3d7c4
+            <DialogTransitionAttachedBehavior OpacityDuration="0:0:0.50" ScaleDuration="0:0:0.50" />
           </BehaviorCollection>
         </BehaviorCollectionTemplate>
       </Setter>
