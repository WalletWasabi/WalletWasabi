<Styles xmlns="https://github.com/avaloniaui"
        xmlns:x="http://schemas.microsoft.com/winfx/2006/xaml"
        xmlns:c="using:WalletWasabi.Fluent.Controls"
        xmlns:i="clr-namespace:Avalonia.Xaml.Interactivity;assembly=Avalonia.Xaml.Interactivity"
        xmlns:behaviors="using:WalletWasabi.Fluent.Behaviors">
  <Styles.Resources>
  </Styles.Resources>
  <Style Selector="c|Dialog">
    <Setter Property="VerticalContentAlignment" Value="Center" />
    <Setter Property="HorizontalContentAlignment" Value="Center" />
    <Setter Property="HorizontalAlignment" Value="Stretch" />
    <Setter Property="VerticalAlignment" Value="Stretch" />
    <Setter Property="Template">
      <ControlTemplate>
        <Panel>
          <Panel Name="PART_Overlay" VerticalAlignment="Stretch" HorizontalAlignment="Stretch" />
          <Panel Name="PART_DialogHost"
                 VerticalAlignment="{TemplateBinding VerticalContentAlignment}"
                 HorizontalAlignment="{TemplateBinding HorizontalContentAlignment}">
            <Border Name="PART_Border"
                    BorderBrush="{DynamicResource TileBorderColor}"
                    Background="{DynamicResource RegionColor}"
                    MaxWidth="{TemplateBinding MaxContentWidth}" MaxHeight="{TemplateBinding MaxContentHeight}">
              <Panel Name="PART_Dismiss">
                <ContentPresenter Name="PART_ContentPresenter"
                                  Background="{TemplateBinding Background}"
                                  BorderBrush="{TemplateBinding BorderBrush}"
                                  BorderThickness="{TemplateBinding BorderThickness}"
                                  ContentTemplate="{TemplateBinding ContentTemplate}"
                                  Content="{TemplateBinding Content}"
                                  Padding="{TemplateBinding Padding}"
                                  VerticalContentAlignment="{TemplateBinding VerticalContentAlignment}"
                                  HorizontalContentAlignment="{TemplateBinding HorizontalContentAlignment}" />
              </Panel>
            </Border>
          </Panel>
        </Panel>
      </ControlTemplate>
    </Setter>
  </Style>
  <Style Selector="c|Dialog /template/ Panel#PART_Overlay">
    <!--<Setter Property="Transitions">
      <Transitions>
        <DoubleTransition Property="Opacity" Duration="0:0:0.25" />
      </Transitions>
    </Setter>-->
    <Setter Property="(i:Interaction.Behaviors)">
      <i:BehaviorCollectionTemplate>
        <i:BehaviorCollection>
          <behaviors:DialogTransitionAttachedBehavior OpacityDuration="0:0:0.25" EnableScale="False" />
        </i:BehaviorCollection>
      </i:BehaviorCollectionTemplate>
    </Setter>
<<<<<<< HEAD
    <Setter Property="Background" Value="{DynamicResource DialogOverlayColor}"/>
    <Setter Property="IsHitTestVisible" Value="False"/>
    <!-- <Setter Property="Opacity" Value="0"/> -->
  </Style>
  <Style Selector="c|Dialog /template/ Panel#PART_DialogHost">
    <Setter Property="Margin" Value="20,30,20,20"/>
    <!--<Setter Property="Transitions">
=======
    <Setter Property="Background" Value="{DynamicResource DialogOverlayColor}" />
    <Setter Property="IsHitTestVisible" Value="False" />
    <Setter Property="Opacity" Value="0" />
  </Style>
  <Style Selector="c|Dialog /template/ Panel#PART_DialogHost">
    <Setter Property="Margin" Value="20,30,20,20" />
    <Setter Property="Transitions">
>>>>>>> 334adbc3
      <Transitions>
        <TransformOperationsTransition Property="RenderTransform" Duration="0:0:0.35" Easing="{StaticResource FluentEasing}" />
        <DoubleTransition Property="Opacity" Duration="0:0:0.50" Easing="{StaticResource FluentEasing}" />
      </Transitions>
    </Setter>-->
    <Setter Property="(i:Interaction.Behaviors)">
      <i:BehaviorCollectionTemplate>
        <i:BehaviorCollection>
          <behaviors:DialogTransitionAttachedBehavior OpacityDuration="0:0:0.50" ScaleDuration="0:0:0.35" />
        </i:BehaviorCollection>
      </i:BehaviorCollectionTemplate>
    </Setter>
<<<<<<< HEAD
    <!-- <Setter Property="Opacity" Value="0"/> -->
=======
    <Setter Property="Opacity" Value="0" />
>>>>>>> 334adbc3
  </Style>
  <Style Selector="c|Dialog /template/ Border#PART_Border">
    <Setter Property="Margin" Value="40" />
    <Setter Property="BorderThickness" Value="1" />
    <Setter Property="CornerRadius" Value="4" />
    <Setter Property="BoxShadow" Value="{DynamicResource DialogBoxShadow}" />
  </Style>
  <Style Selector="c|Dialog /template/ ContentPresenter#PART_ContentPresenter">
    <Setter Property="MinWidth" Value="382" />
    <Setter Property="MinHeight" Value="284" />
    <Setter Property="Margin" Value="16 28 16 16" />
  </Style>

  <!-- Dialog Opened State -->
  <Style Selector="c|Dialog:open /template/ Panel#PART_DialogHost">
<<<<<<< HEAD
    <!-- <Setter Property="RenderTransform" Value="scaleX(1) scaleY(1)" /> -->
    <Setter Property="Opacity" Value="1"/>
    <Setter Property="IsHitTestVisible" Value="True"/>
=======
    <Setter Property="RenderTransform" Value="scaleX(1) scaleY(1)" />
    <Setter Property="Opacity" Value="1" />
    <Setter Property="IsHitTestVisible" Value="True" />
>>>>>>> 334adbc3
  </Style>
  <Style Selector="c|Dialog:open /template/ Panel#PART_Overlay">
    <Setter Property="Opacity" Value="1" />
  </Style>

  <!-- Dialog Unopened State -->
  <Style Selector="c|Dialog:not(:open) /template/ Panel#PART_DialogHost">
<<<<<<< HEAD
    <!-- <Setter Property="RenderTransform" Value="scaleX(0.9) scaleY(0.9)" /> -->
    <Setter Property="Opacity" Value="0"/>
    <Setter Property="IsHitTestVisible" Value="False"/>
=======
    <Setter Property="RenderTransform" Value="scaleX(0.9) scaleY(0.9)" />
    <Setter Property="Opacity" Value="0" />
    <Setter Property="IsHitTestVisible" Value="False" />
>>>>>>> 334adbc3
  </Style>
  <Style Selector="c|Dialog:not(:open) /template/ Panel#PART_Overlay">
    <Setter Property="Opacity" Value="0" />
  </Style>

  <!-- Dialog Increased width State -->
  <Style Selector="c|Dialog[IncreasedWidthEnabled=True] /template/ Border#PART_Border">
    <Setter Property="Margin" Value="0 40" />
  </Style>

  <!-- Dialog Increased height State -->
  <Style Selector="c|Dialog[IncreasedHeightEnabled=True] /template/ Border#PART_Border">
    <Setter Property="Margin" Value="40 0" />
  </Style>

  <!-- Dialog Increased size State -->
  <Style Selector="c|Dialog[IncreasedSizeEnabled=True] /template/ Border#PART_Border">
    <Setter Property="Margin" Value="0 0" />
  </Style>

  <!-- Dialog Fullscreen State -->
  <Style Selector="c|Dialog[FullScreenEnabled=True] /template/ Border#PART_Border">
    <Setter Property="Margin" Value="0 30 0 0" />
    <Setter Property="BorderThickness" Value="0" />
    <Setter Property="BoxShadow" Value="{StaticResource EmptyBoxShadow}" />
  </Style>
  <Style Selector="c|Dialog[FullScreenEnabled=True] /template/ Panel#PART_DialogHost">
    <Setter Property="Margin" Value="0" />
  </Style>
  <Style Selector="c|Dialog[FullScreenEnabled=True] /template/ Panel#PART_Overlay">
    <Setter Property="Background" Value="{DynamicResource RegionColor}" />
  </Style>
  <Style Selector="c|Dialog[FullScreenEnabled=True] /template/ ContentPresenter#PART_ContentPresenter">
    <Setter Property="Margin" Value="16 0 16 16" />
  </Style>
</Styles><|MERGE_RESOLUTION|>--- conflicted
+++ resolved
@@ -51,7 +51,6 @@
         </i:BehaviorCollection>
       </i:BehaviorCollectionTemplate>
     </Setter>
-<<<<<<< HEAD
     <Setter Property="Background" Value="{DynamicResource DialogOverlayColor}"/>
     <Setter Property="IsHitTestVisible" Value="False"/>
     <!-- <Setter Property="Opacity" Value="0"/> -->
@@ -59,15 +58,6 @@
   <Style Selector="c|Dialog /template/ Panel#PART_DialogHost">
     <Setter Property="Margin" Value="20,30,20,20"/>
     <!--<Setter Property="Transitions">
-=======
-    <Setter Property="Background" Value="{DynamicResource DialogOverlayColor}" />
-    <Setter Property="IsHitTestVisible" Value="False" />
-    <Setter Property="Opacity" Value="0" />
-  </Style>
-  <Style Selector="c|Dialog /template/ Panel#PART_DialogHost">
-    <Setter Property="Margin" Value="20,30,20,20" />
-    <Setter Property="Transitions">
->>>>>>> 334adbc3
       <Transitions>
         <TransformOperationsTransition Property="RenderTransform" Duration="0:0:0.35" Easing="{StaticResource FluentEasing}" />
         <DoubleTransition Property="Opacity" Duration="0:0:0.50" Easing="{StaticResource FluentEasing}" />
@@ -80,11 +70,7 @@
         </i:BehaviorCollection>
       </i:BehaviorCollectionTemplate>
     </Setter>
-<<<<<<< HEAD
     <!-- <Setter Property="Opacity" Value="0"/> -->
-=======
-    <Setter Property="Opacity" Value="0" />
->>>>>>> 334adbc3
   </Style>
   <Style Selector="c|Dialog /template/ Border#PART_Border">
     <Setter Property="Margin" Value="40" />
@@ -100,15 +86,9 @@
 
   <!-- Dialog Opened State -->
   <Style Selector="c|Dialog:open /template/ Panel#PART_DialogHost">
-<<<<<<< HEAD
     <!-- <Setter Property="RenderTransform" Value="scaleX(1) scaleY(1)" /> -->
     <Setter Property="Opacity" Value="1"/>
     <Setter Property="IsHitTestVisible" Value="True"/>
-=======
-    <Setter Property="RenderTransform" Value="scaleX(1) scaleY(1)" />
-    <Setter Property="Opacity" Value="1" />
-    <Setter Property="IsHitTestVisible" Value="True" />
->>>>>>> 334adbc3
   </Style>
   <Style Selector="c|Dialog:open /template/ Panel#PART_Overlay">
     <Setter Property="Opacity" Value="1" />
@@ -116,15 +96,9 @@
 
   <!-- Dialog Unopened State -->
   <Style Selector="c|Dialog:not(:open) /template/ Panel#PART_DialogHost">
-<<<<<<< HEAD
     <!-- <Setter Property="RenderTransform" Value="scaleX(0.9) scaleY(0.9)" /> -->
     <Setter Property="Opacity" Value="0"/>
     <Setter Property="IsHitTestVisible" Value="False"/>
-=======
-    <Setter Property="RenderTransform" Value="scaleX(0.9) scaleY(0.9)" />
-    <Setter Property="Opacity" Value="0" />
-    <Setter Property="IsHitTestVisible" Value="False" />
->>>>>>> 334adbc3
   </Style>
   <Style Selector="c|Dialog:not(:open) /template/ Panel#PART_Overlay">
     <Setter Property="Opacity" Value="0" />
