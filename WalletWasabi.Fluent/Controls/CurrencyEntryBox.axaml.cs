using System.Collections.Generic;
using System.Globalization;
using System.Linq;
using System.Text.RegularExpressions;
using System.Windows.Input;
using Avalonia;
using Avalonia.Controls;
using Avalonia.Input;
using Avalonia.Input.Platform;
using Avalonia.Threading;
using ReactiveUI;
using WalletWasabi.Fluent.Helpers;
using WalletWasabi.Helpers;

namespace WalletWasabi.Fluent.Controls;

public class CurrencyEntryBox : TextBox
{
	public static readonly StyledProperty<string> CurrencyCodeProperty =
		AvaloniaProperty.Register<CurrencyEntryBox, string>(nameof(CurrencyCode));

	public static readonly StyledProperty<bool> IsFiatProperty =
		AvaloniaProperty.Register<CurrencyEntryBox, bool>(nameof(IsFiat));

	public static readonly StyledProperty<bool> IsApproximateProperty =
		AvaloniaProperty.Register<CurrencyEntryBox, bool>(nameof(IsApproximate));

	public static readonly StyledProperty<decimal> ConversionRateProperty =
		AvaloniaProperty.Register<CurrencyEntryBox, decimal>(nameof(ConversionRate));

	public static readonly StyledProperty<bool> IsRightSideProperty =
		AvaloniaProperty.Register<CurrencyEntryBox, bool>(nameof(IsRightSide));

	public static readonly StyledProperty<int> MaxDecimalsProperty =
		AvaloniaProperty.Register<CurrencyEntryBox, int>(nameof(MaxDecimals), 8);

	private readonly CultureInfo _customCultureInfo;
	private readonly char _decimalSeparator = '.';
	private readonly char _groupSeparator = ' ';
	private readonly Regex _regexBtcFormat;
	private readonly Regex _regexDecimalCharsOnly;
	private readonly Regex _regexConsecutiveSpaces;
	private readonly Regex _regexGroupAndDecimal;

	public CurrencyEntryBox()
	{
		_customCultureInfo = new CultureInfo("")
		{
			NumberFormat =
			{
				CurrencyGroupSeparator = _groupSeparator.ToString(),
				NumberGroupSeparator = _groupSeparator.ToString(),
				CurrencyDecimalSeparator = _decimalSeparator.ToString(),
				NumberDecimalSeparator = _decimalSeparator.ToString()
			}
		};

		Text = string.Empty;

		_regexBtcFormat =
			new Regex(
				$"^(?<Whole>[0-9{_groupSeparator}]*)(\\{_decimalSeparator}?(?<Frac>[0-9{_groupSeparator}]*))$",
				RegexOptions.Compiled);

		_regexDecimalCharsOnly =
			new Regex(
				$"^[0-9{_groupSeparator}{_decimalSeparator}]*$", RegexOptions.Compiled);

		_regexConsecutiveSpaces =
			new Regex(
				$"{_groupSeparator}{{2,}}", RegexOptions.Compiled);

		_regexGroupAndDecimal =
			new Regex(
				$"[{_groupSeparator}{_decimalSeparator}]+", RegexOptions.Compiled);

		PseudoClasses.Set(":noexchangerate", true);
		PseudoClasses.Set(":isrightside", false);

		this.GetObservable(IsRightSideProperty)
			.Subscribe(x => PseudoClasses.Set(":isrightside", x));

		ModifiedPaste = ReactiveCommand.Create(ModifiedPasteAsync, this.GetObservable(CanPasteProperty));
	}

	public ICommand ModifiedPaste { get; }

	public decimal ConversionRate
	{
		get => GetValue(ConversionRateProperty);
		set => SetValue(ConversionRateProperty, value);
	}

	public string CurrencyCode
	{
		get => GetValue(CurrencyCodeProperty);
		set => SetValue(CurrencyCodeProperty, value);
	}

	public bool IsFiat
	{
		get => GetValue(IsFiatProperty);
		set => SetValue(IsFiatProperty, value);
	}

	public bool IsApproximate
	{
		get => GetValue(IsApproximateProperty);
		set => SetValue(IsApproximateProperty, value);
	}

	public bool IsRightSide
	{
		get => GetValue(IsRightSideProperty);
		set => SetValue(IsRightSideProperty, value);
	}

	public int MaxDecimals
	{
		get => GetValue(MaxDecimalsProperty);
		set => SetValue(MaxDecimalsProperty, value);
	}

	private decimal FiatToBitcoin(decimal fiatValue)
	{
		if (ConversionRate == 0m)
		{
			return 0m;
		}

		return fiatValue / ConversionRate;
	}

	protected override void OnGotFocus(GotFocusEventArgs e)
	{
		base.OnGotFocus(e);

		CaretIndex = Text?.Length ?? 0;

		Dispatcher.UIThread.Post(SelectAll);
	}

	protected override void OnTextInput(TextInputEventArgs e)
	{
		var input = e.Text ?? "";

		// Reject space char input when there's no text.
		if (string.IsNullOrWhiteSpace(Text) && string.IsNullOrWhiteSpace(input))
		{
			e.Handled = true;
			base.OnTextInput(e);
			return;
		}

		if (IsReplacingWithImplicitDecimal(input))
		{
			ReplaceCurrentTextWithLeadingZero(e);

			base.OnTextInput(e);
			return;
		}

		if (IsInsertingImplicitDecimal(input))
		{
			InsertLeadingZeroForDecimal(e);

			base.OnTextInput(e);
			return;
		}

		var preComposedText = PreComposeText(input);

		decimal fiatValue = 0;

		e.Handled = !(ValidateEntryText(preComposedText) &&
<<<<<<< HEAD
		              decimal.TryParse(preComposedText.Replace($"{_groupSeparator}", ""), NumberStyles.Number,
			              _customCultureInfo, out fiatValue));
=======
					  decimal.TryParse(preComposedText.Replace($"{_groupSeparator}", ""), NumberStyles.Number, _customCultureInfo, out fiatValue));
>>>>>>> 334adbc3

		if (IsFiat & !e.Handled)
		{
			e.Handled = FiatToBitcoin(fiatValue) >= Constants.MaximumNumberOfBitcoins;
		}

		base.OnTextInput(e);
	}

	private bool IsReplacingWithImplicitDecimal(string input)
	{
		return input.StartsWith(".") && SelectedText == Text;
	}

	private bool IsInsertingImplicitDecimal(string input)
	{
		return input.StartsWith(".") && CaretIndex == 0 && Text is not null && !Text.Contains('.');
	}

	private void ReplaceCurrentTextWithLeadingZero(TextInputEventArgs e)
	{
		var finalText = "0" + e.Text;
		Text = "";
		e.Text = finalText;
		CaretIndex = finalText.Length;
		ClearSelection();
	}

	private void InsertLeadingZeroForDecimal(TextInputEventArgs e)
	{
		var prependText = "0" + e.Text;
		Text = Text.Insert(0, prependText);
		e.Text = "";
		CaretIndex += prependText.Length;
	}

	private bool ValidateEntryText(string preComposedText)
	{
		// Check if it has a decimal separator.
		var trailingDecimal = preComposedText.Length > 0 && preComposedText[^1] == _decimalSeparator;
		var match = _regexBtcFormat.Match(preComposedText);

		// Ignore group chars on count of the whole part of the decimal.
		var wholeStr = match.Groups["Whole"].ToString();
		var whole = _regexGroupAndDecimal.Replace(wholeStr, "").Length;

		var fracStr = match.Groups["Frac"].ToString().Replace($"{_groupSeparator}", "");
		var frac = _regexGroupAndDecimal.Replace(fracStr, "").Length;

		// Check for consecutive spaces (2 or more) and leading spaces.
		var rule1 = preComposedText.Length > 1 && (preComposedText[0] == _groupSeparator ||
		                                           _regexConsecutiveSpaces.IsMatch(preComposedText));

		// Check for trailing spaces in the whole number part and in the last part of the precomp string.
		var rule2 = whole >= 8 && (preComposedText.Last() == _groupSeparator || wholeStr.Last() == _groupSeparator);

		// Check for non-numeric chars.
		var rule3 = !_regexDecimalCharsOnly.IsMatch(preComposedText);
		if (rule1 || rule2 || rule3)
		{
			return false;
		}

		// Reject and dont process the input if the string doesnt match.
		if (!match.Success)
		{
			return false;
		}

		// Passthrough the decimal place char or the group separator.
		switch (preComposedText.Length)
		{
			case 1 when preComposedText[0] == _decimalSeparator && !trailingDecimal:
				return false;
		}

		if (IsFiat)
		{
			// Fiat input restriction is to only allow 2 decimal places max
			// and also 16 whole number places.
			if ((whole > 16 && !trailingDecimal) || frac > 2)
			{
				return false;
			}
		}
		else
		{
			// Bitcoin input restriction is to only allow 8 decimal places max
			// and also 8 whole number places.
			if ((whole > 8 && !trailingDecimal) || frac > MaxDecimals)
			{
				return false;
			}
		}

		return true;
	}

	protected override void OnKeyDown(KeyEventArgs e)
	{
		DoPasteCheck(e);
	}

	private void DoPasteCheck(KeyEventArgs e)
	{
		var keymap = AvaloniaLocator.Current.GetService<PlatformHotkeyConfiguration>();

		bool Match(IEnumerable<KeyGesture> gestures) => gestures.Any(g => g.Matches(e));

		if (keymap is { } && Match(keymap.Paste))
		{
			ModifiedPasteAsync();
		}
		else
		{
			base.OnKeyDown(e);
		}
	}

	public async void ModifiedPasteAsync()
	{
		if (AvaloniaLocator.Current.GetService<IClipboard>() is { } clipboard)
		{
			var text = await clipboard.GetTextAsync();

			if (string.IsNullOrEmpty(text))
			{
				return;
			}

			text = text.Replace("\r", "").Replace("\n", "").Trim();

			// Based on broad M0 money supply figures (80 900 000 000 000.00 USD).
			// so USD has 14 whole places + the decimal point + 2 decimal places = 17 characters.
			// Bitcoin has "21 000 000 . 0000 0000".
			// Coincidentally the same character count as USD... weird.
			// Plus adding 4 characters for the group separators.
			if (text.Length > 17 + 4)
			{
				text = text[..(17 + 4)];
			}

			if (ValidateEntryText(text))
			{
				OnTextInput(new TextInputEventArgs {Text = text});
			}
		}
	}

	// Pre-composes the TextInputEventArgs to see the potential Text that is to
	// be committed to the TextPresenter in this control.

	// An event in Avalonia's TextBox with this function should be implemented there for brevity.
	private string PreComposeText(string input)
	{
		input = RemoveInvalidCharacters(input);
		var preComposedText = Text ?? "";
		var caretIndex = CaretIndex;
		var selectionStart = SelectionStart;
		var selectionEnd = SelectionEnd;

		if (!string.IsNullOrEmpty(input) && (MaxLength == 0 ||
		                                     input.Length + preComposedText.Length -
		                                     Math.Abs(selectionStart - selectionEnd) <= MaxLength))
		{
			if (selectionStart != selectionEnd)
			{
				var start = Math.Min(selectionStart, selectionEnd);
				var end = Math.Max(selectionStart, selectionEnd);
				preComposedText = $"{preComposedText[..start]}{preComposedText[end..]}";
				caretIndex = start;
			}

			return $"{preComposedText[..caretIndex]}{input}{preComposedText[caretIndex..]}";
		}

		return "";
	}

	protected override void OnPropertyChanged(AvaloniaPropertyChangedEventArgs change)
	{
		base.OnPropertyChanged(change);

		if (change.Property == IsReadOnlyProperty)
		{
			PseudoClasses.Set(":readonly", (bool) change.NewValue);
		}
		else if (change.Property == ConversionRateProperty)
		{
			PseudoClasses.Set(":noexchangerate", (decimal) change.NewValue == 0m);
		}
		else if (change.Property == IsFiatProperty)
		{
			PseudoClasses.Set(":isfiat", (bool) change.NewValue);
		}
	}
}<|MERGE_RESOLUTION|>--- conflicted
+++ resolved
@@ -173,12 +173,7 @@
 		decimal fiatValue = 0;
 
 		e.Handled = !(ValidateEntryText(preComposedText) &&
-<<<<<<< HEAD
-		              decimal.TryParse(preComposedText.Replace($"{_groupSeparator}", ""), NumberStyles.Number,
-			              _customCultureInfo, out fiatValue));
-=======
 					  decimal.TryParse(preComposedText.Replace($"{_groupSeparator}", ""), NumberStyles.Number, _customCultureInfo, out fiatValue));
->>>>>>> 334adbc3
 
 		if (IsFiat & !e.Handled)
 		{
