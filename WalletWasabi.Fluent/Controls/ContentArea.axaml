<ResourceDictionary xmlns="https://github.com/avaloniaui"
                    xmlns:x="http://schemas.microsoft.com/winfx/2006/xaml"
                    xmlns:behaviors="using:WalletWasabi.Fluent.Behaviors"
                    xmlns:i="using:Avalonia.Xaml.Interactivity">
  <Design.PreviewWith>
    <Panel Background="{DynamicResource RegionColor}">
      <ContentArea Width="500" Height="300"
                     IsBusy="False"
                     Title="Add a Wallet"
                     EnableBack="True"
                     EnableCancel="True" CancelContent="Cancel" FocusCancel="False"
                     EnableNext="True" NextContent="Continue" FocusNext="True"
                     Caption="Type in your Wallet's name and select an option below:">
        This is the content.
      </ContentArea>
    </Panel>
  </Design.PreviewWith>

  <ControlTheme x:Key="{x:Type ContentArea}" TargetType="ContentArea">

    <Setter Property="ScrollViewer.HorizontalScrollBarVisibility" Value="Disabled" />
    <Setter Property="ScrollViewer.VerticalScrollBarVisibility" Value="Auto" />
    <Setter Property="IsHitTestVisible" Value="{Binding IsActive}" />
    <Setter Property="Template">
      <ControlTemplate>
        <Panel>
          <Panel IsHitTestVisible="False" Background="{TemplateBinding Background}" />
          <ProgressRing Name="LoadingRing" IsIndeterminate="True" IsVisible="{TemplateBinding IsBusy}" />
          <DockPanel Name="MainDockPanel" IsVisible="{Binding !#LoadingRing.IsVisible}">

            <Panel DockPanel.Dock="Bottom" x:Name="PART_ButtonArea">
              <Button Name="PART_CancelButton"
                      Classes="invisible"
                      IsVisible="{TemplateBinding EnableCancel}"
                      Content="{TemplateBinding CancelContent}"
                      HorizontalAlignment="Left" Command="{Binding CancelCommand}">
                <i:Interaction.Behaviors>
                  <behaviors:FocusOnAttachedBehavior
                    IsEnabled="{Binding FocusCancel, RelativeSource={RelativeSource TemplatedParent}}" />
                </i:Interaction.Behaviors>
              </Button>
              <DockPanel>
                <StackPanel Orientation="Horizontal" Spacing="30" DockPanel.Dock="Right">
                  <Button Name="PART_SkipButton"
                          IsVisible="{TemplateBinding EnableSkip}"
                          Content="{TemplateBinding SkipContent}"
                          Command="{Binding SkipCommand}"
                          Classes="activeHyperLink skip"
                          VerticalAlignment="Center" />
                  <Button Name="PART_NextButton" Classes="action"
                          IsVisible="{TemplateBinding EnableNext}"
                          Content="{TemplateBinding NextContent}"
                          Command="{Binding NextCommand}"
                          IsDefault="{Binding IsActive}">
                    <i:Interaction.Behaviors>
                      <behaviors:FocusOnAttachedBehavior
                        IsEnabled="{Binding FocusNext, RelativeSource={RelativeSource TemplatedParent}}" />
                    </i:Interaction.Behaviors>
                  </Button>
                </StackPanel>
                <ContentPresenter Content="{TemplateBinding BottomContent}"
                                  x:Name="PART_BottomContentPresenter" />
              </DockPanel>
            </Panel>

            <Panel DockPanel.Dock="Top">
              <Panel IsHitTestVisible="False" Background="{TemplateBinding HeaderBackground}" />
              <StackPanel Name="PART_Header" Spacing="10">
                <DockPanel>
                  <Button Name="PART_BackButton"
                          Margin="-31,0,0,0"
                          Classes="plain"
                          Command="{Binding BackCommand}"
                          IsVisible="{TemplateBinding EnableBack}">
                    <i:Interaction.Behaviors>
                      <behaviors:ButtonExecuteCommandOnKeyDownBehavior IsEnabled="{Binding IsActive}" Key="Back" />
                      <behaviors:ButtonExecuteCommandOnKeyDownBehavior IsEnabled="{Binding IsActive}" Key="Escape" />
                    </i:Interaction.Behaviors>
                    <PathIcon Data="{StaticResource arrow_left_regular}" Width="16" />
                  </Button>
                  <Panel>
                    <ContentPresenter Name="PART_TitlePresenter" Content="{TemplateBinding Title}" />
                    <ContentPresenter Name="PART_TopContentPresenter" Content="{TemplateBinding TopContent}" />
                  </Panel>
                </DockPanel>
                <ContentPresenter Name="PART_CaptionPresenter" Content="{TemplateBinding Caption}" />
                <Panel Height="6" IsVisible="{Binding !EnableBack}" />
              </StackPanel>
            </Panel>

            <ScrollViewer x:Name="PART_ScrollViewer" ClipToBounds="{TemplateBinding ClipToBounds}"
                          HorizontalScrollBarVisibility="{TemplateBinding (ScrollViewer.HorizontalScrollBarVisibility)}"
                          VerticalScrollBarVisibility="{TemplateBinding (ScrollViewer.VerticalScrollBarVisibility)}">
              <ScrollViewer.Styles>
                <Style Selector="ScrollViewer /template/ ScrollContentPresenter">
                  <Setter Property="ClipToBounds" Value="{Binding $parent[ScrollViewer].ClipToBounds}" />
                </Style>
              </ScrollViewer.Styles>
              <ContentPresenter Name="PART_ContentPresenter"
                              ClipToBounds="{TemplateBinding ClipToBounds}"
                              BorderBrush="{TemplateBinding BorderBrush}"
                              BorderThickness="{TemplateBinding BorderThickness}"
                              ContentTemplate="{TemplateBinding ContentTemplate}"
                              Content="{TemplateBinding Content}"
                              Padding="{TemplateBinding Padding}"
                              VerticalContentAlignment="{TemplateBinding VerticalContentAlignment}"
                              HorizontalContentAlignment="{TemplateBinding HorizontalContentAlignment}" />
            </ScrollViewer>
          </DockPanel>
        </Panel>
      </ControlTemplate>
    </Setter>

    <Style Selector="^/template/ StackPanel#PART_Header">
      <Setter Property="Margin" Value="31 0 31 0" />
    </Style>

    <Style Selector="^/template/ ScrollViewer#PART_ScrollViewer">
      <Setter Property="Margin" Value="31 11 31 21" />
    </Style>

    <Style Selector="^/template/ Panel#PART_ButtonArea">
      <Setter Property="Margin" Value="31,10" />
    </Style>

    <Style Selector="^/template/ ContentPresenter#PART_TitlePresenter">
      <Setter Property="TextElement.Foreground" Value="{DynamicResource TextControlForeground}" />
      <Setter Property="TextElement.FontSize" Value="{DynamicResource FontSizeH3}" />
    </Style>

<<<<<<< HEAD
    <!-- Top ContentPresenter-->
    <Style Selector="^/template/ ContentPresenter#PART_TopContentPresenter">
      <Setter Property="HorizontalContentAlignment" Value="Right" />
    </Style>
=======
  <Style Selector="^/template/ ProgressRing#LoadingRing">
    <Setter Property="Width" Value="100" />
    <Setter Property="Height" Value="100" />
  </Style>
>>>>>>> 87f8eef7

    <!-- Stretch Top Content -->
    <Style Selector="^.StretchTopContent /template/ ContentPresenter#PART_TopContentPresenter">
      <Setter Property="HorizontalContentAlignment" Value="Stretch" />
    </Style>

    <!-- Bottom ContentPresenter -->
    <Style Selector="^/template/ ContentPresenter#PART_BottomContentPresenter">
      <Setter Property="HorizontalAlignment" Value="Center" />
      <Setter Property="VerticalAlignment" Value="Center" />
    </Style>

    <Style Selector="^/template/ c|ProgressRing#LoadingRing">
      <Setter Property="Width" Value="100" />
      <Setter Property="Height" Value="100" />
    </Style>
  </ControlTheme>
</ResourceDictionary><|MERGE_RESOLUTION|>--- conflicted
+++ resolved
@@ -128,17 +128,10 @@
       <Setter Property="TextElement.FontSize" Value="{DynamicResource FontSizeH3}" />
     </Style>
 
-<<<<<<< HEAD
     <!-- Top ContentPresenter-->
     <Style Selector="^/template/ ContentPresenter#PART_TopContentPresenter">
       <Setter Property="HorizontalContentAlignment" Value="Right" />
     </Style>
-=======
-  <Style Selector="^/template/ ProgressRing#LoadingRing">
-    <Setter Property="Width" Value="100" />
-    <Setter Property="Height" Value="100" />
-  </Style>
->>>>>>> 87f8eef7
 
     <!-- Stretch Top Content -->
     <Style Selector="^.StretchTopContent /template/ ContentPresenter#PART_TopContentPresenter">
@@ -151,7 +144,7 @@
       <Setter Property="VerticalAlignment" Value="Center" />
     </Style>
 
-    <Style Selector="^/template/ c|ProgressRing#LoadingRing">
+    <Style Selector="^/template/ ProgressRing#LoadingRing">
       <Setter Property="Width" Value="100" />
       <Setter Property="Height" Value="100" />
     </Style>
