<Styles xmlns="https://github.com/avaloniaui"
        xmlns:x="http://schemas.microsoft.com/winfx/2006/xaml"
        xmlns:c="using:WalletWasabi.Fluent.Controls"
        xmlns:behaviors="using:WalletWasabi.Fluent.Behaviors"
        xmlns:i="using:Avalonia.Xaml.Interactivity">
    <Design.PreviewWith>
        <Panel Background="{DynamicResource RegionColor}">
            <c:ContentArea Width="500" Height="300"
                           IsBusy="False"
                           Title="Add a Wallet"
                           EnableBack="True"
                           EnableCancel="True" CancelContent="Cancel" FocusCancel="False"
                           EnableNext="True" NextContent="Continue" FocusNext="True"
                           Caption="Type in your Wallet's name and select an option below:">
                This is the content.
            </c:ContentArea>
        </Panel>
    </Design.PreviewWith>
    <Styles.Resources>
    </Styles.Resources>
    <Style Selector="c|ContentArea">
        <Setter Property="ScrollViewer.HorizontalScrollBarVisibility" Value="Disabled" />
        <Setter Property="ScrollViewer.VerticalScrollBarVisibility" Value="Auto" />
        <Setter Property="Background" Value="{DynamicResource RegionColor}" />
        <Setter Property="IsHitTestVisible" Value="{Binding IsActive}" />
        <Setter Property="Template">
            <ControlTemplate>
                <Panel>
                    <Panel IsHitTestVisible="False" Background="{TemplateBinding Background}" />
                    <c:ProgressRing Name="LoadingRing" IsIndeterminate="True" IsVisible="{TemplateBinding IsBusy}" />
                    <DockPanel Name="MainDockPanel" IsVisible="{Binding !#LoadingRing.IsVisible}">

                        <Panel DockPanel.Dock="Bottom" x:Name="PART_ButtonArea">
                            <Button Name="PART_CancelButton"
                                    Classes="invisible"
                                    IsVisible="{TemplateBinding EnableCancel}"
                                    Content="{TemplateBinding CancelContent}"
                                    HorizontalAlignment="Left" Command="{Binding CancelCommand}">
                                <i:Interaction.Behaviors>
                                    <behaviors:FocusOnAttachedBehavior
                                        IsEnabled="{Binding FocusCancel, RelativeSource={RelativeSource TemplatedParent}}" />
                                </i:Interaction.Behaviors>
                            </Button>
                            <StackPanel Orientation="Horizontal" Spacing="30" Margin="0 10" HorizontalAlignment="Right">
                                <Button Name="PART_SkipButton"
                                        IsVisible="{TemplateBinding EnableSkip}"
                                        Content="{TemplateBinding SkipContent}"
                                        Command="{Binding SkipCommand}"
                                        Classes="activeHyperLink skip"
                                        VerticalAlignment="Center" />
                                <Button Name="PART_NextButton" Classes="action"
                                        IsVisible="{TemplateBinding EnableNext}"
                                        Content="{TemplateBinding NextContent}"
                                        Command="{Binding NextCommand}"
                                        IsDefault="{Binding IsActive}">
                                    <i:Interaction.Behaviors>
                                        <behaviors:FocusOnAttachedBehavior
                                            IsEnabled="{Binding FocusNext, RelativeSource={RelativeSource TemplatedParent}}" />
                                    </i:Interaction.Behaviors>
                                </Button>
                            </StackPanel>
                        </Panel>

                        <Panel DockPanel.Dock="Top">
                            <Panel IsHitTestVisible="False" Background="{TemplateBinding HeaderBackground}" />
                            <StackPanel Name="PART_Header" Spacing="10">
                                <DockPanel>
                                    <Button Name="PART_BackButton"
                                            Margin="-31,0,0,0"
                                            Classes="plain"
                                            Command="{Binding BackCommand}"
                                            IsVisible="{TemplateBinding EnableBack}">
                                      <i:Interaction.Behaviors>
                                        <behaviors:ButtonExecuteCommandOnKeyDownBehavior IsEnabled="{Binding IsActive}" Key="Back"/>
                                      </i:Interaction.Behaviors>
                                      <PathIcon Data="{StaticResource arrow_left_regular}" Width="16" />
                                    </Button>
                                    <ContentPresenter Name="PART_TitlePresenter" Content="{TemplateBinding Title}" />
                                </DockPanel>
                                <ContentPresenter Name="PART_CaptionPresenter" Content="{TemplateBinding Caption}" />
                            </StackPanel>
                        </Panel>

                        <ScrollViewer x:Name="PART_ScrollViewer" ClipToBounds="{TemplateBinding ClipToBounds}"
                            HorizontalScrollBarVisibility="{TemplateBinding (ScrollViewer.HorizontalScrollBarVisibility)}"
                            VerticalScrollBarVisibility="{TemplateBinding (ScrollViewer.VerticalScrollBarVisibility)}">
                          <ScrollViewer.Styles>
                            <Style Selector="ScrollViewer /template/ ScrollContentPresenter">
                              <Setter Property="ClipToBounds" Value="{Binding $parent[ScrollViewer].ClipToBounds}" />
                            </Style>
                          </ScrollViewer.Styles>
                          <ContentControl Name="PART_ContentPresenter"
                                          ClipToBounds="{TemplateBinding ClipToBounds}"
                                          BorderBrush="{TemplateBinding BorderBrush}"
                                          BorderThickness="{TemplateBinding BorderThickness}"
                                          ContentTemplate="{TemplateBinding ContentTemplate}"
                                          Content="{TemplateBinding Content}"
                                          Padding="{TemplateBinding Padding}"
                                          VerticalContentAlignment="{TemplateBinding VerticalContentAlignment}"
                                          HorizontalContentAlignment="{TemplateBinding HorizontalContentAlignment}" />
                        </ScrollViewer>
                    </DockPanel>
                </Panel>
            </ControlTemplate>
        </Setter>
    </Style>

    <Style Selector="c|ContentArea /template/ StackPanel#PART_Header">
        <Setter Property="Margin" Value="31 0 31 0" />
        <Style.Animations>
          <Animation Duration="0:0:0.3" Easing="{StaticResource FluentEasing}">
            <KeyFrame Cue="0%">
              <Setter Property="Opacity" Value="0.0" />
              <Setter Property="TranslateTransform.X" Value="-25"/>
            </KeyFrame>
            <KeyFrame Cue="100%">
              <Setter Property="Opacity" Value="1.0" />
              <Setter Property="TranslateTransform.X" Value="0"/>
            </KeyFrame>
          </Animation>
        </Style.Animations>
    </Style>

    <Style Selector="c|ContentArea /template/ ScrollViewer#PART_ScrollViewer">
<<<<<<< HEAD
        <Setter Property="Margin" Value="31 31 31 21" />
        <Style.Animations>
          <Animation Duration="0:0:0.3" Delay="0:0:0.1" Easing="{StaticResource FluentEasing}">
            <KeyFrame Cue="0%">
              <Setter Property="Opacity" Value="0.0" />
              <Setter Property="TranslateTransform.X" Value="-25"/>
            </KeyFrame>
            <KeyFrame Cue="100%">
              <Setter Property="Opacity" Value="1.0" />
              <Setter Property="TranslateTransform.X" Value="0"/>
            </KeyFrame>
          </Animation>
        </Style.Animations>
=======
        <Setter Property="Margin" Value="31 11 31 21" />
>>>>>>> 0680cfef
    </Style>

    <Style Selector="c|ContentArea /template/ Panel#PART_ButtonArea">
        <Setter Property="Margin" Value="31,10" />
    </Style>

    <Style Selector="c|ContentArea /template/ ContentPresenter#PART_TitlePresenter">
        <Setter Property="TextBlock.Foreground" Value="{DynamicResource TextControlForeground}" />
        <Setter Property="TextBlock.FontSize" Value="{DynamicResource FontSizeH3}" />
    </Style>

    <Style Selector="c|ContentArea :is(Control).title TextBlock, c|ContentArea :is(TextBlock).title">
        <Setter Property="TextWrapping" Value="Wrap" />
    </Style>

    <Style Selector="c|ContentArea :is(Control).caption TextBlock, c|ContentArea :is(TextBlock).caption">
        <Setter Property="Foreground" Value="{DynamicResource TextControlForeground}" />
        <Setter Property="FontSize" Value="{DynamicResource FontSizeH7}" />
        <Setter Property="TextWrapping" Value="Wrap" />
        <Setter Property="Opacity" Value="0.6" />
    </Style>

    <Style Selector="c|ContentArea /template/ c|ProgressRing#LoadingRing">
        <Setter Property="Width" Value="100" />
        <Setter Property="Height" Value="100" />
    </Style>

    <Style Selector="Button.skip:pointerover /template/ ContentPresenter">
        <Setter Property="TextBlock.Foreground" Value="{DynamicResource SystemAccentColor}" />
    </Style>

</Styles><|MERGE_RESOLUTION|>--- conflicted
+++ resolved
@@ -122,8 +122,7 @@
     </Style>
 
     <Style Selector="c|ContentArea /template/ ScrollViewer#PART_ScrollViewer">
-<<<<<<< HEAD
-        <Setter Property="Margin" Value="31 31 31 21" />
+        <Setter Property="Margin" Value="31 11 31 21" />
         <Style.Animations>
           <Animation Duration="0:0:0.3" Delay="0:0:0.1" Easing="{StaticResource FluentEasing}">
             <KeyFrame Cue="0%">
@@ -136,11 +135,8 @@
             </KeyFrame>
           </Animation>
         </Style.Animations>
-=======
-        <Setter Property="Margin" Value="31 11 31 21" />
->>>>>>> 0680cfef
     </Style>
-
+    
     <Style Selector="c|ContentArea /template/ Panel#PART_ButtonArea">
         <Setter Property="Margin" Value="31,10" />
     </Style>
