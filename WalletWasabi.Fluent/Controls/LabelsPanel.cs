using System.Collections.Generic;
using System.Linq;
using Avalonia;
using Avalonia.Controls;
using Avalonia.Layout;
using Avalonia.LogicalTree;

namespace WalletWasabi.Fluent.Controls;

public class LabelsPanel : Panel
{
	public static readonly StyledProperty<bool> InfiniteWidthMeasureProperty =
		AvaloniaProperty.Register<LabelsPanel, bool>(nameof(InfiniteWidthMeasure));

	public static readonly StyledProperty<Control?> EllipsisControlProperty =
		AvaloniaProperty.Register<LabelsPanel, Control?>(nameof(EllipsisControl));

	public static readonly DirectProperty<LabelsPanel, List<string>?> FilteredItemsProperty =
		AvaloniaProperty.RegisterDirect<LabelsPanel, List<string>?>(
			nameof(FilteredItems),
			o => o.FilteredItems,
			(o, v) => o.FilteredItems = v);

	private List<string>? _filteredItems;
	private IDisposable? _disposable;
	private double _spacing = 2.0;
	private bool _needToTrim;

	public bool InfiniteWidthMeasure
	{
		get => GetValue(InfiniteWidthMeasureProperty);
		set => SetValue(InfiniteWidthMeasureProperty, value);
	}

	public Control? EllipsisControl
	{
		get => GetValue(EllipsisControlProperty);
		set => SetValue(EllipsisControlProperty, value);
	}

	public List<string>? FilteredItems
	{
		get => _filteredItems;
		set => SetAndRaise(FilteredItemsProperty, ref _filteredItems, value);
	}

	internal LabelsItemsPresenter? Presenter { get; set; }

	protected override void OnPropertyChanged(AvaloniaPropertyChangedEventArgs change)
	{
		base.OnPropertyChanged(change);

		if (change.Property == DataContextProperty)
		{
			InvalidateMeasure();
			InvalidateArrange();
		}
	}

	public override void ApplyTemplate()
	{
		base.ApplyTemplate();

		Presenter = this
			.GetLogicalAncestors()
			.FirstOrDefault(x => x is LabelsItemsPresenter) as LabelsItemsPresenter;
	}

	private void UpdateFilteredItems(int count)
	{
		if (Presenter?.ItemsSource is IEnumerable<string> items)
		{
			FilteredItems = items.Skip(count).ToList();
		}
		else
		{
			FilteredItems = new List<string>();
		}
	}

	protected override void OnAttachedToVisualTree(VisualTreeAttachmentEventArgs e)
	{
		if (EllipsisControl is { } ellipsisControl)
		{
			((ISetLogicalParent)ellipsisControl).SetParent(this);
			VisualChildren.Add(ellipsisControl);
			LogicalChildren.Add(ellipsisControl);
			_disposable = ellipsisControl.Bind(DataContextProperty, this.GetObservable(FilteredItemsProperty));
		}

		base.OnAttachedToVisualTree(e);
	}

	protected override void OnDetachedFromVisualTree(VisualTreeAttachmentEventArgs e)
	{
		if (EllipsisControl is { } ellipsisControl)
		{
			((ISetLogicalParent)ellipsisControl).SetParent(null);
			LogicalChildren.Remove(ellipsisControl);
			VisualChildren.Remove(ellipsisControl);
			_disposable?.Dispose();
		}

		base.OnDetachedFromVisualTree(e);
	}

	private Size MeasureOverridePanel(Size availableSize)
	{
		var num1 = 0.0;
		var num2 = 0.0;
		var visualChildren = VisualChildren;
		var count = visualChildren.Count;
		for (var index = 0; index < count; ++index)
		{
			if (visualChildren[index] is Layoutable layoutable)
			{
				layoutable.Measure(availableSize);
				num1 += layoutable.DesiredSize.Width;
				num2 = Math.Max(num2, layoutable.DesiredSize.Height);
			}
		}
		return new Size(num1, num2);
	}

	protected override Size MeasureOverride(Size availableSize)
	{
		var ellipsisDesiredWidth = 0.0;
		if (EllipsisControl is { })
		{
			EllipsisControl.Measure(availableSize);
			ellipsisDesiredWidth = EllipsisControl.DesiredSize.Width;
		}

		var size = MeasureOverridePanel(availableSize.WithWidth(availableSize.Width));

		_needToTrim = !(size.Width < availableSize.Width);

		var result = CalculateWidth(
			Children,
			EllipsisControl,
			availableSize.Width,
			ellipsisDesiredWidth,
			_spacing,
			_needToTrim);

		size = size.WithWidth(result.Width);

<<<<<<< HEAD
=======
		// TODO:
		// Currently we use quickfix to make work TreeDataGrid with ShowColumnHeaders=false
		// The width=double.MaxValue was causing measure exception (measure with infinity)
		// Quick fix for now is to limit InfiniteWidthMeasure to 10000 instead of double.MaxValue
>>>>>>> c00092a2
		return InfiniteWidthMeasure ? new Size(10000, size.Height) : size;
	}

	private CalculateResult CalculateWidth(
		Avalonia.Controls.Controls children,
		Control? trimControl,
		double finalWidth,
		double trimWidth,
		double spacing,
		bool needToTrim)
	{
		var totalChildren = children.Count;
		var width = 0.0;
		var height = 0.0;
		var count = 0;
		var trim = false;

		for (var i = 0; i < totalChildren; i++)
		{
			var child = children[i];
			if (child == trimControl)
			{
				continue;
			}

			var childWidth = child.DesiredSize.Width;

			height = Math.Max(height, child.DesiredSize.Height);

			if (width + childWidth > finalWidth && needToTrim)
			{
				while (true)
				{
					if (width + trimWidth > finalWidth)
					{
						var previous = i - 1;
						if (previous >= 0)
						{
							var previousChild = children[previous];
							count--;
							width -= previousChild.DesiredSize.Width + spacing;
						}
						else
						{
							break;
						}
					}
					else
					{
						break;
					}
				}

				trim = true;

				break;
			}

			width += child.DesiredSize.Width + spacing;
			count++;
		}

		if (trim)
		{
			width += trimWidth;
		}

		return new CalculateResult(count, width, height, trim);
	}

	protected override Size ArrangeOverride(Size finalSize)
	{
		var spacing = _spacing;
		var trimWidth = 0.0;
		var finalWidth = finalSize.Width;
		var ellipsisControl = EllipsisControl;
		var children = Children;
		var totalChildren = children.Count;

		if (ellipsisControl is { })
		{
			trimWidth = ellipsisControl.DesiredSize.Width;
		}

		var result = CalculateWidth(
			children,
			ellipsisControl,
			finalWidth,
			trimWidth,
			spacing,
			_needToTrim);

		var offset = 0.0;

		for (var i = 0; i < totalChildren; i++)
		{
			var child = children[i];
			if (child == ellipsisControl)
			{
				continue;
			}

			if (i < result.Count)
			{
				var rect = new Rect(offset, 0.0, child.DesiredSize.Width, result.Height);
				child.Arrange(rect);
				offset += child.DesiredSize.Width + spacing;
			}
			else
			{
				child.Arrange(new Rect(-10000, -10000, 0, 0));
			}
		}

		if (ellipsisControl is { })
		{
			if (result.Trim)
			{
				var rect = new Rect(offset, 0.0, trimWidth, result.Height);
				ellipsisControl.Arrange(rect);
			}
			else
			{
				ellipsisControl.Arrange(new Rect(-10000, -10000, 0, 0));
			}
		}

		UpdateFilteredItems(result.Count);

		return new Size(result.Width, result.Height);
	}

	private record CalculateResult(int Count, double Width, double Height, bool Trim);
}<|MERGE_RESOLUTION|>--- conflicted
+++ resolved
@@ -145,13 +145,10 @@
 
 		size = size.WithWidth(result.Width);
 
-<<<<<<< HEAD
-=======
 		// TODO:
 		// Currently we use quickfix to make work TreeDataGrid with ShowColumnHeaders=false
 		// The width=double.MaxValue was causing measure exception (measure with infinity)
 		// Quick fix for now is to limit InfiniteWidthMeasure to 10000 instead of double.MaxValue
->>>>>>> c00092a2
 		return InfiniteWidthMeasure ? new Size(10000, size.Height) : size;
 	}
 
