<<<<<<< HEAD
using Avalonia;
using System.Reactive.Disposables;
=======
>>>>>>> 520eeb4b
using System.Reactive.Linq;
using Avalonia;
using Avalonia.Controls;
using ReactiveUI;
using WalletWasabi.Fluent.Extensions;
using WalletWasabi.Fluent.Helpers;

namespace WalletWasabi.Fluent.Controls;

public enum ReplacementMode
{
	Text,
	Icon
}

public class PrivacyContentControl : ContentControl
{
	public static readonly StyledProperty<uint> NumberOfPrivacyCharsProperty =
		AvaloniaProperty.Register<PrivacyContentControl, uint>(nameof(NumberOfPrivacyChars), 5);

	public static readonly StyledProperty<ReplacementMode> PrivacyReplacementModeProperty =
		AvaloniaProperty.Register<PrivacyContentControl, ReplacementMode>(nameof(PrivacyReplacementMode));

	public static readonly StyledProperty<bool> ForceShowProperty =
		AvaloniaProperty.Register<PrivacyContentControl, bool>(nameof(ForceShow));

	public PrivacyContentControl()
	{
		if (Design.IsDesignMode)
		{
			return;
		}

		var displayContent = PrivacyModeHelper.DelayedRevealAndHide(
			this.WhenAnyValue(x => x.IsPointerOver),
			Services.UiConfig.WhenAnyValue(x => x.PrivacyMode),
			this.WhenAnyValue(x => x.ForceShow));

		IsContentRevealed = displayContent
			.ReplayLastActive();

		PrivacyText = this.WhenAnyValue(x => x.NumberOfPrivacyChars)
			.Select(n => TextHelpers.GetPrivacyMask((int) n))
			.ReplayLastActive();
	}

	private IObservable<string> PrivacyText { get; } = Observable.Empty<string>();

	private IObservable<bool> IsContentRevealed { get; } = Observable.Empty<bool>();

	public uint NumberOfPrivacyChars
	{
		get => GetValue(NumberOfPrivacyCharsProperty);
		set => SetValue(NumberOfPrivacyCharsProperty, value);
	}

	public ReplacementMode PrivacyReplacementMode
	{
		get => GetValue(PrivacyReplacementModeProperty);
		set => SetValue(PrivacyReplacementModeProperty, value);
	}

	public bool ForceShow
	{
		get => GetValue(ForceShowProperty);
		set => SetValue(ForceShowProperty, value);
	}
}<|MERGE_RESOLUTION|>--- conflicted
+++ resolved
@@ -1,10 +1,5 @@
-<<<<<<< HEAD
 using Avalonia;
-using System.Reactive.Disposables;
-=======
->>>>>>> 520eeb4b
 using System.Reactive.Linq;
-using Avalonia;
 using Avalonia.Controls;
 using ReactiveUI;
 using WalletWasabi.Fluent.Extensions;
@@ -45,7 +40,7 @@
 			.ReplayLastActive();
 
 		PrivacyText = this.WhenAnyValue(x => x.NumberOfPrivacyChars)
-			.Select(n => TextHelpers.GetPrivacyMask((int) n))
+			.Select(n => TextHelpers.GetPrivacyMask((int)n))
 			.ReplayLastActive();
 	}
 
