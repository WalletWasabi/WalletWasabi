--- conflicted
+++ resolved
@@ -11,15 +11,10 @@
              x:Class="WalletWasabi.Fluent.Views.AddWallet.LegalDocumentsView">
   <c:ContentArea Title="{Binding Title}"
                  Caption="Please read the small print."
-<<<<<<< HEAD
-                 EnableBack="True">
-    <TextBlock TextWrapping="Wrap" Text="{Binding Content}" />
-=======
                  EnableBack="True" FocusCancel="True">
     <Panel>
       <TextBlock TextWrapping="Wrap" Text="{Binding Content}" IsVisible="{Binding !IsBusy}" />
       <c:ProgressRing IsVisible="{Binding IsBusy}" Margin="15" IsIndeterminate="True" Height="100" Width="100" VerticalAlignment="Center" HorizontalAlignment="Center" />
     </Panel>
->>>>>>> 59487d98
   </c:ContentArea>
 </UserControl>