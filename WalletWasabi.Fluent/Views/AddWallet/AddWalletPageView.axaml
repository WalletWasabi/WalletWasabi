--- conflicted
+++ resolved
@@ -36,21 +36,13 @@
                       IsEnabled="{Binding OptionsEnabled}" />
         <c:TileButton Text="Connect to hardware wallet"
                       Icon="{StaticResource calculator_regular}"
-<<<<<<< HEAD
-                      Command="{Binding ConnectHardwareWalletCommand}"/>
-        <c:TileButton Text="Import a wallet file"
-                      Icon="{StaticResource import_regular}"
-                      Command="{Binding ImportWalletCommand}"/>
-        <c:TileButton Text="Type in recovery words"
-=======
                       Command="{Binding ConnectHardwareWalletCommand}"
                       IsEnabled="{Binding OptionsEnabled}" />
-        <c:TileButton Text="Import a wallet"
+        <c:TileButton Text="Import a wallet file"
                       Icon="{StaticResource import_regular}"
                       Command="{Binding ImportWalletCommand}"
                       IsEnabled="{Binding OptionsEnabled}" />
-        <c:TileButton Text="Recover a wallet"
->>>>>>> 4d5e1495
+        <c:TileButton Text="Type in recovery words"
                       Icon="{StaticResource recover_arrow_right_regular}"
                       Command="{Binding RecoverWalletCommand}"
                       IsEnabled="{Binding OptionsEnabled}" />
