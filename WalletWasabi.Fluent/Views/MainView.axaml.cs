<<<<<<< HEAD
using Avalonia;
=======
>>>>>>> f311a33c
using Avalonia.Controls;
using Avalonia.Markup.Xaml;

namespace WalletWasabi.Fluent.Views
{
	public class MainView : UserControl
	{
		public MainView()
		{
			InitializeComponent();
		}

		private void InitializeComponent()
		{
			AvaloniaXamlLoader.Load(this);
		}
	}
}<|MERGE_RESOLUTION|>--- conflicted
+++ resolved
@@ -1,7 +1,3 @@
-<<<<<<< HEAD
-using Avalonia;
-=======
->>>>>>> f311a33c
 using Avalonia.Controls;
 using Avalonia.Markup.Xaml;
 
