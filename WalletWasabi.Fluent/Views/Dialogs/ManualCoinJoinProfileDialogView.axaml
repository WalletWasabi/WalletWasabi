<UserControl xmlns="https://github.com/avaloniaui"
             xmlns:x="http://schemas.microsoft.com/winfx/2006/xaml"
             xmlns:d="http://schemas.microsoft.com/expression/blend/2008"
             xmlns:mc="http://schemas.openxmlformats.org/markup-compatibility/2006"
             xmlns:c="using:WalletWasabi.Fluent.Controls"
             xmlns:dialogs="clr-namespace:WalletWasabi.Fluent.ViewModels.Dialogs"
             mc:Ignorable="d" d:DesignWidth="480" d:DesignHeight="470"
             x:DataType="dialogs:ManualCoinJoinProfileDialogViewModel"
             x:CompileBindings="True"
             x:Class="WalletWasabi.Fluent.Views.Dialogs.ManualCoinJoinProfileDialogView">
  <c:ContentArea
    Title="{Binding Title}"
    CancelContent="Cancel"
    EnableCancel="{Binding EnableCancel}"
    EnableBack="{Binding EnableBack}"
    EnableNext="True" NextContent="Done"
    Padding="20 0 20 0">
    <StackPanel Classes="settingsLayout">
<<<<<<< HEAD

      <DockPanel IsVisible="{Binding ShowAutomaticCoinjoin}">
        <TextBlock Text="Automatic Coinjoin" />
=======
      <DockPanel>
        <TextBlock Text="Automatically Start Coinjoin" />
>>>>>>> 7890d353
        <ToggleSwitch IsChecked="{Binding AutoCoinjoin}" />
      </DockPanel>

      <StackPanel Spacing="15" IsEnabled="{Binding AutoCoinjoin}">
        <TextBlock Text="Automatic Coinjoin Threshold" />
        <DockPanel>
          <PathIcon DockPanel.Dock="Left" Foreground="{StaticResource PrivacyLevelMediumBrush}"
                    Data="{StaticResource privacy_minimal}"
                    VerticalAlignment="Top"
                    ToolTip.Tip="No automatic coinjoin if the non-private wallet balance is less than this." />
          <DataValidationErrors DockPanel.Dock="Bottom" Owner="{Binding #PlebStopThresholdInput}" MinHeight="21" />
          <c:CurrencyEntryBox Text="{Binding PlebStopThreshold, Mode=TwoWay}" Name="PlebStopThresholdInput"
                              CurrencyCode="BTC"
                              Watermark="0 BTC"
                              IsApproximate="False"
                              DockPanel.Dock="Bottom"
                              Margin="10 -10 0 0" Classes="standalone" />
        </DockPanel>
      </StackPanel>

      <StackPanel ToolTip.Tip="Minimum anonymity score for a coin to be considered private.">
        <TextBlock Text="Anonymity score target" />
        <DockPanel>
          <PathIcon DockPanel.Dock="Left" Foreground="{StaticResource PrivacyLevelMinimalBrush}"
                    Data="{StaticResource privacy_minimal}" />
          <TextBlock MinWidth="24" DockPanel.Dock="Right" Text="{Binding AnonScoreTarget}" VerticalAlignment="Center" />
          <Slider Minimum="2" Maximum="150" Value="{Binding AnonScoreTarget}" Margin="10 0" />
        </DockPanel>
      </StackPanel>

      <DockPanel>
        <TextBlock Text="Coinjoin Time Preference" />
        <ComboBox HorizontalAlignment="Stretch"
                  Items="{Binding TimeFrames}"
                  SelectedItem="{Binding SelectedTimeFrame}" />
      </DockPanel>
    </StackPanel>
  </c:ContentArea>
</UserControl><|MERGE_RESOLUTION|>--- conflicted
+++ resolved
@@ -16,14 +16,9 @@
     EnableNext="True" NextContent="Done"
     Padding="20 0 20 0">
     <StackPanel Classes="settingsLayout">
-<<<<<<< HEAD
 
       <DockPanel IsVisible="{Binding ShowAutomaticCoinjoin}">
-        <TextBlock Text="Automatic Coinjoin" />
-=======
-      <DockPanel>
         <TextBlock Text="Automatically Start Coinjoin" />
->>>>>>> 7890d353
         <ToggleSwitch IsChecked="{Binding AutoCoinjoin}" />
       </DockPanel>
 
