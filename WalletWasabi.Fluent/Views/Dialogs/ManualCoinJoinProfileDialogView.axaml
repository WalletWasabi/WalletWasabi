--- conflicted
+++ resolved
@@ -22,7 +22,6 @@
         <ToggleSwitch IsChecked="{Binding AutoCoinjoin}" />
       </DockPanel>
 
-<<<<<<< HEAD
       <StackPanel Spacing="10" IsVisible="{Binding AutoCoinjoin}">
         <TextBlock Text="Automatic Coinjoin Threshold" />
         <DockPanel>
@@ -42,30 +41,11 @@
         </DockPanel>
       </StackPanel>
 
-      <StackPanel Spacing="10" ToolTip.Tip="Minimum anonymity score for a coin to be considered private.">
-        <TextBlock Text="Privacy Threshold" />
-        <DockPanel>
-          <PathIcon DockPanel.Dock="Left" Foreground="{StaticResource PrivacyLevelMinimalBrush}"
-                    Data="{StaticResource privacy_minimal}" Margin="0 4 0 0" />
-          <TextBlock MinWidth="24" DockPanel.Dock="Right" Text="{Binding MinAnonScoreTarget}" VerticalAlignment="Center" />
-          <Slider Minimum="2" Maximum="98" Value="{Binding MinAnonScoreTarget}" Margin="10 0" />
-        </DockPanel>
-      </StackPanel>
-
-      <StackPanel Spacing="10"  ToolTip.Tip="A coin will not be automatically registered for coinjoin after this anonymity score is reached.">
-        <TextBlock Text="Privacy Sanity Check" />
-        <DockPanel>
-          <PathIcon DockPanel.Dock="Left" Foreground="{StaticResource PrivacyLevelMediumBrush}"
-                    Data="{StaticResource privacy_medium}" Margin="0 4 0 0" />
-          <TextBlock MinWidth="24" DockPanel.Dock="Right" Text="{Binding MaxAnonScoreTarget}" VerticalAlignment="Center" />
-          <Slider Minimum="3" Maximum="99" Value="{Binding MaxAnonScoreTarget}" Margin="10 0" />
-=======
-      <StackPanel Spacing="10">
+       <StackPanel Spacing="10">
         <TextBlock Text="Anonymity Score Target" />
         <DockPanel>
           <TextBlock MinWidth="24" DockPanel.Dock="Right" Text="{Binding AnonScoreTarget}" VerticalAlignment="Center" />
           <Slider Minimum="2" Maximum="150" Value="{Binding AnonScoreTarget}" />
->>>>>>> 87f074ab
         </DockPanel>
       </StackPanel>
 
