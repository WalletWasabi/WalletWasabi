--- conflicted
+++ resolved
@@ -31,39 +31,6 @@
         </TextBox>
       </DockPanel>
 
-<<<<<<< HEAD
-    <c:ContentArea Title="Enter a password"
-                   Caption="Type your super-secret password in the blanks below and click Continue">
-      <StackPanel HorizontalAlignment="Stretch" Spacing="20">
-
-        <DockPanel>
-          <PathIcon Classes="checkMark" Margin="15 42 0 0" VerticalAlignment="Top" DockPanel.Dock="Right">
-            <i:Interaction.Behaviors>
-              <behaviors:CheckMarkVisibilityBehavior OwnerTextBox="TbPassword" />
-            </i:Interaction.Behaviors>
-          </PathIcon>
-          <Label Content="_Type a password:" Target="TbPassword" DockPanel.Dock="Top"/>
-          <TextBox Name="TbPassword" Watermark="type here..." Text="{Binding Password}" PasswordChar="•" Classes="revealPasswordButton" DockPanel.Dock="Top">
-            <i:Interaction.Behaviors>
-              <behaviors:FocusOnAttachedBehavior />
-            </i:Interaction.Behaviors>
-          </TextBox>
-        </DockPanel>
-
-        <DockPanel>
-          <PathIcon Classes="checkMark" Margin="15 42 0 0" VerticalAlignment="Top" DockPanel.Dock="Right">
-            <i:Interaction.Behaviors>
-              <behaviors:CheckMarkVisibilityBehavior OwnerTextBox="TbConfirmPassword" />
-            </i:Interaction.Behaviors>
-          </PathIcon>
-          <Label Content="_Confirm password:" Target="TbConfirmPassword" DockPanel.Dock="Top"/>
-          <TextBox Name="TbConfirmPassword" Watermark="type here..." Text="{Binding ConfirmPassword}" PasswordChar="•" Classes="revealPasswordButton" DockPanel.Dock="Top"/>
-        </DockPanel>
-
-        </StackPanel>
-    </c:ContentArea>
-  </DockPanel>
-=======
       <DockPanel>
         <PathIcon Classes="checkMark" Margin="15 42 0 0" VerticalAlignment="Top" DockPanel.Dock="Right">
           <i:Interaction.Behaviors>
@@ -75,5 +42,4 @@
       </DockPanel>
     </StackPanel>
   </c:ContentArea>
->>>>>>> edc444ba
 </UserControl>