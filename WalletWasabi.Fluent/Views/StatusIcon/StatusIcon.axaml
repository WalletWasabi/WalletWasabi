<UserControl xmlns="https://github.com/avaloniaui"
             xmlns:x="http://schemas.microsoft.com/winfx/2006/xaml"
             xmlns:d="http://schemas.microsoft.com/expression/blend/2008"
             xmlns:mc="http://schemas.openxmlformats.org/markup-compatibility/2006"
             xmlns:converters="using:WalletWasabi.Fluent.Converters"
             xmlns:models="clr-namespace:WalletWasabi.Fluent.Models"
             xmlns:statusIcon="clr-namespace:WalletWasabi.Fluent.ViewModels.StatusIcon"
             xmlns:st="clr-namespace:WalletWasabi.Fluent.Views.StatusIcon"
             mc:Ignorable="d" d:DesignWidth="671" d:DesignHeight="32"
             x:DataType="statusIcon:StatusIconViewModel"
             x:CompileBindings="True"
             x:Class="WalletWasabi.Fluent.Views.StatusIcon.StatusIcon">
  <UserControl.Styles>

    <Style Selector="PathIcon">
      <Setter Property="Width" Value="22" />
      <Setter Property="Height" Value="22" />
    </Style>

    <Style Selector="PathIcon.rotate">
      <Style.Animations>
        <Animation Duration="0:0:2" IterationCount="Infinite">
          <KeyFrame Cue="0%">
            <Setter Property="(RotateTransform.Angle)" Value="0" />
          </KeyFrame>
          <KeyFrame Cue="100%">
            <Setter Property="(RotateTransform.Angle)" Value="-360" />
          </KeyFrame>
        </Animation>
      </Style.Animations>
    </Style>

    <Style Selector="FlyoutPresenter">
      <Setter Property="Background" Value="{DynamicResource SystemControlTransientBackgroundBrush}" />
      <Setter Property="ScrollViewer.VerticalScrollBarVisibility" Value="Disabled" />
      <Setter Property="ScrollViewer.HorizontalScrollBarVisibility" Value="Disabled" />
    </Style>
  </UserControl.Styles>
  <Panel>

    <Interaction.Behaviors>
      <ShowFlyoutOnPointerOverBehavior />
    </Interaction.Behaviors>

    <FlyoutBase.AttachedFlyout>
      <Flyout Placement="TopEdgeAlignedRight" ShowMode="TransientWithDismissOnPointerMoveAway">

        <StackPanel TextElement.FontSize="14"
                    MaxWidth="160"
                    ClipToBounds="False"
                    Spacing="16">

          <StackPanel.Styles>
            <Style Selector="AccessText">
              <Setter Property="Foreground" Value="{DynamicResource AcrylicTrimForeground}" />
            </Style>

            <Style Selector="PathIcon">
              <Setter Property="Foreground" Value="{DynamicResource AcrylicTrimForeground}" />
            </Style>
          </StackPanel.Styles>

          <!-- Warning message TODO: use InfoMessage control-->
          <DockPanel
            IsVisible="{Binding HealthMonitor.State, Converter={x:Static converters:HealthMonitorStateVisibilityConverter.Instance}, ConverterParameter={x:Static models:HealthMonitorState.ConnectionIssueDetected}}">
            <PathIcon Data="{StaticResource info_regular}"
                      DockPanel.Dock="Top"
                      HorizontalAlignment="Center"
                      Height="30" />
            <TextBlock DockPanel.Dock="Bottom"
                       Text="Wasabi was unable to connect to the server. Retrying..."
                       TextWrapping="Wrap"
                       TextAlignment="Center" />
          </DockPanel>

          <DockPanel
            IsVisible="{Binding HealthMonitor.State, Converter={x:Static converters:HealthMonitorStateVisibilityConverter.Instance}, ConverterParameter={x:Static models:HealthMonitorState.BackendNotCompatible}}">
            <PathIcon Data="{StaticResource info_regular}"
                      DockPanel.Dock="Top"
                      HorizontalAlignment="Center"
                      Height="30" />
            <TextBlock DockPanel.Dock="Bottom"
                       Text="Wasabi is not compatible with the specified indexer. Update or change the index provider."
                       TextWrapping="Wrap"
                       TextAlignment="Center" />
          </DockPanel>

          <!-- Status -->
          <StackPanel Spacing="16">


            <StatusItem Title="Priority Fee" StatusText="{Binding HealthMonitor.PriorityFee, Converter={x:Static converters:StatusConverters.FeeRateToString}}">
              <StatusItem.Icon>
                <PathIcon Data="{StaticResource rocket_regular}" />
              </StatusItem.Icon>
            </StatusItem>

            <StatusItem Title="Chain Tip" StatusText="{Binding HealthMonitor.BlockchainTip, Converter={x:Static converters:StatusConverters.BlockchainTipToString}}">
              <StatusItem.Icon>
                <PathIcon Data="{StaticResource block_height}" />
              </StatusItem.Icon>
            </StatusItem>

            <StatusItem Title="Tor" StatusText="{Binding HealthMonitor.TorStatus, Converter={x:Static converters:StatusConverters.TorStatusToString}}">
              <StatusItem.Icon>
                <Panel>
                  <PathIcon Data="{StaticResource tor_icon}" IsVisible="{Binding !HealthMonitor.TorIssues.Count, FallbackValue=True}" />
                  <st:TorIssues IsVisible="{Binding HealthMonitor.TorIssues.Count, FallbackValue=False}" />
                </Panel>
              </StatusItem.Icon>
            </StatusItem>

            <StatusItem Title="Update Checker" StatusText="Wasabi won't look for updates while Tor is disabled." IsVisible="{Binding IsTorDisabled}">
              <StatusItem.Icon>
                <PathIcon Data="{StaticResource warning_filled}" />
              </StatusItem.Icon>
            </StatusItem>

<<<<<<< HEAD
            <StatusItem Title="Indexer"
=======
            <StatusItem Title="Backend"
                          IsVisible="{Binding !HealthMonitor.CanUseBitcoinRpc, FallbackValue=True}"
>>>>>>> e31af9cb
                          StatusText="{Binding HealthMonitor.IndexerStatus, Converter={x:Static converters:StatusConverters.IndexerStatusToString}}">
              <StatusItem.Icon>
                <PathIcon Data="{StaticResource connector_regular}" />
              </StatusItem.Icon>
            </StatusItem>
            <StatusItem
              Title="Peers" StatusText="{Binding HealthMonitor.Peers, Mode=OneWay, StringFormat={}{0} connected}">
              <StatusItem.Icon>
                <PathIcon Data="{StaticResource entities_regular}" />
              </StatusItem.Icon>
            </StatusItem>
            <StatusItem
              Title="Bitcoin RPC"
              StatusText="{Binding HealthMonitor.BitcoinRpcStatus, Converter={x:Static converters:StatusConverters.RpcStatusStringConverter}}"
              IsVisible="{Binding HealthMonitor.CanUseBitcoinRpc}">
              <StatusItem.Icon>
                <PathIcon Data="{StaticResource btc_logo}" />
              </StatusItem.Icon>
            </StatusItem>
          </StackPanel>

          <!-- Update -->
          <StackPanel Spacing="10">
            <StackPanel.IsVisible>
              <MultiBinding Converter="{x:Static BoolConverters.And}">
                <Binding Path="HealthMonitor.CheckForUpdates" />
                <MultiBinding Converter="{x:Static BoolConverters.Or}">
                  <Binding Path="HealthMonitor.UpdateAvailable" />
                </MultiBinding>
              </MultiBinding>
            </StackPanel.IsVisible>

            <Separator Margin="-12 0 -12 6" />

            <StatusItem Title="Update available"
                          StatusText="{Binding VersionText}">
              <StatusItem.Icon>
                <PathIcon Data="{StaticResource arrow_clockwise_regular}" />
              </StatusItem.Icon>
            </StatusItem>
            <Button IsVisible="{Binding HealthMonitor.IsReadyToInstall}" Classes="activeHyperLink" Command="{Binding UpdateCommand}">
              <StackPanel Spacing="5" Orientation="Horizontal">
                <PathIcon Data="{StaticResource arrow_download_regular}" Height="13" />
                <AccessText Text="Close and Update" />
              </StackPanel>
            </Button>
            <Button IsVisible="{Binding !HealthMonitor.IsReadyToInstall}" Classes="activeHyperLink" Command="{Binding ManualUpdateCommand}">
              <StackPanel Spacing="5" Orientation="Horizontal">
                <PathIcon Data="{StaticResource arrow_download_regular}" Height="13" />
                <AccessText Text="Update" />
              </StackPanel>
            </Button>

            <Button Classes="activeHyperLink" Command="{Binding AskMeLaterCommand}">
              <StackPanel Spacing="5" Orientation="Horizontal">
                <PathIcon Data="{StaticResource clock_regular}" Height="13" />
                <AccessText Text="Ask me later" />
              </StackPanel>
            </Button>
          </StackPanel>
        </StackPanel>
      </Flyout>
    </FlyoutBase.AttachedFlyout>

    <!-- Ready -->
    <PathIcon
      IsVisible="{Binding HealthMonitor.State, Converter={x:Static converters:HealthMonitorStateVisibilityConverter.Instance}, ConverterParameter={x:Static models:HealthMonitorState.Ready}}"
      Data="{StaticResource checkmark_circle_filled}" />

    <!-- Loading -->
    <PathIcon
      IsVisible="{Binding HealthMonitor.State, Converter={x:Static converters:HealthMonitorStateVisibilityConverter.Instance}, ConverterParameter={x:Static models:HealthMonitorState.Loading}}"
      Data="{StaticResource arrow_sync_regular}"
      Classes.rotate="{Binding $self.IsVisible}" />

    <!-- Bitcoin Core Synchronizing -->
    <PathIcon
      IsVisible="{Binding HealthMonitor.State, Converter={x:Static converters:HealthMonitorStateVisibilityConverter.Instance}, ConverterParameter={x:Static models:HealthMonitorState.BitcoinCoreSynchronizingOrConnecting}}"
      Data="{StaticResource arrow_sync_regular}"
      Classes.rotate="{Binding $self.IsVisible}" />

    <!-- Connection issue -->
    <PathIcon
      IsVisible="{Binding HealthMonitor.State, Converter={x:Static converters:HealthMonitorStateVisibilityConverter.Instance}, ConverterParameter={x:Static models:HealthMonitorState.ConnectionIssueDetected}}"
      Data="{StaticResource warning_filled}"
      Foreground="Gold"
      VerticalAlignment="Center" HorizontalAlignment="Right" />

    <!-- Bitcoin Core Connection issue -->
    <PathIcon
      IsVisible="{Binding HealthMonitor.State, Converter={x:Static converters:HealthMonitorStateVisibilityConverter.Instance}, ConverterParameter={x:Static models:HealthMonitorState.BitcoinCoreIssueDetected}}"
      Data="{StaticResource warning_filled}"
      Foreground="Gold"
      VerticalAlignment="Center" HorizontalAlignment="Right" />

    <!--Critical update available-->
    <PathIcon
      IsVisible="{Binding HealthMonitor.State, Converter={x:Static converters:HealthMonitorStateVisibilityConverter.Instance}, ConverterParameter={x:Static models:HealthMonitorState.BackendNotCompatible}}"
      Data="{StaticResource backend_not_compatible}"
      Foreground="{DynamicResource SystemErrorTextColor}" />

    <!--Update available-->
    <PathIcon
      IsVisible="{Binding HealthMonitor.State, Converter={x:Static converters:HealthMonitorStateVisibilityConverter.Instance}, ConverterParameter={x:Static models:HealthMonitorState.UpdateAvailable}}"
      Data="{StaticResource arrow_clockwise_with_elipse}"
      Foreground="Goldenrod" />

  </Panel>
</UserControl><|MERGE_RESOLUTION|>--- conflicted
+++ resolved
@@ -116,12 +116,8 @@
               </StatusItem.Icon>
             </StatusItem>
 
-<<<<<<< HEAD
             <StatusItem Title="Indexer"
-=======
-            <StatusItem Title="Backend"
                           IsVisible="{Binding !HealthMonitor.CanUseBitcoinRpc, FallbackValue=True}"
->>>>>>> e31af9cb
                           StatusText="{Binding HealthMonitor.IndexerStatus, Converter={x:Static converters:StatusConverters.IndexerStatusToString}}">
               <StatusItem.Icon>
                 <PathIcon Data="{StaticResource connector_regular}" />
