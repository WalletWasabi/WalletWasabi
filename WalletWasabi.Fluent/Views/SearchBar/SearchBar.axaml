--- conflicted
+++ resolved
@@ -136,13 +136,8 @@
 
   </UserControl.Styles>
 
-<<<<<<< HEAD
-  <TextBox x:Name="SearchBox" Watermark="Search settings / advanced features" HorizontalAlignment="Stretch"
+  <TextBox x:Name="SearchBox" Watermark="Search settings / advanced features" MaxLength="50" HorizontalAlignment="Stretch"
            Text="{Binding SearchText, Mode=TwoWay}" VerticalAlignment="Center">
-=======
-  <TextBox x:Name="SearchBox" Watermark="Search settings / advanced features" MaxLength="50" HorizontalAlignment="Left"
-           Text="{Binding SearchText, Mode=TwoWay}" Width="400" VerticalAlignment="Center">
->>>>>>> e2360a43
     <TextBox.InnerLeftContent>
       <PathIcon Name="LeftIcon" Data="{DynamicResource action_center_regular}" />
     </TextBox.InnerLeftContent>
