<UserControl xmlns="https://github.com/avaloniaui"
             xmlns:x="http://schemas.microsoft.com/winfx/2006/xaml"
             xmlns:d="http://schemas.microsoft.com/expression/blend/2008"
             xmlns:mc="http://schemas.openxmlformats.org/markup-compatibility/2006"
             xmlns:i="clr-namespace:Avalonia.Xaml.Interactivity;assembly=Avalonia.Xaml.Interactivity"
             xmlns:behaviors="using:WalletWasabi.Fluent.Behaviors"
             mc:Ignorable="d" d:DesignWidth="400" d:DesignHeight="450"
             x:Class="WalletWasabi.Fluent.Views.SearchBar.SearchBarDropdown"
             x:CompileBindings="True"
             x:DataType="sb:SearchBarViewModel"
             xmlns:conv="clr-namespace:WalletWasabi.Fluent.Converters"
             xmlns:sb="clr-namespace:WalletWasabi.Fluent.ViewModels.SearchBar"
             xmlns:settings="clr-namespace:WalletWasabi.Fluent.ViewModels.SearchBar.Settings"
             xmlns:searchItems="clr-namespace:WalletWasabi.Fluent.ViewModels.SearchBar.SearchItems"
             xmlns:helpers="clr-namespace:WalletWasabi.Fluent.Helpers"
             xmlns:searchBar="clr-namespace:WalletWasabi.Fluent.Views.SearchBar">
  <Design.DataContext>
    <sb:SearchBarDesignViewModel />
  </Design.DataContext>

  <UserControl.Styles>
    <Style Selector="ListBoxItem">
      <Setter Property="Padding" Value="0" />
      <Setter Property="Background" Value="Transparent" />
    </Style>

    <Style Selector="ListBox">
      <Setter Property="Background" Value="Transparent" />
    </Style>

    <Style Selector="Button.searchItem /template/ ContentPresenter">
      <Setter Property="Background" Value="Transparent" />
    </Style>

    <Style Selector="Button:pointerover.searchItem /template/ ContentPresenter">
      <Setter Property="TextElement.Foreground" Value="{DynamicResource AcrylicTrimForeground}" />
      <Setter Property="Background">
        <Setter.Value>
          <SolidColorBrush Opacity="0.3" Color="{DynamicResource AcrylicTrimForeground}" />
        </Setter.Value>
      </Setter>
    </Style>
  </UserControl.Styles>

  <UserControl.Resources>

    <SolidColorBrush x:Key="ToggleSwitchContentForeground" Color="{DynamicResource AcrylicTrimForeground}" />

    <SolidColorBrush x:Key="ToggleSwitchStrokeOff" Color="{DynamicResource AcrylicTrimForeground}" />
    <SolidColorBrush x:Key="ToggleSwitchStrokeOn" Color="{DynamicResource AcrylicTrimForeground}" />
    <SolidColorBrush x:Key="ToggleSwitchKnobFillOff" Color="{DynamicResource AcrylicTrimForeground}" />
    <SolidColorBrush x:Key="ToggleSwitchKnobFillOn" Color="{DynamicResource AcrylicTrimForeground}" />

    <SolidColorBrush x:Key="ToggleSwitchStrokeOffPointerOver" Color="{DynamicResource AcrylicTrimForeground}" />
    <SolidColorBrush x:Key="ToggleSwitchStrokeOnPointerOver" Color="{DynamicResource AcrylicTrimForeground}" />
    <SolidColorBrush x:Key="ToggleSwitchKnobFillOffPointerOver" Color="{DynamicResource AcrylicTrimForeground}" />
    <SolidColorBrush x:Key="ToggleSwitchKnobFillOnPointerOver" Color="{DynamicResource AcrylicTrimForeground}" />

    <SolidColorBrush x:Key="ToggleSwitchStrokeOffPressed" Color="{DynamicResource AcrylicTrimForeground}" />
    <SolidColorBrush x:Key="ToggleSwitchStrokeOnPressed" Color="{DynamicResource AcrylicTrimForeground}" />
    <SolidColorBrush x:Key="ToggleSwitchKnobFillOffPressed" Color="{DynamicResource AcrylicTrimForeground}" />
    <SolidColorBrush x:Key="ToggleSwitchKnobFillOnPressed" Color="{DynamicResource AcrylicTrimForeground}" />
  </UserControl.Resources>

  <UserControl.DataTemplates>

    <settings:SettingSelector>
      <settings:SettingSelector.DataTemplates>
        <DataTemplate DataType="x:Boolean">
          <ToggleSwitch x:CompileBindings="False" HorizontalAlignment="Right" IsChecked="{Binding Value, Mode=TwoWay}" />
        </DataTemplate>
      </settings:SettingSelector.DataTemplates>
    </settings:SettingSelector>

    <DataTemplate DataType="searchItems:NonActionableSearchItem">

      <DockPanel Background="Transparent" Margin="10">
        <Panel DockPanel.Dock="Left" Width="16" Height="16" Opacity="0.8" VerticalAlignment="Center">
          <PathIcon Data="{Binding Icon, Converter={x:Static conv:NavBarIconConverter.Instance}}" />
        </Panel>
        <TextBlock Margin="10 0 10 0" Text="{Binding Name}" VerticalAlignment="Center" IsVisible="{Binding Name, Converter={x:Static StringConverters.IsNotNullOrEmpty}}" />
        <ContentControl HorizontalContentAlignment="Stretch"
                        VerticalContentAlignment="Stretch"
                        Content="{Binding Content}" />
      </DockPanel>
    </DataTemplate>

    <DataTemplate DataType="searchItems:ActionableItem">

      <Button ClickMode="Press" Classes="searchItem" Background="Transparent"
              Foreground="{DynamicResource AcrylicTrimForeground}" HorizontalAlignment="Stretch" Padding="0" Cursor="Hand">

        <DockPanel Background="Transparent" Margin="10">
          <PathIcon DockPanel.Dock="Left" Width="16" Height="16" Opacity="0.8" VerticalAlignment="Center" Foreground="{DynamicResource AcrylicTrimForeground}"
                    Data="{Binding Icon, Converter={x:Static conv:NavBarIconConverter.Instance}}" />
          <TextBlock Margin="10 0 10 0" Text="{Binding Name}"
                     ToolTip.Tip="{Binding Name}"
                     VerticalAlignment="Center"  TextTrimming="CharacterEllipsis" MaxWidth="150" />
          <TextBlock Opacity="0.5" VerticalAlignment="Center" ToolTip.Tip="{Binding Description}" Text="{Binding Description}"
                     TextTrimming="CharacterEllipsis" />
        </DockPanel>

        <i:Interaction.Behaviors>
          <ButtonClickEventTriggerBehavior>
            <behaviors:FocusControlAction TargetControl="{x:Static helpers:ApplicationHelper.MainWindow}" />
            <InvokeCommandAction Command="{Binding Command}" />
            <InvokeCommandAction Command="{Binding $parent[searchBar:SearchBar].((sb:SearchBarViewModel)DataContext).ResetCommand}" />
          </ButtonClickEventTriggerBehavior>
        </i:Interaction.Behaviors>
      </Button>
    </DataTemplate>
  </UserControl.DataTemplates>

  <Panel VerticalAlignment="Center">
<<<<<<< HEAD
    <TextBlock IsVisible="{Binding !HasResults^, FallbackValue=False}" Margin="10">No results</TextBlock>
    <ItemsControl IsVisible="{Binding HasResults^}" ItemsSource="{Binding Groups}">
=======
    <TextBlock IsVisible="{Binding !HasResults, FallbackValue=False}" Margin="10">No results</TextBlock>
    <ItemsControl IsVisible="{Binding HasResults}" Items="{Binding Groups}">
>>>>>>> c14e9b67
      <ItemsControl.ItemTemplate>
        <DataTemplate DataType="{x:Type sb:SearchItemGroup}">
          <DockPanel Margin="0 0 0 10">
            <TextBlock Text="{Binding Title}" DockPanel.Dock="Top" />
            <ItemsControl x:Name="ListBox" ItemsSource="{Binding Items}" />
          </DockPanel>
        </DataTemplate>
      </ItemsControl.ItemTemplate>
    </ItemsControl>
  </Panel>
</UserControl><|MERGE_RESOLUTION|>--- conflicted
+++ resolved
@@ -112,13 +112,8 @@
   </UserControl.DataTemplates>
 
   <Panel VerticalAlignment="Center">
-<<<<<<< HEAD
-    <TextBlock IsVisible="{Binding !HasResults^, FallbackValue=False}" Margin="10">No results</TextBlock>
-    <ItemsControl IsVisible="{Binding HasResults^}" ItemsSource="{Binding Groups}">
-=======
     <TextBlock IsVisible="{Binding !HasResults, FallbackValue=False}" Margin="10">No results</TextBlock>
-    <ItemsControl IsVisible="{Binding HasResults}" Items="{Binding Groups}">
->>>>>>> c14e9b67
+    <ItemsControl IsVisible="{Binding HasResults}" ItemsSource="{Binding Groups}">
       <ItemsControl.ItemTemplate>
         <DataTemplate DataType="{x:Type sb:SearchItemGroup}">
           <DockPanel Margin="0 0 0 10">
