--- conflicted
+++ resolved
@@ -113,8 +113,8 @@
             </Panel>
           </Border>
 
-<<<<<<< HEAD
-          <searchBar:SearchBar Classes="searchBar" DataContext="{Binding SearchBar}">
+          <searchBar:SearchBar Classes="searchBar" DataContext="{Binding SearchBar}" x:CompileBindings="False"
+                               IsHitTestVisible="{Binding $parent.DataContext.IsMainContentEnabled, FallbackValue=True}">
             <i:Interaction.Behaviors>
               <ir:AdaptiveBehavior SourceControl="{Binding $parent[TopLevel]}">
                 <ir:AdaptiveClassSetter MinWidth="0" MaxWidth="780" ClassName="small" />
@@ -123,10 +123,6 @@
               </ir:AdaptiveBehavior>
             </i:Interaction.Behaviors>
           </searchBar:SearchBar>
-=======
-          <searchBar:SearchBar DataContext="{Binding SearchBar}" Width="400" VerticalAlignment="Stretch" x:CompileBindings="False"
-                               Grid.Row="0" Grid.Column="1" Grid.ColumnSpan="2" IsHitTestVisible="{Binding $parent.DataContext.IsMainContentEnabled, FallbackValue=True}" />
->>>>>>> 88b5d09e
 
         </Grid>
       </Panel>
