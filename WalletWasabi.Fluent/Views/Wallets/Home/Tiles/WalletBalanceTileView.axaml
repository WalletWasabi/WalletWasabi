--- conflicted
+++ resolved
@@ -8,12 +8,7 @@
              x:CompileBindings="True"
              x:DataType="tiles:WalletBalanceTileViewModel"
              x:Class="WalletWasabi.Fluent.Views.Wallets.Home.Tiles.WalletBalanceTileView" ClipToBounds="False">
-<<<<<<< HEAD
-  <TileControl Title="BALANCE" IsBottomContentVisible="{Binding Amounts^.HasBalance}">
-=======
-
-  <TileControl Title="BALANCE" IsBottomContentVisible="{Binding Amounts^.HasUsdBalance^}" SeparatorMargin="0 0 0 6">
->>>>>>> 7d52320f
+  <TileControl Title="BALANCE" IsBottomContentVisible="{Binding Amounts^.HasUsdBalance^}">
     <CopyableItem ContentToCopy="{Binding Amounts^.Btc}" HorizontalContentAlignment="Center">
       <PrivacyContentControl Classes="h3 monoSpaced" Margin="4" HorizontalContentAlignment="Center"
                              Content="{Binding Amounts^.Btc, Converter={x:Static converters:MoneyConverters.ToBtc}}" />
