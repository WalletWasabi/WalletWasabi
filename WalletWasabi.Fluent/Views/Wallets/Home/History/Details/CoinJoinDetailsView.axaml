--- conflicted
+++ resolved
@@ -4,11 +4,7 @@
              xmlns:mc="http://schemas.openxmlformats.org/markup-compatibility/2006"
              xmlns:details="clr-namespace:WalletWasabi.Fluent.ViewModels.Wallets.Home.History.Details"
              xmlns:c="clr-namespace:WalletWasabi.Fluent.Controls"
-<<<<<<< HEAD
-             xmlns:converters="clr-namespace:WalletWasabi.Fluent.Converters"
-=======
              xmlns:conv="clr-namespace:WalletWasabi.Fluent.Converters"
->>>>>>> c2774d2a
              mc:Ignorable="d" d:DesignWidth="800" d:DesignHeight="450"
              x:DataType="details:CoinJoinDetailsViewModel"
              x:CompileBindings="True"
@@ -56,7 +52,7 @@
       <!-- CJ fee  -->
       <c:PreviewItem Icon="{StaticResource btc_logo}"
                      Label="Fees"
-                     CopyableContent="{Binding CoinJoinFeeAmount.Value, Converter={x:Static converters:MoneyConverters.ToFeeWithoutUnit}}">
+                     CopyableContent="{Binding CoinJoinFeeAmount.Value, Converter={x:Static conv:MoneyConverters.ToFeeWithoutUnit}}">
         <c:AmountControl Classes="Fee" Amount="{Binding CoinJoinFeeAmount}" />
       </c:PreviewItem>
 
