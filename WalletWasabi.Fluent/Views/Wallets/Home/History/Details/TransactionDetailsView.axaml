--- conflicted
+++ resolved
@@ -27,13 +27,9 @@
       <!-- Amount -->
       <c:PreviewItem Icon="{StaticResource btc_logo}"
                      Label="{Binding AmountText}"
-                     CopyableContent="{Binding NewAmount.Value}">
+                     CopyableContent="{Binding Amount.Value}">
         <c:PrivacyContentControl>
-<<<<<<< HEAD
-          <c:AmountControl Amount="{Binding NewAmount}" />
-=======
-          <TextBlock Text="{Binding Amount, Converter={x:Static conv:MoneyConverters.ToBtc}}" Classes="monoSpaced" />
->>>>>>> e8d7bc0d
+          <c:AmountControl Amount="{Binding Amount}" />
         </c:PrivacyContentControl>
       </c:PreviewItem>
 
