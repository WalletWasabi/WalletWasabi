--- conflicted
+++ resolved
@@ -56,10 +56,5 @@
         </InfoMessage>
       </StackPanel>
     </StackPanel>
-<<<<<<< HEAD
-  </c:ContentArea>
-=======
-
   </ContentArea>
->>>>>>> e54c9ef5
 </UserControl>