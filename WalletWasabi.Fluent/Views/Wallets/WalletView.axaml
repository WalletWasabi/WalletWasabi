<UserControl xmlns="https://github.com/avaloniaui"
             xmlns:x="http://schemas.microsoft.com/winfx/2006/xaml"
             xmlns:d="http://schemas.microsoft.com/expression/blend/2008"
             xmlns:mc="http://schemas.openxmlformats.org/markup-compatibility/2006"
             xmlns:wallets="clr-namespace:WalletWasabi.Fluent.ViewModels.Wallets"
             xmlns:home="using:WalletWasabi.Fluent.Views.Wallets.Home"
             xmlns:history="using:WalletWasabi.Fluent.Views.Wallets.Home.History"
             mc:Ignorable="d" d:DesignWidth="800" d:DesignHeight="850"
             x:DataType="wallets:WalletViewModel"
             x:CompileBindings="True"
             ClipToBounds="False"
             x:Class="WalletWasabi.Fluent.Views.Wallets.WalletView">
<<<<<<< HEAD
  <i:Interaction.Behaviors>
    <behaviors:ShowWalletCoinsOnKeyCombinationBehavior Wallet="{Binding}" Key1="LeftCtrl" Key2="D" Key3="C" />
  </i:Interaction.Behaviors>

=======
  <Interaction.Behaviors>
    <ShowWalletCoinsOnKeyCombinationBehavior Wallet="{Binding}" Key1="LeftCtrl" Key2="D" Key3="C" />
  </Interaction.Behaviors>
>>>>>>> 5bb3d7c4
  <ContentArea ScrollViewer.VerticalScrollBarVisibility="Disabled" ClipToBounds="False" Classes="StretchTopContent">
    <ContentArea.Title>
      <TextBlock TextWrapping="NoWrap" TextTrimming="CharacterEllipsis" Text="{Binding Title, FallbackValue=My Wallet with a very long name}" />
    </ContentArea.Title>
    <ContentArea.TopContent>
      <StackPanel>
        <DockPanel>

          <!-- Buttons -->
          <StackPanel HorizontalAlignment="Right" Margin="0 -5 0 0" DockPanel.Dock="Right" Orientation="Horizontal" Spacing="10" TextElement.FontSize="{DynamicResource ControlContentThemeFontSize}">
            <Button Classes="function"
                    Command="{Binding BroadcastPsbtCommand}">
              <Button.IsVisible>
                <MultiBinding Converter="{x:Static BoolConverters.And}">
                  <Binding Path="PreferPsbtWorkflow" />
                  <Binding Path="IsWalletBalanceZero" Converter="{x:Static BoolConverters.Not}" />
                </MultiBinding>
              </Button.IsVisible>
              <StackPanel Orientation="Horizontal">
                <PathIcon Data="{StaticResource live_regular}" />
                <TextBlock Text="Broadcast" />
              </StackPanel>
            </Button>
            <Button Classes="function"
                    IsVisible="{Binding IsSendButtonVisible}"
                    Command="{Binding SendCommand}">
              <StackPanel Orientation="Horizontal">
                <PathIcon Data="{StaticResource wallet_action_send}" />
                <TextBlock Text="Send" />
              </StackPanel>
            </Button>
            <Button Classes="function"
                    Command="{Binding ReceiveCommand}">
              <StackPanel Orientation="Horizontal">
                <PathIcon Data="{StaticResource wallet_action_receive}" />
                <TextBlock Text="Receive" />
              </StackPanel>
            </Button>
            <Panel>
              <Button Classes="function"
                      IsVisible="{Binding CanBuy^}"
                      Command="{Binding BuyCommand}">
                <StackPanel Orientation="Horizontal" Spacing="15">
                  <PathIcon Data="{StaticResource wallet_action_buy}" />
                  <TextBlock Text="Buy Anything" />
                </StackPanel>
              </Button>
              <Ellipse IsHitTestVisible="False" IsVisible="{Binding HasUnreadConversations^}" VerticalAlignment="Top" Margin="0 5 5 0" HorizontalAlignment="Right" Width="8" Height="8" Fill="{StaticResource UnreadBadgeColor}" />
            </Panel>
            <Button Classes="transparentFunction">
              <Button.Flyout>
                <MenuFlyout Placement="Bottom">
                  <MenuItem Header="Coinjoin Settings" Command="{Binding CoinJoinSettingsCommand}" IsVisible="{Binding !IsWatchOnly}">
                    <MenuItem.Icon>
                      <PathIcon Data="{StaticResource wallet_action_coinjoin}" />
                    </MenuItem.Icon>
                  </MenuItem>
                  <MenuItem Header="Wallet Settings" Command="{Binding WalletSettingsCommand}">
                    <MenuItem.Icon>
                      <PathIcon Data="{StaticResource settings_wallet_regular}" />
                    </MenuItem.Icon>
                  </MenuItem>
                  <MenuItem Header="Wallet Coins" Command="{Binding WalletCoinsCommand}">
                    <MenuItem.Icon>
                      <PathIcon Data="{StaticResource wallet_coins}" />
                    </MenuItem.Icon>
                  </MenuItem>
                  <MenuItem Header="Wallet Stats" Command="{Binding WalletStatsCommand}">
                    <MenuItem.Icon>
                      <PathIcon Data="{StaticResource stats_wallet_regular}" />
                    </MenuItem.Icon>
                  </MenuItem>
                  <MenuItem Header="Wallet Info" Command="{Binding WalletInfoCommand}">
                    <MenuItem.Icon>
                      <PathIcon Data="{StaticResource info_regular}" />
                    </MenuItem.Icon>
                  </MenuItem>
                </MenuFlyout>
              </Button.Flyout>
              <PathIcon Data="{StaticResource more_regular}" Opacity="0.6" />
            </Button>
          </StackPanel>
        </DockPanel>
      </StackPanel>
    </ContentArea.TopContent>
    <DockPanel Name="Panel" VerticalAlignment="Stretch" HorizontalAlignment="Stretch">
      <home:WalletTiles DataContext="{Binding Tiles}" DockPanel.Dock="Top" />
      <history:HistoryTable Name="HistoryTable"
                            DataContext="{Binding History}"
                            HorizontalAlignment="Stretch" VerticalAlignment="Stretch" />
    </DockPanel>
  </ContentArea>
</UserControl><|MERGE_RESOLUTION|>--- conflicted
+++ resolved
@@ -10,16 +10,9 @@
              x:CompileBindings="True"
              ClipToBounds="False"
              x:Class="WalletWasabi.Fluent.Views.Wallets.WalletView">
-<<<<<<< HEAD
-  <i:Interaction.Behaviors>
-    <behaviors:ShowWalletCoinsOnKeyCombinationBehavior Wallet="{Binding}" Key1="LeftCtrl" Key2="D" Key3="C" />
-  </i:Interaction.Behaviors>
-
-=======
   <Interaction.Behaviors>
     <ShowWalletCoinsOnKeyCombinationBehavior Wallet="{Binding}" Key1="LeftCtrl" Key2="D" Key3="C" />
   </Interaction.Behaviors>
->>>>>>> 5bb3d7c4
   <ContentArea ScrollViewer.VerticalScrollBarVisibility="Disabled" ClipToBounds="False" Classes="StretchTopContent">
     <ContentArea.Title>
       <TextBlock TextWrapping="NoWrap" TextTrimming="CharacterEllipsis" Text="{Binding Title, FallbackValue=My Wallet with a very long name}" />
