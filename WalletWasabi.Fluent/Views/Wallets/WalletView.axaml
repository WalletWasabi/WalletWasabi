<UserControl xmlns="https://github.com/avaloniaui"
             xmlns:x="http://schemas.microsoft.com/winfx/2006/xaml"
             xmlns:d="http://schemas.microsoft.com/expression/blend/2008"
             xmlns:mc="http://schemas.openxmlformats.org/markup-compatibility/2006"
             xmlns:c="clr-namespace:WalletWasabi.Fluent.Controls"
             xmlns:tiles="using:WalletWasabi.Fluent.Views.Wallets.Home.Tiles"
             xmlns:wallets="clr-namespace:WalletWasabi.Fluent.ViewModels.Wallets"
             xmlns:history="using:WalletWasabi.Fluent.Views.Wallets.Home.History"
             mc:Ignorable="d" d:DesignWidth="800" d:DesignHeight="850"
             x:DataType="wallets:WalletViewModel"
             x:CompileBindings="True"
             x:Class="WalletWasabi.Fluent.Views.Wallets.WalletView">
    <c:ContentArea Title="{Binding WalletName}"
                   ScrollViewer.VerticalScrollBarVisibility="Disabled">
        <DockPanel VerticalAlignment="Top">
            <ScrollViewer Name="ScrollViewer"
                          DockPanel.Dock="Top"
                          Width="{Binding #HistoryTable.Bounds.Width}"
                          HorizontalAlignment="Left"
                          VerticalAlignment="Top"
                          ScrollViewer.HorizontalScrollBarVisibility="Auto"
                          ScrollViewer.VerticalScrollBarVisibility="Disabled">
            <c:ResponsivePanel
                DockPanel.Dock="Top"
                Margin="0 0"
                AspectRatio="NaN"
                ItemWidth="330"
                ItemHeight="150"
                WidthSource="{Binding #ScrollViewer.Bounds.Width}"
                ColumnHints="1, 2, 3"
                WidthTriggers="300, 660, 990"
                HorizontalAlignment="Left"
                VerticalAlignment="Top"
                UseLayoutRounding="False">
                <tiles:WalletBalanceTileView DataContext="{Binding BalanceTile}"
                    c:ResponsivePanel.ColumnSpan="1, 1, 1" c:ResponsivePanel.RowSpan="1, 1, 1" />
<<<<<<< HEAD
                <Border CornerRadius="4" Margin="4" Background="Green"
                        c:ResponsivePanel.ColumnSpan="1, 1, 1" c:ResponsivePanel.RowSpan="0, 0, 1" />
                <Border CornerRadius="4" Margin="4" Background="Blue"
                        c:ResponsivePanel.ColumnSpan="1, 1, 1" c:ResponsivePanel.RowSpan="0, 0, 1" />
=======
                <Border CornerRadius="4" Margin="4" Background="{DynamicResource TileRegionColor}" BoxShadow="{DynamicResource InfoBoxShadow}"
                        c:ResponsivePanel.ColumnSpan="1, 1, 1" c:ResponsivePanel.RowSpan="1, 1, 1" />
                <Border CornerRadius="4" Margin="4" Background="{DynamicResource TileRegionColor}" BoxShadow="{DynamicResource InfoBoxShadow}"
                        c:ResponsivePanel.ColumnSpan="1, 1, 1" c:ResponsivePanel.RowSpan="1, 1, 1"  />
>>>>>>> 46aa283c

                <tiles:WalletPieChartTileView DataContext="{Binding WalletPieChart}" c:ResponsivePanel.ColumnSpan="0, 1, 1" c:ResponsivePanel.RowSpan="1, 1, 2" />

                <tiles:WalletBalanceChartTileView DataContext="{Binding BalanceChartTile}"
                    c:ResponsivePanel.ColumnSpan="1, 2, 2" c:ResponsivePanel.RowSpan="1, 2, 2" />
            </c:ResponsivePanel>
            </ScrollViewer>
            <history:HistoryTable Name="HistoryTable" DataContext="{Binding History}" MaxWidth="1000"
                                  HorizontalAlignment="Left" VerticalAlignment="Top" />
        </DockPanel>
    </c:ContentArea>
</UserControl><|MERGE_RESOLUTION|>--- conflicted
+++ resolved
@@ -34,17 +34,10 @@
                 UseLayoutRounding="False">
                 <tiles:WalletBalanceTileView DataContext="{Binding BalanceTile}"
                     c:ResponsivePanel.ColumnSpan="1, 1, 1" c:ResponsivePanel.RowSpan="1, 1, 1" />
-<<<<<<< HEAD
-                <Border CornerRadius="4" Margin="4" Background="Green"
+                <Border CornerRadius="4" Margin="4" Background="{DynamicResource TileRegionColor}" BoxShadow="{DynamicResource InfoBoxShadow}"
                         c:ResponsivePanel.ColumnSpan="1, 1, 1" c:ResponsivePanel.RowSpan="0, 0, 1" />
-                <Border CornerRadius="4" Margin="4" Background="Blue"
-                        c:ResponsivePanel.ColumnSpan="1, 1, 1" c:ResponsivePanel.RowSpan="0, 0, 1" />
-=======
                 <Border CornerRadius="4" Margin="4" Background="{DynamicResource TileRegionColor}" BoxShadow="{DynamicResource InfoBoxShadow}"
-                        c:ResponsivePanel.ColumnSpan="1, 1, 1" c:ResponsivePanel.RowSpan="1, 1, 1" />
-                <Border CornerRadius="4" Margin="4" Background="{DynamicResource TileRegionColor}" BoxShadow="{DynamicResource InfoBoxShadow}"
-                        c:ResponsivePanel.ColumnSpan="1, 1, 1" c:ResponsivePanel.RowSpan="1, 1, 1"  />
->>>>>>> 46aa283c
+                        c:ResponsivePanel.ColumnSpan="1, 1, 1" c:ResponsivePanel.RowSpan="0, 0, 1"  />
 
                 <tiles:WalletPieChartTileView DataContext="{Binding WalletPieChart}" c:ResponsivePanel.ColumnSpan="0, 1, 1" c:ResponsivePanel.RowSpan="1, 1, 2" />
 
