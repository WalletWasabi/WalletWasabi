<UserControl xmlns="https://github.com/avaloniaui"
             xmlns:x="http://schemas.microsoft.com/winfx/2006/xaml"
             xmlns:d="http://schemas.microsoft.com/expression/blend/2008"
             xmlns:mc="http://schemas.openxmlformats.org/markup-compatibility/2006"
             xmlns:i="clr-namespace:Avalonia.Xaml.Interactivity;assembly=Avalonia.Xaml.Interactivity"
             xmlns:behaviors="using:WalletWasabi.Fluent.Behaviors"
             xmlns:wallets="clr-namespace:WalletWasabi.Fluent.ViewModels.Wallets"
             xmlns:home="using:WalletWasabi.Fluent.Views.Wallets.Home"
             xmlns:history="using:WalletWasabi.Fluent.Views.Wallets.Home.History"
             mc:Ignorable="d" d:DesignWidth="800" d:DesignHeight="850"
             x:DataType="wallets:WalletViewModel"
             x:CompileBindings="True"
             ClipToBounds="False"
             x:Class="WalletWasabi.Fluent.Views.Wallets.WalletView">
  <i:Interaction.Behaviors>
    <behaviors:ShowWalletCoinsOnKeyCombinationBehavior Wallet="{Binding}" Key1="LeftCtrl" Key2="D" Key3="C" />
  </i:Interaction.Behaviors>
<<<<<<< HEAD
  <c:ContentArea ScrollViewer.VerticalScrollBarVisibility="Disabled" ClipToBounds="False" Classes="StretchTopContent">
    <c:ContentArea.Title>
      <TextBlock TextWrapping="NoWrap" TextTrimming="CharacterEllipsis" Text="{Binding Title, FallbackValue=My Wallet with a very long name}" />
    </c:ContentArea.Title>
    <c:ContentArea.TopContent>
=======
  <ContentArea ScrollViewer.VerticalScrollBarVisibility="Disabled" ClipToBounds="False">
    <ContentArea.Title>
>>>>>>> 87f8eef7
      <StackPanel>
        <DockPanel>
          <StackPanel HorizontalAlignment="Right" Margin="0 -5 0 0" DockPanel.Dock="Right" Orientation="Horizontal" Spacing="10" TextElement.FontSize="{DynamicResource ControlContentThemeFontSize}">
            <Button Classes="function"
                    Command="{Binding BroadcastPsbtCommand}">
              <Button.IsVisible>
                <MultiBinding Converter="{x:Static BoolConverters.And}">
                  <Binding Path="PreferPsbtWorkflow" />
                  <Binding Path="IsWalletBalanceZero" Converter="{x:Static BoolConverters.Not}" />
                </MultiBinding>
              </Button.IsVisible>
              <StackPanel Orientation="Horizontal" Spacing="15">
                <PathIcon Data="{StaticResource live_regular}" />
                <TextBlock Text="Broadcast" />
              </StackPanel>
            </Button>
            <Button Classes="function"
                    IsVisible="{Binding IsSendButtonVisible}"
                    Command="{Binding SendCommand}">
              <StackPanel Orientation="Horizontal" Spacing="15">
                <PathIcon Data="{StaticResource wallet_action_send}" />
                <TextBlock Text="Send" />
              </StackPanel>
            </Button>
            <Button Classes="function"
                    Command="{Binding ReceiveCommand}">
              <StackPanel Orientation="Horizontal" Spacing="15">
                <PathIcon Data="{StaticResource wallet_action_receive}" />
                <TextBlock Text="Receive" />
              </StackPanel>
            </Button>
            <Panel>
              <Button Classes="function"
                      IsVisible="{Binding CanBuy^}"
                      Command="{Binding BuyCommand}">
                <StackPanel Orientation="Horizontal" Spacing="15">
                  <PathIcon Data="{StaticResource wallet_action_buy}" />
                  <TextBlock Text="Buy Anything" />
                </StackPanel>
              </Button>
              <Ellipse IsHitTestVisible="False" IsVisible="{Binding HasUnreadConversations^}" VerticalAlignment="Top" Margin="0 5 5 0" HorizontalAlignment="Right" Width="8" Height="8" Fill="{StaticResource UnreadBadgeColor}" />
            </Panel>
            <Button Classes="function">
              <Button.Flyout>
                <MenuFlyout Placement="Bottom">
                  <MenuItem Header="Coinjoin Settings" Command="{Binding CoinJoinSettingsCommand}" IsVisible="{Binding !IsWatchOnly}">
                    <MenuItem.Icon>
                      <PathIcon Data="{StaticResource wallet_action_coinjoin}" />
                    </MenuItem.Icon>
                  </MenuItem>
                  <MenuItem Header="Wallet Settings" Command="{Binding WalletSettingsCommand}">
                    <MenuItem.Icon>
                      <PathIcon Data="{StaticResource settings_wallet_regular}" />
                    </MenuItem.Icon>
                  </MenuItem>
                  <MenuItem Header="Wallet Coins" Command="{Binding WalletCoinsCommand}">
                    <MenuItem.Icon>
                      <PathIcon Data="{StaticResource wallet_coins}" />
                    </MenuItem.Icon>
                  </MenuItem>
                  <MenuItem Header="Wallet Stats" Command="{Binding WalletStatsCommand}">
                    <MenuItem.Icon>
                      <PathIcon Data="{StaticResource stats_wallet_regular}" />
                    </MenuItem.Icon>
                  </MenuItem>
                  <MenuItem Header="Wallet Info" Command="{Binding WalletInfoCommand}">
                    <MenuItem.Icon>
                      <PathIcon Data="{StaticResource info_regular}" />
                    </MenuItem.Icon>
                  </MenuItem>
                </MenuFlyout>
              </Button.Flyout>
              <PathIcon Data="{StaticResource more_regular}" Foreground="{DynamicResource TextForegroundColor}" />
            </Button>
          </StackPanel>
        </DockPanel>
        <Separator DockPanel.Dock="Bottom" Margin="-200 13 -200 0" HorizontalAlignment="Stretch" />
      </StackPanel>
<<<<<<< HEAD
    </c:ContentArea.TopContent>
=======
    </ContentArea.Title>
>>>>>>> 87f8eef7
    <DockPanel Name="Panel" VerticalAlignment="Stretch" HorizontalAlignment="Stretch">
      <home:WalletTiles DataContext="{Binding Tiles}" Margin="0 10 0 20" DockPanel.Dock="Top" />
      <history:HistoryTable Name="HistoryTable"
                            DataContext="{Binding History}"
                            HorizontalAlignment="Stretch" VerticalAlignment="Stretch" />
    </DockPanel>
  </ContentArea>
</UserControl><|MERGE_RESOLUTION|>--- conflicted
+++ resolved
@@ -15,16 +15,11 @@
   <i:Interaction.Behaviors>
     <behaviors:ShowWalletCoinsOnKeyCombinationBehavior Wallet="{Binding}" Key1="LeftCtrl" Key2="D" Key3="C" />
   </i:Interaction.Behaviors>
-<<<<<<< HEAD
-  <c:ContentArea ScrollViewer.VerticalScrollBarVisibility="Disabled" ClipToBounds="False" Classes="StretchTopContent">
-    <c:ContentArea.Title>
+  <ContentArea ScrollViewer.VerticalScrollBarVisibility="Disabled" ClipToBounds="False" Classes="StretchTopContent">
+    <ContentArea.Title>
       <TextBlock TextWrapping="NoWrap" TextTrimming="CharacterEllipsis" Text="{Binding Title, FallbackValue=My Wallet with a very long name}" />
-    </c:ContentArea.Title>
-    <c:ContentArea.TopContent>
-=======
-  <ContentArea ScrollViewer.VerticalScrollBarVisibility="Disabled" ClipToBounds="False">
-    <ContentArea.Title>
->>>>>>> 87f8eef7
+    </ContentArea.Title>
+    <ContentArea.TopContent>
       <StackPanel>
         <DockPanel>
           <StackPanel HorizontalAlignment="Right" Margin="0 -5 0 0" DockPanel.Dock="Right" Orientation="Horizontal" Spacing="10" TextElement.FontSize="{DynamicResource ControlContentThemeFontSize}">
@@ -103,11 +98,7 @@
         </DockPanel>
         <Separator DockPanel.Dock="Bottom" Margin="-200 13 -200 0" HorizontalAlignment="Stretch" />
       </StackPanel>
-<<<<<<< HEAD
-    </c:ContentArea.TopContent>
-=======
-    </ContentArea.Title>
->>>>>>> 87f8eef7
+    </ContentArea.TopContent>
     <DockPanel Name="Panel" VerticalAlignment="Stretch" HorizontalAlignment="Stretch">
       <home:WalletTiles DataContext="{Binding Tiles}" Margin="0 10 0 20" DockPanel.Dock="Top" />
       <history:HistoryTable Name="HistoryTable"
