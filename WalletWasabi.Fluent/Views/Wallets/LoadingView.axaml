<UserControl xmlns="https://github.com/avaloniaui"
             xmlns:x="http://schemas.microsoft.com/winfx/2006/xaml"
             xmlns:d="http://schemas.microsoft.com/expression/blend/2008"
             xmlns:mc="http://schemas.openxmlformats.org/markup-compatibility/2006"
             xmlns:vm="using:WalletWasabi.Fluent.ViewModels.Wallets"
             xmlns:behaviors="using:WalletWasabi.Fluent.Behaviors"
             xmlns:i="using:Avalonia.Xaml.Interactivity"
             xmlns:ir="clr-namespace:Avalonia.Xaml.Interactions.Responsive;assembly=Avalonia.Xaml.Interactions.Responsive"
             mc:Ignorable="d" d:DesignWidth="800" d:DesignHeight="450"
             x:DataType="vm:LoadingViewModel"
             x:CompileBindings="True"
             x:Class="WalletWasabi.Fluent.Views.Wallets.LoadingView">
<<<<<<< HEAD
  <controls:ContentArea ScrollViewer.VerticalScrollBarVisibility="Disabled" Classes="StretchTopContent">
    <controls:ContentArea.Title>
      <TextBlock TextWrapping="NoWrap" TextTrimming="CharacterEllipsis" Text="{Binding WalletName, FallbackValue=My Wallet with a very long name}" />
    </controls:ContentArea.Title>
    <controls:ContentArea.TopContent>
      <Separator DockPanel.Dock="Bottom" Margin="-200 47 -200 0" HorizontalAlignment="Stretch" VerticalAlignment="Bottom" />
    </controls:ContentArea.TopContent>
=======
  <ContentArea ScrollViewer.VerticalScrollBarVisibility="Disabled">
    <ContentArea.Title>
      <StackPanel>
        <TextBlock TextWrapping="NoWrap" TextTrimming="CharacterEllipsis" Text="{Binding WalletName, FallbackValue=My Wallet with a very long name}" />
        <Separator DockPanel.Dock="Bottom" Margin="-200 13 -200 0" HorizontalAlignment="Stretch" />
      </StackPanel>
    </ContentArea.Title>

>>>>>>> 87f8eef7
    <Panel>
      <i:Interaction.Behaviors>
        <ir:AdaptiveBehavior>
          <ir:AdaptiveClassSetter TargetControl="WorldMap" MinHeight="0" MaxHeight="220" ClassName="small" />
        </ir:AdaptiveBehavior>
      </i:Interaction.Behaviors>

      <DockPanel VerticalAlignment="Center">
        <DockPanel.Styles>
          <Style Selector="Panel#WorldMap.small">
            <Setter Property="IsVisible" Value="False" />
          </Style>
        </DockPanel.Styles>

        <StackPanel MaxWidth="800" Spacing="10" DockPanel.Dock="Bottom" HorizontalAlignment="Center">
          <TextBlock Text="Downloading and processing Bitcoin network data" TextAlignment="Center" FontSize="22"
                     DockPanel.Dock="Bottom" />
          <TextBlock
            Text="Wasabi does this without any third party knowing about your balance and financial activity."
            TextAlignment="Center" TextWrapping="Wrap" Opacity="0.6" />

          <TextBlock
            Text="This process may take some time depending on the size of your wallet."
            TextAlignment="Center" TextWrapping="Wrap" Opacity="0.6" />

          <ProgressBar Value="{Binding Percent}" IsIndeterminate="{Binding !Percent}" Margin="0 20 0 0" />
          <TextBlock Text="{Binding StatusText}" TextAlignment="Center" Opacity="0.6" />
        </StackPanel>

        <Panel x:Name="WorldMap" Margin="20">
          <Viewbox>
            <Viewbox.Styles>
              <Style Selector=":is(Control).City">
                <Setter Property="Opacity" Value="0" />
                <Setter Property="Transitions">
                  <Transitions>
                    <DoubleTransition Property="Opacity" Duration="0:0:0.75" Easing="{StaticResource FluentEasing}" />
                  </Transitions>
                </Setter>
              </Style>
            </Viewbox.Styles>
            <Canvas Width="1042" Height="474" Name="WorldCanvas">
              <i:Interaction.Behaviors>
                <behaviors:RandomizedWorldPointsBehavior />
              </i:Interaction.Behaviors>
              <Image Source="{StaticResource loading_control_world_map}" />
              <Image Source="{StaticResource loading_control_city_marker}" Classes="City" />
              <Image Source="{StaticResource loading_control_city_marker}" Classes="City" />
              <Image Source="{StaticResource loading_control_city_marker}" Classes="City" />
              <Image Source="{StaticResource loading_control_city_marker}" Classes="City" />
            </Canvas>
          </Viewbox>
        </Panel>
      </DockPanel>
    </Panel>
  </ContentArea>
</UserControl><|MERGE_RESOLUTION|>--- conflicted
+++ resolved
@@ -10,15 +10,6 @@
              x:DataType="vm:LoadingViewModel"
              x:CompileBindings="True"
              x:Class="WalletWasabi.Fluent.Views.Wallets.LoadingView">
-<<<<<<< HEAD
-  <controls:ContentArea ScrollViewer.VerticalScrollBarVisibility="Disabled" Classes="StretchTopContent">
-    <controls:ContentArea.Title>
-      <TextBlock TextWrapping="NoWrap" TextTrimming="CharacterEllipsis" Text="{Binding WalletName, FallbackValue=My Wallet with a very long name}" />
-    </controls:ContentArea.Title>
-    <controls:ContentArea.TopContent>
-      <Separator DockPanel.Dock="Bottom" Margin="-200 47 -200 0" HorizontalAlignment="Stretch" VerticalAlignment="Bottom" />
-    </controls:ContentArea.TopContent>
-=======
   <ContentArea ScrollViewer.VerticalScrollBarVisibility="Disabled">
     <ContentArea.Title>
       <StackPanel>
@@ -27,7 +18,6 @@
       </StackPanel>
     </ContentArea.Title>
 
->>>>>>> 87f8eef7
     <Panel>
       <i:Interaction.Behaviors>
         <ir:AdaptiveBehavior>
