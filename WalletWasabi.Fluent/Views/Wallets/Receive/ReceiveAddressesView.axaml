--- conflicted
+++ resolved
@@ -143,28 +143,9 @@
           <DataBoxTemplateColumn.CellTemplate>
             <DataTemplate>
               <DockPanel LastChildFill="True" Margin="10 0" x:DataType="receive:AddressViewModel">
-<<<<<<< HEAD
                 <c:PrivacyContentControl Content="{Binding Address}" VerticalAlignment="Center"
+                                         Classes="monoSpaced"
                                          NumberOfPrivacyChars="38" />
-=======
-                <Button Classes="plain addressActionButton" Command="{Binding HideAddressCommand}"
-                        DockPanel.Dock="Right"
-                        ToolTip.Tip="Hide address">
-                  <PathIcon Data="{StaticResource dismiss_light}" Classes=" addressActionIcon"/>
-                </Button>
-                <c:AnimatedButton Classes="addressActionButton" DockPanel.Dock="Right"
-                                  ToolTip.Tip="Copy"
-                                  Command="{Binding CopyAddressCommand}"
-                                  NormalIcon="{StaticResource copy_regular}"
-                                  ClickIcon="{StaticResource copy_confirmed}"
-                                  InitialOpacity="1.0"/>
-                <Button Classes="plain addressActionButton" Command="{Binding NavigateCommand}"
-                        DockPanel.Dock="Right"
-                        ToolTip.Tip="QR Code">
-                  <PathIcon Data="{StaticResource qr_code_regular}" Classes=" addressActionIcon"/>
-                </Button>
-                <c:PrivacyContentControl Classes="monoSpaced" Content="{Binding Address}" VerticalAlignment="Center" NumberOfPrivacyChars="38" />
->>>>>>> fe01a693
               </DockPanel>
             </DataTemplate>
           </DataBoxTemplateColumn.CellTemplate>
