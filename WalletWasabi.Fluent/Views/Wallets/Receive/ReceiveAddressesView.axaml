<UserControl xmlns="https://github.com/avaloniaui"
             xmlns:x="http://schemas.microsoft.com/winfx/2006/xaml"
             xmlns:d="http://schemas.microsoft.com/expression/blend/2008"
             xmlns:mc="http://schemas.openxmlformats.org/markup-compatibility/2006"
<<<<<<< HEAD
             xmlns:c="using:WalletWasabi.Fluent.Controls"
=======
>>>>>>> 40d8903a
             xmlns:receive="clr-namespace:WalletWasabi.Fluent.ViewModels.Wallets.Receive"
             mc:Ignorable="d" d:DesignWidth="800" d:DesignHeight="450"
             x:DataType="receive:ReceiveAddressesViewModel"
             x:CompileBindings="True"
             x:Class="WalletWasabi.Fluent.Views.Wallets.Receive.ReceiveAddressesView">
<<<<<<< HEAD
  <c:ContentArea Caption="You can choose to hide, modify, or display the addresses listed below."
                 EnableCancel="{Binding EnableCancel}"
                 EnableBack="{Binding EnableBack}"
                 ScrollViewer.VerticalScrollBarVisibility="Disabled">
    <c:ContentArea.Title>
      <DockPanel>
        <Button DockPanel.Dock="Right" Theme="{StaticResource Layer2}" ToolTip.Tip="Sorting">
          <Button.Flyout>
            <Flyout Placement="BottomEdgeAlignedRight">
              <c:SortControl Sortables="{Binding Sortables}" />
            </Flyout>
          </Button.Flyout>
          <PathIcon Data="{StaticResource sorting}" />
        </Button>
        <TextBlock Text="{Binding Title, FallbackValue='Title'}" />
      </DockPanel>
    </c:ContentArea.Title>
=======
  <ContentArea Title="{Binding Title}"
               Caption="You can choose to hide, modify, or display the addresses listed below."
               EnableCancel="{Binding EnableCancel}"
               EnableBack="{Binding EnableBack}"
               ScrollViewer.VerticalScrollBarVisibility="Disabled">
>>>>>>> 40d8903a
    <TreeDataGrid Source="{Binding Source}"
                  VerticalAlignment="Stretch"
                  Margin="0 20 0 0">
      <TreeDataGrid.Styles>
        <Style Selector="TreeDataGridRow">
          <Setter Property="Theme" Value="{StaticResource ReceiveAddressesViewTreeDataGridRow}" />
        </Style>
      </TreeDataGrid.Styles>
    </TreeDataGrid>
  </ContentArea>
</UserControl><|MERGE_RESOLUTION|>--- conflicted
+++ resolved
@@ -2,21 +2,17 @@
              xmlns:x="http://schemas.microsoft.com/winfx/2006/xaml"
              xmlns:d="http://schemas.microsoft.com/expression/blend/2008"
              xmlns:mc="http://schemas.openxmlformats.org/markup-compatibility/2006"
-<<<<<<< HEAD
              xmlns:c="using:WalletWasabi.Fluent.Controls"
-=======
->>>>>>> 40d8903a
              xmlns:receive="clr-namespace:WalletWasabi.Fluent.ViewModels.Wallets.Receive"
              mc:Ignorable="d" d:DesignWidth="800" d:DesignHeight="450"
              x:DataType="receive:ReceiveAddressesViewModel"
              x:CompileBindings="True"
              x:Class="WalletWasabi.Fluent.Views.Wallets.Receive.ReceiveAddressesView">
-<<<<<<< HEAD
-  <c:ContentArea Caption="You can choose to hide, modify, or display the addresses listed below."
+  <ContentArea Caption="You can choose to hide, modify, or display the addresses listed below."
                  EnableCancel="{Binding EnableCancel}"
                  EnableBack="{Binding EnableBack}"
                  ScrollViewer.VerticalScrollBarVisibility="Disabled">
-    <c:ContentArea.Title>
+    <ContentArea.Title>
       <DockPanel>
         <Button DockPanel.Dock="Right" Theme="{StaticResource Layer2}" ToolTip.Tip="Sorting">
           <Button.Flyout>
@@ -28,14 +24,7 @@
         </Button>
         <TextBlock Text="{Binding Title, FallbackValue='Title'}" />
       </DockPanel>
-    </c:ContentArea.Title>
-=======
-  <ContentArea Title="{Binding Title}"
-               Caption="You can choose to hide, modify, or display the addresses listed below."
-               EnableCancel="{Binding EnableCancel}"
-               EnableBack="{Binding EnableBack}"
-               ScrollViewer.VerticalScrollBarVisibility="Disabled">
->>>>>>> 40d8903a
+    </ContentArea.Title>
     <TreeDataGrid Source="{Binding Source}"
                   VerticalAlignment="Stretch"
                   Margin="0 20 0 0">
