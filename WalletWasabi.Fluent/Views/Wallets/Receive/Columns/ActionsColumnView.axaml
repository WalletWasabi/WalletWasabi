<UserControl xmlns="https://github.com/avaloniaui"
             xmlns:x="http://schemas.microsoft.com/winfx/2006/xaml"
             xmlns:d="http://schemas.microsoft.com/expression/blend/2008"
             xmlns:mc="http://schemas.openxmlformats.org/markup-compatibility/2006"
             xmlns:receive="clr-namespace:WalletWasabi.Fluent.ViewModels.Wallets.Receive"
             mc:Ignorable="d" d:DesignWidth="800" d:DesignHeight="450"
             x:DataType="receive:AddressViewModel"
             x:CompileBindings="True"
             x:Class="WalletWasabi.Fluent.Views.Wallets.Receive.Columns.ActionsColumnView">
  <Border CornerRadius="30" HorizontalAlignment="Right" Margin="0 0 2 0" Background="{DynamicResource Layer2BackgroundBrush}">
    <Border.Styles>
      <Style Selector="c|AnimatedButton /template/ PathIcon">
        <Setter Property="Height" Value="15" />
      </Style>
      <Style Selector="Button > PathIcon">
        <Setter Property="Height" Value="15" />
      </Style>
    </Border.Styles>
    <StackPanel Orientation="Horizontal" HorizontalAlignment="Center" Spacing="5" Margin="15 0">

      <!-- Hide -->
      <Button Classes="plain"
              Command="{Binding HideAddressCommand}"
              ToolTip.Tip="Hide address">
        <PathIcon Data="{StaticResource dismiss_light}" Height="14" />
      </Button>

      <!-- Edit -->
      <Button Classes="plain"
              ToolTip.Tip="Edit"
              Command="{Binding EditLabelCommand}">
        <PathIcon Data="{StaticResource edit_regular}" />
      </Button>

      <!-- Open -->
      <Button Classes="plain"
              Command="{Binding NavigateCommand}"
              ToolTip.Tip="QR Code">
        <PathIcon Data="{StaticResource qr_code_regular}" />
      </Button>

<<<<<<< HEAD
      <!-- Copy -->
      <c:AnimatedButton Classes="plain"
=======
      <AnimatedButton Classes="addressActionButton" DockPanel.Dock="Right"
                        Margin="0"
>>>>>>> ac117f58
                        ToolTip.Tip="Copy"
                        Command="{Binding CopyAddressCommand}"
                        NormalIcon="{StaticResource copy_regular}"
                        ClickIcon="{StaticResource copy_confirmed}"
                        InitialOpacity="1.0" />

    </StackPanel>
  </Border>
</UserControl><|MERGE_RESOLUTION|>--- conflicted
+++ resolved
@@ -9,7 +9,7 @@
              x:Class="WalletWasabi.Fluent.Views.Wallets.Receive.Columns.ActionsColumnView">
   <Border CornerRadius="30" HorizontalAlignment="Right" Margin="0 0 2 0" Background="{DynamicResource Layer2BackgroundBrush}">
     <Border.Styles>
-      <Style Selector="c|AnimatedButton /template/ PathIcon">
+      <Style Selector="AnimatedButton /template/ PathIcon">
         <Setter Property="Height" Value="15" />
       </Style>
       <Style Selector="Button > PathIcon">
@@ -39,18 +39,13 @@
         <PathIcon Data="{StaticResource qr_code_regular}" />
       </Button>
 
-<<<<<<< HEAD
       <!-- Copy -->
-      <c:AnimatedButton Classes="plain"
-=======
-      <AnimatedButton Classes="addressActionButton" DockPanel.Dock="Right"
-                        Margin="0"
->>>>>>> ac117f58
-                        ToolTip.Tip="Copy"
-                        Command="{Binding CopyAddressCommand}"
-                        NormalIcon="{StaticResource copy_regular}"
-                        ClickIcon="{StaticResource copy_confirmed}"
-                        InitialOpacity="1.0" />
+      <AnimatedButton Classes="plain"
+                      ToolTip.Tip="Copy"
+                      Command="{Binding CopyAddressCommand}"
+                      NormalIcon="{StaticResource copy_regular}"
+                      ClickIcon="{StaticResource copy_confirmed}"
+                      InitialOpacity="1.0" />
 
     </StackPanel>
   </Border>
