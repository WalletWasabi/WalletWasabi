<UserControl xmlns="https://github.com/avaloniaui"
             xmlns:x="http://schemas.microsoft.com/winfx/2006/xaml"
             xmlns:d="http://schemas.microsoft.com/expression/blend/2008"
             xmlns:mc="http://schemas.openxmlformats.org/markup-compatibility/2006"
             xmlns:c="using:WalletWasabi.Fluent.Controls"
             xmlns:receive="clr-namespace:WalletWasabi.Fluent.ViewModels.Wallets.Receive"
             mc:Ignorable="d" d:DesignWidth="800" d:DesignHeight="450"
             x:DataType="receive:AddressViewModel"
             x:CompileBindings="True"
             x:Class="WalletWasabi.Fluent.Views.Wallets.Receive.Columns.LabelsColumnView">
  <DockPanel LastChildFill="True" Margin="10 0 30 0">
    <c:PrivacyContentControl PrivacyReplacementMode="Text"
                             VerticalAlignment="Center"
                             UseOpacity="False">
      <DockPanel LastChildFill="False">
        <StackPanel HorizontalAlignment="Center" VerticalAlignment="Center"
                    Margin="0 0 0 0" Spacing="5" Orientation="Horizontal"
                    DockPanel.Dock="Right">
          <Button Classes="plain addressActionButton" ToolTip.Tip="Edit"
                  Command="{Binding EditLabelCommand}">
            <PathIcon Data="{StaticResource edit_regular}" Classes="addressActionIcon" />
          </Button>
        </StackPanel>
<<<<<<< HEAD
        <c:LabelsItemsPresenter ItemsSource="{Binding Label}"
=======
        <c:LabelsItemsPresenter Items="{Binding Labels}"
>>>>>>> 840d29f7
                                HorizontalAlignment="Left"
                                VerticalAlignment="Center" />
      </DockPanel>
    </c:PrivacyContentControl>
  </DockPanel>
</UserControl><|MERGE_RESOLUTION|>--- conflicted
+++ resolved
@@ -21,11 +21,7 @@
             <PathIcon Data="{StaticResource edit_regular}" Classes="addressActionIcon" />
           </Button>
         </StackPanel>
-<<<<<<< HEAD
-        <c:LabelsItemsPresenter ItemsSource="{Binding Label}"
-=======
-        <c:LabelsItemsPresenter Items="{Binding Labels}"
->>>>>>> 840d29f7
+        <c:LabelsItemsPresenter ItemsSource="{Binding Labels}"
                                 HorizontalAlignment="Left"
                                 VerticalAlignment="Center" />
       </DockPanel>
