<UserControl xmlns="https://github.com/avaloniaui"
             xmlns:x="http://schemas.microsoft.com/winfx/2006/xaml"
             xmlns:d="http://schemas.microsoft.com/expression/blend/2008"
             xmlns:mc="http://schemas.openxmlformats.org/markup-compatibility/2006"
             xmlns:c="using:WalletWasabi.Fluent.Controls"
             mc:Ignorable="d" d:DesignWidth="800" d:DesignHeight="450"
             xmlns:behaviors="clr-namespace:WalletWasabi.Fluent.Behaviors"
             xmlns:i="clr-namespace:Avalonia.Xaml.Interactivity;assembly=Avalonia.Xaml.Interactivity"
             xmlns:receive="clr-namespace:WalletWasabi.Fluent.ViewModels.Wallets.Receive"
             xmlns:labels="clr-namespace:WalletWasabi.Fluent.Views.Wallets.Labels"
             x:DataType="receive:ReceiveViewModel"
             x:CompileBindings="True"
             x:Class="WalletWasabi.Fluent.Views.Wallets.Receive.ReceiveView">
  <c:ContentArea Title="{Binding Title}"
                 EnableNext="True" NextContent="Continue"
                 EnableCancel="{Binding EnableCancel}"
                 EnableBack="{Binding EnableBack}">
    <DockPanel>
      <Button DockPanel.Dock="Bottom" Focusable="False" Content="Unused Receive Addresses"
              IsVisible="{Binding IsExistingAddressesButtonVisible, FallbackValue=True}"
              Classes="h8 plain activeHyperLink" Command="{Binding ShowExistingAddressesCommand}" Cursor="Hand"
              HorizontalAlignment="Center" VerticalAlignment="Bottom" Margin="0 0 0 0" />
      <StackPanel HorizontalAlignment="Stretch" Spacing="10">
        <DockPanel HorizontalAlignment="Left">
          <c:InfoMessage DockPanel.Dock="Right" VerticalAlignment="Center" ToolTip.Tip="Separate with , or by pressing Enter" />
          <TextBlock TextWrapping="Wrap" Margin="0 0 10 0"  Text="Who will know this receive address belongs to you?" HorizontalAlignment="Left"
                 FontWeight="Normal" />
        </DockPanel>
        <c:TagsBox x:Name="LabelsTbx"
                   DataContext="{Binding SuggestionLabels}"
                   Items="{Binding Labels}"
                   TopItems="{Binding TopSuggestions}"
                   TagSeparator=","
                   SuggestionsAreCaseSensitive="True"
                   RestrictInputToSuggestions="False"
                   Watermark="{StaticResource LabelsWatermarkText}"
<<<<<<< HEAD
                   Suggestions="{Binding Suggestions}"
                   MaxTextLength="50">
=======
                   IsCurrentTextValid="{Binding IsCurrentTextValid, Mode=OneWayToSource}"
                   Suggestions="{Binding Suggestions}">
>>>>>>> 38aecd4f
          <c:TagsBox.Styles>
            <Style Selector="c|TagsBox AutoCompleteBox">
              <Setter Property="MinimumPrefixLength" Value="0" />
            </Style>
          </c:TagsBox.Styles>
          <i:Interaction.Behaviors>
            <behaviors:FocusOnAttachedBehavior />
          </i:Interaction.Behaviors>
        </c:TagsBox>
      </StackPanel>
    </DockPanel>
  </c:ContentArea>
</UserControl><|MERGE_RESOLUTION|>--- conflicted
+++ resolved
@@ -34,13 +34,9 @@
                    SuggestionsAreCaseSensitive="True"
                    RestrictInputToSuggestions="False"
                    Watermark="{StaticResource LabelsWatermarkText}"
-<<<<<<< HEAD
                    Suggestions="{Binding Suggestions}"
-                   MaxTextLength="50">
-=======
-                   IsCurrentTextValid="{Binding IsCurrentTextValid, Mode=OneWayToSource}"
-                   Suggestions="{Binding Suggestions}">
->>>>>>> 38aecd4f
+                   MaxTextLength="50"
+                   IsCurrentTextValid="{Binding IsCurrentTextValid, Mode=OneWayToSource}">
           <c:TagsBox.Styles>
             <Style Selector="c|TagsBox AutoCompleteBox">
               <Setter Property="MinimumPrefixLength" Value="0" />
