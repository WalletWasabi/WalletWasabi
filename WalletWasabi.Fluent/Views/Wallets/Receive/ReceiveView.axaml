--- conflicted
+++ resolved
@@ -15,13 +15,8 @@
                  EnableCancel="{Binding EnableCancel}"
                  EnableBack="{Binding EnableBack}">
     <DockPanel>
-<<<<<<< HEAD
-      <Button DockPanel.Dock="Bottom" Focusable="False" Content="Unused Receive Addresses"
+      <Button DockPanel.Dock="Bottom" Focusable="False" Content="Addresses Awaiting Payment"
               IsVisible="{Binding HasUnusedAddresses^, FallbackValue=True}"
-=======
-      <Button DockPanel.Dock="Bottom" Focusable="False" Content="Addresses Awaiting Payment"
-              IsVisible="{Binding IsExistingAddressesButtonVisible, FallbackValue=True}"
->>>>>>> daffb544
               Classes="h8 plain activeHyperLink" Command="{Binding ShowExistingAddressesCommand}" Cursor="Hand"
               HorizontalAlignment="Center" VerticalAlignment="Bottom" Margin="0 0 0 0" />
       <StackPanel HorizontalAlignment="Stretch" Spacing="10">
