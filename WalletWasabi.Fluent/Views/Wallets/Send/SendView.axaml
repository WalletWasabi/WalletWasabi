--- conflicted
+++ resolved
@@ -56,18 +56,7 @@
           <!-- Balance -->
           <c:PrivacyContentControl PrivacyReplacementMode="Text" DockPanel.Dock="Top" HorizontalAlignment="Center" Classes="h8" Opacity="0.6">
             <Button Focusable="False" Classes="plainHyperlink h8" Command="{Binding InsertMaxCommand}">
-<<<<<<< HEAD
               <c:AmountControl Amount="{Binding Balance^}" />
-=======
-              <TextBlock DataContext="{Binding Balances}">
-                <TextBlock.Text>
-                  <MultiBinding StringFormat="Balance: {0} {1}">
-                    <Binding Path="Btc^" Converter="{x:Static converters:MoneyConverters.ToBtc}" />
-                    <Binding Path="Usd^" Converter="{x:Static converters:MoneyConverters.ToUsdApproxBetweenParens}" />
-                  </MultiBinding>
-                </TextBlock.Text>
-              </TextBlock>
->>>>>>> e8d7bc0d
             </Button>
           </c:PrivacyContentControl>
         </StackPanel>
