<UserControl xmlns="https://github.com/avaloniaui"
             xmlns:x="http://schemas.microsoft.com/winfx/2006/xaml"
             xmlns:d="http://schemas.microsoft.com/expression/blend/2008"
             xmlns:mc="http://schemas.openxmlformats.org/markup-compatibility/2006"
             xmlns:i="clr-namespace:Avalonia.Xaml.Interactivity;assembly=Avalonia.Xaml.Interactivity"
             xmlns:behaviors="using:WalletWasabi.Fluent.Behaviors"
             xmlns:c="using:WalletWasabi.Fluent.Controls"
             xmlns:vm="using:WalletWasabi.Fluent.ViewModels.Wallets.Send"
             mc:Ignorable="d"
             x:DataType="vm:SendViewModel"
             x:CompileBindings="True"
             x:Class="WalletWasabi.Fluent.Views.Wallets.Send.SendView">
<<<<<<< HEAD
=======
  <UserControl.Styles>
    <!-- Slider Fee -->
    <Style Selector="Slider.cursor">
      <Setter Property="RenderTransform">
        <RotateTransform Angle="-180" />
      </Setter>
    </Style>
    <Style Selector="Slider.cursor /template/ RepeatButton#PART_IncreaseButton">
      <Setter Property="Background" Value="{DynamicResource SliderTrackValueFill}" />
    </Style>
    <Style Selector="Slider:pressed.cursor /template/ RepeatButton#PART_IncreaseButton">
      <Setter Property="Background" Value="{DynamicResource SliderTrackValueFillPressed}" />
    </Style>
    <Style Selector="Slider:pointerover.cursor /template/ RepeatButton#PART_IncreaseButton">
      <Setter Property="Background" Value="{DynamicResource SliderTrackValueFillPointerOver}" />
    </Style>
    <Style Selector="Slider.cursor /template/ RepeatButton#PART_DecreaseButton">
      <Setter Property="Background" Value="{DynamicResource SliderTrackFill}" />
    </Style>
    <Style Selector="Slider:pressed.cursor /template/ RepeatButton#PART_DecreaseButton">
      <Setter Property="Background" Value="{DynamicResource SliderTrackFillPressed}" />
    </Style>
    <Style Selector="Slider:pointerover.cursor /template/ RepeatButton#PART_DecreaseButton">
      <Setter Property="Background" Value="{DynamicResource SliderTrackFillPointerOver}" />
    </Style>
    <Style Selector="Slider:horizontal.cursor">
      <Setter Property="Background" Value="{DynamicResource SliderTrackFill}" />
    </Style>
    <!-- LineChart Labels -->
    <Style Selector="c|LineChart.xAxisLabels">
      <Setter Property="XAxisLabelForeground" Value="{DynamicResource TextForegroundColor}" />
      <Setter Property="XAxisLabelOpacity" Value="0.5" />
      <Setter Property="XAxisLabelAngle" Value="0" />
      <Setter Property="XAxisLabelOffset" Value="0,20" />
      <Setter Property="XAxisLabelAlignment" Value="Center" />
      <Setter Property="XAxisLabelFontFamily" Value="Arial" />
      <Setter Property="XAxisLabelFontStyle" Value="Normal" />
      <Setter Property="XAxisLabelFontWeight" Value="Normal" />
      <Setter Property="XAxisLabelFontSize" Value="12" />
    </Style>
    <!-- LineChart Cursor -->
    <Style Selector="c|LineChart.cursor">
      <Setter Property="CursorStroke" Value="#72BD81" />
      <Setter Property="CursorStrokeThickness" Value="2" />
      <!-- <Setter Property="CursorStrokeDashStyle" Value="{x:Static DashStyle.Dash}" /> -->
      <Setter Property="CursorStrokeLineCap" Value="Round" />
    </Style>
    <!-- LineChart XAxis -->
    <Style Selector="c|LineChart.xAxis">
      <Setter Property="XAxisOffset" Value="0,0" />
      <Setter Property="XAxisOpacity" Value="0.5" />
      <Setter Property="XAxisStroke" Value="{DynamicResource TextForegroundColor}" />
      <Setter Property="XAxisStrokeThickness" Value="0.7" />
      <Setter Property="XAxisArrowSize" Value="3.5" />
      <Setter Property="XAxisMinViableWidth" Value="0" />
      <Setter Property="XAxisMinViableHeight" Value="0" />
    </Style>
    <!-- LineChart YAxis -->
    <Style Selector="c|LineChart.yAxis">
      <Setter Property="YAxisOffset" Value="-10,-115" />
      <Setter Property="YAxisOpacity" Value="0.5" />
      <Setter Property="YAxisStroke" Value="{DynamicResource TextForegroundColor}" />
      <Setter Property="YAxisStrokeThickness" Value="0.7" />
      <Setter Property="YAxisArrowSize" Value="3.5" />
      <Setter Property="YAxisMinViableWidth" Value="0" />
      <Setter Property="YAxisMinViableHeight" Value="120" />
    </Style>
    <!-- LineChart YAxis Title -->
    <Style Selector="c|LineChart.yAxisTitle">
      <Setter Property="YAxisTitleForeground" Value="{DynamicResource TextForegroundColor}" />
      <Setter Property="YAxisTitleOpacity" Value="0.5" />
      <Setter Property="YAxisTitleAngle" Value="-90" />
      <Setter Property="YAxisTitleOffset" Value="-55,-75" />
      <Setter Property="YAxisTitleSize" Value="90,20" />
      <Setter Property="YAxisTitleAlignment" Value="Center" />
      <Setter Property="YAxisTitleFontFamily" Value="Arial" />
      <Setter Property="YAxisTitleFontStyle" Value="Normal" />
      <Setter Property="YAxisTitleFontWeight" Value="Normal" />
      <Setter Property="YAxisTitleFontSize" Value="12" />
    </Style>
    <!-- LineChart Border -->
    <Style Selector="c|LineChart.border">
      <Setter Property="BorderBrush" Value="Transparent" />
      <Setter Property="BorderThickness" Value="1" />
      <Setter Property="BorderRadiusX" Value="4" />
      <Setter Property="BorderRadiusY" Value="4" />
    </Style>
    <!-- LineChart Area -->
    <Style Selector="c|LineChart.area">
      <Setter Property="AreaFill">
        <LinearGradientBrush StartPoint="50%,0%" EndPoint="50%,100%" Opacity="0.2">
          <LinearGradientBrush.GradientStops>
            <GradientStop Offset="0.0" Color="{DynamicResource LineChartAreaGradientStartStopColor}" />
            <GradientStop Offset="1.0" Color="{DynamicResource LineChartAreaGradientEndStopColor}" />
          </LinearGradientBrush.GradientStops>
        </LinearGradientBrush>
      </Setter>
      <Setter Property="AreaStroke" Value="{DynamicResource LineChartLineColor}" />
    </Style>
  </UserControl.Styles>
>>>>>>> 1e02b664
  <c:ContentArea Title="Send" Caption=""
                 EnableBack="{Binding EnableBack}"
                 EnableNext="True"
                 NextContent="Continue"
                 IsBusy="{Binding IsBusy}"
                 ScrollViewer.VerticalScrollBarVisibility="Auto">

<<<<<<< HEAD
        <DockPanel LastChildFill="False">
          <DockPanel.Styles>
            <Style Selector="DockPanel > Label">
              <Setter Property="MinWidth" Value="80" />
            </Style>
          </DockPanel.Styles>

                <DockPanel DockPanel.Dock="Top" Margin="0,0,0,10">
                    <Label DockPanel.Dock="Left" Content="_To:" Target="toTb" />
                    <TextBox x:Name="toTb" MaxLength="250" Text="{Binding To}"
                             Watermark="(e.g. Bitcoin address or PayJoin URL)">
                        <i:Interaction.Behaviors>
                            <behaviors:FocusOnAttachedBehavior />
                            <behaviors:ExecuteCommandOnClickBehavior Command="{Binding AutoPasteCommand}" />
                        </i:Interaction.Behaviors>
                        <TextBox.InnerRightContent>
                            <StackPanel Orientation="Horizontal" VerticalAlignment="Center" Spacing="10" Margin="10 0">
                                <c:AnimatedButton KeyboardNavigation.IsTabStop="False"
                                                  Focusable="False"
                                                  Command="{Binding PasteCommand}"
                                                  ToolTip.Tip="Paste"
                                                  NormalIcon="{StaticResource paste_regular}"
                                                  ClickIcon="{StaticResource copy_confirmed}" />
                            </StackPanel>
                        </TextBox.InnerRightContent>
                    </TextBox>
                </DockPanel>

                <DockPanel DockPanel.Dock="Top" Margin="0,0,0,10">
                    <Label DockPanel.Dock="Left" Content="_Amount:" Target="amountTb" />
                    <DockPanel>
                        <Image Width="120" Source="avares://WalletWasabi.Fluent/Assets/TechnologyLogos/payjoin.png" DockPanel.Dock="Right" IsVisible="{Binding IsPayJoin}"  Margin="0 8 8 0" VerticalAlignment="Top"/>
                        <c:CurrencyEntryBox KeyboardNavigation.IsTabStop="{Binding !IsFixedAmount}" x:Name="amountTb" IsReadOnly="{Binding IsFixedAmount}" AmountBtc="{Binding AmountBtc}" ConversionRate="{Binding ExchangeRate}" ConversionCurrencyCode="USD" />
                    </DockPanel>
                </DockPanel>

                <DockPanel DockPanel.Dock="Top" Margin="0,0,0,10">
                    <Label DockPanel.Dock="Left" Content="_Labels:" Target="LabelTagBox" />
                    <c:TagsBox x:Name="LabelTagBox"
                               Watermark="{StaticResource LabelsWatermarkText}"
                               TagSeparator=","
                               SuggestionsAreCaseSensitive="True"
                               RestrictInputToSuggestions="False"
                               Items="{Binding Labels}"
                               Suggestions="{Binding PriorLabels}" />
                </DockPanel>
        </DockPanel>
    </c:ContentArea>
=======
    <DockPanel>
      <StackPanel DockPanel.Dock="Top" Spacing="10">
        <StackPanel.Styles>
          <Style Selector="DockPanel > Label">
            <Setter Property="MinWidth" Value="80" />
          </Style>
        </StackPanel.Styles>
        <DockPanel>
          <Label DockPanel.Dock="Left" Content="_To:" Target="toTb" />
          <TextBox x:Name="toTb" MaxLength="250" Text="{Binding To}"
                   Watermark="(e.g. Bitcoin address or PayJoin URL)">
            <i:Interaction.Behaviors>
              <behaviors:FocusOnAttachedBehavior />
              <behaviors:ExecuteCommandOnClickBehavior Command="{Binding AutoPasteCommand}" />
            </i:Interaction.Behaviors>
            <TextBox.InnerRightContent>
              <StackPanel Orientation="Horizontal" VerticalAlignment="Center" Spacing="10" Margin="10 0">
                <c:AnimatedButton KeyboardNavigation.IsTabStop="False"
                                  Focusable="False"
                                  Command="{Binding PasteCommand}"
                                  ToolTip.Tip="Paste"
                                  NormalIcon="{StaticResource paste_regular}"
                                  ClickIcon="{StaticResource copy_confirmed}" />
              </StackPanel>
            </TextBox.InnerRightContent>
          </TextBox>
        </DockPanel>

        <DockPanel>
          <Label DockPanel.Dock="Left" Content="_Amount:" Target="amountTb" />
          <DockPanel>
            <Image Width="120" Source="avares://WalletWasabi.Fluent/Assets/TechnologyLogos/payjoin.png"
                   DockPanel.Dock="Right" IsVisible="{Binding IsPayJoin}" Margin="0 8 8 0" VerticalAlignment="Top" />
            <c:CurrencyEntryBox KeyboardNavigation.IsTabStop="{Binding !IsFixedAmount}" x:Name="amountTb"
                                IsReadOnly="{Binding IsFixedAmount}" AmountBtc="{Binding AmountBtc}"
                                ConversionRate="{Binding ExchangeRate}" ConversionCurrencyCode="USD" />
          </DockPanel>
        </DockPanel>

        <DockPanel>
          <Label DockPanel.Dock="Left" Content="_Labels:" Target="LabelTagBox" />
          <c:TagsBox x:Name="LabelTagBox"
                     Watermark="{StaticResource LabelsWatermarkText}"
                     TagSeparator=","
                     SuggestionsAreCaseSensitive="True"
                     RestrictInputToSuggestions="False"
                     Items="{Binding Labels}"
                     Suggestions="{Binding PriorLabels}" />
        </DockPanel>
        <Separator DockPanel.Dock="Top"
                   HorizontalAlignment="Stretch"
                   Margin="-200 20 0 0" />
        <Label Margin="0 10 0 20" Content="_Priority:" Target="CursorValue2" />
      </StackPanel>

      <DockPanel MinHeight="80">
        <Slider x:Name="CursorValue2"
                Margin="18,0,18,0"
                KeyboardNavigation.IsTabStop="False"
                DockPanel.Dock="Bottom"
                Classes="cursor"
                Focusable="True"
                Minimum="{Binding XAxisMinValue}"
                Maximum="{Binding XAxisMaxValue}"
                Value="{Binding XAxisCurrentValueIndex}" />
        <c:LineChart x:Name="GradientLineChart"
                     XAxisPlotMode="EvenlySpaced"
                     Margin="18,0,18,0"
                     Classes="cursor border xAxisLabels yAxis yAxisTitle area"
                     MinHeight="30"
                     XAxisLabels="{Binding XAxisLabels}"
                     XAxisValues="{Binding XAxisValues}"
                     XAxisCurrentValue="{Binding XAxisCurrentValue, Mode=TwoWay}"
                     YAxisValues="{Binding YAxisValues}"
                     YAxisLogarithmicScale="False"
                     AreaMargin="10,0,10,30"
                     AreaStrokeThickness="2"
                     AreaStrokeLineCap="Round"
                     AreaMinViableWidth="40"
                     AreaMinViableHeight="20"
                     Focusable="True"
                     YAxisTitle="More Expensive" />
      </DockPanel>
    </DockPanel>
  </c:ContentArea>
>>>>>>> 1e02b664
</UserControl><|MERGE_RESOLUTION|>--- conflicted
+++ resolved
@@ -10,8 +10,6 @@
              x:DataType="vm:SendViewModel"
              x:CompileBindings="True"
              x:Class="WalletWasabi.Fluent.Views.Wallets.Send.SendView">
-<<<<<<< HEAD
-=======
   <UserControl.Styles>
     <!-- Slider Fee -->
     <Style Selector="Slider.cursor">
@@ -112,7 +110,6 @@
       <Setter Property="AreaStroke" Value="{DynamicResource LineChartLineColor}" />
     </Style>
   </UserControl.Styles>
->>>>>>> 1e02b664
   <c:ContentArea Title="Send" Caption=""
                  EnableBack="{Binding EnableBack}"
                  EnableNext="True"
@@ -120,56 +117,6 @@
                  IsBusy="{Binding IsBusy}"
                  ScrollViewer.VerticalScrollBarVisibility="Auto">
 
-<<<<<<< HEAD
-        <DockPanel LastChildFill="False">
-          <DockPanel.Styles>
-            <Style Selector="DockPanel > Label">
-              <Setter Property="MinWidth" Value="80" />
-            </Style>
-          </DockPanel.Styles>
-
-                <DockPanel DockPanel.Dock="Top" Margin="0,0,0,10">
-                    <Label DockPanel.Dock="Left" Content="_To:" Target="toTb" />
-                    <TextBox x:Name="toTb" MaxLength="250" Text="{Binding To}"
-                             Watermark="(e.g. Bitcoin address or PayJoin URL)">
-                        <i:Interaction.Behaviors>
-                            <behaviors:FocusOnAttachedBehavior />
-                            <behaviors:ExecuteCommandOnClickBehavior Command="{Binding AutoPasteCommand}" />
-                        </i:Interaction.Behaviors>
-                        <TextBox.InnerRightContent>
-                            <StackPanel Orientation="Horizontal" VerticalAlignment="Center" Spacing="10" Margin="10 0">
-                                <c:AnimatedButton KeyboardNavigation.IsTabStop="False"
-                                                  Focusable="False"
-                                                  Command="{Binding PasteCommand}"
-                                                  ToolTip.Tip="Paste"
-                                                  NormalIcon="{StaticResource paste_regular}"
-                                                  ClickIcon="{StaticResource copy_confirmed}" />
-                            </StackPanel>
-                        </TextBox.InnerRightContent>
-                    </TextBox>
-                </DockPanel>
-
-                <DockPanel DockPanel.Dock="Top" Margin="0,0,0,10">
-                    <Label DockPanel.Dock="Left" Content="_Amount:" Target="amountTb" />
-                    <DockPanel>
-                        <Image Width="120" Source="avares://WalletWasabi.Fluent/Assets/TechnologyLogos/payjoin.png" DockPanel.Dock="Right" IsVisible="{Binding IsPayJoin}"  Margin="0 8 8 0" VerticalAlignment="Top"/>
-                        <c:CurrencyEntryBox KeyboardNavigation.IsTabStop="{Binding !IsFixedAmount}" x:Name="amountTb" IsReadOnly="{Binding IsFixedAmount}" AmountBtc="{Binding AmountBtc}" ConversionRate="{Binding ExchangeRate}" ConversionCurrencyCode="USD" />
-                    </DockPanel>
-                </DockPanel>
-
-                <DockPanel DockPanel.Dock="Top" Margin="0,0,0,10">
-                    <Label DockPanel.Dock="Left" Content="_Labels:" Target="LabelTagBox" />
-                    <c:TagsBox x:Name="LabelTagBox"
-                               Watermark="{StaticResource LabelsWatermarkText}"
-                               TagSeparator=","
-                               SuggestionsAreCaseSensitive="True"
-                               RestrictInputToSuggestions="False"
-                               Items="{Binding Labels}"
-                               Suggestions="{Binding PriorLabels}" />
-                </DockPanel>
-        </DockPanel>
-    </c:ContentArea>
-=======
     <DockPanel>
       <StackPanel DockPanel.Dock="Top" Spacing="10">
         <StackPanel.Styles>
@@ -255,5 +202,5 @@
       </DockPanel>
     </DockPanel>
   </c:ContentArea>
->>>>>>> 1e02b664
+</UserControl>
 </UserControl>