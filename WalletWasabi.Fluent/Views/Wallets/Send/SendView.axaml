<UserControl xmlns="https://github.com/avaloniaui"
             xmlns:x="http://schemas.microsoft.com/winfx/2006/xaml"
             xmlns:d="http://schemas.microsoft.com/expression/blend/2008"
             xmlns:mc="http://schemas.openxmlformats.org/markup-compatibility/2006"
             xmlns:i="clr-namespace:Avalonia.Xaml.Interactivity;assembly=Avalonia.Xaml.Interactivity"
             xmlns:ia="clr-namespace:Avalonia.Xaml.Interactions.Core;assembly=Avalonia.Xaml.Interactions"
             xmlns:behaviors="using:WalletWasabi.Fluent.Behaviors"
             xmlns:c="using:WalletWasabi.Fluent.Controls"
             xmlns:vm="using:WalletWasabi.Fluent.ViewModels.Wallets.Send"
             mc:Ignorable="d"
             x:DataType="vm:SendViewModel"
             x:CompileBindings="True"
             x:Class="WalletWasabi.Fluent.Views.Wallets.Send.SendView">
  <UserControl.Styles>
    <!-- Slider Fee -->
    <Style Selector="Slider.cursor">
      <Setter Property="RenderTransform">
        <RotateTransform Angle="-180" />
      </Setter>
    </Style>
    <Style Selector="Slider.cursor /template/ RepeatButton#PART_IncreaseButton">
      <Setter Property="Background" Value="{DynamicResource SliderTrackValueFill}" />
    </Style>
    <Style Selector="Slider:pressed.cursor /template/ RepeatButton#PART_IncreaseButton">
      <Setter Property="Background" Value="{DynamicResource SliderTrackValueFillPressed}" />
    </Style>
    <Style Selector="Slider:pointerover.cursor /template/ RepeatButton#PART_IncreaseButton">
      <Setter Property="Background" Value="{DynamicResource SliderTrackValueFillPointerOver}" />
    </Style>
    <Style Selector="Slider.cursor /template/ RepeatButton#PART_DecreaseButton">
      <Setter Property="Background" Value="{DynamicResource SliderTrackFill}" />
    </Style>
    <Style Selector="Slider:pressed.cursor /template/ RepeatButton#PART_DecreaseButton">
      <Setter Property="Background" Value="{DynamicResource SliderTrackFillPressed}" />
    </Style>
    <Style Selector="Slider:pointerover.cursor /template/ RepeatButton#PART_DecreaseButton">
      <Setter Property="Background" Value="{DynamicResource SliderTrackFillPointerOver}" />
    </Style>
    <Style Selector="Slider:horizontal.cursor">
      <Setter Property="Background" Value="{DynamicResource SliderTrackFill}" />
    </Style>
    <!-- LineChart Labels -->
    <Style Selector="c|LineChart.xAxisLabels">
      <Setter Property="XAxisLabelForeground" Value="{DynamicResource TextForegroundColor}" />
      <Setter Property="XAxisLabelOpacity" Value="0.5" />
      <Setter Property="XAxisLabelAngle" Value="0" />
      <Setter Property="XAxisLabelOffset" Value="0,20" />
      <Setter Property="XAxisLabelAlignment" Value="Center" />
      <Setter Property="XAxisLabelFontFamily" Value="Arial" />
      <Setter Property="XAxisLabelFontStyle" Value="Normal" />
      <Setter Property="XAxisLabelFontWeight" Value="Normal" />
      <Setter Property="XAxisLabelFontSize" Value="12" />
    </Style>
    <!-- LineChart Cursor -->
    <Style Selector="c|LineChart.cursor">
      <Setter Property="CursorStroke" Value="#72BD81" />
      <Setter Property="CursorStrokeThickness" Value="2" />
      <!-- <Setter Property="CursorStrokeDashStyle" Value="{x:Static DashStyle.Dash}" /> -->
      <Setter Property="CursorStrokeLineCap" Value="Round" />
    </Style>
    <!-- LineChart XAxis -->
    <Style Selector="c|LineChart.xAxis">
      <Setter Property="XAxisOffset" Value="0,0" />
      <Setter Property="XAxisOpacity" Value="0.5" />
      <Setter Property="XAxisStroke" Value="{DynamicResource TextForegroundColor}" />
      <Setter Property="XAxisStrokeThickness" Value="0.7" />
      <Setter Property="XAxisArrowSize" Value="3.5" />
      <Setter Property="XAxisMinViableWidth" Value="0" />
      <Setter Property="XAxisMinViableHeight" Value="0" />
    </Style>
    <!-- LineChart YAxis -->
    <Style Selector="c|LineChart.yAxis">
      <Setter Property="YAxisOffset" Value="-10,-115" />
      <Setter Property="YAxisOpacity" Value="0.5" />
      <Setter Property="YAxisStroke" Value="{DynamicResource TextForegroundColor}" />
      <Setter Property="YAxisStrokeThickness" Value="0.7" />
      <Setter Property="YAxisArrowSize" Value="3.5" />
      <Setter Property="YAxisMinViableWidth" Value="0" />
      <Setter Property="YAxisMinViableHeight" Value="120" />
    </Style>
    <!-- LineChart YAxis Title -->
    <Style Selector="c|LineChart.yAxisTitle">
      <Setter Property="YAxisTitleForeground" Value="{DynamicResource TextForegroundColor}" />
      <Setter Property="YAxisTitleOpacity" Value="0.5" />
      <Setter Property="YAxisTitleAngle" Value="-90" />
      <Setter Property="YAxisTitleOffset" Value="-55,-75" />
      <Setter Property="YAxisTitleSize" Value="90,20" />
      <Setter Property="YAxisTitleAlignment" Value="Center" />
      <Setter Property="YAxisTitleFontFamily" Value="Arial" />
      <Setter Property="YAxisTitleFontStyle" Value="Normal" />
      <Setter Property="YAxisTitleFontWeight" Value="Normal" />
      <Setter Property="YAxisTitleFontSize" Value="12" />
    </Style>
    <!-- LineChart Border -->
    <Style Selector="c|LineChart.border">
      <Setter Property="BorderBrush" Value="Transparent" />
      <Setter Property="BorderThickness" Value="1" />
      <Setter Property="BorderRadiusX" Value="4" />
      <Setter Property="BorderRadiusY" Value="4" />
    </Style>
    <!-- LineChart Area -->
    <Style Selector="c|LineChart.area">
      <Setter Property="AreaFill">
        <LinearGradientBrush StartPoint="50%,0%" EndPoint="50%,100%" Opacity="0.2">
          <LinearGradientBrush.GradientStops>
            <GradientStop Offset="0.0" Color="{DynamicResource LineChartAreaGradientStartStopColor}" />
            <GradientStop Offset="1.0" Color="{DynamicResource LineChartAreaGradientEndStopColor}" />
          </LinearGradientBrush.GradientStops>
        </LinearGradientBrush>
      </Setter>
      <Setter Property="AreaStroke" Value="{DynamicResource LineChartLineColor}" />
    </Style>
  </UserControl.Styles>
  <c:ContentArea Title="Send" Caption=""
                 EnableBack="{Binding EnableBack}"
                 EnableNext="True"
                 NextContent="Continue"
                 IsBusy="{Binding IsBusy}"
                 ScrollViewer.VerticalScrollBarVisibility="Auto">

    <DockPanel>
      <StackPanel DockPanel.Dock="Top" Spacing="10">
        <StackPanel.Styles>
          <Style Selector="DockPanel > Label">
            <Setter Property="MinWidth" Value="80" />
          </Style>
        </StackPanel.Styles>
        <DockPanel>
          <Label DockPanel.Dock="Left" Content="_To:" Target="toTb" />
          <TextBox x:Name="toTb" MaxLength="250" Text="{Binding To}"
                   Watermark="(e.g. Bitcoin address or PayJoin URL)">
            <i:Interaction.Behaviors>
              <behaviors:FocusOnAttachedBehavior />
              <behaviors:ExecuteCommandOnClickBehavior Command="{Binding AutoPasteCommand}" />
            </i:Interaction.Behaviors>
            <TextBox.InnerRightContent>
              <StackPanel Orientation="Horizontal" VerticalAlignment="Center" Spacing="10" Margin="10 0">
                <c:AnimatedButton KeyboardNavigation.IsTabStop="False"
                                  Focusable="False"
                                  Command="{Binding PasteCommand}"
                                  ToolTip.Tip="Paste"
                                  NormalIcon="{StaticResource paste_regular}"
                                  ClickIcon="{StaticResource copy_confirmed}" />
              </StackPanel>
            </TextBox.InnerRightContent>
          </TextBox>
        </DockPanel>

        <DockPanel>
          <Label DockPanel.Dock="Left" Content="_Amount:" Target="amountTb" />
          <DockPanel>
            <Image Width="120" Source="avares://WalletWasabi.Fluent/Assets/TechnologyLogos/payjoin.png"
                   DockPanel.Dock="Right" IsVisible="{Binding IsPayJoin}" Margin="0 8 8 0" VerticalAlignment="Top" />
            <c:CurrencyEntryBox KeyboardNavigation.IsTabStop="{Binding !IsFixedAmount}" x:Name="amountTb"
                                IsReadOnly="{Binding IsFixedAmount}" AmountBtc="{Binding AmountBtc}"
                                ConversionRate="{Binding ExchangeRate}" ConversionCurrencyCode="USD" />
          </DockPanel>
        </DockPanel>

<<<<<<< HEAD
            <DockPanel MinHeight="80">
                <Slider x:Name="CursorValue2"
                        Margin="18,0,18,0"
                        KeyboardNavigation.IsTabStop="False"
                        DockPanel.Dock="Bottom"
                        Classes="cursor"
                        Focusable="True"
                        Minimum="{Binding XAxisMinValue}"
                        Maximum="{Binding XAxisMaxValue}"
                        Value="{Binding XAxisCurrentValueIndex}">
                </Slider>
                <c:LineChart x:Name="GradientLineChart"
                             Classes="cursor border xAxisLabels yAxis yAxisTitle"
                             XAxisLabels="{Binding XAxisLabels}"
                             XAxisValues="{Binding XAxisValues}"
                             XAxisCurrentValue="{Binding XAxisCurrentValue, Mode=TwoWay}"
                             YAxisValues="{Binding YAxisValues}">
                  <c:LineChart.Styles>
                    <Style Selector="c|LineChart">
                      <Setter Property="XAxisPlotMode" Value="EvenlySpaced"/>
                      <Setter Property="Margin" Value="18,0,18,0"/>
                      <Setter Property="MinHeight" Value="30"/>
                      <Setter Property="YAxisLogarithmicScale" Value="False"/>
                      <Setter Property="AreaMargin" Value="10,0,10,30"/>
                      <Setter Property="AreaStrokeThickness" Value="2"/>
                      <Setter Property="AreaStrokeLineCap" Value="Round"/>
                      <Setter Property="AreaMinViableWidth" Value="40"/>
                      <Setter Property="AreaMinViableHeight" Value="20"/>
                      <Setter Property="Focusable" Value="True"/>
                      <Setter Property="YAxisTitle" Value="More Expensive"/>
                    </Style>
                    <Style Selector="c|LineChart.narrow">
                      <Setter Property="AreaMargin" Value="10,0,10,45"/>
                      <Setter Property="XAxisLabelAngle" Value="45" />
                    </Style>
                  </c:LineChart.Styles>
                  <i:Interaction.Behaviors>
                    <ia:DataTriggerBehavior Binding="{Binding #GradientLineChart.Bounds.Width}" ComparisonCondition="LessThan" Value="350">
                      <behaviors:AddClassAction StyledElement="{Binding #GradientLineChart}" ClassName="narrow" RemoveIfExists="True"/>
                    </ia:DataTriggerBehavior>
                    <ia:DataTriggerBehavior Binding="{Binding #GradientLineChart.Bounds.Width}" ComparisonCondition="GreaterThanOrEqual" Value="350">
                      <behaviors:RemoveClassAction StyledElement="{Binding #GradientLineChart}" ClassName="narrow"/>
                    </ia:DataTriggerBehavior>
                  </i:Interaction.Behaviors>
                  <c:LineChart.AreaFill>
                        <LinearGradientBrush StartPoint="50%,0%" EndPoint="50%,100%" Opacity="0.2">
                            <LinearGradientBrush.GradientStops>
                                <GradientStop Offset="0.0" Color="#FF72BD81" />
                                <GradientStop Offset="1.0" Color="#0072BD81" />
                            </LinearGradientBrush.GradientStops>
                        </LinearGradientBrush>
                    </c:LineChart.AreaFill>
                    <c:LineChart.AreaStroke>
                        <LinearGradientBrush StartPoint="0%,50%" EndPoint="100%,50%">
                            <LinearGradientBrush.GradientStops>
                                <GradientStop Offset="0.0" Color="#72BD81" />
                                <GradientStop Offset="1.0" Color="#72BD81" />
                            </LinearGradientBrush.GradientStops>
                        </LinearGradientBrush>
                    </c:LineChart.AreaStroke>
                </c:LineChart>
            </DockPanel>
=======
        <DockPanel>
          <Label DockPanel.Dock="Left" Content="_Labels:" Target="LabelTagBox" />
          <c:TagsBox x:Name="LabelTagBox"
                     Watermark="{StaticResource LabelsWatermarkText}"
                     TagSeparator=","
                     SuggestionsAreCaseSensitive="True"
                     RestrictInputToSuggestions="False"
                     Items="{Binding Labels}"
                     Suggestions="{Binding PriorLabels}" />
>>>>>>> 14d35d8d
        </DockPanel>
        <Separator DockPanel.Dock="Top"
                   HorizontalAlignment="Stretch"
                   Margin="-200 20 0 0" />
        <Label Margin="0 10 0 20" Content="_Priority:" Target="CursorValue2" />
      </StackPanel>

      <DockPanel MinHeight="80">
        <Slider x:Name="CursorValue2"
                Margin="18,0,18,0"
                KeyboardNavigation.IsTabStop="False"
                DockPanel.Dock="Bottom"
                Classes="cursor"
                Focusable="True"
                Minimum="{Binding XAxisMinValue}"
                Maximum="{Binding XAxisMaxValue}"
                Value="{Binding XAxisCurrentValueIndex}" />
        <c:LineChart x:Name="GradientLineChart"
                     XAxisPlotMode="EvenlySpaced"
                     Margin="18,0,18,0"
                     Classes="cursor border xAxisLabels yAxis yAxisTitle area"
                     MinHeight="30"
                     XAxisLabels="{Binding XAxisLabels}"
                     XAxisValues="{Binding XAxisValues}"
                     XAxisCurrentValue="{Binding XAxisCurrentValue, Mode=TwoWay}"
                     YAxisValues="{Binding YAxisValues}"
                     YAxisLogarithmicScale="False"
                     AreaMargin="10,0,10,30"
                     AreaStrokeThickness="2"
                     AreaStrokeLineCap="Round"
                     AreaMinViableWidth="40"
                     AreaMinViableHeight="20"
                     Focusable="True"
                     YAxisTitle="More Expensive" />
      </DockPanel>
    </DockPanel>
  </c:ContentArea>
</UserControl><|MERGE_RESOLUTION|>--- conflicted
+++ resolved
@@ -3,7 +3,6 @@
              xmlns:d="http://schemas.microsoft.com/expression/blend/2008"
              xmlns:mc="http://schemas.openxmlformats.org/markup-compatibility/2006"
              xmlns:i="clr-namespace:Avalonia.Xaml.Interactivity;assembly=Avalonia.Xaml.Interactivity"
-             xmlns:ia="clr-namespace:Avalonia.Xaml.Interactions.Core;assembly=Avalonia.Xaml.Interactions"
              xmlns:behaviors="using:WalletWasabi.Fluent.Behaviors"
              xmlns:c="using:WalletWasabi.Fluent.Controls"
              xmlns:vm="using:WalletWasabi.Fluent.ViewModels.Wallets.Send"
@@ -157,70 +156,6 @@
           </DockPanel>
         </DockPanel>
 
-<<<<<<< HEAD
-            <DockPanel MinHeight="80">
-                <Slider x:Name="CursorValue2"
-                        Margin="18,0,18,0"
-                        KeyboardNavigation.IsTabStop="False"
-                        DockPanel.Dock="Bottom"
-                        Classes="cursor"
-                        Focusable="True"
-                        Minimum="{Binding XAxisMinValue}"
-                        Maximum="{Binding XAxisMaxValue}"
-                        Value="{Binding XAxisCurrentValueIndex}">
-                </Slider>
-                <c:LineChart x:Name="GradientLineChart"
-                             Classes="cursor border xAxisLabels yAxis yAxisTitle"
-                             XAxisLabels="{Binding XAxisLabels}"
-                             XAxisValues="{Binding XAxisValues}"
-                             XAxisCurrentValue="{Binding XAxisCurrentValue, Mode=TwoWay}"
-                             YAxisValues="{Binding YAxisValues}">
-                  <c:LineChart.Styles>
-                    <Style Selector="c|LineChart">
-                      <Setter Property="XAxisPlotMode" Value="EvenlySpaced"/>
-                      <Setter Property="Margin" Value="18,0,18,0"/>
-                      <Setter Property="MinHeight" Value="30"/>
-                      <Setter Property="YAxisLogarithmicScale" Value="False"/>
-                      <Setter Property="AreaMargin" Value="10,0,10,30"/>
-                      <Setter Property="AreaStrokeThickness" Value="2"/>
-                      <Setter Property="AreaStrokeLineCap" Value="Round"/>
-                      <Setter Property="AreaMinViableWidth" Value="40"/>
-                      <Setter Property="AreaMinViableHeight" Value="20"/>
-                      <Setter Property="Focusable" Value="True"/>
-                      <Setter Property="YAxisTitle" Value="More Expensive"/>
-                    </Style>
-                    <Style Selector="c|LineChart.narrow">
-                      <Setter Property="AreaMargin" Value="10,0,10,45"/>
-                      <Setter Property="XAxisLabelAngle" Value="45" />
-                    </Style>
-                  </c:LineChart.Styles>
-                  <i:Interaction.Behaviors>
-                    <ia:DataTriggerBehavior Binding="{Binding #GradientLineChart.Bounds.Width}" ComparisonCondition="LessThan" Value="350">
-                      <behaviors:AddClassAction StyledElement="{Binding #GradientLineChart}" ClassName="narrow" RemoveIfExists="True"/>
-                    </ia:DataTriggerBehavior>
-                    <ia:DataTriggerBehavior Binding="{Binding #GradientLineChart.Bounds.Width}" ComparisonCondition="GreaterThanOrEqual" Value="350">
-                      <behaviors:RemoveClassAction StyledElement="{Binding #GradientLineChart}" ClassName="narrow"/>
-                    </ia:DataTriggerBehavior>
-                  </i:Interaction.Behaviors>
-                  <c:LineChart.AreaFill>
-                        <LinearGradientBrush StartPoint="50%,0%" EndPoint="50%,100%" Opacity="0.2">
-                            <LinearGradientBrush.GradientStops>
-                                <GradientStop Offset="0.0" Color="#FF72BD81" />
-                                <GradientStop Offset="1.0" Color="#0072BD81" />
-                            </LinearGradientBrush.GradientStops>
-                        </LinearGradientBrush>
-                    </c:LineChart.AreaFill>
-                    <c:LineChart.AreaStroke>
-                        <LinearGradientBrush StartPoint="0%,50%" EndPoint="100%,50%">
-                            <LinearGradientBrush.GradientStops>
-                                <GradientStop Offset="0.0" Color="#72BD81" />
-                                <GradientStop Offset="1.0" Color="#72BD81" />
-                            </LinearGradientBrush.GradientStops>
-                        </LinearGradientBrush>
-                    </c:LineChart.AreaStroke>
-                </c:LineChart>
-            </DockPanel>
-=======
         <DockPanel>
           <Label DockPanel.Dock="Left" Content="_Labels:" Target="LabelTagBox" />
           <c:TagsBox x:Name="LabelTagBox"
@@ -230,7 +165,6 @@
                      RestrictInputToSuggestions="False"
                      Items="{Binding Labels}"
                      Suggestions="{Binding PriorLabels}" />
->>>>>>> 14d35d8d
         </DockPanel>
         <Separator DockPanel.Dock="Top"
                    HorizontalAlignment="Stretch"
