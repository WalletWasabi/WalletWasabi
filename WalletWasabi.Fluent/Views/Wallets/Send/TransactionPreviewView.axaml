<UserControl xmlns="https://github.com/avaloniaui"
             xmlns:x="http://schemas.microsoft.com/winfx/2006/xaml"
             xmlns:d="http://schemas.microsoft.com/expression/blend/2008"
             xmlns:mc="http://schemas.openxmlformats.org/markup-compatibility/2006"
             xmlns:c="using:WalletWasabi.Fluent.Controls"
             xmlns:i="using:Avalonia.Xaml.Interactivity"
             xmlns:vm="using:WalletWasabi.Fluent.ViewModels.Wallets.Send"
             xmlns:behaviors="clr-namespace:WalletWasabi.Fluent.Behaviors"
             xmlns:send="clr-namespace:WalletWasabi.Fluent.Views.Wallets.Send"
             mc:Ignorable="d"
             x:DataType="vm:TransactionPreviewViewModel"
             x:CompileBindings="True"
             x:Class="WalletWasabi.Fluent.Views.Wallets.Send.TransactionPreviewView">
  <c:ContentArea Caption=""
                 MinWidth="550"
                 EnableCancel="{Binding EnableCancel}"
                 EnableBack="{Binding EnableBack}"
                 EnableNext="True" NextContent="{Binding NextButtonText}"
                 EnableSkip="{Binding PreferPsbtWorkflow}" SkipContent="Send Now"
                 IsBusy="{Binding IsBusy}"
                 ScrollViewer.VerticalScrollBarVisibility="Auto">
    <c:ContentArea.Title>
      <DockPanel>
        <TextBlock Text="Preview Transaction" />
        <StackPanel Orientation="Horizontal" HorizontalAlignment="Right" Spacing="10" VerticalAlignment="Center">
          <Image Width="120" Margin="10 4 10 5" Source="avares://WalletWasabi.Fluent/Assets/TechnologyLogos/payjoin.png"
                 ToolTip.Tip="Your privacy is being protected with PayJoin."
                 IsVisible="{Binding CurrentTransactionSummary.IsPayJoin}" />

          <c:ProgressRing Margin="10 0 10 5" Height="25" Width="25" IsIndeterminate="True" IsVisible="{Binding PrivacySuggestions.IsLoading}" />

          <Border Padding="10 0 10 10" Cursor="Hand" IsVisible="{Binding CurrentTransactionSummary.MaxPrivacy}">
            <Interaction.Behaviors>
              <behaviors:ShowFlyoutOnPointerOverBehavior />
            </Interaction.Behaviors>
            <FlyoutBase.AttachedFlyout>
              <Flyout Placement="Bottom" ShowMode="TransientWithDismissOnPointerMoveAway">
                <DockPanel>
                  <TextBlock Text="Your privacy is well protected in this transaction" DockPanel.Dock="Top" />
                  <Image Margin="0 20" Source="{StaticResource privacy_indicator_good}" Height="100" Width="100" />
                </DockPanel>
              </Flyout>
            </FlyoutBase.AttachedFlyout>
            <Viewbox Height="20">
              <PathIcon Data="{StaticResource shield_regular}" Foreground="{DynamicResource PrivacyLevelStrongBrush}" />
            </Viewbox>
          </Border>

          <Border Cursor="Hand" Padding="10 0 10 10">
            <Interaction.Behaviors>
              <behaviors:BindableFlyoutOpenBehavior IsOpen="{Binding PrivacySuggestions.IsOpen}" />
            </Interaction.Behaviors>
            <FlyoutBase.AttachedFlyout>
              <Flyout Placement="Bottom" ShowMode="TransientWithDismissOnPointerMoveAway"
                      IsOpen="{Binding PrivacySuggestions.IsOpen, Mode=OneWayToSource}">
                <Panel DataContext="{Binding PrivacySuggestions}">
                  <DockPanel>
                    <TextBlock Text="Suggestions to improve your privacy!" DockPanel.Dock="Top" />

                    <ListBox DockPanel.Dock="Top" Background="Transparent" VerticalAlignment="Center"
                             HorizontalAlignment="Center"
                             Items="{Binding Suggestions}" SelectedItem="{Binding SelectedSuggestion}">
                      <i:Interaction.Behaviors>
                        <behaviors:ListBoxPreviewBehavior PreviewItem="{Binding PreviewSuggestion, Mode=TwoWay}" />
                      </i:Interaction.Behaviors>
                      <ListBox.Styles>
                        <Style Selector="ListBoxItem">
                          <Setter Property="Cursor" Value="Hand" />
                        </Style>
                        <Style Selector="ListBoxItem /template/ ContentPresenter#PART_ContentPresenter">
                          <Setter Property="Background" Value="Transparent" />
                        </Style>

                        <Style
                          Selector="ListBoxItem:selected /template/ ContentPresenter#PART_ContentPresenter, ListBoxItem:pointerover /template/ ContentPresenter#PART_ContentPresenter">
                          <Setter Property="Background" Value="Transparent" />
                        </Style>

                        <Style Selector="ListBoxItem Border#PART_MainContentBorder">
                          <Setter Property="Padding" Value="30,45,30,40" />
                          <Setter Property="CornerRadius" Value="4" />
                          <Setter Property="Margin" Value="5" />
                        </Style>

                        <Style Selector="ListBoxItem Border#PART_DecorationBorder">
                          <Setter Property="Padding" Value="15 30 15 30" />
                          <Setter Property="CornerRadius" Value="4" />
                          <Setter Property="Margin" Value="14" />

<<<<<<< HEAD
        <StackPanel Spacing="10">
          <c:PreviewItem Icon="{StaticResource timer_regular}"
                         Text="miners will work hard to confirm your transaction within">
            <TextBlock Text="{Binding ConfirmationTimeText, FallbackValue=~20 minutes }" />
          </c:PreviewItem>
          <c:PreviewItem Icon="{StaticResource paper_cash_regular}"
                         Text="for an additional charge of">
            <TextBlock Text="{Binding FeeText, FallbackValue=0.00000235 bitcoins (≈55.34 USD)}" DockPanel.Dock="Left" />
          </c:PreviewItem>
=======
                          <Setter Property="BorderBrush" Value="#14FFFFFF" />
                          <Setter Property="BorderThickness" Value="1" />
                          <Setter Property="Background" Value="{StaticResource OptimizePrivacyOptionSelectedColor}" />
                          <Setter Property="BoxShadow" Value="{StaticResource OptimizePrivacyOptionBoxShadow1}" />

                          <Setter Property="Opacity" Value="0" />

                          <Setter Property="Transitions">
                            <Transitions>
                              <DoubleTransition Property="Opacity"
                                                Easing="{StaticResource FluentEasing}"
                                                Duration="0:0:0.25" />
                            </Transitions>
                          </Setter>
                        </Style>

                        <Style Selector="ListBoxItem:pointerover Border#PART_DecorationBorder">
                          <Setter Property="Opacity" Value="1" />
                        </Style>
                      </ListBox.Styles>
                      <ListBox.ItemsPanel>
                        <ItemsPanelTemplate>
                          <WrapPanel Orientation="Horizontal" />
                        </ItemsPanelTemplate>
                      </ListBox.ItemsPanel>
                      <ListBox.DataTemplates>
                        <DataTemplate DataType="vm:ChangeAvoidanceSuggestionViewModel">
                          <send:PrivacySuggestionControl />
                        </DataTemplate>
                      </ListBox.DataTemplates>
                    </ListBox>
                  </DockPanel>
                </Panel>
              </Flyout>
            </FlyoutBase.AttachedFlyout>
            <Panel.IsVisible>
              <MultiBinding Converter="{x:Static BoolConverters.And}">
                <Binding Path="PrivacySuggestions.IsLoading" Converter="{x:Static BoolConverters.Not}"/>
                <Binding Path="CurrentTransactionSummary.TransactionHasChange" />
                <Binding Path="CurrentTransactionSummary.IsPayJoin" Converter="{x:Static BoolConverters.Not}" />
              </MultiBinding>
            </Panel.IsVisible>
            <Viewbox Height="20">
              <PathIcon Data="{StaticResource shield_regular}" Foreground="{DynamicResource WarningMessageForeground}" />
            </Viewbox>
          </Border>
>>>>>>> 99bb5d5a
        </StackPanel>
      </DockPanel>
    </c:ContentArea.Title>
    <Carousel Items="{Binding TransactionSummaries}" IsVirtualized="False"
              SelectedItem="{Binding DisplayedTransactionSummary}">
      <Carousel.PageTransition>
        <CrossFade Duration="0.75" />
      </Carousel.PageTransition>
      <Carousel.ItemTemplate>
        <DataTemplate>
          <send:TransactionSummary />
        </DataTemplate>
      </Carousel.ItemTemplate>
    </Carousel>
  </c:ContentArea>
</UserControl><|MERGE_RESOLUTION|>--- conflicted
+++ resolved
@@ -87,17 +87,6 @@
                           <Setter Property="CornerRadius" Value="4" />
                           <Setter Property="Margin" Value="14" />
 
-<<<<<<< HEAD
-        <StackPanel Spacing="10">
-          <c:PreviewItem Icon="{StaticResource timer_regular}"
-                         Text="miners will work hard to confirm your transaction within">
-            <TextBlock Text="{Binding ConfirmationTimeText, FallbackValue=~20 minutes }" />
-          </c:PreviewItem>
-          <c:PreviewItem Icon="{StaticResource paper_cash_regular}"
-                         Text="for an additional charge of">
-            <TextBlock Text="{Binding FeeText, FallbackValue=0.00000235 bitcoins (≈55.34 USD)}" DockPanel.Dock="Left" />
-          </c:PreviewItem>
-=======
                           <Setter Property="BorderBrush" Value="#14FFFFFF" />
                           <Setter Property="BorderThickness" Value="1" />
                           <Setter Property="Background" Value="{StaticResource OptimizePrivacyOptionSelectedColor}" />
@@ -144,7 +133,6 @@
               <PathIcon Data="{StaticResource shield_regular}" Foreground="{DynamicResource WarningMessageForeground}" />
             </Viewbox>
           </Border>
->>>>>>> 99bb5d5a
         </StackPanel>
       </DockPanel>
     </c:ContentArea.Title>
