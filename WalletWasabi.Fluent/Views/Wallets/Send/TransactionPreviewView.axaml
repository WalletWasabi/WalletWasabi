--- conflicted
+++ resolved
@@ -24,21 +24,11 @@
       <behaviors:HoldKeyBehavior Key="LeftAlt" IsKeyPressed="{Binding IsCoinControlVisible}" />
     </i:Interaction.Behaviors>
 
-<<<<<<< HEAD
-    <c:ContentArea.TopContent>
+    <ContentArea.TopContent>
       <StackPanel Orientation="Horizontal" HorizontalAlignment="Right" Spacing="10" VerticalAlignment="Center" TextElement.FontSize="{DynamicResource ControlContentThemeFontSize}">
         <Image Width="120" Margin="10 4 10 5" Source="avares://WalletWasabi.Fluent/Assets/TechnologyLogos/payjoin.png"
                ToolTip.Tip="Your privacy is being protected with payjoin."
                IsVisible="{Binding CurrentTransactionSummary.IsPayJoin}" />
-=======
-    <ContentArea.Title>
-      <DockPanel>
-        <TextBlock Text="Preview Transaction" />
-        <StackPanel Orientation="Horizontal" HorizontalAlignment="Right" Spacing="10" VerticalAlignment="Center" TextElement.FontSize="{DynamicResource ControlContentThemeFontSize}">
-          <Image Width="120" Margin="10 4 10 5" Source="avares://WalletWasabi.Fluent/Assets/TechnologyLogos/payjoin.png"
-                 ToolTip.Tip="Your privacy is being protected with payjoin."
-                 IsVisible="{Binding CurrentTransactionSummary.IsPayJoin}" />
->>>>>>> 87f8eef7
 
         <Button Command="{Binding UndoCommand}" Classes="plain" Padding="10 0 10 10"
                 ToolTip.Tip="Undo last modification" IsVisible="{Binding CanUndo}">
@@ -98,34 +88,27 @@
                 <!-- Warnings -->
                 <send:PrivacyWarningsView IsVisible="{Binding !MaxPrivacy}" />
 
-                <!-- Full privacy message -->
-                <DockPanel IsVisible="{Binding MaxPrivacy}">
-                  <TextBlock Text="This transaction is well optimized" DockPanel.Dock="Top" HorizontalAlignment="Center" />
-                  <Image Margin="0 20" Source="{StaticResource privacy_indicator_good}" Height="100" Width="100" />
-                </DockPanel>
+                  <!-- Full privacy message -->
+                  <DockPanel IsVisible="{Binding MaxPrivacy}">
+                    <TextBlock Text="This transaction is well optimized" DockPanel.Dock="Top" HorizontalAlignment="Center" />
+                    <Image Margin="0 20" Source="{StaticResource privacy_indicator_good}" Height="100" Width="100" />
+                  </DockPanel>
+                </Panel>
+              </Flyout>
+            </FlyoutBase.AttachedFlyout>
+            <Viewbox Height="20">
+              <Panel>
+                <PathIcon Classes.isBusy="{Binding PrivacySuggestions.IsBusy}"
+                          Classes.noPrivacy="{Binding PrivacySuggestions.NoPrivacy}"
+                          Classes.badPrivacy="{Binding PrivacySuggestions.BadPrivacy}"
+                          Classes.goodPrivacy="{Binding PrivacySuggestions.GoodPrivacy}"
+                          Classes.maxPrivacy="{Binding PrivacySuggestions.MaxPrivacy}" />
               </Panel>
-<<<<<<< HEAD
-            </Flyout>
-          </FlyoutBase.AttachedFlyout>
-          <Viewbox Height="20">
-            <Panel>
-              <PathIcon Classes.isBusy="{Binding PrivacySuggestions.IsBusy}"
-                        Classes.noPrivacy="{Binding PrivacySuggestions.NoPrivacy}"
-                        Classes.badPrivacy="{Binding PrivacySuggestions.BadPrivacy}"
-                        Classes.goodPrivacy="{Binding PrivacySuggestions.GoodPrivacy}"
-                        Classes.maxPrivacy="{Binding PrivacySuggestions.MaxPrivacy}" />
-            </Panel>
-          </Viewbox>
-        </Border>
-      </StackPanel>
-    </c:ContentArea.TopContent>
-=======
             </Viewbox>
           </Border>
         </StackPanel>
       </DockPanel>
     </ContentArea.Title>
->>>>>>> 87f8eef7
     <Carousel ItemsSource="{Binding TransactionSummaries}"
               SelectedItem="{Binding DisplayedTransactionSummary}">
       <Carousel.PageTransition>
