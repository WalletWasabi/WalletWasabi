<UserControl xmlns="https://github.com/avaloniaui"
             xmlns:x="http://schemas.microsoft.com/winfx/2006/xaml"
             xmlns:d="http://schemas.microsoft.com/expression/blend/2008"
             xmlns:mc="http://schemas.openxmlformats.org/markup-compatibility/2006"
             xmlns:c="using:WalletWasabi.Fluent.Controls"
             xmlns:vm="using:WalletWasabi.Fluent.ViewModels.Wallets.Send"
             xmlns:converters="clr-namespace:WalletWasabi.Fluent.Converters"
             mc:Ignorable="d" d:DesignWidth="800" d:DesignHeight="450"
             x:DataType="vm:PrivacyControlViewModel"
             x:CompileBindings="True"
             xmlns:i="using:Avalonia.Xaml.Interactivity"
             xmlns:behaviors="clr-namespace:WalletWasabi.Fluent.Behaviors"
             x:Class="WalletWasabi.Fluent.Views.Wallets.Send.PrivacyControlView">
  <c:ContentArea Title="Send - Control your privacy"
                 Caption="Choose who can and can't see this transaction"
                 EnableBack="{Binding EnableBack}"
                 EnableNext="True" NextContent="Continue"
                 IsBusy="{Binding IsBusy}"
                 ScrollViewer.VerticalScrollBarVisibility="Disabled">
    <c:ContentArea.Styles>
      <Style Selector="c|TagControl:disabled">
        <Setter Property="Opacity" Value="0.5" />
      </Style>
    </c:ContentArea.Styles>
    <Grid RowDefinitions="*, 40, *" Margin="0 20" VerticalAlignment="Stretch"
          DataContext="{Binding LabelSelection}">
      <Border Background="{DynamicResource PrivacyControlWhiteListBackground}" CornerRadius="10">
        <DockPanel>
          <Border DockPanel.Dock="Top" Padding="20 20 20 0">
            <StackPanel Orientation="Horizontal" Spacing="10">
              <PathIcon Data="{StaticResource shield_regular}" Foreground="{DynamicResource PrivacyControlWhiteListHeaderForeground}" Height="20" />
              <TextBlock VerticalAlignment="Bottom" FontSize="18" Margin="0 2 0 0" Foreground="{DynamicResource PrivacyControlWhiteListHeaderForeground}"
<<<<<<< HEAD
                         Text="Can see this transaction: ">
=======
                         Text="Could see this transaction: ">
>>>>>>> d18685f6
              </TextBlock>
            </StackPanel>
          </Border>

          <ScrollViewer Margin="15,10,15,10">
            <ItemsControl Items="{Binding LabelsWhiteList}">
<<<<<<< HEAD
=======
              <ItemsControl.Styles>
                <Style Selector="Button.faded">
                  <Setter Property="Opacity" Value="0.5" />
                </Style>
              </ItemsControl.Styles>
>>>>>>> d18685f6
              <ItemsControl.ItemsPanel>
                <ItemsPanelTemplate>
                  <WrapPanel Orientation="Horizontal" />
                </ItemsPanelTemplate>
              </ItemsControl.ItemsPanel>
              <ItemsControl.ItemTemplate>
                <DataTemplate x:DataType="vm:LabelViewModel">
<<<<<<< HEAD
                  <Button Classes="plain" Margin="5" Command="{Binding ClickedCommand}">
                    <i:Interaction.Behaviors>
                      <behaviors:BindPointerOverBehavior IsPointerOver="{Binding IsPointerOver}" />
                    </i:Interaction.Behaviors>
                    <c:TagControl Content="{Binding Value}" IsHitTestVisible="False" Background="{DynamicResource PrivacyControlItemBackground}">
                      <c:TagControl.Foreground>
                        <Binding Path="IsHighlighted">
                          <Binding.Converter>
                            <converters:BoolToBrushConverter TrueBrush="{DynamicResource PrivacyControlItemWhiteListHighlight}" />
                          </Binding.Converter>
                        </Binding>
                      </c:TagControl.Foreground>
                      <c:TagControl.BorderBrush>
                        <Binding Path="IsHighlighted">
                          <Binding.Converter>
                            <converters:BoolToBrushConverter TrueBrush="{DynamicResource PrivacyControlItemWhiteListHighlight}" />
                          </Binding.Converter>
                        </Binding>
                      </c:TagControl.BorderBrush>
                    </c:TagControl>
=======
                  <Button Classes="plain" Margin="5" Command="{Binding ClickedCommand}" Classes.faded="{Binding IsFaded}">
                    <Button.Transitions>
                      <Transitions>
                        <DoubleTransition Property="Opacity"
                                          Easing="{StaticResource FluentEasing}"
                                          Duration="0:0:0.1"/>
                      </Transitions>
                    </Button.Transitions>
                    <i:Interaction.Behaviors>
                      <behaviors:BindPointerOverBehavior IsPointerOver="{Binding IsPointerOver}" />
                    </i:Interaction.Behaviors>
                    <c:TagControl Content="{Binding Value}" IsHitTestVisible="False" Background="{DynamicResource PrivacyControlItemBackground}" />
>>>>>>> d18685f6
                  </Button>
                </DataTemplate>
              </ItemsControl.ItemTemplate>
            </ItemsControl>
          </ScrollViewer>

        </DockPanel>
      </Border>

      <Separator Grid.Row="1" VerticalAlignment="Center" />

      <Border Grid.Row="2" Background="{DynamicResource PrivacyControlBlackListBackground}" CornerRadius="10">
        <DockPanel>
          <Border DockPanel.Dock="Top" Padding="20 20 20 0">
            <StackPanel Orientation="Horizontal" Spacing="10">
              <PathIcon Data="{StaticResource warning_regular}" Height="20" />
              <TextBlock VerticalAlignment="Bottom" FontSize="18" Margin="0 2 0 0"
                         Text="Can't see this transaction: ">
              </TextBlock>
            </StackPanel>
          </Border>

          <ScrollViewer Margin="15,10,15,10">
            <ItemsControl Items="{Binding LabelsBlackList}">
              <ItemsControl.ItemsPanel>
                <ItemsPanelTemplate>
                  <WrapPanel Orientation="Horizontal" />
                </ItemsPanelTemplate>
              </ItemsControl.ItemsPanel>
              <ItemsControl.ItemTemplate>
                <DataTemplate x:DataType="vm:LabelViewModel">
                  <Button Classes="plain" Margin="5" Command="{Binding ClickedCommand}">
                    <i:Interaction.Behaviors>
                      <behaviors:BindPointerOverBehavior IsPointerOver="{Binding IsPointerOver}" />
                    </i:Interaction.Behaviors>
                    <c:TagControl Content="{Binding Value}" IsHitTestVisible="False" Background="{DynamicResource PrivacyControlItemBackground}">
                      <c:TagControl.Foreground>
                        <Binding Path="IsHighlighted">
                          <Binding.Converter>
                            <converters:BoolToBrushConverter TrueBrush="{DynamicResource PrivacyControlItemBlackListHighlight}" />
                          </Binding.Converter>
                        </Binding>
                      </c:TagControl.Foreground>
                      <c:TagControl.BorderBrush>
                        <Binding Path="IsHighlighted">
                          <Binding.Converter>
                            <converters:BoolToBrushConverter TrueBrush="{DynamicResource PrivacyControlItemBlackListHighlight}" />
                          </Binding.Converter>
                        </Binding>
                      </c:TagControl.BorderBrush>
                    </c:TagControl>
                  </Button>
                </DataTemplate>
              </ItemsControl.ItemTemplate>
            </ItemsControl>
          </ScrollViewer>

        </DockPanel>
      </Border>
    </Grid>
  </c:ContentArea>
</UserControl><|MERGE_RESOLUTION|>--- conflicted
+++ resolved
@@ -30,25 +30,18 @@
             <StackPanel Orientation="Horizontal" Spacing="10">
               <PathIcon Data="{StaticResource shield_regular}" Foreground="{DynamicResource PrivacyControlWhiteListHeaderForeground}" Height="20" />
               <TextBlock VerticalAlignment="Bottom" FontSize="18" Margin="0 2 0 0" Foreground="{DynamicResource PrivacyControlWhiteListHeaderForeground}"
-<<<<<<< HEAD
-                         Text="Can see this transaction: ">
-=======
                          Text="Could see this transaction: ">
->>>>>>> d18685f6
               </TextBlock>
             </StackPanel>
           </Border>
 
           <ScrollViewer Margin="15,10,15,10">
             <ItemsControl Items="{Binding LabelsWhiteList}">
-<<<<<<< HEAD
-=======
               <ItemsControl.Styles>
                 <Style Selector="Button.faded">
                   <Setter Property="Opacity" Value="0.5" />
                 </Style>
               </ItemsControl.Styles>
->>>>>>> d18685f6
               <ItemsControl.ItemsPanel>
                 <ItemsPanelTemplate>
                   <WrapPanel Orientation="Horizontal" />
@@ -56,28 +49,6 @@
               </ItemsControl.ItemsPanel>
               <ItemsControl.ItemTemplate>
                 <DataTemplate x:DataType="vm:LabelViewModel">
-<<<<<<< HEAD
-                  <Button Classes="plain" Margin="5" Command="{Binding ClickedCommand}">
-                    <i:Interaction.Behaviors>
-                      <behaviors:BindPointerOverBehavior IsPointerOver="{Binding IsPointerOver}" />
-                    </i:Interaction.Behaviors>
-                    <c:TagControl Content="{Binding Value}" IsHitTestVisible="False" Background="{DynamicResource PrivacyControlItemBackground}">
-                      <c:TagControl.Foreground>
-                        <Binding Path="IsHighlighted">
-                          <Binding.Converter>
-                            <converters:BoolToBrushConverter TrueBrush="{DynamicResource PrivacyControlItemWhiteListHighlight}" />
-                          </Binding.Converter>
-                        </Binding>
-                      </c:TagControl.Foreground>
-                      <c:TagControl.BorderBrush>
-                        <Binding Path="IsHighlighted">
-                          <Binding.Converter>
-                            <converters:BoolToBrushConverter TrueBrush="{DynamicResource PrivacyControlItemWhiteListHighlight}" />
-                          </Binding.Converter>
-                        </Binding>
-                      </c:TagControl.BorderBrush>
-                    </c:TagControl>
-=======
                   <Button Classes="plain" Margin="5" Command="{Binding ClickedCommand}" Classes.faded="{Binding IsFaded}">
                     <Button.Transitions>
                       <Transitions>
@@ -90,7 +61,6 @@
                       <behaviors:BindPointerOverBehavior IsPointerOver="{Binding IsPointerOver}" />
                     </i:Interaction.Behaviors>
                     <c:TagControl Content="{Binding Value}" IsHitTestVisible="False" Background="{DynamicResource PrivacyControlItemBackground}" />
->>>>>>> d18685f6
                   </Button>
                 </DataTemplate>
               </ItemsControl.ItemTemplate>
