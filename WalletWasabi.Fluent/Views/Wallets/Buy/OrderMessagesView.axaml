--- conflicted
+++ resolved
@@ -16,11 +16,8 @@
 
   <DockPanel x:Name="RightSide">
 
-    <DockPanel DockPanel.Dock="Bottom" Margin="10 0 10 10">
-
-<<<<<<< HEAD
-      <DockPanel DockPanel.Dock="Bottom" Margin="10 0 10 10" Height="39">
-=======
+    <DockPanel DockPanel.Dock="Bottom" Margin="10 0 10 10" Height="39">
+
       <Button DockPanel.Dock="Right"
               Command="{Binding SelectedOrder.SendCommand}"
               Margin="10 0 0 0"
@@ -32,7 +29,6 @@
           <behaviors:FocusOnAttachedBehavior />
         </i:Interaction.Behaviors>
       </Button>
->>>>>>> 1718defa
 
       <ContentControl Content="{Binding SelectedOrder.WorkflowManager.CurrentWorkflow.CurrentStep.UserInputValidator}">
         <ContentControl.Styles>
@@ -54,118 +50,13 @@
           <Style Selector="c|TagsBox:focus-within /template/ Border#PART_Border">
             <Setter Property="Background" Value="{DynamicResource ChatInputBackground}" />
           </Style>
+          <Style Selector="ComboBox">
+            <Setter Property="HorizontalAlignment" Value="Stretch" />
+            <Setter Property="VerticalAlignment" Value="Stretch" />
+          </Style>
         </ContentControl.Styles>
         <ContentControl.DataTemplates>
 
-<<<<<<< HEAD
-        <ContentControl Content="{Binding SelectedOrder.WorkflowManager.CurrentWorkflow.CurrentStep.UserInputValidator}">
-          <ContentControl.Styles>
-            <Style Selector="TextBox">
-              <Setter Property="Background" Value="{DynamicResource ChatInputBackground}" />
-            </Style>
-            <Style Selector="TextBox:pointerover /template/ Border#PART_BorderElement">
-              <Setter Property="Background" Value="{DynamicResource ChatInputBackground}" />
-            </Style>
-            <Style Selector="TextBox:focus /template/ Border#PART_BorderElement">
-              <Setter Property="Background" Value="{DynamicResource ChatInputBackground}" />
-            </Style>
-            <Style Selector="c|TagsBox">
-              <Setter Property="Background" Value="{DynamicResource ChatInputBackground}" />
-            </Style>
-            <Style Selector="c|TagsBox:pointerover /template/ Border#PART_Border">
-              <Setter Property="Background" Value="{DynamicResource ChatInputBackground}" />
-            </Style>
-            <Style Selector="c|TagsBox:focus-within /template/ Border#PART_Border">
-              <Setter Property="Background" Value="{DynamicResource ChatInputBackground}" />
-            </Style>
-            <Style Selector="ComboBox">
-              <Setter Property="HorizontalAlignment" Value="Stretch" />
-              <Setter Property="VerticalAlignment" Value="Stretch" />
-            </Style>
-          </ContentControl.Styles>
-          <ContentControl.DataTemplates>
-
-            <DataTemplate DataType="shopinBit:TextInputInputValidator">
-              <TextBox VerticalAlignment="Center"
-                       Text="{Binding Message}"
-                       Watermark="{Binding Watermark}">
-                <i:Interaction.Behaviors>
-                  <behaviors:FocusOnAttachedBehavior />
-                </i:Interaction.Behaviors>
-                <TextBox.Styles>
-                  <Style Selector="TextBox /template/ DataValidationErrors">
-                    <Setter Property="IsVisible" Value="False" />
-                  </Style>
-                </TextBox.Styles>
-              </TextBox>
-            </DataTemplate>
-
-            <DataTemplate DataType="shopinBit:DefaultInputValidator">
-              <TextBox VerticalAlignment="Center"
-                       Text="{Binding Message}"
-                       Watermark="{Binding Watermark}">
-                <i:Interaction.Behaviors>
-                  <behaviors:FocusOnAttachedBehavior />
-                </i:Interaction.Behaviors>
-                <TextBox.Styles>
-                  <Style Selector="TextBox /template/ DataValidationErrors">
-                    <Setter Property="IsVisible" Value="False" />
-                  </Style>
-                </TextBox.Styles>
-              </TextBox>
-            </DataTemplate>
-
-            <DataTemplate DataType="shopinBit:ChatMessageInputValidator">
-              <TextBox VerticalAlignment="Center"
-                       Text="{Binding Message}"
-                       Watermark="{Binding Watermark}">
-                <i:Interaction.Behaviors>
-                  <behaviors:FocusOnAttachedBehavior />
-                </i:Interaction.Behaviors>
-                <TextBox.Styles>
-                  <Style Selector="TextBox /template/ DataValidationErrors">
-                    <Setter Property="IsVisible" Value="False" />
-                  </Style>
-                </TextBox.Styles>
-              </TextBox>
-            </DataTemplate>
-
-            <DataTemplate DataType="shopinBit:NoInputInputValidator">
-              <Panel />
-            </DataTemplate>
-
-            <DataTemplate DataType="shopinBit:ConfirmPrivacyPolicyInputValidator">
-              <StackPanel Orientation="Horizontal">
-                <CheckBox VerticalAlignment="Center"
-                          IsChecked="{Binding HasAcceptedPrivacyPolicy}"
-                          Margin="8 0 0 0">
-                  <i:Interaction.Behaviors>
-                    <behaviors:FocusOnAttachedBehavior />
-                  </i:Interaction.Behaviors>
-                </CheckBox>
-                <helpAndSupport:LinkView
-                  DataContext="{Binding Link}" />
-              </StackPanel>
-            </DataTemplate>
-
-            <DataTemplate DataType="shopinBit:ConfirmTosInputValidator">
-              <StackPanel Orientation="Horizontal">
-                <CheckBox VerticalAlignment="Center"
-                          IsChecked="{Binding HasAcceptedTermsOfService}"
-                          Margin="8 0 0 0">
-                  <i:Interaction.Behaviors>
-                    <behaviors:FocusOnAttachedBehavior />
-                  </i:Interaction.Behaviors>
-                </CheckBox>
-                <helpAndSupport:LinkView
-                  DataContext="{Binding Link}" />
-              </StackPanel>
-            </DataTemplate>
-
-            <DataTemplate DataType="shopinBit:ConfirmInitialInputValidator">
-              <Panel />
-            </DataTemplate>
-=======
           <DataTemplate DataType="shopinBit:TextInputInputValidator">
             <TextBox VerticalAlignment="Center"
                      Text="{Binding Message}"
@@ -195,7 +86,6 @@
               </TextBox.Styles>
             </TextBox>
           </DataTemplate>
->>>>>>> 1718defa
 
           <DataTemplate DataType="shopinBit:ChatMessageInputValidator">
             <TextBox VerticalAlignment="Center"
@@ -232,8 +122,7 @@
 
           <DataTemplate DataType="shopinBit:ConfirmTosInputValidator">
             <StackPanel Orientation="Horizontal">
-              <CheckBox VerticalAlignment="Center"
-                        IsChecked="{Binding HasAcceptedTermsOfService}"
+              <CheckBox IsChecked="{Binding HasAcceptedTermsOfService}"
                         Margin="8 0 0 0">
                 <i:Interaction.Behaviors>
                   <behaviors:FocusOnAttachedBehavior />
@@ -244,16 +133,6 @@
             </StackPanel>
           </DataTemplate>
 
-<<<<<<< HEAD
-            <DataTemplate DataType="shopinBit:ProductInputValidator">
-              <ComboBox Items="{Binding Products}"
-                        SelectedItem="{Binding Product, Mode=TwoWay}">
-                <i:Interaction.Behaviors>
-                  <behaviors:FocusOnAttachedBehavior />
-                </i:Interaction.Behaviors>
-              </ComboBox>
-            </DataTemplate>
-=======
           <DataTemplate DataType="shopinBit:ConfirmInitialInputValidator">
             <Panel />
           </DataTemplate>
@@ -261,7 +140,6 @@
           <DataTemplate DataType="shopinBit:ConfirmDeliveryInputValidator">
             <Panel />
           </DataTemplate>
->>>>>>> 1718defa
 
           <DataTemplate DataType="shopinBit:PaymentInputValidator">
             <Panel />
@@ -301,45 +179,8 @@
             </c:TagsBox>
           </DataTemplate>
 
-<<<<<<< HEAD
-          <SelectingItemsControl.DataTemplates>
-            <DataTemplate DataType="buyMessage:UserMessageViewModel">
-              <c:PreviewMessageItem CopyableContent="{Binding Message}"
-                                    CopyButtonPlacement="Left"
-                                    HorizontalAlignment="Right"
-                                    EditCommand="{Binding EditCommand}"
-                                    IsEditButtonVisible="{Binding CanEditObservable^, FallbackValue=False}">
-                <Border Background="{DynamicResource UserMessageBackground}">
-                  <TextBlock Text="{Binding Message}" />
-                </Border>
-              </c:PreviewMessageItem>
-            </DataTemplate>
-            <DataTemplate DataType="buyMessage:AssistantMessageViewModel">
-              <c:PreviewMessageItem CopyableContent="{Binding Message}"
-                                    CopyButtonPlacement="Right"
-                                    HorizontalAlignment="Left">
-                <Border Background="{DynamicResource AssistantMessageBackground}">
-                  <TextBlock Text="{Binding Message}" />
-                </Border>
-              </c:PreviewMessageItem>
-            </DataTemplate>
-            <DataTemplate DataType="buyMessage:ErrorMessageViewModel">
-              <c:PreviewMessageItem CopyableContent="{Binding Message}"
-                                    CopyButtonPlacement="Right"
-                                    HorizontalAlignment="Left">
-                <Border Background="{DynamicResource ErrorColor}">
-                  <TextBlock VerticalAlignment="Center"
-                             Text="{Binding Message}" />
-                </Border>
-              </c:PreviewMessageItem>
-            </DataTemplate>
-          </SelectingItemsControl.DataTemplates>
-        </SelectingItemsControl>
-      </ScrollViewer>
-=======
           <DataTemplate DataType="shopinBit:ProductInputValidator">
-            <ComboBox VerticalAlignment="Center"
-                      Items="{Binding Products}"
+            <ComboBox Items="{Binding Products}"
                       SelectedItem="{Binding Product, Mode=TwoWay}">
               <i:Interaction.Behaviors>
                 <behaviors:FocusOnAttachedBehavior />
@@ -349,7 +190,6 @@
 
         </ContentControl.DataTemplates>
       </ContentControl>
->>>>>>> 1718defa
 
     </DockPanel>
 
