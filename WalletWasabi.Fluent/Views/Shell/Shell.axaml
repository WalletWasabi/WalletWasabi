<UserControl xmlns="https://github.com/avaloniaui"
             xmlns:x="http://schemas.microsoft.com/winfx/2006/xaml"
             xmlns:d="http://schemas.microsoft.com/expression/blend/2008"
             xmlns:mc="http://schemas.openxmlformats.org/markup-compatibility/2006"
             xmlns:behaviors="using:WalletWasabi.Fluent.Behaviors"
             xmlns:i="using:Avalonia.Xaml.Interactivity"
             xmlns:vm="using:WalletWasabi.Fluent.ViewModels"
             xmlns:shell="clr-namespace:WalletWasabi.Fluent.Views.Shell"
             mc:Ignorable="d" d:DesignWidth="800" d:DesignHeight="459"
             x:DataType="vm:MainViewModel"
             x:CompileBindings="True"
             x:Class="WalletWasabi.Fluent.Views.Shell.Shell">
  <i:Interaction.Behaviors>
    <behaviors:RegisterNotificationHostBehavior />
  </i:Interaction.Behaviors>
  <Panel>
<<<<<<< HEAD
    <shell:MainScreen x:CompileBindings="False" IsHitTestVisible="{Binding $parent.DataContext.IsMainContentEnabled^, FallbackValue=True}" />
=======
    <shell:Background />
    <shell:MainScreen x:CompileBindings="False"
                      IsHitTestVisible="{Binding $parent.DataContext.IsMainContentEnabled^, FallbackValue=True}">
      <!-- TODO: Enable it when introducing UI Refreshment -->
      <!-- <shell:MainScreen.Transitions> -->
      <!--   <Transitions> -->
      <!--     <EffectTransition Property="Effect" -->
      <!--                       Delay="0:0:0.25" -->
      <!--                       Duration="0:0:0.25" -->
      <!--                       Easing="{StaticResource FluentEasing}"/> -->
      <!--   </Transitions> -->
      <!-- </shell:MainScreen.Transitions> -->
      <!-- <shell:MainScreen.Styles> -->
      <!--   <Style Selector="shell|MainScreen[IsHitTestVisible=True]"> -->
      <!--     <Setter Property="Effect"> -->
      <!--       <BlurEffect Radius="0.0" /> -->
      <!--     </Setter> -->
      <!--   </Style> -->
      <!--   <Style Selector="shell|MainScreen[IsHitTestVisible=False]"> -->
      <!--     <Setter Property="Effect"> -->
      <!--       <BlurEffect Radius="3.0" /> -->
      <!--     </Setter> -->
      <!--   </Style> -->
      <!-- </shell:MainScreen.Styles> -->
    </shell:MainScreen>
>>>>>>> 8d68978e
    <shell:Dialogs />
  </Panel>
</UserControl><|MERGE_RESOLUTION|>--- conflicted
+++ resolved
@@ -14,10 +14,6 @@
     <behaviors:RegisterNotificationHostBehavior />
   </i:Interaction.Behaviors>
   <Panel>
-<<<<<<< HEAD
-    <shell:MainScreen x:CompileBindings="False" IsHitTestVisible="{Binding $parent.DataContext.IsMainContentEnabled^, FallbackValue=True}" />
-=======
-    <shell:Background />
     <shell:MainScreen x:CompileBindings="False"
                       IsHitTestVisible="{Binding $parent.DataContext.IsMainContentEnabled^, FallbackValue=True}">
       <!-- TODO: Enable it when introducing UI Refreshment -->
@@ -42,7 +38,6 @@
       <!--   </Style> -->
       <!-- </shell:MainScreen.Styles> -->
     </shell:MainScreen>
->>>>>>> 8d68978e
     <shell:Dialogs />
   </Panel>
 </UserControl>