<UserControl xmlns="https://github.com/avaloniaui"
             xmlns:x="http://schemas.microsoft.com/winfx/2006/xaml"
             xmlns:d="http://schemas.microsoft.com/expression/blend/2008"
             xmlns:mc="http://schemas.openxmlformats.org/markup-compatibility/2006"
<<<<<<< HEAD
             xmlns:vm="clr-namespace:WalletWasabi.Fluent.ViewModels"
             xmlns:c="clr-namespace:WalletWasabi.Fluent.Controls"
             xmlns:conv="clr-namespace:WalletWasabi.Fluent.Converters"
             xmlns:h="clr-namespace:WalletWasabi.Fluent.Helpers"
             xmlns:rx="clr-namespace:System.Reactive;assembly=System.Reactive"
             xmlns:i="clr-namespace:Avalonia.Xaml.Interactivity;assembly=Avalonia.Xaml.Interactivity"
             xmlns:ia="clr-namespace:Avalonia.Xaml.Interactions.Core;assembly=Avalonia.Xaml.Interactions"
             xmlns:behaviors="clr-namespace:WalletWasabi.Fluent.Behaviors;assembly=WalletWasabi.Fluent"
=======
             xmlns:c="using:WalletWasabi.Fluent.Controls"
             xmlns:conv="using:WalletWasabi.Fluent.Converters"
             xmlns:h="using:WalletWasabi.Fluent.Helpers"
>>>>>>> 422f0bce
             mc:Ignorable="d" d:DesignWidth="800" d:DesignHeight="450"
             x:Class="WalletWasabi.Fluent.Views.NavBar.NavBar" UseLayoutRounding="False">
  <UserControl.Styles>
    <Style Selector=":is(ListBox)">
      <Setter Property="ItemTemplate">
        <Setter.Value>
          <DataTemplate>
            <Panel>
              <Panel Width="45" HorizontalAlignment="Left">
                <PathIcon HorizontalAlignment="Left">
                  <PathIcon.Data>
                    <Binding Path="." Converter="{x:Static conv:NavBarIconConverter.Instance}" />
                  </PathIcon.Data>
                </PathIcon>
              </Panel>
              <TextBlock Text="{Binding Title}" Margin="35 0 0 0" />
            </Panel>
          </DataTemplate>
        </Setter.Value>
      </Setter>
    </Style>
    <Style Selector="PathIcon">
      <Setter Property="Margin" Value="1 0 0 0" />
    </Style>
    <Style Selector="Separator">
      <Setter Property="Background" Value="{DynamicResource SystemControlForegroundBaseMediumLowBrush}" />
      <Setter Property="HorizontalAlignment" Value="Stretch" />
      <Setter Property="Margin" Value="{DynamicResource MenuFlyoutSeparatorThemePadding}" />
      <Setter Property="Height" Value="{DynamicResource MenuFlyoutSeparatorThemeHeight}" />
    </Style>
    <Style Selector="ListBox">
      <Setter Property="Margin" Value="0" />
      <Setter Property="Background" Value="Transparent" />
      <Setter Property="Padding" Value="0" />
    </Style>
    <Style Selector="c|NavBarTreeItem">
      <Setter Property="IsExpanded" Value="{Binding IsExpanded}" />
    </Style>
    <Style Selector=":is(Button).NavButton">
      <Setter Property="Width" Value="{StaticResource SplitViewCompactPaneLength}" />
      <Setter Property="Padding" Value="12,9,12,12" />
    </Style>
    <Style Selector=":is(Button).NavButton:disabled > PathIcon">
      <Setter Property="Foreground" Value="{DynamicResource ButtonForegroundDisabled}" />
    </Style>
    <Style Selector=":is(Button).NavButton /template/ ContentPresenter">
      <Setter Property="Background" Value="Transparent" />
      <Setter Property="BorderBrush" Value="Transparent" />
    </Style>
    <Style Selector=":is(Button):checked.NavButton /template/ ContentPresenter">
      <Setter Property="Background" Value="Transparent" />
      <Setter Property="BorderBrush" Value="Transparent" />
    </Style>
    <Style Selector=":is(Button):unchecked.NavButton /template/ ContentPresenter">
      <Setter Property="Background" Value="Transparent" />
      <Setter Property="BorderBrush" Value="Transparent" />
    </Style>
    <Style Selector=":is(Button):disabled /template/ ContentPresenter#PART_ContentPresenter">
      <Setter Property="Background" Value="Transparent" />
    </Style>
    <Style Selector=":is(Button):pointerover /template/ ContentPresenter#PART_ContentPresenter">
      <Setter Property="Background" Value="{DynamicResource SystemControlHighlightListLowBrush}" />
    </Style>
  </UserControl.Styles>
  <DockPanel Margin="0 0 0 4">
    <StackPanel DockPanel.Dock="Top" Spacing="5">
      <Panel Height="40" IsVisible="{h:Platform {x:Static h:Const.False}, Osx={x:Static h:Const.True}}" />
      <Button Classes="NavButton" Command="{Binding GoBack}" Background="Transparent" IsEnabled="{Binding IsBackButtonVisible}">
        <PathIcon Data="{StaticResource arrow_left_regular}" Width="16" />
      </Button>
      <StackPanel Orientation="Horizontal" Spacing="16" Margin="0 -10 0 0">
        <PathIcon Data="{StaticResource wasabi_logo}" Height="40" Width="18" Margin="14 0 0 0" />
        <TextBlock Text="Wasabi Wallet" Classes="h6" VerticalAlignment="Center" FontWeight="SemiBold" />
      </StackPanel>
      <Button Classes="NavButton" Command="{Binding DoToggleAction}" IsVisible="{h:Platform {x:Static h:Const.False}, Osx={x:Static h:Const.False}}">
        <PathIcon Data="{StaticResource navigation_regular}" Width="16" />
      </Button>
      <c:NavBarListBox Items="{Binding TopItems}" SelectedItem="{Binding SelectedItem}" />
      <Separator />
    </StackPanel>

    <StackPanel DockPanel.Dock="Bottom">
      <Separator />
      <c:NavBarListBox Items="{Binding BottomItems}" SelectedItem="{Binding SelectedItem}" />
      <AutoCompleteBox x:Name="SearchAutoCompleteBox" DataContext="{Binding SearchPage}"  Items="{Binding SearchItems}" FilterMode="ContainsOrdinal" Watermark="Search (Ctrl+Q)">
        <AutoCompleteBox.Styles>
          <Style Selector="AutoCompleteBox">
            <Setter Property="Margin" Value="12,6,12,6" />
            <Setter Property="Background" Value="{DynamicResource TextControlBackground}" />
          </Style>
          <Style Selector="AutoCompleteBox /template/ Border#PART_SuggestionsContainer">
            <Setter Property="Padding" Value="0" />
            <Setter Property="BorderThickness" Value="0" />
            <Setter Property="CornerRadius" Value="0" />
          </Style>
          <Style Selector="AutoCompleteBox /template/ ListBox#PART_SelectingItemsControl">
            <Setter Property="Margin" Value="0" />
          </Style>
          <Style Selector="AutoCompleteBox /template/ ListBox#PART_SelectingItemsControl ListBoxItem">
            <Setter Property="HorizontalContentAlignment" Value="Stretch" />
            <Setter Property="Padding" Value="0,0,0,0" />
          </Style>
          <Style Selector="AutoCompleteBox /template/ Popup#PART_Popup">
            <Setter Property="MaxWidth" Value="{Binding $parent[UserControl].Bounds.Width}" />
            <Setter Property="PlacementMode" Value="AnchorAndGravity" />
            <Setter Property="PlacementAnchor" Value="Top" />
            <Setter Property="PlacementGravity" Value="Top" />
          </Style>
          <Style Selector="AutoCompleteBox /template/ TextBox DataValidationErrors">
            <Setter Property="IsVisible" Value="False" />
          </Style>
        </AutoCompleteBox.Styles>
        <AutoCompleteBox.ItemTemplate>
          <DataTemplate>
            <Panel Background="Transparent" VerticalAlignment="Stretch" HorizontalAlignment="Stretch">
              <i:Interaction.Behaviors>
                <ia:EventTriggerBehavior EventName="PointerPressed">
                  <ia:InvokeCommandAction Command="{Binding OpenCommand}" CommandParameter="{x:Static rx:Unit.Default}" />
                </ia:EventTriggerBehavior>
              </i:Interaction.Behaviors>
              <Panel Width="45" Margin="12,0,0,0" HorizontalAlignment="Left" IsHitTestVisible="False">
                <PathIcon HorizontalAlignment="Left">
                  <PathIcon.Data>
                    <Binding Path="." Converter="{x:Static conv:SearchIconConverter.Instance}" />
                  </PathIcon.Data>
                </PathIcon>
              </Panel>
              <TextBlock Text="{Binding Title}" Margin="35 0 0 0" Padding="12" HorizontalAlignment="Left" VerticalAlignment="Center" IsHitTestVisible="False" />
            </Panel>
          </DataTemplate>
        </AutoCompleteBox.ItemTemplate>
      </AutoCompleteBox>
    </StackPanel>

    <c:NavBarTreeView Items="{Binding Items}" SelectedItem="{Binding SelectedItem}" ScrollViewer.HorizontalScrollBarVisibility="Disabled">
      <c:NavBarTreeView.ItemTemplate>
        <TreeDataTemplate ItemsSource="{Binding Items}">
          <Panel>
            <Panel Width="45" HorizontalAlignment="Left">
              <PathIcon HorizontalAlignment="Left">
                <PathIcon.Data>
                  <Binding Path="." Converter="{x:Static conv:NavBarIconConverter.Instance}" />
                </PathIcon.Data>
              </PathIcon>
            </Panel>
            <TextBlock Text="{Binding Title}" Margin="35 0 0 0" />
          </Panel>
        </TreeDataTemplate>
      </c:NavBarTreeView.ItemTemplate>
    </c:NavBarTreeView>
  </DockPanel>
</UserControl><|MERGE_RESOLUTION|>--- conflicted
+++ resolved
@@ -2,20 +2,13 @@
              xmlns:x="http://schemas.microsoft.com/winfx/2006/xaml"
              xmlns:d="http://schemas.microsoft.com/expression/blend/2008"
              xmlns:mc="http://schemas.openxmlformats.org/markup-compatibility/2006"
-<<<<<<< HEAD
-             xmlns:vm="clr-namespace:WalletWasabi.Fluent.ViewModels"
-             xmlns:c="clr-namespace:WalletWasabi.Fluent.Controls"
-             xmlns:conv="clr-namespace:WalletWasabi.Fluent.Converters"
-             xmlns:h="clr-namespace:WalletWasabi.Fluent.Helpers"
+             xmlns:c="using:WalletWasabi.Fluent.Controls"
+             xmlns:conv="using:WalletWasabi.Fluent.Converters"
+             xmlns:h="using:WalletWasabi.Fluent.Helpers"
              xmlns:rx="clr-namespace:System.Reactive;assembly=System.Reactive"
              xmlns:i="clr-namespace:Avalonia.Xaml.Interactivity;assembly=Avalonia.Xaml.Interactivity"
              xmlns:ia="clr-namespace:Avalonia.Xaml.Interactions.Core;assembly=Avalonia.Xaml.Interactions"
              xmlns:behaviors="clr-namespace:WalletWasabi.Fluent.Behaviors;assembly=WalletWasabi.Fluent"
-=======
-             xmlns:c="using:WalletWasabi.Fluent.Controls"
-             xmlns:conv="using:WalletWasabi.Fluent.Converters"
-             xmlns:h="using:WalletWasabi.Fluent.Helpers"
->>>>>>> 422f0bce
              mc:Ignorable="d" d:DesignWidth="800" d:DesignHeight="450"
              x:Class="WalletWasabi.Fluent.Views.NavBar.NavBar" UseLayoutRounding="False">
   <UserControl.Styles>
