--- conflicted
+++ resolved
@@ -31,19 +31,11 @@
     </DockPanel>
 
     <DockPanel>
-<<<<<<< HEAD
-=======
       <TextBlock Text="Auto paste addresses" />
       <ToggleSwitch IsChecked="{Binding AutoPaste}" />
     </DockPanel>
 
     <DockPanel>
-      <TextBlock Text="Manual fee entry." />
-      <ToggleSwitch IsChecked="{Binding CustomFee}" />
-    </DockPanel>
-
-    <DockPanel>
->>>>>>> 4a14af3f
       <TextBlock VerticalAlignment="Center" Text="Custom change address." />
       <ToggleSwitch IsChecked="{Binding CustomChangeAddress}" />
     </DockPanel>
