using System.Reactive.Concurrency;
using System.Threading.Tasks;
using Avalonia;
using Avalonia.Controls;
using Avalonia.Controls.ApplicationLifetimes;
using Avalonia.Data;
using Avalonia.Markup.Xaml;
using ReactiveUI;
using WalletWasabi.Fluent.Behaviors;
using WalletWasabi.Fluent.Providers;
using WalletWasabi.Fluent.ViewModels;
using WalletWasabi.Fluent.Views;
using WalletWasabi.Logging;

namespace WalletWasabi.Fluent;

public class App : Application
{
<<<<<<< HEAD
	private Func<Task> _backendInitialiseAsync;
	private ApplicationViewModel applicationViewModel;
=======
	private readonly Func<Task>? _backendInitialiseAsync;
>>>>>>> ebd3a67e

	/// <summary>
	/// Defines the <see cref="CanShutdownProvider"/> property.
	/// </summary>/
	public static readonly StyledProperty<ICanShutdownProvider?> CanShutdownProviderProperty =
		AvaloniaProperty.Register<App, ICanShutdownProvider?>(nameof(CanShutdownProvider), null, defaultBindingMode: BindingMode.TwoWay);

	public App()
	{
		Name = "Wasabi Wallet";
		applicationViewModel = new();
		DataContext = applicationViewModel;
		applicationViewModel.ShowRequested += (sender, args) => ShowRequested?.Invoke(sender, args);
		applicationViewModel.HideRequested += (sender, args) => HideRequested?.Invoke(sender, args);
	}

	public App(Func<Task> backendInitialiseAsync) : this()
	{
		_backendInitialiseAsync = backendInitialiseAsync;
	}

	public event EventHandler? ShowRequested, HideRequested;

	public ICanShutdownProvider? CanShutdownProvider
	{
		get => GetValue(CanShutdownProviderProperty);
		set => SetValue(CanShutdownProviderProperty, value);
	}

	public override void Initialize()
	{
		AvaloniaXamlLoader.Load(this);
	}

	public override void OnFrameworkInitializationCompleted()
	{
		AutoBringIntoViewExtension.Initialise();

		if (!Design.IsDesignMode)
		{
			if (ApplicationLifetime is IClassicDesktopStyleApplicationLifetime desktop)
			{
				applicationViewModel.MainViewInitializedFromDesktop();

				desktop.ShutdownRequested += DesktopOnShutdownRequested;

				desktop.MainWindow = new MainWindow
				{
					DataContext = MainViewModel.Instance
				};

				RxApp.MainThreadScheduler.Schedule(
					async () =>
					{
						await _backendInitialiseAsync!(); // Guaranteed not to be null when not in designer.

						MainViewModel.Instance.Initialize();
					});
			}
		}

		base.OnFrameworkInitializationCompleted();
	}

	private void DesktopOnShutdownRequested(object? sender, ShutdownRequestedEventArgs e)
	{
		if (CanShutdownProvider is { } provider)
		{
			// Shutdown prevention will only work if you directly run the executable.
			e.Cancel = !provider.CanShutdown();
			Logger.LogDebug($"Cancellation of the shutdown set to: {e.Cancel}.");
		}
	}

	// Note, this is only supported on Win32 and some Linux DEs
	// https://github.com/AvaloniaUI/Avalonia/blob/99d983499f5412febf07aafe2bf03872319b412b/src/Avalonia.Controls/TrayIcon.cs#L66
	private void TrayIcon_OnClicked(object? sender, EventArgs e)
	{
		ShowRequested?.Invoke(this, EventArgs.Empty);
	}
}<|MERGE_RESOLUTION|>--- conflicted
+++ resolved
@@ -16,12 +16,8 @@
 
 public class App : Application
 {
-<<<<<<< HEAD
-	private Func<Task> _backendInitialiseAsync;
+	private readonly Func<Task>? _backendInitialiseAsync;
 	private ApplicationViewModel applicationViewModel;
-=======
-	private readonly Func<Task>? _backendInitialiseAsync;
->>>>>>> ebd3a67e
 
 	/// <summary>
 	/// Defines the <see cref="CanShutdownProvider"/> property.
