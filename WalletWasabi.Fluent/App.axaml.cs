using System.Reactive.Concurrency;
using System.Threading.Tasks;
using Avalonia;
using Avalonia.Controls;
using Avalonia.Controls.ApplicationLifetimes;
using Avalonia.Data;
using Avalonia.Markup.Xaml;
using ReactiveUI;
using WalletWasabi.Fluent.Providers;
using WalletWasabi.Fluent.ViewModels;
using WalletWasabi.Fluent.Views;
using WalletWasabi.Logging;

namespace WalletWasabi.Fluent;

public class App : Application
{
	private readonly Func<Task>? _backendInitialiseAsync;
	private ApplicationViewModel applicationViewModel;

	/// <summary>
	/// Defines the <see cref="CanShutdownProvider"/> property.
	/// </summary>/
	public static readonly StyledProperty<ICanShutdownProvider?> CanShutdownProviderProperty =
		AvaloniaProperty.Register<App, ICanShutdownProvider?>(nameof(CanShutdownProvider), null, defaultBindingMode: BindingMode.TwoWay);

	public App()
	{
		Name = "Wasabi Wallet";
<<<<<<< HEAD
		applicationViewModel = new();
		DataContext = applicationViewModel;
		applicationViewModel.ShowRequested += (sender, args) => ShowRequested?.Invoke(sender, args);
		applicationViewModel.HideRequested += (sender, args) => HideRequested?.Invoke(sender, args);
=======

		if (!Design.IsDesignMode)
		{
			ApplicationViewModel applicationViewModel = new();
			DataContext = applicationViewModel;
			applicationViewModel.ShowRequested += (sender, args) => ShowRequested?.Invoke(sender, args);
		}
>>>>>>> 57405229
	}

	public App(Func<Task> backendInitialiseAsync) : this()
	{
		_backendInitialiseAsync = backendInitialiseAsync;
	}

	public event EventHandler? ShowRequested, HideRequested;

	public ICanShutdownProvider? CanShutdownProvider
	{
		get => GetValue(CanShutdownProviderProperty);
		set => SetValue(CanShutdownProviderProperty, value);
	}

	public override void Initialize()
	{
		AvaloniaXamlLoader.Load(this);
	}

	public override void OnFrameworkInitializationCompleted()
	{
		if (!Design.IsDesignMode)
		{
			if (ApplicationLifetime is IClassicDesktopStyleApplicationLifetime desktop)
			{
				applicationViewModel.MainViewInitializedFromDesktop();

				desktop.ShutdownRequested += DesktopOnShutdownRequested;

				desktop.MainWindow = new MainWindow
				{
					DataContext = MainViewModel.Instance
				};

				RxApp.MainThreadScheduler.Schedule(
					async () =>
					{
						await _backendInitialiseAsync!(); // Guaranteed not to be null when not in designer.

						MainViewModel.Instance.Initialize();
					});
			}
		}

		base.OnFrameworkInitializationCompleted();
	}

	private void DesktopOnShutdownRequested(object? sender, ShutdownRequestedEventArgs e)
	{
		if (CanShutdownProvider is { } provider)
		{
			// Shutdown prevention will only work if you directly run the executable.
			e.Cancel = !provider.CanShutdown();
			Logger.LogDebug($"Cancellation of the shutdown set to: {e.Cancel}.");
		}
	}

	// Note, this is only supported on Win32 and some Linux DEs
	// https://github.com/AvaloniaUI/Avalonia/blob/99d983499f5412febf07aafe2bf03872319b412b/src/Avalonia.Controls/TrayIcon.cs#L66
	private void TrayIcon_OnClicked(object? sender, EventArgs e)
	{
		ShowRequested?.Invoke(this, EventArgs.Empty);
	}
}<|MERGE_RESOLUTION|>--- conflicted
+++ resolved
@@ -27,20 +27,14 @@
 	public App()
 	{
 		Name = "Wasabi Wallet";
-<<<<<<< HEAD
-		applicationViewModel = new();
-		DataContext = applicationViewModel;
-		applicationViewModel.ShowRequested += (sender, args) => ShowRequested?.Invoke(sender, args);
-		applicationViewModel.HideRequested += (sender, args) => HideRequested?.Invoke(sender, args);
-=======
 
 		if (!Design.IsDesignMode)
 		{
 			ApplicationViewModel applicationViewModel = new();
 			DataContext = applicationViewModel;
 			applicationViewModel.ShowRequested += (sender, args) => ShowRequested?.Invoke(sender, args);
+			applicationViewModel.HideRequested += (sender, args) => HideRequested?.Invoke(sender, args);
 		}
->>>>>>> 57405229
 	}
 
 	public App(Func<Task> backendInitialiseAsync) : this()
