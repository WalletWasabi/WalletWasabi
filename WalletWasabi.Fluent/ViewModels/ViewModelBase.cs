using System;
using System.Collections.Generic;
using System.Text;
using ReactiveUI;

namespace WalletWasabi.Fluent.ViewModels
{
<<<<<<< HEAD
=======
	/// <summary>
	/// Base class for all ViewModels.
	/// </summary>
>>>>>>> f311a33c
	public class ViewModelBase : ReactiveObject
	{
	}
}<|MERGE_RESOLUTION|>--- conflicted
+++ resolved
@@ -5,12 +5,9 @@
 
 namespace WalletWasabi.Fluent.ViewModels
 {
-<<<<<<< HEAD
-=======
 	/// <summary>
 	/// Base class for all ViewModels.
 	/// </summary>
->>>>>>> f311a33c
 	public class ViewModelBase : ReactiveObject
 	{
 	}
