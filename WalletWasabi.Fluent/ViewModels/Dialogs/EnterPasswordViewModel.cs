--- conflicted
+++ resolved
@@ -12,12 +12,7 @@
 		private string? _confirmPassword;
 		private string? _password;
 
-<<<<<<< HEAD
-		public EnterPasswordViewModel(NavigationStateViewModel navigationState, NavigationTarget navigationTarget) : base(navigationState, navigationTarget)
-=======
-		public EnterPasswordViewModel(
-			string subtitle)
->>>>>>> 6dca0659
+		public EnterPasswordViewModel(NavigationStateViewModel navigationState, NavigationTarget navigationTarget, string subtitle) : base(navigationState, navigationTarget)
 		{
 			Subtitle = subtitle;
 
@@ -60,13 +55,8 @@
 
 		public ICommand NextCommand { get; }
 
-<<<<<<< HEAD
-=======
-		public ICommand CancelCommand { get; }
-
 		public string Subtitle { get; }
 
->>>>>>> 6dca0659
 		protected override void OnDialogClosed()
 		{
 			Password = "";
