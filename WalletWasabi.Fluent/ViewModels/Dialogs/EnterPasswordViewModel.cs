using System.Reactive.Linq;
using System.Windows.Input;
using ReactiveUI;
using WalletWasabi.Gui.Validation;
using WalletWasabi.Models;
using WalletWasabi.Userfacing;

namespace WalletWasabi.Fluent.ViewModels.Dialogs
{
	public class EnterPasswordViewModel : DialogViewModelBase<string?>
	{
		private string? _confirmPassword;
		private string? _password;

		public EnterPasswordViewModel(
			string subtitle)
		{
			Subtitle = subtitle;

			// This means pressing continue will make the password empty string.
			// pressing cancel will return null.
			_password = "";

			this.ValidateProperty(x => x.Password, ValidatePassword);
			this.ValidateProperty(x => x.ConfirmPassword, ValidateConfirmPassword);

<<<<<<< HEAD
			var continueCommandCanExecute = this.WhenAnyValue(
					x => x.Password,
					x => x.ConfirmPassword,
					(password, confirmPassword) =>
					{
						// This will fire validations before return canExecute value.
						this.RaisePropertyChanged(nameof(Password));
						this.RaisePropertyChanged(nameof(ConfirmPassword));

						return string.IsNullOrEmpty(password) && string.IsNullOrEmpty(confirmPassword) ||
						       !string.IsNullOrEmpty(password) && !string.IsNullOrEmpty(confirmPassword) &&
						       !Validations.Any;
					})
=======
			var nextCommandCanExecute = this.WhenAnyValue(
				x => x.Password,
				x => x.ConfirmPassword,
				(password, confirmPassword) =>
				{
					// This will fire validations before return canExecute value.
					this.RaisePropertyChanged(nameof(Password));
					this.RaisePropertyChanged(nameof(ConfirmPassword));

					return (string.IsNullOrEmpty(password) && string.IsNullOrEmpty(confirmPassword)) || (!string.IsNullOrEmpty(password) && !string.IsNullOrEmpty(confirmPassword) && !Validations.Any);
				})
>>>>>>> 70d7e622
				.ObserveOn(RxApp.MainThreadScheduler);

			NextCommand = ReactiveCommand.Create(() => Close(Password), nextCommandCanExecute);
			CancelCommand = ReactiveCommand.Create(() => Close());
		}

		public string? Password
		{
			get => _password;
			set => this.RaiseAndSetIfChanged(ref _password, value);
		}

		public string? ConfirmPassword
		{
			get => _confirmPassword;
			set => this.RaiseAndSetIfChanged(ref _confirmPassword, value);
		}

		public ICommand NextCommand { get; }

		public ICommand CancelCommand { get; }

		public string Subtitle { get; }

		protected override void OnDialogClosed()
		{
			Password = "";
			ConfirmPassword = "";
		}

		private void ValidateConfirmPassword(IValidationErrors errors)
		{
			if (!string.IsNullOrEmpty(ConfirmPassword) && Password != ConfirmPassword)
			{
				errors.Add(ErrorSeverity.Error, PasswordHelper.MatchingMessage);
			}
		}

		private void ValidatePassword(IValidationErrors errors)
		{
			if (PasswordHelper.IsTrimable(Password, out _))
			{
				errors.Add(ErrorSeverity.Error, PasswordHelper.WhitespaceMessage);
			}

			if (PasswordHelper.IsTooLong(Password, out _))
			{
				errors.Add(ErrorSeverity.Error, PasswordHelper.PasswordTooLongMessage);
			}
		}
	}
}<|MERGE_RESOLUTION|>--- conflicted
+++ resolved
@@ -23,22 +23,7 @@
 
 			this.ValidateProperty(x => x.Password, ValidatePassword);
 			this.ValidateProperty(x => x.ConfirmPassword, ValidateConfirmPassword);
-
-<<<<<<< HEAD
-			var continueCommandCanExecute = this.WhenAnyValue(
-					x => x.Password,
-					x => x.ConfirmPassword,
-					(password, confirmPassword) =>
-					{
-						// This will fire validations before return canExecute value.
-						this.RaisePropertyChanged(nameof(Password));
-						this.RaisePropertyChanged(nameof(ConfirmPassword));
-
-						return string.IsNullOrEmpty(password) && string.IsNullOrEmpty(confirmPassword) ||
-						       !string.IsNullOrEmpty(password) && !string.IsNullOrEmpty(confirmPassword) &&
-						       !Validations.Any;
-					})
-=======
+ 
 			var nextCommandCanExecute = this.WhenAnyValue(
 				x => x.Password,
 				x => x.ConfirmPassword,
@@ -50,7 +35,6 @@
 
 					return (string.IsNullOrEmpty(password) && string.IsNullOrEmpty(confirmPassword)) || (!string.IsNullOrEmpty(password) && !string.IsNullOrEmpty(confirmPassword) && !Validations.Any);
 				})
->>>>>>> 70d7e622
 				.ObserveOn(RxApp.MainThreadScheduler);
 
 			NextCommand = ReactiveCommand.Create(() => Close(Password), nextCommandCanExecute);
