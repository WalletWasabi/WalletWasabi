--- conflicted
+++ resolved
@@ -34,7 +34,6 @@
 					})
 				.ObserveOn(RxApp.MainThreadScheduler);
 
-<<<<<<< HEAD
 			var cancelCommandCanExecute = this.WhenAnyValue(x => x.IsDialogOpen).ObserveOn(RxApp.MainThreadScheduler);
 
 			AccountKeyPath = interactionInput.keyPath.ToString();
@@ -45,14 +44,6 @@
 			NextCommand = ReactiveCommand.Create(
 				() => Close((GetAccountKeyPath(), GetMinGapLimit())),
 				nextCommandCanExecute);
-=======
-			_accountKeyPath = interactionInput.keyPath.ToString();
-			_minGapLimit = interactionInput.minGapLimit.ToString();
-
-			ContinueCommand = ReactiveCommand.Create(
-				() => Close((KeyPath.Parse(AccountKeyPath), int.Parse(MinGapLimit))),
-				continueCommandCanExecute);
->>>>>>> faa99bfc
 
 			CancelCommand = ReactiveCommand.Create(() => Close(), cancelCommandCanExecute);
 		}
@@ -71,7 +62,6 @@
 
 		public ICommand NextCommand { get; }
 
-<<<<<<< HEAD
 		private int? GetMinGapLimit()
 		{
 			if (int.TryParse(MinGapLimit, out var minGapLimit) && minGapLimit > KeyManager.AbsoluteMinGapLimit &&
@@ -83,6 +73,7 @@
 			return null;
 		}
 
+		public ICommand CancelCommand { get; }
 		private KeyPath? GetAccountKeyPath()
 		{
 			if (AccountKeyPath is null || !KeyPath.TryParse(AccountKeyPath, out var keyPath) ||
@@ -102,8 +93,6 @@
 			return keyPath;
 		}
 
-=======
->>>>>>> faa99bfc
 		private void ValidateMinGapLimit(IValidationErrors errors)
 		{
 			if (!int.TryParse(MinGapLimit, out var minGapLimit) || minGapLimit < KeyManager.AbsoluteMinGapLimit ||
