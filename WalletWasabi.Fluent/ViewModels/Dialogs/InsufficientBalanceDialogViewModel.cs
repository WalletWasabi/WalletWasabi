--- conflicted
+++ resolved
@@ -17,15 +17,10 @@
 			var fiatAmountText = destinationAmount.GenerateFiatText(usdExchangeRate, "USD");
 			AmountText = $"{btcAmountText}{fiatAmountText}";
 
-<<<<<<< HEAD
-			BtcFeeText = $"{fee.ToDecimal(MoneyUnit.Satoshi)} sats ";
-			FiatFeeText = $"(≈{(fee.ToDecimal(MoneyUnit.BTC) * usdExchangeRate).FormattedFiat()} USD)";
-=======
 			var fee = transaction.Fee;
-			var btcFeeText = $"{fee.ToDecimal(MoneyUnit.Satoshi)} satoshis ";
+			var btcFeeText = $"{fee.ToDecimal(MoneyUnit.Satoshi)} sats ";
 			var fiatFeeText = fee.ToDecimal(MoneyUnit.BTC).GenerateFiatText(usdExchangeRate, "USD");
 			FeeText = $"{btcFeeText}{fiatFeeText}";
->>>>>>> 533b1f2d
 
 			switch (type)
 			{
