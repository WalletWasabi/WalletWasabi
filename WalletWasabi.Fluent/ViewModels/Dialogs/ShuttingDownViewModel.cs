--- conflicted
+++ resolved
@@ -29,7 +29,6 @@
 
 	protected override void OnNavigatedTo(bool isInHistory, CompositeDisposable disposables)
 	{
-<<<<<<< HEAD
 		RxApp.MainThreadScheduler.Schedule(async () => await _coinJoinManager.SignalToStopCoinjoinsAsync());
 
 		Observable.Interval(TimeSpan.FromSeconds(3))
@@ -43,19 +42,5 @@
 					  }
 				  })
 				  .DisposeWith(disposables);
-=======
-		Observable
-			.Interval(TimeSpan.FromSeconds(3))
-			.ObserveOn(RxApp.MainThreadScheduler)
-			.Subscribe(_ =>
-			{
-				if (_applicationViewModel.CoinJoinCanShutdown())
-				{
-					Navigate().Clear();
-					_applicationViewModel.Shutdown(_restart);
-				}
-			})
-			.DisposeWith(disposables);
->>>>>>> 16dab974
 	}
 }