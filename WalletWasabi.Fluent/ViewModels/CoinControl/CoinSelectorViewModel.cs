using System.Collections.Generic;
using System.Collections.Immutable;
using System.Collections.ObjectModel;
using System.Linq;
using System.Reactive.Disposables;
using System.Reactive.Linq;
using Avalonia.Controls;
using DynamicData;
using ReactiveUI;
using WalletWasabi.Blockchain.TransactionOutputs;
using WalletWasabi.Fluent.Helpers;
using WalletWasabi.Fluent.ViewModels.CoinControl.Core;
using WalletWasabi.Fluent.ViewModels.Wallets;
using WalletWasabi.Wallets;

namespace WalletWasabi.Fluent.ViewModels.CoinControl;

public partial class CoinSelectorViewModel : ViewModelBase, IDisposable
{
<<<<<<< HEAD
	[AutoNotify] private IReadOnlyCollection<SmartCoin> _selectedCoins = ImmutableList<SmartCoin>.Empty;

	public CoinSelectorViewModel(WalletViewModel walletViewModel, IEnumerable<SmartCoin> initialCoinSelection)
	{
		var pockets = walletViewModel.Wallet.GetPockets();
		var pocketItems = CreatePocketItems(pockets);

		SyncSelectedItems(pocketItems, initialCoinSelection);
		CollapseUnselectedPockets(pocketItems);

		TreeDataGridSource = new HierarchicalTreeDataGridSource<CoinControlItemViewModelBase>(pocketItems)
		{
			Columns =
			{
				ChildrenColumn(),
				IndicatorsColumn(),
				AmountColumn(),
				AnonymityScoreColumn(),
				PocketColumn(),
			}
		};

		var coins = GetAllCoinItems(pocketItems);

		coins
			.AsObservableChangeSet(x => x.SmartCoin)
			.AutoRefresh(x => x.IsSelected, TimeSpan.FromMilliseconds(100), scheduler: RxApp.MainThreadScheduler)
			.ToCollection()
			.Select(x => x.Where(m => m.IsSelected == true))
			.Select(models => models.Select(x => x.SmartCoin).ToImmutableList())
			.BindTo(this, model => model.SelectedCoins);
	}
=======
	private readonly CompositeDisposable _disposables = new();
	private readonly ReadOnlyObservableCollection<CoinControlItemViewModelBase> _itemsCollection;
	private readonly Wallet _wallet;
>>>>>>> ca43080b

	[AutoNotify] private IReadOnlyCollection<SmartCoin> _selectedCoins = ImmutableList<SmartCoin>.Empty;

	public CoinSelectorViewModel(WalletViewModel walletViewModel, IList<SmartCoin> initialCoinSelection)
	{
		_wallet = walletViewModel.Wallet;
		var sourceItems = new SourceList<CoinControlItemViewModelBase>();
		sourceItems.DisposeWith(_disposables);

		var coinItems = sourceItems
			.Connect()
			.TransformMany(x => x.Children)
			.Cast(x => (CoinCoinControlItemViewModel) x);

		sourceItems
			.Connect()
			.DisposeMany()
			.Bind(out _itemsCollection)
			.Subscribe()
			.DisposeWith(_disposables);

		coinItems
			.Bind(out var coinItemsCollection)
			.Subscribe()
			.DisposeWith(_disposables);

		var selectedCoins = coinItems
			.AutoRefresh(x => x.IsSelected)
			.ToCollection()
			.Select(GetSelectedCoins);

		walletViewModel.UiTriggers.TransactionsUpdateTrigger
			.WithLatestFrom(selectedCoins, (_, sc) => sc)
			.Do(
				sl =>
				{
					RefreshFromPockets(sourceItems);
					UpdateSelection(coinItemsCollection, sl.ToList());
				})
			.Subscribe()
			.DisposeWith(_disposables);

		// Project selected coins to public property. Throttle for improved UI performance
		selectedCoins
			.Throttle(TimeSpan.FromSeconds(0.1), RxApp.MainThreadScheduler)
			.BindTo(this, x => x.SelectedCoins)
			.DisposeWith(_disposables);

		TreeDataGridSource = CoinSelectorDataGridSource.Create(_itemsCollection);

		TreeDataGridSource.DisposeWith(_disposables);

		RefreshFromPockets(sourceItems);
		UpdateSelection(coinItemsCollection, initialCoinSelection);
		CollapseUnselectedPockets();
	}

	public HierarchicalTreeDataGridSource<CoinControlItemViewModelBase> TreeDataGridSource { get; }

	public void Dispose()
	{
		_disposables.Dispose();
	}

	private static ReadOnlyCollection<SmartCoin> GetSelectedCoins(IReadOnlyCollection<CoinCoinControlItemViewModel> list)
	{
		return new ReadOnlyCollection<SmartCoin>(list.Where(item => item.IsSelected == true).Select(x => x.SmartCoin).ToList());
	}

	private static void UpdateSelection(IEnumerable<CoinCoinControlItemViewModel> coinItems, IList<SmartCoin> selectedCoins)
	{
		foreach (var coinItem in coinItems)
		{
			coinItem.IsSelected = selectedCoins.Any(x => x == coinItem.SmartCoin);
		}
	}

	private void RefreshFromPockets(ISourceList<CoinControlItemViewModelBase> source)
	{
		var newItems = _wallet
			.GetPockets()
			.Select(pocket => new PocketCoinControlItemViewModel(pocket));

		source.Edit(
			x =>
			{
				x.Clear();
				x.AddRange(newItems);
			});
	}

	private void CollapseUnselectedPockets()
	{
		foreach (var pocket in _itemsCollection.Where(x => x.IsSelected == false))
		{
			pocket.IsExpanded = false;
		}
	}
}<|MERGE_RESOLUTION|>--- conflicted
+++ resolved
@@ -17,44 +17,9 @@
 
 public partial class CoinSelectorViewModel : ViewModelBase, IDisposable
 {
-<<<<<<< HEAD
-	[AutoNotify] private IReadOnlyCollection<SmartCoin> _selectedCoins = ImmutableList<SmartCoin>.Empty;
-
-	public CoinSelectorViewModel(WalletViewModel walletViewModel, IEnumerable<SmartCoin> initialCoinSelection)
-	{
-		var pockets = walletViewModel.Wallet.GetPockets();
-		var pocketItems = CreatePocketItems(pockets);
-
-		SyncSelectedItems(pocketItems, initialCoinSelection);
-		CollapseUnselectedPockets(pocketItems);
-
-		TreeDataGridSource = new HierarchicalTreeDataGridSource<CoinControlItemViewModelBase>(pocketItems)
-		{
-			Columns =
-			{
-				ChildrenColumn(),
-				IndicatorsColumn(),
-				AmountColumn(),
-				AnonymityScoreColumn(),
-				PocketColumn(),
-			}
-		};
-
-		var coins = GetAllCoinItems(pocketItems);
-
-		coins
-			.AsObservableChangeSet(x => x.SmartCoin)
-			.AutoRefresh(x => x.IsSelected, TimeSpan.FromMilliseconds(100), scheduler: RxApp.MainThreadScheduler)
-			.ToCollection()
-			.Select(x => x.Where(m => m.IsSelected == true))
-			.Select(models => models.Select(x => x.SmartCoin).ToImmutableList())
-			.BindTo(this, model => model.SelectedCoins);
-	}
-=======
 	private readonly CompositeDisposable _disposables = new();
 	private readonly ReadOnlyObservableCollection<CoinControlItemViewModelBase> _itemsCollection;
 	private readonly Wallet _wallet;
->>>>>>> ca43080b
 
 	[AutoNotify] private IReadOnlyCollection<SmartCoin> _selectedCoins = ImmutableList<SmartCoin>.Empty;
 
