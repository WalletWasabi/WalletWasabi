--- conflicted
+++ resolved
@@ -11,7 +11,7 @@
 
 namespace WalletWasabi.Fluent.ViewModels.AddWallet.Create;
 
-[NavigationMetaData(Title = "Backup Recovery Words")]
+[NavigationMetaData(Title = "Recovery Words")]
 public partial class RecoveryWordsViewModel : RoutableViewModel
 {
 	private RecoveryWordsViewModel(WalletCreationOptions.AddNewWallet options)
@@ -32,12 +32,7 @@
 
 	public ICommand CopyToClipboardCommand { get; }
 
-<<<<<<< HEAD
-	public List<RecoveryWordViewModel> MnemonicWords { get; set; }
-	public string Password { get; set; }
-=======
 	public List<RecoveryWordViewModel> MnemonicWords { get; }
->>>>>>> 939c3aa1
 
 	private void OnNext(WalletCreationOptions.AddNewWallet options)
 	{
