--- conflicted
+++ resolved
@@ -146,7 +146,11 @@
 			"It's a recovery words extension for more security.";
 		var password = await Navigate().To().CreatePasswordDialog("Add Passphrase", dialogCaption, enableEmpty: true).GetResultAsync();
 
-<<<<<<< HEAD
+		if (password is null)
+		{
+			return;
+		}
+
 		if (password is { })
 		{
 			options = options with
@@ -156,11 +160,6 @@
 					Password = password
 				}
 			};
-=======
-		if (password is null)
-		{
-			return;
->>>>>>> 46244f94
 		}
 
 		var options = _options with { Password = password };
