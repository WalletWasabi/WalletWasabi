--- conflicted
+++ resolved
@@ -3,20 +3,15 @@
 using System.Reactive.Disposables;
 using System.Reactive.Linq;
 using System.Threading.Tasks;
-using Avalonia;
-using Avalonia.Media;
 using DynamicData;
 using DynamicData.Binding;
 using ReactiveUI;
-<<<<<<< HEAD
-=======
 using WalletWasabi.Fluent.Models;
->>>>>>> 939c3aa1
 using WalletWasabi.Fluent.ViewModels.Navigation;
 
 namespace WalletWasabi.Fluent.ViewModels.AddWallet.Create;
 
-[NavigationMetaData(Title = "Verify Recovery Words")]
+[NavigationMetaData(Title = "Confirm Recovery Words")]
 public partial class ConfirmRecoveryWordsViewModel : RoutableViewModel
 {
 	private readonly List<RecoveryWordViewModel> _words;
@@ -71,7 +66,6 @@
 		confirmationWordsSourceList.AddRange(_words);
 
 		AvailableWords = confirmationWordsSourceList.Items
-			.Where(x => !x.IsConfirmed)
 			.Select(x => new RecoveryWordViewModel(x.Index, x.Word))
 			.OrderBy(x => x.Word)
 			.ToList();
@@ -85,8 +79,8 @@
 			.Subscribe(x => OnWordSelectionChanged(x.Sender));
 
 		availableWordsSourceList.AddRange(AvailableWords);
+
 		SetNextWord();
-		CurrentWord.IsNextWord = true;
 
 		var enableCancel = UiContext.WalletRepository.HasWallet;
 		SetupCancel(enableCancel: false, enableCancelOnEscape: enableCancel, enableCancelOnPressed: false);
@@ -96,10 +90,9 @@
 	{
 		if (ConfirmationWords.FirstOrDefault(x => !x.IsConfirmed) is { } nextWord)
 		{
-			nextWord.IsNextWord = true;
-			CurrentWord.IsNextWord = false;
 			CurrentWord = nextWord;
-		} 
+		}
+
 		EnableAvailableWords(true);
 	}
 
@@ -108,25 +101,16 @@
 		if (selectedWord.IsSelected)
 		{
 			CurrentWord.SelectedWord = selectedWord.Word;
-			CurrentWord.IsSelected = true;
-			CurrentWord.IsNextWord = false;
 		}
 		else
 		{
 			CurrentWord.SelectedWord = null;
-			CurrentWord.IsSelected = false;
-			CurrentWord.IsNextWord = true;
-			CurrentWord.BorderBackground = new SolidColorBrush(Color.Parse("#34D286"));
 		}
+
 		if (CurrentWord.IsConfirmed)
 		{
 			selectedWord.IsConfirmed = true;
-			CurrentWord.IsSelectedWordConfirmedWord = true;
-			CurrentWord.IsConfirmed = true;
-			CurrentWord.ConfirmationWordColor = new SolidColorBrush(Color.Parse("#34D286"));
 			SetNextWord();
-			CurrentWord.IsNextWord = true;
-			CurrentWord.BorderBackground = new SolidColorBrush(Color.Parse("#34D286"));
 		}
 		else if (!selectedWord.IsSelected)
 		{
@@ -136,8 +120,6 @@
 		{
 			EnableAvailableWords(false);
 			selectedWord.IsEnabled = true;
-			selectedWord.ToggleBackground = new SolidColorBrush(Colors.Red);
-			CurrentWord.ConfirmationWordColor = new SolidColorBrush(Colors.Red);
 		}
 	}
 
