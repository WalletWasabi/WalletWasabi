--- conflicted
+++ resolved
@@ -32,12 +32,8 @@
 				() =>
 				{
 					walletManager.AddWallet(keyManager);
-<<<<<<< HEAD
 
 					NavigateTo(new AddedWalletPageViewModel(navigationState, keyManager.WalletName, WalletType.Normal), NavigationTarget.DialogScreen);					
-=======
-					ClearNavigation();
->>>>>>> ccb45505
 				},
 				finishCommandCanExecute);
 
