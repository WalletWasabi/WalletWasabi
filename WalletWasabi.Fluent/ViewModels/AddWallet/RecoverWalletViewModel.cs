using System.Collections.Generic;
using System.Collections.ObjectModel;
using System.Linq;
using System.Reactive.Disposables;
using System.Reactive.Linq;
using System.Threading.Tasks;
using System.Windows.Input;
using DynamicData;
using DynamicData.Binding;
using NBitcoin;
using ReactiveUI;
using WalletWasabi.Fluent.Extensions;
using WalletWasabi.Fluent.ViewModels.Navigation;
using WalletWasabi.Fluent.Validation;
using WalletWasabi.Logging;
using WalletWasabi.Models;
<<<<<<< HEAD
=======
using WalletWasabi.Fluent.ViewModels.CoinJoinProfiles;
using WalletWasabi.Fluent.Models.Wallets;
>>>>>>> 6fd6c237

namespace WalletWasabi.Fluent.ViewModels.AddWallet;

[NavigationMetaData(Title = "Recovery Words")]
public partial class RecoverWalletViewModel : RoutableViewModel
{
	[AutoNotify] private IEnumerable<string>? _suggestions;
	[AutoNotify] private Mnemonic? _currentMnemonics;
	[AutoNotify] private bool _isMnemonicsValid;

	private RecoverWalletViewModel(string walletName)
	{
		Suggestions = new Mnemonic(Wordlist.English, WordCount.Twelve).WordList.GetWords();

		Mnemonics.ToObservableChangeSet().ToCollection()
			.Select(x => x.Count is 12 or 15 or 18 or 21 or 24 ? new Mnemonic(GetTagsAsConcatString().ToLowerInvariant()) : default)
			.Subscribe(x =>
			{
				CurrentMnemonics = x;
				IsMnemonicsValid = x is { IsValidChecksum: true };
				this.RaisePropertyChanged(nameof(Mnemonics));
			});

		this.ValidateProperty(x => x.Mnemonics, ValidateMnemonics);

		EnableBack = true;

		NextCommand = ReactiveCommand.CreateFromTask(
			async () => await OnNextAsync(walletName),
			canExecute: this.WhenAnyValue(x => x.IsMnemonicsValid));

		AdvancedRecoveryOptionsDialogCommand = ReactiveCommand.CreateFromTask(OnAdvancedRecoveryOptionsDialogAsync);
	}

	public ICommand AdvancedRecoveryOptionsDialogCommand { get; }

	private int MinGapLimit { get; set; } = 114;

	public ObservableCollection<string> Mnemonics { get; } = new();

	private async Task OnNextAsync(string walletName)
	{
		var password = await Navigate().To().CreatePasswordDialog("Add Password", "Type the password of the wallet if there is one").GetResultAsync();
		if (password is not { } || CurrentMnemonics is not { IsValidChecksum: true } currentMnemonics)
		{
			return;
		}

		IsBusy = true;

		try
		{
<<<<<<< HEAD
			var wallet = await UiContext.WalletList.RecoverWallet(walletName, password, currentMnemonics, MinGapLimit);
			await Navigate().To().CoinJoinProfiles(wallet, isNewWallet: true).GetResultAsync();
=======
			var keyManager = await Task.Run(() =>
				{
					var walletFilePath = Services.WalletManager.WalletDirectories.GetWalletFilePaths(walletName).walletFilePath;

					var result = KeyManager.Recover(
						currentMnemonics,
						password,
						Services.WalletManager.Network,
						AccountKeyPath,
						null,
						"", // Make sure it is not saved into a file yet.
						MinGapLimit);

					result.AutoCoinJoin = true;

					// Set the filepath but we will only write the file later when the Ui workflow is done.
					result.SetFilePath(walletFilePath);

					return result;
				});

			// TODO: remove this after RecoverWalletViewModel is decoupled
			var walletModel =
				new WalletModel(
					new WalletWasabi.Wallets.Wallet(
						Services.WalletManager.WalletDirectories.WalletsDir,
						Services.WalletManager.Network,
						keyManager));

			await Navigate().To().CoinJoinProfiles(walletModel, isNewWallet: true).GetResultAsync();
>>>>>>> 6fd6c237
		}
		catch (Exception ex)
		{
			Logger.LogError(ex);
			await ShowErrorAsync(Title, ex.ToUserFriendlyString(), "Wasabi was unable to recover the wallet.");
		}

		IsBusy = false;
	}

	private async Task OnAdvancedRecoveryOptionsDialogAsync()
	{
		var result = await Navigate().To().AdvancedRecoveryOptions(MinGapLimit).GetResultAsync();
		if (result is { } minGapLimit)
		{
			MinGapLimit = minGapLimit;
		}
	}

	private void ValidateMnemonics(IValidationErrors errors)
	{
		if (IsMnemonicsValid)
		{
			return;
		}

		if (!Mnemonics.Any())
		{
			return;
		}

		errors.Add(ErrorSeverity.Error, "Recovery Words are not valid.");
	}

	private string GetTagsAsConcatString()
	{
		return string.Join(' ', Mnemonics);
	}

	protected override void OnNavigatedTo(bool isInHistory, CompositeDisposable disposables)
	{
		base.OnNavigatedTo(isInHistory, disposables);

		var enableCancel = UiContext.WalletList.HasWallet;
		SetupCancel(enableCancel: enableCancel, enableCancelOnEscape: enableCancel, enableCancelOnPressed: false);
	}
}<|MERGE_RESOLUTION|>--- conflicted
+++ resolved
@@ -14,11 +14,8 @@
 using WalletWasabi.Fluent.Validation;
 using WalletWasabi.Logging;
 using WalletWasabi.Models;
-<<<<<<< HEAD
-=======
 using WalletWasabi.Fluent.ViewModels.CoinJoinProfiles;
 using WalletWasabi.Fluent.Models.Wallets;
->>>>>>> 6fd6c237
 
 namespace WalletWasabi.Fluent.ViewModels.AddWallet;
 
@@ -71,41 +68,8 @@
 
 		try
 		{
-<<<<<<< HEAD
 			var wallet = await UiContext.WalletList.RecoverWallet(walletName, password, currentMnemonics, MinGapLimit);
 			await Navigate().To().CoinJoinProfiles(wallet, isNewWallet: true).GetResultAsync();
-=======
-			var keyManager = await Task.Run(() =>
-				{
-					var walletFilePath = Services.WalletManager.WalletDirectories.GetWalletFilePaths(walletName).walletFilePath;
-
-					var result = KeyManager.Recover(
-						currentMnemonics,
-						password,
-						Services.WalletManager.Network,
-						AccountKeyPath,
-						null,
-						"", // Make sure it is not saved into a file yet.
-						MinGapLimit);
-
-					result.AutoCoinJoin = true;
-
-					// Set the filepath but we will only write the file later when the Ui workflow is done.
-					result.SetFilePath(walletFilePath);
-
-					return result;
-				});
-
-			// TODO: remove this after RecoverWalletViewModel is decoupled
-			var walletModel =
-				new WalletModel(
-					new WalletWasabi.Wallets.Wallet(
-						Services.WalletManager.WalletDirectories.WalletsDir,
-						Services.WalletManager.Network,
-						keyManager));
-
-			await Navigate().To().CoinJoinProfiles(walletModel, isNewWallet: true).GetResultAsync();
->>>>>>> 6fd6c237
 		}
 		catch (Exception ex)
 		{
