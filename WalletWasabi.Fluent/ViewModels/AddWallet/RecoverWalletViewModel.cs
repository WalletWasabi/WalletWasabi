using System;
using System.Collections.Generic;
using System.Collections.ObjectModel;
using System.Reactive.Disposables;
using System.Reactive.Linq;
using System.Threading.Tasks;
using System.Windows.Input;
using DynamicData;
using DynamicData.Binding;
using NBitcoin;
using ReactiveUI;
using WalletWasabi.Blockchain.Keys;
using WalletWasabi.Fluent.ViewModels.Dialogs;
using WalletWasabi.Fluent.ViewModels.Navigation;
using WalletWasabi.Fluent.Validation;
using WalletWasabi.Fluent.ViewModels.Dialogs.Base;
using WalletWasabi.Logging;
using WalletWasabi.Models;
using WalletWasabi.Wallets;

namespace WalletWasabi.Fluent.ViewModels.AddWallet
{
	[NavigationMetaData(Title = "Enter recovery words")]
	public partial class RecoverWalletViewModel : RoutableViewModel
	{
		private readonly WalletManager _walletManager;

		[AutoNotify] private IEnumerable<string>? _suggestions;
		[AutoNotify] private Mnemonic? _currentMnemonics;

		public RecoverWalletViewModel(
			string walletName,
			WalletManagerViewModel walletManagerViewModel)
		{
			Suggestions = new Mnemonic(Wordlist.English, WordCount.Twelve).WordList.GetWords();
			_walletManager = walletManagerViewModel.WalletManager;
			var network = _walletManager.Network;

			Mnemonics.ToObservableChangeSet().ToCollection()
				.Select(x => x.Count is 12 or 15 or 18 or 21 or 24 ? new Mnemonic(GetTagsAsConcatString().ToLowerInvariant()) : default)
				.Subscribe(x => CurrentMnemonics = x);

			this.WhenAnyValue(x => x.CurrentMnemonics)
				.Subscribe(_ => this.RaisePropertyChanged(nameof(Mnemonics)));

			this.ValidateProperty(x => x.Mnemonics, ValidateMnemonics);

			EnableBack = true;

			NextCommandCanExecute =
				this.WhenAnyValue(x => x.CurrentMnemonics)
					.Select(currentMnemonics => currentMnemonics is { } && !Validations.Any);

			NextCommand = ReactiveCommand.CreateFromTask(
<<<<<<< HEAD
				async () => await OnNext(_walletManager, network, walletName),
=======
				async () => await OnNextAsync(walletManager, network, walletName),
>>>>>>> 6044d8ae
				NextCommandCanExecute);

			AdvancedRecoveryOptionsDialogCommand = ReactiveCommand.CreateFromTask(
				async () => await OnAdvancedRecoveryOptionsDialogAsync());

			EnableAutoBusyOn(NextCommand);
		}

		private async Task OnNextAsync(
			WalletManager walletManager,
			Network network,
			string? walletName)
		{
			var dialogResult = await NavigateDialogAsync(
				new CreatePasswordDialogViewModel(
					"Type the password of the wallet to be able to recover and click Continue."));

			if (dialogResult.Result is { } password)
			{
				try
				{
					var keyManager = await Task.Run(
						() =>
						{
							var walletFilePath = walletManager.WalletDirectories.GetWalletFilePaths(walletName!)
								.walletFilePath;

							var result = KeyManager.Recover(
								CurrentMnemonics!,
								password!,
								walletFilePath,
								AccountKeyPath,
								MinGapLimit);

							result.SetNetwork(network);

							return result;
						});

					Navigate().To(new AddedWalletPageViewModel(walletManager, keyManager));

					return;
				}
				catch (Exception ex)
				{
					// TODO navigate to error dialog.
					Logger.LogError(ex);
				}
			}

			if (dialogResult.Kind == DialogResultKind.Cancel)
			{
				Navigate().Clear();
			}
		}

		private async Task OnAdvancedRecoveryOptionsDialogAsync()
		{
			var result = await NavigateDialogAsync(new AdvancedRecoveryOptionsViewModel((AccountKeyPath, MinGapLimit)),
				NavigationTarget.CompactDialogScreen);

			if (result.Kind == DialogResultKind.Normal)
			{
				var (accountKeyPathIn, minGapLimitIn) = result.Result;

				if (accountKeyPathIn is { } && minGapLimitIn is { })
				{
					AccountKeyPath = accountKeyPathIn;
					MinGapLimit = (int)minGapLimitIn;
				}
			}
		}

		public IObservable<bool> NextCommandCanExecute { get; }

		public ICommand AdvancedRecoveryOptionsDialogCommand { get; }

		private KeyPath AccountKeyPath { get; set; } = KeyPath.Parse("m/84'/0'/0'");

		private int MinGapLimit { get; set; } = 63;

		public ObservableCollection<string> Mnemonics { get; } = new();

		private void ValidateMnemonics(IValidationErrors errors)
		{
			if (CurrentMnemonics is { } && !CurrentMnemonics.IsValidChecksum)
			{
				errors.Add(ErrorSeverity.Error, "Recovery words are not valid.");
			}
		}

		private string GetTagsAsConcatString()
		{
			return string.Join(' ', Mnemonics);
		}

		protected override void OnNavigatedTo(bool isInHistory, CompositeDisposable disposables)
		{
			base.OnNavigatedTo(isInHistory, disposables);

			var enableCancel = _walletManager.HasWallet();
			SetupCancel(enableCancel: enableCancel, enableCancelOnEscape: enableCancel, enableCancelOnPressed: enableCancel);
		}
	}
}<|MERGE_RESOLUTION|>--- conflicted
+++ resolved
@@ -52,11 +52,7 @@
 					.Select(currentMnemonics => currentMnemonics is { } && !Validations.Any);
 
 			NextCommand = ReactiveCommand.CreateFromTask(
-<<<<<<< HEAD
-				async () => await OnNext(_walletManager, network, walletName),
-=======
-				async () => await OnNextAsync(walletManager, network, walletName),
->>>>>>> 6044d8ae
+				async () => await OnNextAsync(_walletManager, network, walletName),
 				NextCommandCanExecute);
 
 			AdvancedRecoveryOptionsDialogCommand = ReactiveCommand.CreateFromTask(
