using ReactiveUI;
using System;
using System.Collections.ObjectModel;
using System.IO;
using System.Reactive.Disposables;
using System.Windows.Input;
using System.Reactive.Linq;
using WalletWasabi.Blockchain.Keys;
using WalletWasabi.Wallets;
using WalletWasabi.Stores;
using NBitcoin;
using WalletWasabi.Fluent.ViewModels.Dialogs;
using System.Threading.Tasks;
using WalletWasabi.Fluent.Helpers;
using WalletWasabi.Fluent.ViewModels.AddWallet.Create;
using WalletWasabi.Fluent.ViewModels.AddWallet.HardwareWallet;
using WalletWasabi.Gui.Validation;
using WalletWasabi.Models;
using WalletWasabi.Fluent.ViewModels.NavBar;
using WalletWasabi.Fluent.ViewModels.Wallets;
using WalletWasabi.Helpers;
using WalletWasabi.Logging;
using WalletWasabi.Services;

namespace WalletWasabi.Fluent.ViewModels.AddWallet
{
	[NavigationMetaData(
		Title = "Add Wallet",
		Caption = "Create, recover or import wallet",
		Order = 2,
		Category = "General",
		Keywords = new[] { "Wallet", "Add", "Create", "Recover", "Import", "Connect", "Hardware", "ColdCard", "Trezor", "Ledger" },
		IconName = "add_circle_regular",
		NavigationTarget = NavigationTarget.FullScreen,
		NavBarPosition = NavBarPosition.Bottom)]
	public partial class AddWalletPageViewModel : NavBarItemViewModel
	{
		[AutoNotify] private string _walletName = "";
		[AutoNotify] private bool _optionsEnabled;
		[AutoNotify] private bool _enableBack;
		[AutoNotify] private bool _enableCancel;

		public AddWalletPageViewModel(
<<<<<<< HEAD
			WalletManager walletManager,
			BitcoinStore store,
			Network network)
		{
			Title = "Add Wallet";
			SelectionMode = NavBarItemSelectionMode.Button;
=======
			WalletManagerViewModel walletManagerViewModel,
			BitcoinStore store)
		{
			Title = "Add Wallet";
			SelectionMode = NavBarItemSelectionMode.Button;
			var walletManager = walletManagerViewModel.Model;
			var network = walletManager.Network;
>>>>>>> 59487d98

			var enableBack = default(IDisposable);

			this.WhenAnyValue(x => x.CurrentTarget)
				.ObserveOn(RxApp.MainThreadScheduler)
				.Subscribe(x =>
				{
					enableBack?.Dispose();
					enableBack = Navigate()
						.WhenAnyValue(y => y.CanNavigateBack)
						.Subscribe(y => EnableBack = y);
				});

			this.WhenAnyValue(x => x.WalletName)
				.ObserveOn(RxApp.MainThreadScheduler)
				.Select(x => !string.IsNullOrWhiteSpace(x))
				.Subscribe(x => OptionsEnabled = x && !Validations.Any);

			RecoverWalletCommand = ReactiveCommand.Create(
				() => Navigate().To(new RecoverWalletViewModel(WalletName, walletManagerViewModel)));

			ImportWalletCommand = ReactiveCommand.CreateFromTask(async () =>
			{
				try
				{
					var filePath = await FileDialogHelper.ShowOpenFileDialogAsync("Import wallet file", new[] { "json" });

					if (filePath is null)
					{
						return;
					}

					var keyManager = await ImportWalletHelper.ImportWalletAsync(walletManager, WalletName, filePath);

					// TODO: get the type from the wallet file
					Navigate().To(new AddedWalletPageViewModel(walletManager, keyManager));
				}
				catch (Exception ex)
				{
					Logger.LogError(ex);
					await ShowErrorAsync(ex.ToUserFriendlyString(), "The wallet file was not valid or compatible with Wasabi.");
				}
			});

			ConnectHardwareWalletCommand = ReactiveCommand.Create(() => Navigate().To(new ConnectHardwareWalletViewModel(WalletName, walletManagerViewModel)));

			CreateWalletCommand = ReactiveCommand.CreateFromTask(
				async () =>
				{
					var dialogResult = await NavigateDialog(
						new EnterPasswordViewModel("Type the password of the wallet and click Continue."));

					if (dialogResult.Result is { } password)
					{
						var (km, mnemonic) = await Task.Run(
							() =>
							{
								var walletGenerator = new WalletGenerator(
									walletManager.WalletDirectories.WalletsDir,
									network)
								{
									TipHeight = store.SmartHeaderChain.TipHeight
								};
								return walletGenerator.GenerateWallet(WalletName, password);
							});

						Navigate().To(new RecoveryWordsViewModel(km, mnemonic, walletManager));
					}
				});

			this.ValidateProperty(x => x.WalletName, errors => ValidateWalletName(errors, walletManager, WalletName));

			EnableAutoBusyOn(CreateWalletCommand);
		}

		protected override void OnNavigatedTo(bool inStack, CompositeDisposable disposable)
		{
			base.OnNavigatedTo(inStack, disposable);

			_enableCancel = CurrentTarget != NavigationTarget.HomeScreen;

			this.RaisePropertyChanged(WalletName);

			if (!inStack)
			{
				WalletName = "";
			}
		}

		private static void ValidateWalletName(IValidationErrors errors, WalletManager walletManager, string walletName)
		{
			string walletFilePath = Path.Combine(walletManager.WalletDirectories.WalletsDir, $"{walletName}.json");

			if (string.IsNullOrEmpty(walletName))
			{
				return;
			}

			if (walletName.IsTrimmable())
			{
				errors.Add(ErrorSeverity.Error, "Leading and trailing white spaces are not allowed!");
				return;
			}

			if (File.Exists(walletFilePath))
			{
				errors.Add(
					ErrorSeverity.Error,
					$"A wallet named {walletName} already exists. Please try a different name.");
				return;
			}

			if (!WalletGenerator.ValidateWalletName(walletName))
			{
				errors.Add(ErrorSeverity.Error, "Selected Wallet is not valid. Please try a different name.");
			}
		}

		public ICommand CreateWalletCommand { get; }
		public ICommand RecoverWalletCommand { get; }
		public ICommand ImportWalletCommand { get; }
		public ICommand ConnectHardwareWalletCommand { get; }
	}
}<|MERGE_RESOLUTION|>--- conflicted
+++ resolved
@@ -20,7 +20,6 @@
 using WalletWasabi.Fluent.ViewModels.Wallets;
 using WalletWasabi.Helpers;
 using WalletWasabi.Logging;
-using WalletWasabi.Services;
 
 namespace WalletWasabi.Fluent.ViewModels.AddWallet
 {
@@ -41,14 +40,6 @@
 		[AutoNotify] private bool _enableCancel;
 
 		public AddWalletPageViewModel(
-<<<<<<< HEAD
-			WalletManager walletManager,
-			BitcoinStore store,
-			Network network)
-		{
-			Title = "Add Wallet";
-			SelectionMode = NavBarItemSelectionMode.Button;
-=======
 			WalletManagerViewModel walletManagerViewModel,
 			BitcoinStore store)
 		{
@@ -56,7 +47,6 @@
 			SelectionMode = NavBarItemSelectionMode.Button;
 			var walletManager = walletManagerViewModel.Model;
 			var network = walletManager.Network;
->>>>>>> 59487d98
 
 			var enableBack = default(IDisposable);
 
