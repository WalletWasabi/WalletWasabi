--- conflicted
+++ resolved
@@ -74,23 +74,6 @@
 			EnableAutoBusyOn(CreateWalletCommand);
 		}
 
-<<<<<<< HEAD
-		protected override void OnNavigatedTo(bool isInHistory, CompositeDisposable disposables)
-		{
-			base.OnNavigatedTo(isInHistory, disposables);
-
-			EnableCancel = CurrentTarget != NavigationTarget.HomeScreen;
-
-			this.RaisePropertyChanged(WalletName);
-
-			if (!isInHistory)
-			{
-				WalletName = "";
-			}
-		}
-
-=======
->>>>>>> 6a641356
 		private static void ValidateWalletName(IValidationErrors errors, WalletManager walletManager, string walletName)
 		{
 			string walletFilePath = Path.Combine(walletManager.WalletDirectories.WalletsDir, $"{walletName}.json");
@@ -189,7 +172,7 @@
 		{
 			base.OnNavigatedTo(isInHistory, disposables);
 
-			_enableCancel = CurrentTarget != NavigationTarget.HomeScreen;
+			EnableCancel = CurrentTarget != NavigationTarget.HomeScreen;
 
 			this.RaisePropertyChanged(WalletName);
 
