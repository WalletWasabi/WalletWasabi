using ReactiveUI;
using System.Reactive.Disposables;
using System.Reactive.Linq;
using WalletWasabi.Blockchain.Keys;
using WalletWasabi.Fluent.Validation;
using System.Threading.Tasks;
using WalletWasabi.Fluent.Models;
using WalletWasabi.Fluent.ViewModels.Navigation;
using WalletWasabi.Models;
using WalletWasabi.Fluent.Extensions;
using WalletWasabi.Fluent.Models.UI;

namespace WalletWasabi.Fluent.ViewModels.AddWallet;

[NavigationMetaData(Title = "Wallet Name")]
public partial class WalletNamePageViewModel : RoutableViewModel
{
	private readonly WalletCreationOptions _options;
	[AutoNotify] private string _walletName;
<<<<<<< HEAD
	private readonly WalletCreationOptions _options;
=======
>>>>>>> b7549a51

	public WalletNamePageViewModel(UiContext uiContext, WalletCreationOptions options)
	{
		UiContext = uiContext;

		_options = options;
		_walletName = UiContext.WalletRepository.GetNextWalletName();

		EnableBack = true;

		var nextCommandCanExecute =
			this.WhenAnyValue(x => x.WalletName)
				.Select(x => !string.IsNullOrWhiteSpace(x) && !Validations.Any);

		NextCommand = ReactiveCommand.CreateFromTask(OnNextAsync, nextCommandCanExecute);

		this.ValidateProperty(x => x.WalletName, ValidateWalletName);
	}

	private async Task OnNextAsync()
	{
		IsBusy = true;

		// Makes sure we can create a wallet with this wallet name.
		await Task.Run(() => WalletGenerator.GetWalletFilePath(WalletName, Services.WalletManager.WalletDirectories.WalletsDir));

		IsBusy = false;

		var options = _options with { WalletName = WalletName };

		switch (options)
		{
			case WalletCreationOptions.AddNewWallet add:
				Navigate().To().RecoveryWords(add);
				break;

			case WalletCreationOptions.ConnectToHardwareWallet chw:
				Navigate().To().ConnectHardwareWallet(chw);
				break;

			case WalletCreationOptions.RecoverWallet rec:
				Navigate().To().RecoverWallet(rec);
				break;

			case WalletCreationOptions.ImportWallet imp:
				await ImportWalletAsync(imp);
				break;

			default:
				throw new InvalidOperationException($"{nameof(WalletCreationOptions)} not supported: {options?.GetType().Name}");
		}
	}

	private async Task ImportWalletAsync(WalletCreationOptions.ImportWallet options)
	{
		try
		{
			var walletSettings = await UiContext.WalletRepository.NewWalletAsync(options);
			Navigate().To().AddedWalletPage(walletSettings);
		}
		catch (Exception ex)
		{
			await ShowErrorAsync("Import wallet", ex.ToUserFriendlyString(), "Wasabi was unable to import your wallet.");
			BackCommand.Execute(null);
		}
	}

	private void ValidateWalletName(IValidationErrors errors)
	{
		var error = UiContext.WalletRepository.ValidateWalletName(WalletName);
		if (error is { } e)
		{
			errors.Add(e.Severity, e.Message);
		}
	}

	protected override void OnNavigatedTo(bool isInHistory, CompositeDisposable disposables)
	{
		base.OnNavigatedTo(isInHistory, disposables);

		var enableCancel = UiContext.WalletRepository.HasWallet;
		SetupCancel(enableCancel: enableCancel, enableCancelOnEscape: enableCancel, enableCancelOnPressed: enableCancel);
	}
}<|MERGE_RESOLUTION|>--- conflicted
+++ resolved
@@ -16,11 +16,9 @@
 public partial class WalletNamePageViewModel : RoutableViewModel
 {
 	private readonly WalletCreationOptions _options;
+	private readonly string? _importFilePath;
+	private readonly Lazy<Mnemonic> _mnemonic = new(() => new Mnemonic(Wordlist.English, WordCount.Twelve));
 	[AutoNotify] private string _walletName;
-<<<<<<< HEAD
-	private readonly WalletCreationOptions _options;
-=======
->>>>>>> b7549a51
 
 	public WalletNamePageViewModel(UiContext uiContext, WalletCreationOptions options)
 	{
