using System.IO;
using System.Reactive.Linq;
using System.Threading.Tasks;
using System.Windows.Input;
using ReactiveUI;
using WalletWasabi.Blockchain.Transactions;
using WalletWasabi.Fluent.Extensions;
using WalletWasabi.Fluent.Helpers;
using WalletWasabi.Fluent.Models.UI;
using WalletWasabi.Fluent.ViewModels.Dialogs.Base;
using WalletWasabi.Logging;

namespace WalletWasabi.Fluent.ViewModels.TransactionBroadcasting;

[NavigationMetaData(Title = "Transaction Broadcaster")]
public partial class LoadTransactionViewModel : DialogViewModelBase<SmartTransaction?>
{
	[AutoNotify] private SmartTransaction? _finalTransaction;

	public LoadTransactionViewModel(UiContext uiContext)
	{
		UiContext = uiContext;

		SetupCancel(enableCancel: true, enableCancelOnEscape: true, enableCancelOnPressed: true);

		EnableBack = false;

		this.WhenAnyValue(x => x.FinalTransaction)
			.WhereNotNull()
			.ObserveOn(RxApp.MainThreadScheduler)
			.Subscribe(finalTransaction => Close(result: finalTransaction));

		ImportTransactionCommand = ReactiveCommand.CreateFromTask(OnImportTransactionAsync, outputScheduler: RxApp.MainThreadScheduler);

		PasteCommand = ReactiveCommand.CreateFromTask(OnPasteAsync);
	}

	public ICommand PasteCommand { get; }

	public ICommand ImportTransactionCommand { get; }

	private async Task OnImportTransactionAsync()
	{
		try
		{
			var path = await FileDialogHelper.ShowOpenFileDialogAsync("Import Transaction", new[] { "psbt", "*" });
			if (path is { })
			{
				FinalTransaction = await UiContext.TransactionBroadcaster.LoadFromFileAsync(path);
			}
		}
		catch (Exception ex)
		{
			Logger.LogError(ex);
			await ShowErrorAsync(Title, ex.ToUserFriendlyString(), "It was not possible to load the transaction.");
		}
	}

	private async Task OnPasteAsync()
	{
		try
		{
<<<<<<< HEAD
			if (ApplicationHelper.Clipboard is { } clipboard)
			{
				var textToPaste = await clipboard.GetTextAsync();

				if (string.IsNullOrWhiteSpace(textToPaste))
				{
					throw new InvalidDataException("The clipboard is empty!");
				}

				if (PSBT.TryParse(textToPaste, Network, out var signedPsbt))
				{
					if (!signedPsbt.IsAllFinalized())
					{
						signedPsbt.Finalize();
					}
=======
			var textToPaste = await UiContext.Clipboard.GetTextAsync();
>>>>>>> 7acf1025

			if (string.IsNullOrWhiteSpace(textToPaste))
			{
				throw new InvalidDataException("The clipboard is empty!");
			}

			FinalTransaction = UiContext.TransactionBroadcaster.Parse(textToPaste);
		}
		catch (Exception ex)
		{
			Logger.LogError(ex);
			await ShowErrorAsync(Title, ex.ToUserFriendlyString(), "It was not possible to paste the transaction.");
		}
	}
}<|MERGE_RESOLUTION|>--- conflicted
+++ resolved
@@ -60,25 +60,7 @@
 	{
 		try
 		{
-<<<<<<< HEAD
-			if (ApplicationHelper.Clipboard is { } clipboard)
-			{
-				var textToPaste = await clipboard.GetTextAsync();
-
-				if (string.IsNullOrWhiteSpace(textToPaste))
-				{
-					throw new InvalidDataException("The clipboard is empty!");
-				}
-
-				if (PSBT.TryParse(textToPaste, Network, out var signedPsbt))
-				{
-					if (!signedPsbt.IsAllFinalized())
-					{
-						signedPsbt.Finalize();
-					}
-=======
 			var textToPaste = await UiContext.Clipboard.GetTextAsync();
->>>>>>> 7acf1025
 
 			if (string.IsNullOrWhiteSpace(textToPaste))
 			{
