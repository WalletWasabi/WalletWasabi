--- conflicted
+++ resolved
@@ -29,15 +29,12 @@
 		private Action? _toggleAction;
 		private Action? _collapseOnClickAction;
 
-<<<<<<< HEAD
-		public NavBarViewModel(RoutingState router, WalletManagerViewModel walletManager, AddWalletPageViewModel addWalletPage, Global global)
-=======
 		public NavBarViewModel(
 			RoutingState router,
 			WalletManagerViewModel walletManager,
 			AddWalletPageViewModel addWalletPage,
-			SettingsPageViewModel settingsPage)
->>>>>>> d261771d
+			SettingsPageViewModel settingsPage,
+			PrivacyModeViewModel privacyMode)
 		{
 			Router = router;
 			_walletManager = walletManager;
@@ -46,7 +43,6 @@
 
 			var homePage = new HomePageViewModel(walletManager, addWalletPage);
 			var searchPage = new SearchPageViewModel(walletManager);
-			var privacyMode = new PrivacyModeViewModel(global);
 
 			RegisterCategories(searchPage);
 
