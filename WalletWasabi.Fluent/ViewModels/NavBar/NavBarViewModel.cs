--- conflicted
+++ resolved
@@ -36,15 +36,11 @@
 
 		Wallets = wallets;
 	}
-<<<<<<< HEAD
-
-=======
 
 	public ObservableCollection<NavBarItemViewModel> BottomItems { get; }
 
 	public ReadOnlyObservableCollection<WalletPageViewModel> Wallets { get; }
 
->>>>>>> b7549a51
 	public void Activate()
 	{
 		this.WhenAnyValue(x => x.SelectedWallet)
