--- conflicted
+++ resolved
@@ -76,11 +76,9 @@
 	{
 		var bottomItems = NavigationManager.MetaData.Where(x => x.NavBarPosition == NavBarPosition.Bottom);
 
-<<<<<<< HEAD
-=======
 		foreach (var item in topItems)
 		{
-			var viewModel = await NavigationManager.MaterializeViewModelAsync(item);
+			var viewModel = await NavigationManager.MaterialiseViewModelAsync(item);
 
 			if (viewModel is NavBarItemViewModel navBarItem)
 			{
@@ -88,7 +86,6 @@
 			}
 		}
 
->>>>>>> 9049d224
 		foreach (var item in bottomItems)
 		{
 			var viewModel = await NavigationManager.MaterializeViewModelAsync(item);
