using System.Collections.Generic;
using System.Windows.Input;
using ReactiveUI;
<<<<<<< HEAD
using WalletWasabi.Fluent.Helpers;
using WalletWasabi.Fluent.ViewModels.Dialogs;
=======
using WalletWasabi.Fluent.Models.UI;
>>>>>>> f3c7324b
using WalletWasabi.Fluent.ViewModels.Navigation;
using WalletWasabi.Helpers;

namespace WalletWasabi.Fluent.ViewModels.HelpAndSupport;

[NavigationMetaData(
	Title = "About Wasabi",
	Caption = "Display Wasabi's current info",
	IconName = "info_regular",
	Order = 4,
	Category = "Help & Support",
	Keywords = new[]
	{
			"About", "Software", "Version", "Source", "Code", "Github", "Website", "Coordinator", "Status", "Stats", "Tor", "Onion",
			"User", "Support", "Bug", "Report", "FAQ", "Questions,", "Docs", "Documentation", "License", "Advanced", "Information",
			"Hardware", "Wallet"
	},
	NavBarPosition = NavBarPosition.None,
	NavigationTarget = NavigationTarget.DialogScreen)]
public partial class AboutViewModel : RoutableViewModel
{
	public AboutViewModel(UiContext uiContext, bool navigateBack = false)
	{
		UiContext = uiContext;

		EnableBack = navigateBack;

		Links = new List<ViewModelBase>()
			{
				new LinkViewModel(UiContext)
				{
					Link = DocsLink,
					Description = "Documentation",
					IsClickable = true
				},
				new SeparatorViewModel(),
				new LinkViewModel(UiContext)
				{
					Link = SourceCodeLink,
					Description = "Source Code (GitHub)",
					IsClickable = true
				},
				new SeparatorViewModel(),
				new LinkViewModel(UiContext)
				{
					Link = ClearnetLink,
					Description = "Website (Clearnet)",
					IsClickable = true
				},
				new SeparatorViewModel(),
				new LinkViewModel(UiContext)
				{
					Link = TorLink,
					Description = "Website (Tor)",
					IsClickable = false
				},
				new SeparatorViewModel(),
				new LinkViewModel(UiContext)
				{
					Link = StatusPageLink,
					Description = "Coordinator Status Page",
					IsClickable = true
				},
				new SeparatorViewModel(),
				new LinkViewModel(UiContext)
				{
					Link = UserSupportLink,
					Description = "User Support",
					IsClickable = true
				},
				new SeparatorViewModel(),
				new LinkViewModel(UiContext)
				{
					Link = BugReportLink,
					Description = "Bug Report",
					IsClickable = true
				},
				new SeparatorViewModel(),
				new LinkViewModel(UiContext)
				{
					Link = FAQLink,
					Description = "FAQ",
					IsClickable = true
				},
			};

		License = new LinkViewModel(UiContext)
		{
			Link = LicenseLink,
			Description = "MIT License",
			IsClickable = true
		};

		OpenBrowserCommand = ReactiveCommand.CreateFromTask<string>(x => UiContext.FileSystem.OpenBrowserAsync(x));

		AboutAdvancedInfoDialogCommand = ReactiveCommand.CreateFromTask(async () => await Navigate().To().AboutAdvancedInfo().GetResultAsync());

<<<<<<< HEAD
		CopyLinkCommand = ReactiveCommand.CreateFromTask<string>(
			async (link) =>
				{
					if (ApplicationHelper.Clipboard is { } clipboard)
					{
						await clipboard.SetTextAsync(link);
					}
				});
=======
		CopyLinkCommand = ReactiveCommand.CreateFromTask<string>(async (link) => await UiContext.Clipboard.SetTextAsync(link));
>>>>>>> f3c7324b

		NextCommand = CancelCommand;

		SetupCancel(enableCancel: false, enableCancelOnEscape: true, enableCancelOnPressed: true);
	}

	public List<ViewModelBase> Links { get; }

	public LinkViewModel License { get; }

	public ICommand AboutAdvancedInfoDialogCommand { get; }

	public ICommand OpenBrowserCommand { get; }

	public ICommand CopyLinkCommand { get; }

	public Version ClientVersion => Constants.ClientVersion;

	public static string ClearnetLink => "https://wasabiwallet.io/";

	public static string TorLink => "http://wasabiukrxmkdgve5kynjztuovbg43uxcbcxn6y2okcrsg7gb6jdmbad.onion";

	public static string SourceCodeLink => "https://github.com/zkSNACKs/WalletWasabi/";

	public static string StatusPageLink => "https://stats.uptimerobot.com/YQqGyUL8A7";

	public static string UserSupportLink => "https://github.com/zkSNACKs/WalletWasabi/discussions/5185";

	public static string BugReportLink => "https://github.com/zkSNACKs/WalletWasabi/issues/new?template=bug-report.md";

	public static string FAQLink => "https://docs.wasabiwallet.io/FAQ/";

	public static string DocsLink => "https://docs.wasabiwallet.io/";

	public static string LicenseLink => "https://github.com/zkSNACKs/WalletWasabi/blob/master/LICENSE.md";
}<|MERGE_RESOLUTION|>--- conflicted
+++ resolved
@@ -1,12 +1,7 @@
 using System.Collections.Generic;
 using System.Windows.Input;
 using ReactiveUI;
-<<<<<<< HEAD
-using WalletWasabi.Fluent.Helpers;
-using WalletWasabi.Fluent.ViewModels.Dialogs;
-=======
 using WalletWasabi.Fluent.Models.UI;
->>>>>>> f3c7324b
 using WalletWasabi.Fluent.ViewModels.Navigation;
 using WalletWasabi.Helpers;
 
@@ -104,18 +99,7 @@
 
 		AboutAdvancedInfoDialogCommand = ReactiveCommand.CreateFromTask(async () => await Navigate().To().AboutAdvancedInfo().GetResultAsync());
 
-<<<<<<< HEAD
-		CopyLinkCommand = ReactiveCommand.CreateFromTask<string>(
-			async (link) =>
-				{
-					if (ApplicationHelper.Clipboard is { } clipboard)
-					{
-						await clipboard.SetTextAsync(link);
-					}
-				});
-=======
 		CopyLinkCommand = ReactiveCommand.CreateFromTask<string>(async (link) => await UiContext.Clipboard.SetTextAsync(link));
->>>>>>> f3c7324b
 
 		NextCommand = CancelCommand;
 
