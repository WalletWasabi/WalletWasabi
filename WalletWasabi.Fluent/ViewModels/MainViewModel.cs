using NBitcoin;
using ReactiveUI;
using WalletWasabi.Gui.ViewModels;
using Global = WalletWasabi.Gui.Global;

namespace WalletWasabi.Fluent.ViewModels
{
	public class MainViewModel : ViewModelBase, IScreen
	{
		private Global _global;
		private StatusBarViewModel _statusBar;
		private string _title = "Wasabi Wallet";
		private NavBarViewModel _navBar;

		public MainViewModel(Global global)
		{
			_global = global;

			Network = global.Network;

			StatusBar = new StatusBarViewModel(global.DataDir, global.Network, global.Config, global.HostedServices, global.BitcoinStore.SmartHeaderChain, global.Synchronizer, global.LegalDocuments);

			NavBar = new NavBarViewModel(Router, global.WalletManager, global.UiConfig);

			Router.Navigate.Execute(new HomeViewModel(this)); // for testing
			Router.Navigate.Execute(new HomeViewModel(this)); // for testing
		}

		public static MainViewModel Instance { get; internal set; }

		public RoutingState Router { get; } = new RoutingState();

<<<<<<< HEAD
		public ReactiveCommand<Unit, IRoutableViewModel> GoNext { get; }

		public ReactiveCommand<Unit, Unit> GoBack => Router.NavigateBack;

=======
>>>>>>> 1439bedc
		public Network Network { get; }

		public NavBarViewModel NavBar
		{
			get { return _navBar; }
			set { this.RaiseAndSetIfChanged(ref _navBar, value); }
		}

		public StatusBarViewModel StatusBar
		{
			get { return _statusBar; }
			set { this.RaiseAndSetIfChanged(ref _statusBar, value); }
		}

		public string Title
		{
			get => _title;
			internal set => this.RaiseAndSetIfChanged(ref _title, value);
		}

		public void Initialize()
		{
			// Temporary to keep things running without VM modifications.
			MainWindowViewModel.Instance = new MainWindowViewModel(_global.Network, _global.UiConfig, _global.WalletManager, null, null, false);

			StatusBar.Initialize(_global.Nodes.ConnectedNodes);

			if (Network != Network.Main)
			{
				Title += $" - {Network}";
			}
		}
	}
}<|MERGE_RESOLUTION|>--- conflicted
+++ resolved
@@ -30,13 +30,10 @@
 
 		public RoutingState Router { get; } = new RoutingState();
 
-<<<<<<< HEAD
 		public ReactiveCommand<Unit, IRoutableViewModel> GoNext { get; }
 
 		public ReactiveCommand<Unit, Unit> GoBack => Router.NavigateBack;
 
-=======
->>>>>>> 1439bedc
 		public Network Network { get; }
 
 		public NavBarViewModel NavBar
