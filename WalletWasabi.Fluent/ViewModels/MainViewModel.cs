--- conflicted
+++ resolved
@@ -44,14 +44,6 @@
 		_compactDialogScreen = new DialogScreenViewModel(NavigationTarget.CompactDialogScreen);
 		MainScreen = new TargettedNavigationStack(NavigationTarget.HomeScreen);
 		NavigationState.Register(MainScreen, DialogScreen, FullScreen, CompactDialogScreen);
-
-<<<<<<< HEAD
-		_statusIcon = new StatusIconViewModel();
-=======
-		_isMainContentEnabled = true;
-		_isDialogScreenEnabled = true;
-		_isFullScreenEnabled = true;
->>>>>>> bfd5514d
 
 		UiServices.Initialize();
 
