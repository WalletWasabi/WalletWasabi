--- conflicted
+++ resolved
@@ -155,17 +155,6 @@
 		SearchBar = new SearchBarViewModel(source.Changes);
 	}
 
-<<<<<<< HEAD
-=======
-	private static StatusChecker CreateTorStatusChecker()
-	{
-		var httpClient = Services.HttpClientFactory.NewHttpClient(Mode.DefaultCircuit);
-		var torNetwork = new TorNetwork(new HttpGetStringReader(httpClient), new XmlIssueListParser());
-		var statusChecker = new StatusChecker(torNetwork, TimeSpan.FromHours(6), new NewThreadScheduler(start => new Thread(start) { IsBackground = true }));
-		return statusChecker;
-	}
-
->>>>>>> 73e81fbe
 	public IObservable<WalletViewModel> CurrentWallet { get; }
 
 	public TargettedNavigationStack MainScreen { get; }
