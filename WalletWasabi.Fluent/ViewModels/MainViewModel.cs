--- conflicted
+++ resolved
@@ -15,11 +15,7 @@
 		private Global _global;
 		private StatusBarViewModel _statusBar;
 		private string _title = "Wasabi Wallet";
-<<<<<<< HEAD
 		private NavBarViewModel _navBar;
-=======
-		private bool _isBackButtonVisible;
->>>>>>> 677a6544
 
 		public MainViewModel(Global global)
 		{
@@ -29,39 +25,17 @@
 
 			StatusBar = new StatusBarViewModel(global.DataDir, global.Network, global.Config, global.HostedServices, global.BitcoinStore.SmartHeaderChain, global.Synchronizer, global.LegalDocuments);
 
-			NavBar = new NavBarViewModel(global.WalletManager, global.UiConfig);
-
-			Dispatcher.UIThread.Post(async () =>
-			{
-				await Task.Delay(5000);
-
-				Router.Navigate.Execute(new HomeViewModel(this));
-			});
-<<<<<<< HEAD
-=======
-
-			Observable.FromEventPattern(Router.NavigationStack, nameof(Router.NavigationStack.CollectionChanged))
-				.ObserveOn(RxApp.MainThreadScheduler)
-				.Subscribe(_ => IsBackButtonVisible = Router.NavigationStack.Count > 1);
+			NavBar = new NavBarViewModel(Router, global.WalletManager, global.UiConfig);
 
 			Router.Navigate.Execute(new HomeViewModel(this)); // for testing
 			Router.Navigate.Execute(new HomeViewModel(this)); // for testing
->>>>>>> 677a6544
 		}
 
 		public static MainViewModel Instance { get; internal set; }
 
 		public RoutingState Router { get; } = new RoutingState();
-<<<<<<< HEAD
 
-		public ReactiveCommand<Unit, IRoutableViewModel> GoNext { get; }
-
-=======
-		
->>>>>>> 677a6544
-		public ReactiveCommand<Unit, Unit> GoBack => Router.NavigateBack;
-
-		public Network Network { get; }		
+		public Network Network { get; }
 
 		public NavBarViewModel NavBar
 		{
@@ -81,12 +55,6 @@
 			internal set => this.RaiseAndSetIfChanged(ref _title, value);
 		}
 
-		public bool IsBackButtonVisible
-		{
-			get => _isBackButtonVisible;
-			set => this.RaiseAndSetIfChanged(ref _isBackButtonVisible, value);
-		}
-
 		public void Initialize()
 		{
 			// Temporary to keep things running without VM modifications.
