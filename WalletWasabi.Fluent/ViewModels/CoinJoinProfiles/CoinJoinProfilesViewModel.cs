--- conflicted
+++ resolved
@@ -79,24 +79,6 @@
 	{
 		var selected = SelectedProfile ?? SelectedManualProfile ?? Profiles.First();
 
-<<<<<<< HEAD
-		using (walletModel.Settings.BatchChanges())
-		{
-			walletModel.Settings.RedCoinIsolation = selected.RedCoinIsolation;
-			walletModel.Settings.AnonScoreTarget = selected.AnonScoreTarget;
-			walletModel.Settings.FeeRateMedianTimeFrameHours = selected.FeeRateMedianTimeFrameHours;
-			walletModel.Settings.IsCoinjoinProfileSelected = true;
-		}
-
-		if (isNewWallet)
-		{
-			// TODO: remove this after AddedWalletPage is decoupled
-			var wallet = Services.WalletManager.GetWallets(false).First(x => x.WalletName == walletModel.Name);
-			Navigate().To().AddedWalletPage(wallet.KeyManager);
-		}
-		else
-		{
-=======
 		walletModel.Settings.RedCoinIsolation = selected.RedCoinIsolation;
 		walletModel.Settings.AnonScoreTarget = selected.AnonScoreTarget;
 		walletModel.Settings.FeeRateMedianTimeFrameHours = selected.FeeRateMedianTimeFrameHours;
@@ -111,7 +93,6 @@
 		else
 		{
 			walletModel.Settings.Save();
->>>>>>> 6fd6c237
 			Close(DialogResultKind.Normal, true);
 		}
 	}
