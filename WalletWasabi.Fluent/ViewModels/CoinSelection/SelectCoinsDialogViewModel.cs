--- conflicted
+++ resolved
@@ -65,11 +65,6 @@
 			.Select(coins => coins.Sum(x => x.Amount) >= _targetAmount)
 			.ObserveOn(RxApp.MainThreadScheduler);
 
-<<<<<<< HEAD
-		EnoughSelected.Subscribe(b => { });
-
-=======
->>>>>>> 7c34122f
 		SelectedAmount = selectedCoins
 			.Select(Sum)
 			.ObserveOn(RxApp.MainThreadScheduler);
