--- conflicted
+++ resolved
@@ -22,12 +22,7 @@
 		{
 			if (CanShutdown())
 			{
-<<<<<<< HEAD
-				if (Application.Current?.ApplicationLifetime is IClassicDesktopStyleApplicationLifetime
-					desktopLifetime)
-=======
 				if (Application.Current?.ApplicationLifetime is IControlledApplicationLifetime lifetime)
->>>>>>> ebd3a67e
 				{
 					lifetime.Shutdown();
 				}
