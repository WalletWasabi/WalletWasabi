--- conflicted
+++ resolved
@@ -87,14 +87,9 @@
 
 	public event EventHandler? ShowRequested, HideRequested;
 
-<<<<<<< HEAD
+	public ICommand AboutCommand { get; }
+	public ICommand ShowOrHideCommand { get; }
 	public ICommand QuitCommand { get; }
-	public ICommand ShowOrHideCommand { get; }
-=======
-	public ICommand AboutCommand { get; }
-	public ICommand ShowCommand { get; }
-	public ICommand QuitCommand { get; }
->>>>>>> 57405229
 
 	public bool CanShutdown()
 	{
