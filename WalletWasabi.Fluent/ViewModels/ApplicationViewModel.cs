<<<<<<< HEAD
using System.Reactive.Concurrency;
=======
using System;
>>>>>>> c58e2b88
using System.Reactive.Linq;
using System.Runtime.InteropServices;
using System.Threading.Tasks;
using System.Windows.Input;
using Avalonia;
using Avalonia.Controls;
using Avalonia.Controls.ApplicationLifetimes;
using ReactiveUI;
using WalletWasabi.Fluent.Helpers;
using WalletWasabi.Fluent.Providers;
using WalletWasabi.Fluent.ViewModels.Dialogs;
using WalletWasabi.Fluent.ViewModels.HelpAndSupport;
using WalletWasabi.Fluent.ViewModels.Navigation;
using WalletWasabi.WabiSabi.Client;

namespace WalletWasabi.Fluent.ViewModels;

public partial class ApplicationViewModel : ViewModelBase, ICanShutdownProvider
{
	private readonly IMainWindowService _mainWindowService;
	[AutoNotify] private bool _isMainWindowShown = true;

	public ApplicationViewModel(IMainWindowService mainWindowService)
	{
		_mainWindowService = mainWindowService;

		QuitCommand = ReactiveCommand.Create(ShutDown);

		ShowHideCommand = ReactiveCommand.Create(() =>
		{
			if (IsMainWindowShown)
			{
				_mainWindowService.Close();
			}
			else
			{
<<<<<<< HEAD
				_mainWindowService.Show();
=======
				// Show the window if it was hidden.
				ShowRequested?.Invoke(this, EventArgs.Empty);

				await MainViewModel.Instance.CompactDialogScreen.NavigateDialogAsync(
					new Dialogs.ShowErrorDialogViewModel(
						"Wasabi is currently anonymising your wallet. Please try again in a few minutes.",
						"Warning",
						"Unable to close right now"));
>>>>>>> c58e2b88
			}
		});

		ShowCommand = ReactiveCommand.Create(() => _mainWindowService.Show());

		AboutCommand = ReactiveCommand.Create(
<<<<<<< HEAD
			() => MainViewModel.Instance.DialogScreen.To(new AboutViewModel(navigateBack: MainViewModel.Instance.DialogScreen.CurrentPage is not null)),
			canExecute: MainViewModel.Instance.DialogScreen.WhenAnyValue(x => x.CurrentPage)
				.SelectMany(x => x switch
					{
						null => Observable.Return(true),
						AboutViewModel => Observable.Return(false),
						_ => x.WhenAnyValue(page => page.IsBusy).Select(isBusy => !isBusy)
					}));

		if (RuntimeInformation.IsOSPlatform(OSPlatform.OSX))
		{
			using var bitmap = AssetHelpers.GetBitmapAsset("avares://WalletWasabi.Fluent/Assets/WasabiLogo_white.ico");
=======
			() => dialogScreen.To(new AboutViewModel(navigateBack: dialogScreen.CurrentPage is not null)),
			canExecute: dialogScreen.WhenAnyValue(x => x.CurrentPage)
				.Select(x => x is null));
>>>>>>> c58e2b88

		using var bitmap = AssetHelpers.GetBitmapAsset("avares://WalletWasabi.Fluent/Assets/WasabiLogo.ico");
		TrayIcon = new WindowIcon(bitmap);
	}

	public WindowIcon TrayIcon { get; }
	public ICommand AboutCommand { get; }
	public ICommand ShowCommand { get; }

	public ICommand ShowHideCommand { get; }

	public ICommand QuitCommand { get; }

	public void ShutDown() => _mainWindowService.Shutdown();

	public void OnShutdownPrevented()
	{
		RxApp.MainThreadScheduler.Schedule(async () =>
			await MainViewModel.Instance.CompactDialogScreen.NavigateDialogAsync(new ShuttingDownViewModel(this)));
	}

	public bool CanShutdown()
	{
		var cjManager = Services.HostedServices.GetOrDefault<CoinJoinManager>();

		if (cjManager is { })
		{
			return cjManager.HighestCoinJoinClientState switch
			{
				CoinJoinClientState.InCriticalPhase => false,
				CoinJoinClientState.Idle or CoinJoinClientState.InProgress => true,
				_ => throw new ArgumentOutOfRangeException(),
			};
		}

		return true;
	}
}<|MERGE_RESOLUTION|>--- conflicted
+++ resolved
@@ -1,8 +1,4 @@
-<<<<<<< HEAD
 using System.Reactive.Concurrency;
-=======
-using System;
->>>>>>> c58e2b88
 using System.Reactive.Linq;
 using System.Runtime.InteropServices;
 using System.Threading.Tasks;
@@ -39,42 +35,16 @@
 			}
 			else
 			{
-<<<<<<< HEAD
 				_mainWindowService.Show();
-=======
-				// Show the window if it was hidden.
-				ShowRequested?.Invoke(this, EventArgs.Empty);
-
-				await MainViewModel.Instance.CompactDialogScreen.NavigateDialogAsync(
-					new Dialogs.ShowErrorDialogViewModel(
-						"Wasabi is currently anonymising your wallet. Please try again in a few minutes.",
-						"Warning",
-						"Unable to close right now"));
->>>>>>> c58e2b88
 			}
 		});
 
 		ShowCommand = ReactiveCommand.Create(() => _mainWindowService.Show());
 
 		AboutCommand = ReactiveCommand.Create(
-<<<<<<< HEAD
 			() => MainViewModel.Instance.DialogScreen.To(new AboutViewModel(navigateBack: MainViewModel.Instance.DialogScreen.CurrentPage is not null)),
 			canExecute: MainViewModel.Instance.DialogScreen.WhenAnyValue(x => x.CurrentPage)
-				.SelectMany(x => x switch
-					{
-						null => Observable.Return(true),
-						AboutViewModel => Observable.Return(false),
-						_ => x.WhenAnyValue(page => page.IsBusy).Select(isBusy => !isBusy)
-					}));
-
-		if (RuntimeInformation.IsOSPlatform(OSPlatform.OSX))
-		{
-			using var bitmap = AssetHelpers.GetBitmapAsset("avares://WalletWasabi.Fluent/Assets/WasabiLogo_white.ico");
-=======
-			() => dialogScreen.To(new AboutViewModel(navigateBack: dialogScreen.CurrentPage is not null)),
-			canExecute: dialogScreen.WhenAnyValue(x => x.CurrentPage)
-				.Select(x => x is null));
->>>>>>> c58e2b88
+				.SelectMany(x => x is null));
 
 		using var bitmap = AssetHelpers.GetBitmapAsset("avares://WalletWasabi.Fluent/Assets/WasabiLogo.ico");
 		TrayIcon = new WindowIcon(bitmap);
