using System.Reactive.Disposables;
using System.Reactive.Linq;
using System.Threading.Tasks;
using System.Windows.Input;
using ReactiveUI;
using WalletWasabi.Fluent.ViewModels.Dialogs.Base;

namespace WalletWasabi.Fluent.ViewModels.Navigation;

public abstract partial class RoutableViewModel : ViewModelBase, INavigatable
{
	private CompositeDisposable? _currentDisposable;
<<<<<<< HEAD

=======
>>>>>>> 43efbea1
	[AutoNotify] private bool _isBusy;
	[AutoNotify] private bool _enableCancelOnPressed;
	[AutoNotify] private bool _enableCancelOnEscape;
	[AutoNotify] private bool _enableBack;
	[AutoNotify] private bool _enableCancel;
	[AutoNotify] private bool _isActive;

<<<<<<< HEAD
=======
	public abstract string Title { get; protected set; }

	public NavigationTarget CurrentTarget { get; internal set; }

	public virtual NavigationTarget DefaultTarget => NavigationTarget.HomeScreen;

>>>>>>> 43efbea1
	protected RoutableViewModel()
	{
		BackCommand = ReactiveCommand.Create(() => Navigate().Back());
		CancelCommand = ReactiveCommand.Create(() => Navigate().Clear());
	}

	public abstract string Title { get; protected set; }

	public NavigationTarget CurrentTarget { get; internal set; }

	public virtual NavigationTarget DefaultTarget => NavigationTarget.HomeScreen;

	public virtual string IconName { get; protected set; } = "navigation_regular";
	public virtual string IconNameFocused { get; protected set; } = "navigation_regular";

	public ICommand? NextCommand { get; protected set; }

	public ICommand? SkipCommand { get; protected set; }

	public ICommand BackCommand { get; protected set; }

	public ICommand CancelCommand { get; protected set; }

	private void DoNavigateTo(bool isInHistory)
	{
		if (_currentDisposable is { })
		{
			throw new Exception("Can't navigate to something that has already been navigated to.");
		}

		_currentDisposable = new CompositeDisposable();

		OnNavigatedTo(isInHistory, _currentDisposable);
	}

	protected virtual void OnNavigatedTo(bool isInHistory, CompositeDisposable disposables)
	{
	}

	private void DoNavigateFrom(bool isInHistory)
	{
		OnNavigatedFrom(isInHistory);

		_currentDisposable?.Dispose();
		_currentDisposable = null;
	}

	public INavigationStack<RoutableViewModel> Navigate()
	{
		var currentTarget = CurrentTarget == NavigationTarget.Default ? DefaultTarget : CurrentTarget;

		return Navigate(currentTarget);
	}

	public INavigationStack<RoutableViewModel> Navigate(NavigationTarget currentTarget)
	{
		return UiContext.Navigate(currentTarget);
	}

	public void OnNavigatedTo(bool isInHistory)
	{
		DoNavigateTo(isInHistory);
	}

	void INavigatable.OnNavigatedFrom(bool isInHistory)
	{
		DoNavigateFrom(isInHistory);
	}

	protected virtual void OnNavigatedFrom(bool isInHistory)
	{
	}

	protected void EnableAutoBusyOn(params ICommand[] commands)
	{
		foreach (var command in commands)
		{
			(command as IReactiveCommand)?.IsExecuting
				.ObserveOn(RxApp.MainThreadScheduler)
				.Skip(1)
				.Subscribe(x => IsBusy = x);
		}
	}

	public async Task<DialogResult<TResult>> NavigateDialogAsync<TResult>(DialogViewModelBase<TResult> dialog)
		=> await NavigateDialogAsync(dialog, CurrentTarget);

	public async Task<DialogResult<TResult>> NavigateDialogAsync<TResult>(DialogViewModelBase<TResult> dialog, NavigationTarget target, NavigationMode navigationMode = NavigationMode.Normal)
	{
		return await UiContext.Navigate(target).NavigateDialogAsync(dialog, navigationMode);
	}

	protected async Task ShowErrorAsync(string title, string message, string caption, NavigationTarget navigationTarget = NavigationTarget.Default)
	{
		var target =
			navigationTarget != NavigationTarget.Default
			? navigationTarget
			: CurrentTarget == NavigationTarget.CompactDialogScreen
				? NavigationTarget.CompactDialogScreen
				: NavigationTarget.DialogScreen;

		await Navigate(target).ShowErrorAsync(title, message, caption);
	}

	protected void SetupCancel(bool enableCancel, bool enableCancelOnEscape, bool enableCancelOnPressed, bool escapeGoesBack = false)
	{
		EnableCancel = enableCancel;
		EnableCancelOnEscape = enableCancelOnEscape && !escapeGoesBack;
		EnableCancelOnPressed = enableCancelOnPressed;
	}
}<|MERGE_RESOLUTION|>--- conflicted
+++ resolved
@@ -10,10 +10,7 @@
 public abstract partial class RoutableViewModel : ViewModelBase, INavigatable
 {
 	private CompositeDisposable? _currentDisposable;
-<<<<<<< HEAD
 
-=======
->>>>>>> 43efbea1
 	[AutoNotify] private bool _isBusy;
 	[AutoNotify] private bool _enableCancelOnPressed;
 	[AutoNotify] private bool _enableCancelOnEscape;
@@ -21,15 +18,6 @@
 	[AutoNotify] private bool _enableCancel;
 	[AutoNotify] private bool _isActive;
 
-<<<<<<< HEAD
-=======
-	public abstract string Title { get; protected set; }
-
-	public NavigationTarget CurrentTarget { get; internal set; }
-
-	public virtual NavigationTarget DefaultTarget => NavigationTarget.HomeScreen;
-
->>>>>>> 43efbea1
 	protected RoutableViewModel()
 	{
 		BackCommand = ReactiveCommand.Create(() => Navigate().Back());
