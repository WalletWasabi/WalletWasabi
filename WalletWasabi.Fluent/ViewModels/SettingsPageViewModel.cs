--- conflicted
+++ resolved
@@ -1,6 +1,5 @@
 using ReactiveUI;
 using System.Windows.Input;
-using WalletWasabi.Fluent.ViewModels.Dialog;
 
 namespace WalletWasabi.Fluent.ViewModels
 {
@@ -10,20 +9,13 @@
 		{
 			Title = "Settings";
 
-<<<<<<< HEAD
-			NextCommand = ReactiveCommand.Create(() =>
-			{
-				screen.Router.Navigate.Execute(new HomePageViewModel(screen));
-			});
+			NextCommand = ReactiveCommand.Create(() => screen.Router.Navigate.Execute(new HomePageViewModel(screen)));
 
 			OpenDialogCommand = ReactiveCommand.Create(async () =>
 			{
 				var x = new TestDialogViewModel(MainViewModel.Instance);
 				var result = await x.ShowDialogAsync();
 			});
-=======
-			NextCommand = ReactiveCommand.Create(() => screen.Router.Navigate.Execute(new HomePageViewModel(screen)));
->>>>>>> 03be5238
 		}
 
 		public ICommand NextCommand { get; }
