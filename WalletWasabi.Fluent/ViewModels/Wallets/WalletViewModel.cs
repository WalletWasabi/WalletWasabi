using NBitcoin;
using ReactiveUI;
using System;
using System.Collections.Generic;
using System.Reactive;
using System.Reactive.Concurrency;
using System.Reactive.Disposables;
using System.Reactive.Linq;
using System.Threading.Tasks;
using WalletWasabi.Fluent.ViewModels.Wallets.HardwareWallet;
using WalletWasabi.Fluent.ViewModels.Wallets.Home.History;
using WalletWasabi.Fluent.ViewModels.Wallets.Home.Tiles;
using WalletWasabi.Fluent.ViewModels.Wallets.WatchOnlyWallet;
using WalletWasabi.Gui;
using WalletWasabi.Logging;
using WalletWasabi.Wallets;

namespace WalletWasabi.Fluent.ViewModels.Wallets
{
	public partial class WalletViewModel : WalletViewModelBase
	{
		protected WalletViewModel(UiConfig uiConfig, Wallet wallet) : base(wallet)
		{
			Disposables = Disposables is null ? new CompositeDisposable() : throw new NotSupportedException($"Cannot open {GetType().Name} before closing it.");

			Observable.Merge(
				Observable.FromEventPattern(Wallet.TransactionProcessor, nameof(Wallet.TransactionProcessor.WalletRelevantTransactionProcessed)).Select(_ => Unit.Default))
				.Throttle(TimeSpan.FromSeconds(0.1))
				.Merge(uiConfig.WhenAnyValue(x => x.PrivacyMode).Select(_ => Unit.Default))
				.Merge(Wallet.Synchronizer.WhenAnyValue(x => x.UsdExchangeRate).Select(_ => Unit.Default))
				.ObserveOn(RxApp.MainThreadScheduler)
				.Subscribe(
					_ =>
				{
					try
					{
						var balance = Wallet.Coins.TotalAmount();
						Title = $"{WalletName} ({(uiConfig.PrivacyMode ? "#########" : balance.ToString(false))} BTC)";

						TitleTip = balance.ToUsdString(Wallet.Synchronizer.UsdExchangeRate, uiConfig.PrivacyMode);
					}
					catch (Exception ex)
					{
						Logger.LogError(ex);
					}
				})
				.DisposeWith(Disposables);

<<<<<<< HEAD
			History = new HistoryViewModel(wallet, uiConfig);
=======
			History = new HistoryViewModel(wallet);
			BalanceTile = new WalletBalanceTileViewModel(wallet);
			WalletPieChart = new WalletPieChartTileViewModel(wallet);
>>>>>>> a030b4b0
		}

		private CompositeDisposable Disposables { get; set; }

		public override string IconName => "web_asset_regular";

		public HistoryViewModel History { get; }

		public WalletBalanceTileViewModel BalanceTile { get; }

		public WalletPieChartTileViewModel WalletPieChart { get; }

		protected override void OnNavigatedTo(bool isInHistory, CompositeDisposable disposables)
		{
			base.OnNavigatedTo(isInHistory, disposables);

			Observable.FromEventPattern(Wallet, nameof(Wallet.NewFilterProcessed))
				.Merge(Observable.FromEventPattern(Wallet.TransactionProcessor, nameof(Wallet.TransactionProcessor.WalletRelevantTransactionProcessed)))
				.Throttle(TimeSpan.FromSeconds(3))
				.ObserveOn(RxApp.MainThreadScheduler)
				.Subscribe(async _ => await UpdateAsync())
				.DisposeWith(disposables);

			RxApp.MainThreadScheduler.Schedule(async () => await UpdateAsync());
		}

		private async Task UpdateAsync()
		{
			await History.UpdateAsync();
		}

		public static WalletViewModel Create(UiConfig uiConfig, Wallet wallet)
		{
			return wallet.KeyManager.IsHardwareWallet
				? new HardwareWalletViewModel(uiConfig, wallet)
				: wallet.KeyManager.IsWatchOnly
					? new WatchOnlyWalletViewModel(uiConfig, wallet)
					: new WalletViewModel(uiConfig, wallet);
		}
	}
}<|MERGE_RESOLUTION|>--- conflicted
+++ resolved
@@ -46,13 +46,9 @@
 				})
 				.DisposeWith(Disposables);
 
-<<<<<<< HEAD
 			History = new HistoryViewModel(wallet, uiConfig);
-=======
-			History = new HistoryViewModel(wallet);
 			BalanceTile = new WalletBalanceTileViewModel(wallet);
 			WalletPieChart = new WalletPieChartTileViewModel(wallet);
->>>>>>> a030b4b0
 		}
 
 		private CompositeDisposable Disposables { get; set; }
