using System.Reactive.Linq;
using System.Windows.Input;
using ReactiveUI;
<<<<<<< HEAD
using WalletWasabi.Fluent.ViewModels.CoinJoinProfiles;
=======
using WalletWasabi.Blockchain.Keys;
using WalletWasabi.Fluent.Validation;
using WalletWasabi.Fluent.ViewModels.CoinJoinProfiles;
using WalletWasabi.Fluent.ViewModels.Dialogs.Base;
>>>>>>> 1f65b89c
using WalletWasabi.Fluent.ViewModels.Navigation;
using WalletWasabi.Wallets;

namespace WalletWasabi.Fluent.ViewModels.Wallets;

public partial class WalletSettingsViewModel : RoutableViewModel
{
	[AutoNotify] private bool _preferPsbtWorkflow;
	[AutoNotify] private bool _autoCoinJoin;
	[AutoNotify] private int _minAnonScoreTarget;
	[AutoNotify] private int _maxAnonScoreTarget;

	private Wallet _wallet;

	public WalletSettingsViewModel(WalletViewModelBase walletViewModelBase)
	{
		_wallet = walletViewModelBase.Wallet;
		Title = $"{_wallet.WalletName} - Wallet Settings";
		_preferPsbtWorkflow = _wallet.KeyManager.PreferPsbtWorkflow;
		_autoCoinJoin = _wallet.KeyManager.AutoCoinJoin;
		IsHardwareWallet = _wallet.KeyManager.IsHardwareWallet;
		IsWatchOnly = _wallet.KeyManager.IsWatchOnly;

		SetupCancel(enableCancel: false, enableCancelOnEscape: true, enableCancelOnPressed: true);

		NextCommand = CancelCommand;

		VerifyRecoveryWordsCommand = ReactiveCommand.Create(() => Navigate().To(new VerifyRecoveryWordsViewModel(_wallet)));

		_minAnonScoreTarget = _wallet.KeyManager.MinAnonScoreTarget;
		_maxAnonScoreTarget = _wallet.KeyManager.MaxAnonScoreTarget;

		CoinJoinProfiles = new CoinJoinProfilesViewModel(_wallet.KeyManager, selectDefaultProfile: false, saveToFile: true);

		this.WhenAnyValue(x => x.PreferPsbtWorkflow)
			.Skip(1)
			.Subscribe(value =>
			{
				_wallet.KeyManager.PreferPsbtWorkflow = value;
				_wallet.KeyManager.ToFile();
				walletViewModelBase.RaisePropertyChanged(nameof(walletViewModelBase.PreferPsbtWorkflow));
			});
<<<<<<< HEAD
	}

	public CoinJoinProfilesViewModel CoinJoinProfiles { get; }

=======

		SetAutoCoinJoin = ReactiveCommand.CreateFromTask(async () =>
		{
			if (!_wallet.KeyManager.IsCoinjoinProfileSelected)
			{
				await NavigateDialogAsync(new CoinJoinProfilesViewModel(_wallet.KeyManager, false), NavigationTarget.DialogScreen);
			}

			if (_wallet.KeyManager.IsCoinjoinProfileSelected)
			{
				AutoCoinJoin = !AutoCoinJoin;
				_wallet.KeyManager.AutoCoinJoin = AutoCoinJoin;
				_wallet.KeyManager.ToFile();
			}
			else
			{
				AutoCoinJoin = false;
			}
		});

		_minAnonScoreTarget = _wallet.KeyManager.MinAnonScoreTarget;
		_maxAnonScoreTarget = _wallet.KeyManager.MaxAnonScoreTarget;

		this.WhenAnyValue(
				x => x.MinAnonScoreTarget,
				x => x.MaxAnonScoreTarget)
			.ObserveOn(RxApp.TaskpoolScheduler)
			.Throttle(TimeSpan.FromMilliseconds(1000))
			.Skip(1)
			.Subscribe(_ => _wallet.KeyManager.SetAnonScoreTargets(MinAnonScoreTarget, MaxAnonScoreTarget));

		this.WhenAnyValue(x => x.MinAnonScoreTarget)
			.Subscribe(
				x =>
				{
					if (x >= MaxAnonScoreTarget)
					{
						MaxAnonScoreTarget = x + 1;
					}
				});

		this.WhenAnyValue(x => x.MaxAnonScoreTarget)
			.Subscribe(
				x =>
				{
					if (x <= MinAnonScoreTarget)
					{
						MinAnonScoreTarget = x - 1;
					}
				});

		this.ValidateProperty(x => x.PlebStopThreshold, ValidatePlebStopThreshold);

		this.WhenAnyValue(x => x.PlebStopThreshold)
			.Skip(1)
			.Throttle(TimeSpan.FromMilliseconds(1000))
			.ObserveOn(RxApp.TaskpoolScheduler)
			.Subscribe(x =>
			{
				if (Money.TryParse(x, out Money result) && result != _wallet.KeyManager.PlebStopThreshold)
				{
					_wallet.KeyManager.PlebStopThreshold = result;
					_wallet.KeyManager.ToFile();
				}
			});
	}

>>>>>>> 1f65b89c
	public bool IsHardwareWallet { get; }

	public bool IsWatchOnly { get; }

	public override sealed string Title { get; protected set; }

	public ICommand SetAutoCoinJoin { get; }

	public ICommand VerifyRecoveryWordsCommand { get; }
<<<<<<< HEAD
=======

	protected override void OnNavigatedTo(bool isInHistory, CompositeDisposable disposables)
	{
		base.OnNavigatedTo(isInHistory, disposables);
		PlebStopThreshold = _wallet.KeyManager.PlebStopThreshold.ToString();
	}

	private void ValidatePlebStopThreshold(IValidationErrors errors) =>
		ValidatePlebStopThreshold(errors, PlebStopThreshold);

	private static void ValidatePlebStopThreshold(IValidationErrors errors, string plebStopThreshold)
	{
		if (string.IsNullOrWhiteSpace(plebStopThreshold) || string.IsNullOrEmpty(plebStopThreshold))
		{
			return;
		}

		if (plebStopThreshold.Contains(',', StringComparison.InvariantCultureIgnoreCase))
		{
			errors.Add(ErrorSeverity.Error, "Use decimal point instead of comma.");
		}
		else if (!decimal.TryParse(plebStopThreshold, out _))
		{
			errors.Add(ErrorSeverity.Error, "Invalid coinjoin threshold.");
		}
	}
>>>>>>> 1f65b89c
}<|MERGE_RESOLUTION|>--- conflicted
+++ resolved
@@ -1,14 +1,8 @@
+using System.Reactive.Disposables;
 using System.Reactive.Linq;
 using System.Windows.Input;
 using ReactiveUI;
-<<<<<<< HEAD
 using WalletWasabi.Fluent.ViewModels.CoinJoinProfiles;
-=======
-using WalletWasabi.Blockchain.Keys;
-using WalletWasabi.Fluent.Validation;
-using WalletWasabi.Fluent.ViewModels.CoinJoinProfiles;
-using WalletWasabi.Fluent.ViewModels.Dialogs.Base;
->>>>>>> 1f65b89c
 using WalletWasabi.Fluent.ViewModels.Navigation;
 using WalletWasabi.Wallets;
 
@@ -41,7 +35,7 @@
 		_minAnonScoreTarget = _wallet.KeyManager.MinAnonScoreTarget;
 		_maxAnonScoreTarget = _wallet.KeyManager.MaxAnonScoreTarget;
 
-		CoinJoinProfiles = new CoinJoinProfilesViewModel(_wallet.KeyManager, selectDefaultProfile: false, saveToFile: true);
+		CoinJoinProfiles = new CoinJoinProfilesViewModel(_wallet.KeyManager, isNewWallet: false);
 
 		this.WhenAnyValue(x => x.PreferPsbtWorkflow)
 			.Skip(1)
@@ -51,116 +45,20 @@
 				_wallet.KeyManager.ToFile();
 				walletViewModelBase.RaisePropertyChanged(nameof(walletViewModelBase.PreferPsbtWorkflow));
 			});
-<<<<<<< HEAD
+	}
+
+	protected override void OnNavigatedTo(bool isInHistory, CompositeDisposable disposables)
+	{
+		base.OnNavigatedTo(isInHistory, disposables);
 	}
 
 	public CoinJoinProfilesViewModel CoinJoinProfiles { get; }
 
-=======
-
-		SetAutoCoinJoin = ReactiveCommand.CreateFromTask(async () =>
-		{
-			if (!_wallet.KeyManager.IsCoinjoinProfileSelected)
-			{
-				await NavigateDialogAsync(new CoinJoinProfilesViewModel(_wallet.KeyManager, false), NavigationTarget.DialogScreen);
-			}
-
-			if (_wallet.KeyManager.IsCoinjoinProfileSelected)
-			{
-				AutoCoinJoin = !AutoCoinJoin;
-				_wallet.KeyManager.AutoCoinJoin = AutoCoinJoin;
-				_wallet.KeyManager.ToFile();
-			}
-			else
-			{
-				AutoCoinJoin = false;
-			}
-		});
-
-		_minAnonScoreTarget = _wallet.KeyManager.MinAnonScoreTarget;
-		_maxAnonScoreTarget = _wallet.KeyManager.MaxAnonScoreTarget;
-
-		this.WhenAnyValue(
-				x => x.MinAnonScoreTarget,
-				x => x.MaxAnonScoreTarget)
-			.ObserveOn(RxApp.TaskpoolScheduler)
-			.Throttle(TimeSpan.FromMilliseconds(1000))
-			.Skip(1)
-			.Subscribe(_ => _wallet.KeyManager.SetAnonScoreTargets(MinAnonScoreTarget, MaxAnonScoreTarget));
-
-		this.WhenAnyValue(x => x.MinAnonScoreTarget)
-			.Subscribe(
-				x =>
-				{
-					if (x >= MaxAnonScoreTarget)
-					{
-						MaxAnonScoreTarget = x + 1;
-					}
-				});
-
-		this.WhenAnyValue(x => x.MaxAnonScoreTarget)
-			.Subscribe(
-				x =>
-				{
-					if (x <= MinAnonScoreTarget)
-					{
-						MinAnonScoreTarget = x - 1;
-					}
-				});
-
-		this.ValidateProperty(x => x.PlebStopThreshold, ValidatePlebStopThreshold);
-
-		this.WhenAnyValue(x => x.PlebStopThreshold)
-			.Skip(1)
-			.Throttle(TimeSpan.FromMilliseconds(1000))
-			.ObserveOn(RxApp.TaskpoolScheduler)
-			.Subscribe(x =>
-			{
-				if (Money.TryParse(x, out Money result) && result != _wallet.KeyManager.PlebStopThreshold)
-				{
-					_wallet.KeyManager.PlebStopThreshold = result;
-					_wallet.KeyManager.ToFile();
-				}
-			});
-	}
-
->>>>>>> 1f65b89c
 	public bool IsHardwareWallet { get; }
 
 	public bool IsWatchOnly { get; }
 
 	public override sealed string Title { get; protected set; }
 
-	public ICommand SetAutoCoinJoin { get; }
-
 	public ICommand VerifyRecoveryWordsCommand { get; }
-<<<<<<< HEAD
-=======
-
-	protected override void OnNavigatedTo(bool isInHistory, CompositeDisposable disposables)
-	{
-		base.OnNavigatedTo(isInHistory, disposables);
-		PlebStopThreshold = _wallet.KeyManager.PlebStopThreshold.ToString();
-	}
-
-	private void ValidatePlebStopThreshold(IValidationErrors errors) =>
-		ValidatePlebStopThreshold(errors, PlebStopThreshold);
-
-	private static void ValidatePlebStopThreshold(IValidationErrors errors, string plebStopThreshold)
-	{
-		if (string.IsNullOrWhiteSpace(plebStopThreshold) || string.IsNullOrEmpty(plebStopThreshold))
-		{
-			return;
-		}
-
-		if (plebStopThreshold.Contains(',', StringComparison.InvariantCultureIgnoreCase))
-		{
-			errors.Add(ErrorSeverity.Error, "Use decimal point instead of comma.");
-		}
-		else if (!decimal.TryParse(plebStopThreshold, out _))
-		{
-			errors.Add(ErrorSeverity.Error, "Invalid coinjoin threshold.");
-		}
-	}
->>>>>>> 1f65b89c
 }