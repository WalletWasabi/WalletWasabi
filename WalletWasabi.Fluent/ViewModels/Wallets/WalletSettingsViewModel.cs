--- conflicted
+++ resolved
@@ -40,15 +40,11 @@
 
 		this.WhenAnyValue(x => x.PreferPsbtWorkflow)
 			.Skip(1)
-<<<<<<< HEAD
-			.Subscribe(value => _wallet.Settings.PreferPsbtWorkflow = value);
-=======
 			.Subscribe(value =>
 			{
 				_wallet.Settings.PreferPsbtWorkflow = value;
 				_wallet.Settings.Save();
 			});
->>>>>>> ee3dec17
 	}
 
 	public bool IsHardwareWallet { get; }
