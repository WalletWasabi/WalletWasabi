--- conflicted
+++ resolved
@@ -120,23 +120,13 @@
 	{
 		return new ISearchItem[]
 		{
-<<<<<<< HEAD
-			new ActionableItem("Send", "Display wallet send dialog", () => { UiContext.Navigate().To().Send(WalletViewModel!); return Task.CompletedTask; }, "Wallet", new[] { "Wallet", "Send", "Action", }) { Icon = "wallet_action_send", IsDefault = true },
-			new ActionableItem("Receive", "Display wallet receive dialog", () => { UiContext.Navigate().To().Receive(WalletModel); return Task.CompletedTask; }, "Wallet", new[] { "Wallet", "Receive", "Action", }) { Icon = "wallet_action_receive", IsDefault = true },
-			new ActionableItem("Coinjoin Settings", "Display wallet coinjoin settings", () => { UiContext.Navigate().To().CoinJoinSettings(WalletModel); return Task.CompletedTask; }, "Wallet", new[] { "Wallet", "Settings", }) { Icon = "wallet_action_coinjoin", IsDefault = true },
-			new ActionableItem("Wallet Settings", "Display wallet settings", () => { UiContext.Navigate().To().WalletSettings(WalletModel); return Task.CompletedTask; }, "Wallet", new[] { "Wallet", "Settings", }) { Icon = "settings_wallet_regular", IsDefault = true },
-			new ActionableItem("Wallet Coins", "Display wallet coins", () => { UiContext.Navigate().To().WalletCoins(WalletModel); return Task.CompletedTask; }, "Wallet", new[] { "Wallet", "Coins", "UTXO", }) { Icon = "wallet_coins", IsDefault = true },
-			new ActionableItem("Wallet Stats", "Display wallet stats", () => { UiContext.Navigate().To().WalletStats(WalletViewModel!); return Task.CompletedTask; }, "Wallet", new[] { "Wallet", "Stats", }) { Icon = "stats_wallet_regular", IsDefault = true },
-			new ActionableItem("Wallet Info", "Display wallet info", () => { UiContext.Navigate().To().WalletInfo(WalletModel); return Task.CompletedTask; }, "Wallet", new[] { "Wallet", "Info", }) { Icon = "info_regular", IsDefault = true },
-=======
-			new ActionableItem("Send", "Display wallet send dialog", async () => UiContext.Navigate().To().Send(WalletViewModel!), "Wallet", new[] { "Wallet", "Send", "Action", }) { Icon = "wallet_action_send", IsDefault = true, Priority = 1 },
-			new ActionableItem("Receive", "Display wallet receive dialog", async () => UiContext.Navigate().To().Receive(WalletModel), "Wallet", new[] { "Wallet", "Receive", "Action", }) { Icon = "wallet_action_receive", IsDefault = true, Priority = 2 },
-			new ActionableItem("Coinjoin Settings", "Display wallet coinjoin settings", async () => UiContext.Navigate().To().CoinJoinSettings(WalletModel), "Wallet", new[] { "Wallet", "Settings", }) { Icon = "wallet_action_coinjoin", IsDefault = true, Priority = 3 },
-			new ActionableItem("Wallet Settings", "Display wallet settings", async () => UiContext.Navigate().To().WalletSettings(WalletModel), "Wallet", new[] { "Wallet", "Settings", }) { Icon = "settings_wallet_regular", IsDefault = true, Priority = 4 },
-			new ActionableItem("Wallet Coins", "Display wallet coins", async () => UiContext.Navigate().To().WalletCoins(WalletModel), "Wallet", new[] { "Wallet", "Coins", "UTXO", }) { Icon = "wallet_coins", IsDefault = true, Priority = 5 },
-			new ActionableItem("Wallet Stats", "Display wallet stats", async () => UiContext.Navigate().To().WalletStats(WalletModel), "Wallet", new[] { "Wallet", "Stats", }) { Icon = "stats_wallet_regular", IsDefault = true, Priority = 6 },
-			new ActionableItem("Wallet Info", "Display wallet info", async () => UiContext.Navigate().To().WalletInfo(WalletModel), "Wallet", new[] { "Wallet", "Info", }) { Icon = "info_regular", IsDefault = true, Priority = 7 },
->>>>>>> 8bcb20ef
+			new ActionableItem("Send", "Display wallet send dialog", () => { UiContext.Navigate().To().Send(WalletViewModel!); return Task.CompletedTask; }, "Wallet", new[] { "Wallet", "Send", "Action", }) { Icon = "wallet_action_send", IsDefault = true, Priority = 1 },
+			new ActionableItem("Receive", "Display wallet receive dialog", () => { UiContext.Navigate().To().Receive(WalletModel); return Task.CompletedTask; }, "Wallet", new[] { "Wallet", "Receive", "Action", }) { Icon = "wallet_action_receive", IsDefault = true, Priority = 2 },
+			new ActionableItem("Coinjoin Settings", "Display wallet coinjoin settings", () => { UiContext.Navigate().To().CoinJoinSettings(WalletModel); return Task.CompletedTask; }, "Wallet", new[] { "Wallet", "Settings", }) { Icon = "wallet_action_coinjoin", IsDefault = true, Priority = 3 },
+			new ActionableItem("Wallet Settings", "Display wallet settings", () => { UiContext.Navigate().To().WalletSettings(WalletModel); return Task.CompletedTask; }, "Wallet", new[] { "Wallet", "Settings", }) { Icon = "settings_wallet_regular", IsDefault = true, Priority = 4 },
+			new ActionableItem("Wallet Coins", "Display wallet coins", () => { UiContext.Navigate().To().WalletCoins(WalletModel); return Task.CompletedTask; }, "Wallet", new[] { "Wallet", "Coins", "UTXO", }) { Icon = "wallet_coins", IsDefault = true, Priority = 5 },
+			new ActionableItem("Wallet Stats", "Display wallet stats", () => { UiContext.Navigate().To().WalletStats(WalletModel); return Task.CompletedTask; }, "Wallet", new[] { "Wallet", "Stats", }) { Icon = "stats_wallet_regular", IsDefault = true, Priority = 6 },
+			new ActionableItem("Wallet Info", "Display wallet info", () => { UiContext.Navigate().To().WalletInfo(WalletModel); return Task.CompletedTask; }, "Wallet", new[] { "Wallet", "Info", }) { Icon = "info_regular", IsDefault = true, Priority = 7 },
 		};
 	}
 
