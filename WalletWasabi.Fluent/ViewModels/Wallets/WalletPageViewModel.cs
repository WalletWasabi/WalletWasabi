--- conflicted
+++ resolved
@@ -58,28 +58,21 @@
 
 		SetIcon();
 
-<<<<<<< HEAD
-		this.WhenAnyValue(x => x.WalletModel.Name).BindTo(this, x => x.Title);
-=======
 		SearchItems = CreateSearchItems();
 
 		this.WhenAnyValue(x => x.IsSelected, x => x.IsLoggedIn, (selected, loggedIn) => selected && loggedIn)
 			.Do(AddOrRemoveSearchItems)
 			.Subscribe();
->>>>>>> c3185521
+
+		this.WhenAnyValue(x => x.WalletModel.Name).BindTo(this, x => x.Title);
 	}
 
 	public IWalletModel WalletModel { get; }
 
 	public Wallet Wallet { get; }
 
-<<<<<<< HEAD
-=======
-	public string Title => WalletModel.Name;
-
 	private ISearchItem[] SearchItems { get; }
 
->>>>>>> c3185521
 	private void ShowLogin()
 	{
 		CurrentPage = new LoginViewModel(UiContext, WalletModel);
