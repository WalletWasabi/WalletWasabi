--- conflicted
+++ resolved
@@ -18,9 +18,6 @@
 		{
 			_items = new ObservableCollection<NavBarItemViewModel>();
 
-<<<<<<< HEAD
-			OpenCommand = ReactiveCommand.Create(() => OnOpen(walletManagerViewModel));
-=======
 			OpenCommand = ReactiveCommand.Create(() =>
 			{
 				if (!Wallet.IsLoggedIn)
@@ -32,8 +29,8 @@
 					Navigate().To(this, NavigationMode.Clear);
 				}
 			});
->>>>>>> 80c097bf
 		}
+
 		public override string IconName => "web_asset_regular";
 
 		public static WalletViewModelBase Create(WalletManagerViewModel walletManager, Wallet wallet)
@@ -44,17 +41,5 @@
 					? new ClosedWatchOnlyWalletViewModel(walletManager, wallet)
 					: new ClosedWalletViewModel(walletManager, wallet);
 		}
-
-		private void OnOpen(WalletManagerViewModel walletManagerViewModel)
-		{
-			if (!Wallet.IsLoggedIn)
-			{
-				Navigate().To(new LoginViewModel(walletManagerViewModel, this));
-			}
-			else
-			{
-				Navigate().To(this);
-			}
-		}
 	}
 }