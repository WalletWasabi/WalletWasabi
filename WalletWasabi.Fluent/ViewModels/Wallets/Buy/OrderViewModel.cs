--- conflicted
+++ resolved
@@ -403,7 +403,6 @@
 					break;
 				}
 			case DeliveryWorkflow:
-<<<<<<< HEAD
 				{
 					var firstName = GetMessageByTag(ChatMessageMetaData.ChatMessageTag.FirstName);
 					var lastName = GetMessageByTag(ChatMessageMetaData.ChatMessageTag.LastName);
@@ -412,16 +411,6 @@
 					var postalCode = GetMessageByTag(ChatMessageMetaData.ChatMessageTag.PostalCode);
 					var city = GetMessageByTag(ChatMessageMetaData.ChatMessageTag.City);
 					var country = _countries.FirstOrDefault(x => x.Name == GetMessageByTag(ChatMessageMetaData.ChatMessageTag.Country));
-=======
-			{
-				var firstName = GetMessageByTag(ChatMessageMetaData.ChatMessageTag.FirstName);
-				var lastName = GetMessageByTag(ChatMessageMetaData.ChatMessageTag.LastName);
-				var streetName = GetMessageByTag(ChatMessageMetaData.ChatMessageTag.StreetName);
-				var houseNumber = GetMessageByTag(ChatMessageMetaData.ChatMessageTag.HouseNumber);
-				var postalCode = GetMessageByTag(ChatMessageMetaData.ChatMessageTag.PostalCode);
-				var city = GetMessageByTag(ChatMessageMetaData.ChatMessageTag.City);
-				var country = GetMessageByTag(ChatMessageMetaData.ChatMessageTag.Country);
->>>>>>> fd053488
 
 					if (firstName is not { } ||
 						lastName is not { } ||
