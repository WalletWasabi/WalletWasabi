--- conflicted
+++ resolved
@@ -33,12 +33,8 @@
 	private readonly CancellationTokenSource _cts;
 	private readonly ReadOnlyObservableCollection<OrderViewModel> _orders;
 	private readonly SourceCache<OrderViewModel, int> _ordersCache;
-<<<<<<< HEAD
-	private readonly Wallet _wallet;
-=======
 	private readonly IWalletModel _wallet;
 
->>>>>>> 65e01a85
 	[AutoNotify] private OrderViewModel? _emptyOrder; // Used to track the "Empty" order (with empty ConversationId)
 
 	[AutoNotify] private OrderViewModel? _selectedOrder;
