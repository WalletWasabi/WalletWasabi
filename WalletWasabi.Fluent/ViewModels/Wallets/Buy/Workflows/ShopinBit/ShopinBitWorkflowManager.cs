--- conflicted
+++ resolved
@@ -46,15 +46,10 @@
 
 		var request = _currentWorkflow.GetResult();
 
-<<<<<<< HEAD
-		//var message = request.ToMessage();
-		//var metadata = GetMetadata(request);
-		//await buyAnythingManager.UpdateConversationAsync(_conversationId, message, metadata, cancellationToken);
-=======
-		var message = request.ToMessage();
-		var metadata = GetMetadata(request);
-		await buyAnythingManager.UpdateConversationAsync(Id, message, metadata, cancellationToken);
->>>>>>> 52e06796
+
+		// var message = request.ToMessage();
+		// var metadata = GetMetadata(request);
+		// await buyAnythingManager.UpdateConversationAsync(Id, message, metadata, cancellationToken);
 
 		switch (request)
 		{
@@ -70,27 +65,13 @@
 					_location = location;
 
 					await buyAnythingManager.StartNewConversationAsync(
-						_conversationId.WalletId,
+						Id.WalletId,
 						location.Id,
 						product,
 						requestMessage,
 						CancellationToken.None);
 					break;
 				}
-<<<<<<< HEAD
-=======
-
-				_location = location;
-
-				await buyAnythingManager.StartNewConversationAsync(
-					Id.WalletId,
-					location.Id,
-					product,
-					requestMessage,
-					CancellationToken.None);
-				break;
-			}
->>>>>>> 52e06796
 			case DeliveryWorkflowRequest deliveryWorkflowRequest:
 				{
 					if (deliveryWorkflowRequest.FirstName is not { } firstName ||
@@ -106,9 +87,8 @@
 					{
 						throw new ArgumentException($"Argument was not provided!");
 					}
-
 					await buyAnythingManager.AcceptOfferAsync(
-						_conversationId,
+						Id,
 						firstName,
 						lastName,
 						streetName,
@@ -120,22 +100,6 @@
 						CancellationToken.None);
 					break;
 				}
-<<<<<<< HEAD
-=======
-
-				await buyAnythingManager.AcceptOfferAsync(
-					Id,
-					firstName,
-					lastName,
-					streetName,
-					houseNumber,
-					postalCode,
-					city,
-					location.Id,
-					CancellationToken.None);
-				break;
-			}
->>>>>>> 52e06796
 			case PackageWorkflowRequest packageWorkflowRequest:
 				{
 					// TODO:
