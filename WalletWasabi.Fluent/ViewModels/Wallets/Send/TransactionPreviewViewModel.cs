--- conflicted
+++ resolved
@@ -1,9 +1,6 @@
-<<<<<<< HEAD
 using System;
 using System.Linq;
 using System.Reactive.Disposables;
-=======
->>>>>>> d9a002af
 using System.Threading.Tasks;
 using NBitcoin;
 using ReactiveUI;
@@ -45,13 +42,6 @@
 
 			AddressText = info.Address.ToString();
 
-<<<<<<< HEAD
-=======
-			Labels = info.Labels;
-
-			ConfirmationTimeText = $"Approximately {TextHelpers.TimeSpanToFriendlyString(info.ConfirmationTimeSpan)} ";
-
->>>>>>> d9a002af
 			var fee = transaction.Fee;
 			var btcFeeText = $"{fee.ToDecimal(MoneyUnit.Satoshi)} satoshis ";
 			var fiatFeeText = fee.ToDecimal(MoneyUnit.BTC).GenerateFiatText(wallet.Synchronizer.UsdExchangeRate, "USD");
@@ -67,13 +57,6 @@
 
 		public string AddressText { get; }
 
-<<<<<<< HEAD
-=======
-		public string ConfirmationTimeText { get; }
-
-		public SmartLabel Labels { get; }
-
->>>>>>> d9a002af
 		public string FeeText { get; }
 
 		public string? PayJoinUrl { get; }
