using System.Collections.Generic;
using System.Linq;
using System.Reactive;
using System.Reactive.Concurrency;
using System.Reactive.Disposables;
using System.Reactive.Linq;
using System.Threading;
using System.Threading.Tasks;
using System.Windows.Input;
using NBitcoin;
using ReactiveUI;
using WalletWasabi.Blockchain.TransactionBuilding;
using WalletWasabi.Blockchain.TransactionOutputs;
using WalletWasabi.Blockchain.Transactions;
using WalletWasabi.Exceptions;
using WalletWasabi.Extensions;
using WalletWasabi.Fluent.Extensions;
using WalletWasabi.Fluent.Helpers;
using WalletWasabi.Fluent.Models;
using WalletWasabi.Fluent.ViewModels.CoinSelection;
using WalletWasabi.Fluent.ViewModels.Dialogs.Base;
using WalletWasabi.Fluent.ViewModels.Navigation;
using WalletWasabi.Logging;
using WalletWasabi.Wallets;

namespace WalletWasabi.Fluent.ViewModels.Wallets.Send;

[NavigationMetaData(Title = "Transaction Preview")]
public partial class TransactionPreviewViewModel : RoutableViewModel
{
	private readonly Stack<(BuildTransactionResult, TransactionInfo)> _undoHistory;
<<<<<<< HEAD
	private readonly bool _isFixedAmount;
	private readonly IObservable<Unit> _balanceChanged;
	private readonly Wallet _wallet;
	private readonly BitcoinAddress _destination;
	private readonly WalletViewModel _walletViewModel;
=======
	private readonly Wallet _wallet;
>>>>>>> 08615560
	private TransactionInfo _info;
	private TransactionInfo _currentTransactionInfo;
	private CancellationTokenSource? _cancellationTokenSource;
	[AutoNotify] private BuildTransactionResult? _transaction;
	[AutoNotify] private string _nextButtonText;
	[AutoNotify] private bool _adjustFeeAvailable;
	[AutoNotify] private TransactionSummaryViewModel? _displayedTransactionSummary;
	[AutoNotify] private bool _canUndo;

<<<<<<< HEAD
	public TransactionPreviewViewModel(WalletViewModel walletViewModel, TransactionInfo info, BitcoinAddress destination, bool isFixedAmount, IObservable<Unit> balanceChanged)
=======
	public TransactionPreviewViewModel(Wallet wallet, TransactionInfo info)
>>>>>>> 08615560
	{
		_undoHistory = new();
		_walletViewModel = walletViewModel;
		_wallet = _walletViewModel.Wallet;
		_info = info;
		_currentTransactionInfo = info.Clone();
<<<<<<< HEAD
		_destination = destination;
		_isFixedAmount = isFixedAmount;
		_balanceChanged = balanceChanged;
=======
>>>>>>> 08615560
		_cancellationTokenSource = new CancellationTokenSource();

		PrivacySuggestions = new PrivacySuggestionsFlyoutViewModel();
		CurrentTransactionSummary = new TransactionSummaryViewModel(this, _wallet, _info);
		PreviewTransactionSummary = new TransactionSummaryViewModel(this, _wallet, _info, true);

		TransactionSummaries = new List<TransactionSummaryViewModel>
		{
			CurrentTransactionSummary,
			PreviewTransactionSummary
		};

		DisplayedTransactionSummary = CurrentTransactionSummary;

		PrivacySuggestions.WhenAnyValue(x => x.PreviewSuggestion)
			.Subscribe(x =>
			{
				if (x is ChangeAvoidanceSuggestionViewModel ca)
				{
					UpdateTransaction(PreviewTransactionSummary, ca.TransactionResult);
				}
				else
				{
					DisplayedTransactionSummary = CurrentTransactionSummary;
				}
			});

		PrivacySuggestions.WhenAnyValue(x => x.SelectedSuggestion)
			.Subscribe(x =>
			{
				PrivacySuggestions.IsOpen = false;
				PrivacySuggestions.SelectedSuggestion = null;

				if (x is ChangeAvoidanceSuggestionViewModel ca)
				{
					_info.ChangelessCoins = ca.TransactionResult.SpentCoins;
					UpdateTransaction(CurrentTransactionSummary, ca.TransactionResult);
				}
			});

		PrivacySuggestions.WhenAnyValue(x => x.IsOpen)
			.Subscribe(x =>
			{
				if (!x)
				{
					DisplayedTransactionSummary = CurrentTransactionSummary;
				}
			});

		this.WhenAnyValue(x => x.Transaction)
			.WhereNotNull()
			.Throttle(TimeSpan.FromMilliseconds(100))
			.ObserveOn(RxApp.MainThreadScheduler)
			.DoAsync(async transaction => await PrivacySuggestions.BuildPrivacySuggestionsAsync(_wallet, _info, transaction, _cancellationTokenSource.Token))
			.Subscribe();

		SetupCancel(enableCancel: true, enableCancelOnEscape: true, enableCancelOnPressed: false);
		EnableBack = true;

		AdjustFeeAvailable = !TransactionFeeHelper.AreTransactionFeesEqual(_wallet);

		if (PreferPsbtWorkflow)
		{
			SkipCommand = ReactiveCommand.CreateFromTask(OnConfirmAsync);

			NextCommand = ReactiveCommand.CreateFromTask(OnExportPsbtAsync);

			_nextButtonText = "Save PSBT file";
		}
		else
		{
			NextCommand = ReactiveCommand.CreateFromTask(OnConfirmAsync);

			_nextButtonText = "Confirm";
		}

		AdjustFeeCommand = ReactiveCommand.CreateFromTask(OnAdjustFeeAsync);

		UndoCommand = ReactiveCommand.Create(() =>
		{
			if (_undoHistory.TryPop(out var previous))
			{
				_info = previous.Item2;
				UpdateTransaction(CurrentTransactionSummary, previous.Item1, false);
				CanUndo = _undoHistory.Any();
			}
		});

		ChangePocketCommand = ReactiveCommand.CreateFromTask(OnChangePocketsAsync);
	}

	public TransactionSummaryViewModel CurrentTransactionSummary { get; }

	public TransactionSummaryViewModel PreviewTransactionSummary { get; }

	public List<TransactionSummaryViewModel> TransactionSummaries { get; }

	public PrivacySuggestionsFlyoutViewModel PrivacySuggestions { get; }

	public bool PreferPsbtWorkflow => _wallet.KeyManager.PreferPsbtWorkflow;

	public ICommand AdjustFeeCommand { get; }

	public ICommand ChangePocketCommand { get; }

	public ICommand UndoCommand { get; }

	private DialogViewModelBase<IEnumerable<SmartCoin>> GetCoinSelectionDialog()
	{
		return _info.IsAutomaticSelectionEnabled
			? new PrivacyControlViewModel(_wallet, _info, Transaction?.SpentCoins, isSilent: false)
			: new SelectCoinsDialogViewModel(_walletViewModel, _info, _balanceChanged, Transaction?.SpentCoins);
	}

	private async Task OnExportPsbtAsync()
	{
		if (Transaction is { })
		{
			var saved = await TransactionHelpers.ExportTransactionToBinaryAsync(Transaction);

			if (saved)
			{
				Navigate().To(new SuccessViewModel("The PSBT has been successfully created."));
			}
		}
	}

	private void UpdateTransaction(TransactionSummaryViewModel summary, BuildTransactionResult transaction, bool addToUndoHistory = true)
	{
		if (!summary.IsPreview)
		{
			if (addToUndoHistory)
			{
				AddToUndoHistory();
			}

			Transaction = transaction;
			CheckChangePocketAvailable(Transaction);
			_currentTransactionInfo = _info.Clone();
		}

		summary.UpdateTransaction(transaction, _info);

		DisplayedTransactionSummary = summary;
	}

	private async Task OnAdjustFeeAsync()
	{
		DialogViewModelBase<FeeRate> feeDialog = _info.IsCustomFeeUsed
			? new CustomFeeRateDialogViewModel(_info)
			: new SendFeeViewModel(_wallet, _info, false);

		var feeDialogResult = await NavigateDialogAsync(feeDialog, feeDialog.DefaultTarget);

		if (feeDialogResult.Kind == DialogResultKind.Normal &&
			feeDialogResult.Result is { } feeRate &&
			feeRate != _info.FeeRate) // Prevent rebuild if the selected fee did not change.
		{
			_info.FeeRate = feeRate;
			await BuildAndUpdateAsync(BuildTransactionReason.FeeChanged);
		}
	}

	private async Task BuildAndUpdateAsync(BuildTransactionReason reason, bool addToUndoHistory = true)
	{
		var newTransaction = await BuildTransactionAsync(reason);

		if (newTransaction is { })
		{
			UpdateTransaction(CurrentTransactionSummary, newTransaction, addToUndoHistory);
		}
	}

	private async Task OnChangePocketsAsync()
	{
		var coinSelectionDialog = GetCoinSelectionDialog();
		var selectPocketsDialog = await NavigateDialogAsync(coinSelectionDialog);

		if (selectPocketsDialog.Kind == DialogResultKind.Normal && selectPocketsDialog.Result is { })
		{
			_info.Coins = selectPocketsDialog.Result;
			_info.ChangelessCoins = Enumerable.Empty<SmartCoin>(); // Clear ChangelessCoins on pocket change, so we calculate the suggestions with the new pocket.
			await BuildAndUpdateAsync(BuildTransactionReason.PocketChanged);
		}
	}

	private async Task<bool> InitialiseTransactionAsync()
	{
		if (_info.FeeRate == FeeRate.Zero)
		{
			var feeDialogResult = await NavigateDialogAsync(new SendFeeViewModel(_wallet, _info, true));
			if (feeDialogResult.Kind == DialogResultKind.Normal && feeDialogResult.Result is { } newFeeRate)
			{
				_info.FeeRate = newFeeRate;
			}
			else
			{
				return false;
			}
		}

		if (!_info.Coins.Any())
		{
			var privacyControlDialogResult =
				await NavigateDialogAsync(new PrivacyControlViewModel(_wallet, _info, Transaction?.SpentCoins, isSilent: true));
			if (privacyControlDialogResult.Kind == DialogResultKind.Normal &&
				privacyControlDialogResult.Result is { } coins)
			{
				_info.Coins = coins;
			}
			else if (privacyControlDialogResult.Kind != DialogResultKind.Normal)
			{
				return false;
			}
		}

		return true;
	}

	private async Task<BuildTransactionResult?> BuildTransactionAsync(BuildTransactionReason reason)
	{
		if (!await InitialiseTransactionAsync())
		{
			return null;
		}

		try
		{
			IsBusy = true;

			return await Task.Run(() => TransactionHelpers.BuildTransaction(_wallet, _info, tryToSign: false));
		}
		catch (NotEnoughFundsException ex)
		{
			// TODO: Any other scenario when this exception happens?
			var totalFee = _info.Amount + (Money)ex.Missing;
			var percentage = ((decimal)totalFee.Satoshi / _info.Amount.Satoshi) * 100;

			var result = await TryAdjustTransactionFeeAsync(percentage);

			return result ? await BuildTransactionAsync(reason) : null;
		}
		catch (TransactionFeeOverpaymentException ex)
		{
			var result = await TryAdjustTransactionFeeAsync(ex.PercentageOfOverpayment);

			return result ? await BuildTransactionAsync(reason) : null;
		}
		catch (InsufficientBalanceException ex)
		{
			var failedTransactionFee = ex.Minimum - _info.Amount;
			var maxPossibleFeeWithSelectedCoins = ex.Actual - _info.Amount;
			var differenceOfFeePercentage = maxPossibleFeeWithSelectedCoins == Money.Zero ? 0M : (decimal)failedTransactionFee.Satoshi / maxPossibleFeeWithSelectedCoins.Satoshi * 100;

			var result = await TryHandleInsufficientBalanceCaseAsync(differenceOfFeePercentage, ex.Minimum, reason);

			return result ? await BuildTransactionAsync(reason) : null;
		}
		catch (Exception ex)
		{
			Logger.LogError(ex);

			await ShowErrorAsync("Transaction Building", ex.ToUserFriendlyString(),
				"Wasabi was unable to create your transaction.");

			return null;
		}
		finally
		{
			IsBusy = false;
		}
	}

	private async Task<bool> TryAdjustTransactionFeeAsync(decimal percentageOfOverpayment)
	{
		var result = TransactionFeeHelper.TryGetMaximumPossibleFeeRate(percentageOfOverpayment, _wallet, _info.FeeRate, out var maximumPossibleFeeRate);

		if (!result)
		{
			await ShowErrorAsync("Transaction Building", "The transaction cannot be sent because its fee is more than the payment amount.",
				"Wasabi was unable to create your transaction.");

			return false;
		}

		_info.MaximumPossibleFeeRate = maximumPossibleFeeRate;
		_info.FeeRate = maximumPossibleFeeRate;
		_info.ConfirmationTimeSpan = TransactionFeeHelper.CalculateConfirmationTime(maximumPossibleFeeRate, _wallet);

		return true;
	}

	private async Task<bool> TryHandleInsufficientBalanceCaseAsync(decimal differenceOfFeePercentage, Money minimumRequiredAmount, BuildTransactionReason reason)
	{
		var maximumPossibleFeeRate =
			TransactionFeeHelper.TryGetMaximumPossibleFeeRate(differenceOfFeePercentage, _wallet, _info.FeeRate, out var feeRate)
				? feeRate
				: FeeRate.Zero;

		if (differenceOfFeePercentage is > 0 and TransactionFeeHelper.FeePercentageThreshold ||
			(differenceOfFeePercentage > 0 && reason == BuildTransactionReason.FeeChanged))
		{
			_info.MaximumPossibleFeeRate = maximumPossibleFeeRate;
			_info.FeeRate = maximumPossibleFeeRate;
			_info.ConfirmationTimeSpan = TransactionFeeHelper.CalculateConfirmationTime(maximumPossibleFeeRate, _wallet);

			return true;
		}

		var selectedAmount = _info.Coins.Sum(x => x.Amount);
		var totalBalanceUsed = selectedAmount == _wallet.Coins.TotalAmount();

		if (totalBalanceUsed)
		{
			if (selectedAmount == _info.Amount && !(_info.IsFixedAmount || _info.IsPayJoin))
			{
				_info.SubtractFee = true;
				return true;
			}
			else if (selectedAmount != _info.Amount && maximumPossibleFeeRate != FeeRate.Zero)
			{
				_info.MaximumPossibleFeeRate = maximumPossibleFeeRate;
				_info.FeeRate = maximumPossibleFeeRate;
				_info.ConfirmationTimeSpan = TransactionFeeHelper.CalculateConfirmationTime(maximumPossibleFeeRate, _wallet);
				return true;
			}
		}
		else
		{
			_info.MinimumRequiredAmount = minimumRequiredAmount;

			DialogResult<IEnumerable<SmartCoin>> dialogResult;
			if (reason == BuildTransactionReason.Initialization)
			{
				dialogResult = await NavigateDialogAsync(new PrivacyControlViewModel(_wallet, _info, usedCoins: Transaction?.SpentCoins, isSilent: true));
			}
			else
			{
				var coinSelectionDialog = GetCoinSelectionDialog();
				dialogResult = await NavigateDialogAsync(coinSelectionDialog);
			}

			if (dialogResult.Kind == DialogResultKind.Normal && dialogResult.Result is { })
			{
				_info.Coins = dialogResult.Result;
				return true;
			}
			else if (dialogResult.Kind != DialogResultKind.Normal)
			{
				return false;
			}
		}

		var errorMessage = maximumPossibleFeeRate == FeeRate.Zero
			? "There are not enough funds to cover the transaction fee."
			: "The transaction cannot be sent at the moment.";

		await ShowErrorAsync("Transaction Building", errorMessage,
			"Wasabi was unable to create your transaction.");
		return false;
	}

	private async Task InitialiseViewModelAsync()
	{
		if (await BuildTransactionAsync(BuildTransactionReason.Initialization) is { } initialTransaction)
		{
			UpdateTransaction(CurrentTransactionSummary, initialTransaction);

			if (!_info.IsAutomaticSelectionEnabled)
			{
				var coinSelectionDialogResult = await NavigateDialogAsync(new SelectCoinsDialogViewModel(_walletViewModel, _info, _balanceChanged, Transaction?.SpentCoins));

				if (coinSelectionDialogResult.Kind == DialogResultKind.Normal && coinSelectionDialogResult.Result is { })
				{
					_info.Coins = coinSelectionDialogResult.Result;
					await BuildAndUpdateAsync(BuildTransactionReason.PocketChanged, addToUndoHistory: false);
				}
				else
				{
					Navigate().Back();
				}
			}
		}
		else
		{
			Navigate().Back();
		}
	}

	protected override void OnNavigatedTo(bool isInHistory, CompositeDisposable disposables)
	{
		base.OnNavigatedTo(isInHistory, disposables);

		Observable
			.FromEventPattern(_wallet.FeeProvider, nameof(_wallet.FeeProvider.AllFeeEstimateChanged))
			.Subscribe(_ => AdjustFeeAvailable = !TransactionFeeHelper.AreTransactionFeesEqual(_wallet))
			.DisposeWith(disposables);

		if (!isInHistory)
		{
			RxApp.MainThreadScheduler.Schedule(async () => await InitialiseViewModelAsync());
		}
	}

	protected override void OnNavigatedFrom(bool isInHistory)
	{
		if (!isInHistory)
		{
			_cancellationTokenSource?.Cancel();
			_cancellationTokenSource?.Dispose();
			_cancellationTokenSource = null;
			_info.ChangelessCoins = Enumerable.Empty<SmartCoin>(); // Clear ChangelessCoins on cancel, so the user can undo the optimization.
		}

		base.OnNavigatedFrom(isInHistory);

		DisplayedTransactionSummary = null;
	}

	private async Task OnConfirmAsync()
	{
		var transaction = await Task.Run(() => TransactionHelpers.BuildTransaction(_wallet, _info));
		var transactionAuthorizationInfo = new TransactionAuthorizationInfo(transaction);
		var authResult = await AuthorizeAsync(transactionAuthorizationInfo);
		if (authResult)
		{
			IsBusy = true;

			try
			{
				var finalTransaction =
					await GetFinalTransactionAsync(transactionAuthorizationInfo.Transaction, _info);
				await SendTransactionAsync(finalTransaction);
				_cancellationTokenSource?.Cancel();
				Navigate().To(new SendSuccessViewModel(_wallet, finalTransaction));
			}
			catch (Exception ex)
			{
				Logger.LogError(ex);
				await ShowErrorAsync("Transaction", ex.ToUserFriendlyString(),
					"Wasabi was unable to send your transaction.");
			}

			IsBusy = false;
		}
	}

	private async Task<bool> AuthorizeAsync(TransactionAuthorizationInfo transactionAuthorizationInfo)
	{
		if (!_wallet.KeyManager.IsHardwareWallet &&
			string.IsNullOrEmpty(_wallet.Kitchen.SaltSoup())) // Do not show authentication dialog when password is empty
		{
			return true;
		}

		var authDialog = AuthorizationHelpers.GetAuthorizationDialog(_wallet, transactionAuthorizationInfo);
		var authDialogResult = await NavigateDialogAsync(authDialog, authDialog.DefaultTarget, NavigationMode.Clear);

		return authDialogResult.Result;
	}

	private async Task SendTransactionAsync(SmartTransaction transaction)
	{
		await Services.TransactionBroadcaster.SendTransactionAsync(transaction);
	}

	private async Task<SmartTransaction> GetFinalTransactionAsync(SmartTransaction transaction,
		TransactionInfo transactionInfo)
	{
		if (transactionInfo.PayJoinClient is { })
		{
			try
			{
				var payJoinTransaction = await Task.Run(() =>
					TransactionHelpers.BuildTransaction(_wallet, transactionInfo, isPayJoin: true));
				return payJoinTransaction.Transaction;
			}
			catch (Exception ex)
			{
				Logger.LogError(ex);
			}
		}

		return transaction;
	}

	private void AddToUndoHistory()
	{
		if (Transaction is { })
		{
			_undoHistory.Push((Transaction, _currentTransactionInfo));
			CanUndo = true;
		}
	}

	private void CheckChangePocketAvailable(BuildTransactionResult transaction)
	{
		if (!_info.IsSelectedCoinModificationEnabled)
		{
			_info.IsOtherPocketSelectionPossible = false;
			return;
		}

		var usedCoins = transaction.SpentCoins;
		var pockets = _wallet.GetPockets().ToArray();
		var amount = _info.MinimumRequiredAmount == Money.Zero ? _info.Amount : _info.MinimumRequiredAmount;
		var labelSelection = new LabelSelectionViewModel(amount, _info.FeeRate);
		labelSelection.Reset(pockets);

		_info.IsOtherPocketSelectionPossible = labelSelection.IsOtherSelectionPossible(usedCoins, _info.UserLabels);
	}
}<|MERGE_RESOLUTION|>--- conflicted
+++ resolved
@@ -29,15 +29,9 @@
 public partial class TransactionPreviewViewModel : RoutableViewModel
 {
 	private readonly Stack<(BuildTransactionResult, TransactionInfo)> _undoHistory;
-<<<<<<< HEAD
-	private readonly bool _isFixedAmount;
 	private readonly IObservable<Unit> _balanceChanged;
+	private readonly WalletViewModel _walletViewModel;
 	private readonly Wallet _wallet;
-	private readonly BitcoinAddress _destination;
-	private readonly WalletViewModel _walletViewModel;
-=======
-	private readonly Wallet _wallet;
->>>>>>> 08615560
 	private TransactionInfo _info;
 	private TransactionInfo _currentTransactionInfo;
 	private CancellationTokenSource? _cancellationTokenSource;
@@ -47,23 +41,14 @@
 	[AutoNotify] private TransactionSummaryViewModel? _displayedTransactionSummary;
 	[AutoNotify] private bool _canUndo;
 
-<<<<<<< HEAD
-	public TransactionPreviewViewModel(WalletViewModel walletViewModel, TransactionInfo info, BitcoinAddress destination, bool isFixedAmount, IObservable<Unit> balanceChanged)
-=======
-	public TransactionPreviewViewModel(Wallet wallet, TransactionInfo info)
->>>>>>> 08615560
+	public TransactionPreviewViewModel(WalletViewModel walletViewModel, TransactionInfo info, IObservable<Unit> balanceChanged)
 	{
 		_undoHistory = new();
 		_walletViewModel = walletViewModel;
 		_wallet = _walletViewModel.Wallet;
 		_info = info;
 		_currentTransactionInfo = info.Clone();
-<<<<<<< HEAD
-		_destination = destination;
-		_isFixedAmount = isFixedAmount;
 		_balanceChanged = balanceChanged;
-=======
->>>>>>> 08615560
 		_cancellationTokenSource = new CancellationTokenSource();
 
 		PrivacySuggestions = new PrivacySuggestionsFlyoutViewModel();
