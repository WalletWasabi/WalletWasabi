using System.Collections.Generic;
using System.Linq;
using System.Reactive.Concurrency;
using System.Reactive.Disposables;
using System.Reactive.Linq;
using System.Threading.Tasks;
using System.Windows.Input;
using NBitcoin;
using ReactiveUI;
using WalletWasabi.Blockchain.TransactionBuilding;
using WalletWasabi.Blockchain.Transactions;
using WalletWasabi.Exceptions;
using WalletWasabi.Fluent.Helpers;
using WalletWasabi.Fluent.Models;
using WalletWasabi.Fluent.ViewModels.Dialogs;
using WalletWasabi.Fluent.ViewModels.Dialogs.Base;
using WalletWasabi.Fluent.ViewModels.Navigation;
using WalletWasabi.Logging;
using WalletWasabi.Wallets;

namespace WalletWasabi.Fluent.ViewModels.Wallets.Send;

[NavigationMetaData(Title = "Transaction Preview")]
public partial class TransactionPreviewViewModel : RoutableViewModel
{
	private readonly Wallet _wallet;
	private readonly TransactionInfo _info;
	private readonly BitcoinAddress _destination;
	private BuildTransactionResult? _transaction;
	[AutoNotify] private string _nextButtonText;
	[AutoNotify] private bool _adjustFeeAvailable;
	[AutoNotify] private TransactionSummaryViewModel? _displayedTransactionSummary;

	public TransactionPreviewViewModel(Wallet wallet, TransactionInfo info, BitcoinAddress destination)
	{
		_wallet = wallet;
		_info = info;
		_destination = destination;

		PrivacySuggestions = new PrivacySuggestionsFlyoutViewModel();
		CurrentTransactionSummary = new TransactionSummaryViewModel(this, _wallet, _info, destination);
		PreviewTransactionSummary = new TransactionSummaryViewModel(this, _wallet, _info, destination, true);

		TransactionSummaries = new List<TransactionSummaryViewModel>
			{
				CurrentTransactionSummary,
				PreviewTransactionSummary
			};

		DisplayedTransactionSummary = CurrentTransactionSummary;

		PrivacySuggestions.WhenAnyValue(x => x.PreviewSuggestion)
			.Subscribe(x =>
			{
				if (x is ChangeAvoidanceSuggestionViewModel ca)
				{
					UpdateTransaction(PreviewTransactionSummary, ca.TransactionResult);
				}
				else
				{
					DisplayedTransactionSummary = CurrentTransactionSummary;
				}
			});

		PrivacySuggestions.WhenAnyValue(x => x.SelectedSuggestion)
			.Subscribe(async x =>
			{
				PrivacySuggestions.IsOpen = false;
				PrivacySuggestions.SelectedSuggestion = null;

				if (x is ChangeAvoidanceSuggestionViewModel ca)
				{
					UpdateTransaction(CurrentTransactionSummary, ca.TransactionResult);

					await PrivacySuggestions.BuildPrivacySuggestionsAsync(_wallet, _info, _destination, ca.TransactionResult);
				}
				else if (x is PocketSuggestionViewModel)
				{
					await OnChangePocketsAsync();
				}
			});

		PrivacySuggestions.WhenAnyValue(x => x.IsOpen)
			.Subscribe(x =>
			{
				if (!x)
				{
					DisplayedTransactionSummary = CurrentTransactionSummary;
				}
			});

		SetupCancel(enableCancel: true, enableCancelOnEscape: true, enableCancelOnPressed: false);
		EnableBack = true;

		AdjustFeeAvailable = !TransactionFeeHelper.AreTransactionFeesEqual(_wallet);

		if (PreferPsbtWorkflow)
		{
			SkipCommand = ReactiveCommand.CreateFromTask(OnConfirmAsync);

			NextCommand = ReactiveCommand.CreateFromTask(OnExportPsbtAsync);

			_nextButtonText = "Save PSBT file";
		}
		else
		{
			NextCommand = ReactiveCommand.CreateFromTask(OnConfirmAsync);

			_nextButtonText = "Confirm";
		}

		AdjustFeeCommand = ReactiveCommand.CreateFromTask(async () =>
		{
			if (_info.IsCustomFeeUsed)
			{
				await ShowAdvancedDialogAsync();
			}
			else
			{
				await OnAdjustFeeAsync();
			}
		});
	}

	public TransactionSummaryViewModel CurrentTransactionSummary { get; }

	public TransactionSummaryViewModel PreviewTransactionSummary { get; }

	public List<TransactionSummaryViewModel> TransactionSummaries { get; }

	public PrivacySuggestionsFlyoutViewModel PrivacySuggestions { get; }

	public bool PreferPsbtWorkflow => _wallet.KeyManager.PreferPsbtWorkflow;

	public ICommand AdjustFeeCommand { get; }

	private async Task ShowAdvancedDialogAsync()
	{
		var result = await NavigateDialogAsync(new AdvancedSendOptionsViewModel(_info), NavigationTarget.CompactDialogScreen);

		if (result.Kind == DialogResultKind.Normal)
		{
			await BuildAndUpdateAsync();
		}
	}

	private async Task OnExportPsbtAsync()
	{
		if (_transaction is { })
		{
			var saved = await TransactionHelpers.ExportTransactionToBinaryAsync(_transaction);

			if (saved)
			{
				Navigate().To(new SuccessViewModel("The PSBT has been successfully created."));
			}
		}
	}

	private void UpdateTransaction(TransactionSummaryViewModel summary, BuildTransactionResult transaction)
	{
		_transaction = transaction;

		summary.UpdateTransaction(_transaction);

		DisplayedTransactionSummary = summary;
	}

	private async Task OnAdjustFeeAsync()
	{
		var feeRateDialogResult = await NavigateDialogAsync(new SendFeeViewModel(_wallet, _info, false));

		if (feeRateDialogResult.Kind == DialogResultKind.Normal && feeRateDialogResult.Result is { } newFeeRate &&
			newFeeRate != _info.FeeRate)
		{
			_info.FeeRate = feeRateDialogResult.Result;

			await BuildAndUpdateAsync();
		}
	}

	private async Task BuildAndUpdateAsync()
	{
		var newTransaction = await BuildTransactionAsync();

		if (newTransaction is { })
		{
			UpdateTransaction(CurrentTransactionSummary, newTransaction);

			await PrivacySuggestions.BuildPrivacySuggestionsAsync(_wallet, _info, _destination, newTransaction);
		}
	}

	private async Task OnChangePocketsAsync()
	{
		var selectPocketsDialog =
			await NavigateDialogAsync(new PrivacyControlViewModel(_wallet, _info, false));

		if (selectPocketsDialog.Kind == DialogResultKind.Normal && selectPocketsDialog.Result is { })
		{
			_info.Coins = selectPocketsDialog.Result;

			await BuildAndUpdateAsync();
		}
	}

	private async Task<bool> InitialiseTransactionAsync()
	{
		if (!_info.Coins.Any())
		{
			var privacyControlDialogResult =
				await NavigateDialogAsync(new PrivacyControlViewModel(_wallet, _info, isSilent: true));
			if (privacyControlDialogResult.Kind == DialogResultKind.Normal &&
				privacyControlDialogResult.Result is { } coins)
			{
				_info.Coins = coins;
			}
			else if (privacyControlDialogResult.Kind != DialogResultKind.Normal)
			{
				return false;
			}
		}

		if (_info.FeeRate == FeeRate.Zero)
		{
			var feeDialogResult = await NavigateDialogAsync(new SendFeeViewModel(_wallet, _info, true));
			if (feeDialogResult.Kind == DialogResultKind.Normal && feeDialogResult.Result is { } newFeeRate)
			{
				_info.FeeRate = newFeeRate;
			}
			else
			{
				return false;
			}
		}

		return true;
	}

	private async Task<BuildTransactionResult?> BuildTransactionAsync()
	{
		if (!await InitialiseTransactionAsync())
		{
			return null;
		}

		try
		{
			IsBusy = true;

<<<<<<< HEAD
			return await Task.Run(() => TransactionHelpers.BuildTransaction(_wallet, _info, tryToSign: false));
=======
			return await Task.Run(() => TransactionHelpers.BuildTransaction(_wallet, _info, _destination));
>>>>>>> c52ebf66
		}
		catch (TransactionFeeOverpaymentException ex)
		{
			var result = TrySetMaximumPossibleFee(ex.PercentageOfOverpayment, _wallet, _info);

			if (!result)
			{
				await ShowErrorAsync("Transaction Building", "At the moment, it is not possible to select a transaction fee that is less than the payment amount. The transaction cannot be sent.",
					"Wasabi was unable to create your transaction.");

				return null;
			}

			return await BuildTransactionAsync();
		}
		catch (InsufficientBalanceException)
		{
			if (_info.IsPayJoin)
			{
				return await HandleInsufficientBalanceWhenPayJoinAsync(_wallet, _info);
			}

			return await HandleInsufficientBalanceWhenNormalAsync(_wallet, _info);
		}
		catch (Exception ex)
		{
			Logger.LogError(ex);

			await ShowErrorAsync("Transaction Building", ex.ToUserFriendlyString(),
				"Wasabi was unable to create your transaction.");

			return null;
		}
		finally
		{
			IsBusy = false;
		}
	}

	private bool TrySetMaximumPossibleFee(decimal percentageOfOverpayment, Wallet wallet, TransactionInfo transactionInfo)
	{
		var currentFeeRate = transactionInfo.FeeRate;
		var maxPossibleFeeRateInSatoshiPerByte = (currentFeeRate.SatoshiPerByte / percentageOfOverpayment) * 100;
		var maximumPossibleFeeRate = new FeeRate(maxPossibleFeeRateInSatoshiPerByte);

		var feeChartViewModel = new FeeChartViewModel();
		feeChartViewModel.UpdateFeeEstimates(TransactionFeeHelper.GetFeeEstimates(wallet));

		var blockTarget = feeChartViewModel.GetConfirmationTarget(maximumPossibleFeeRate);
		var newFeeRate = new FeeRate(feeChartViewModel.GetSatoshiPerByte(blockTarget));

		if (newFeeRate > maximumPossibleFeeRate)
		{
			return false;
		}

		transactionInfo.ConfirmationTimeSpan = TransactionFeeHelper.CalculateConfirmationTime(blockTarget);
		transactionInfo.FeeRate = newFeeRate;
		transactionInfo.MaximumPossibleFeeRate = maximumPossibleFeeRate;

		return true;
	}

	private async Task<BuildTransactionResult?> HandleInsufficientBalanceWhenNormalAsync(Wallet wallet, TransactionInfo transactionInfo)
	{
		var dialog = new InsufficientBalanceDialogViewModel(transactionInfo.IsPrivate
			? BalanceType.Private
			: BalanceType.Pocket);

		var result = await NavigateDialogAsync(dialog, NavigationTarget.DialogScreen);

		if (result.Result)
		{
			transactionInfo.SubtractFee = true;
			return await Task.Run(() => TransactionHelpers.BuildTransaction(wallet, transactionInfo, _destination));
		}

		if (wallet.Coins.TotalAmount() > transactionInfo.Amount)
		{
			var privacyControlDialogResult = await NavigateDialogAsync(
				new PrivacyControlViewModel(wallet, transactionInfo, isSilent: false),
				NavigationTarget.DialogScreen);

			if (privacyControlDialogResult.Kind == DialogResultKind.Normal &&
				privacyControlDialogResult.Result is { })
			{
				transactionInfo.Coins = privacyControlDialogResult.Result;
			}

			return await BuildTransactionAsync();
		}

		Navigate().BackTo<SendViewModel>();
		return null;
	}

	private async Task<BuildTransactionResult?> HandleInsufficientBalanceWhenPayJoinAsync(Wallet wallet,
		TransactionInfo transactionInfo)
	{
		if (wallet.Coins.TotalAmount() > transactionInfo.Amount)
		{
			await ShowErrorAsync("Transaction Building",
				$"There are not enough {(transactionInfo.IsPrivate ? "private funds" : "funds selected")} to cover the transaction fee",
				"Wasabi was unable to create your transaction.");

			var feeDialogResult = await NavigateDialogAsync(new SendFeeViewModel(wallet, transactionInfo, false),
				NavigationTarget.DialogScreen);
			if (feeDialogResult.Kind == DialogResultKind.Normal && feeDialogResult.Result is { } newFeeRate)
			{
				transactionInfo.FeeRate = newFeeRate;
			}

			if (TransactionHelpers.TryBuildTransaction(wallet, transactionInfo, _destination, out var txn))
			{
				return txn;
			}

			var privacyControlDialogResult = await NavigateDialogAsync(
				new PrivacyControlViewModel(wallet, transactionInfo, isSilent: false),
				NavigationTarget.DialogScreen);
			if (privacyControlDialogResult.Kind == DialogResultKind.Normal &&
				privacyControlDialogResult.Result is { })
			{
				transactionInfo.Coins = privacyControlDialogResult.Result;
			}

			return await BuildTransactionAsync();
		}

		await ShowErrorAsync("Transaction Building",
			"There are not enough funds to cover the transaction fee",
			"Wasabi was unable to create your transaction.");

		Navigate().BackTo<SendViewModel>();
		return null;
	}

	private async Task InitialiseViewModelAsync()
	{
		if (await BuildTransactionAsync() is { } initialTransaction)
		{
			UpdateTransaction(CurrentTransactionSummary, initialTransaction);

			await PrivacySuggestions.BuildPrivacySuggestionsAsync(_wallet, _info, _destination, initialTransaction);
		}
		else
		{
			Navigate().Back();
		}
	}

	protected override void OnNavigatedTo(bool isInHistory, CompositeDisposable disposables)
	{
		base.OnNavigatedTo(isInHistory, disposables);

		Observable
			.FromEventPattern(_wallet.FeeProvider, nameof(_wallet.FeeProvider.AllFeeEstimateChanged))
			.Subscribe(_ => AdjustFeeAvailable = !TransactionFeeHelper.AreTransactionFeesEqual(_wallet))
			.DisposeWith(disposables);

		if (!isInHistory)
		{
			RxApp.MainThreadScheduler.Schedule(async () => await InitialiseViewModelAsync());
		}
	}

	protected override void OnNavigatedFrom(bool isInHistory)
	{
		base.OnNavigatedFrom(isInHistory);

		DisplayedTransactionSummary = null;
	}

	private async Task OnConfirmAsync()
	{
		var labelDialog = new LabelEntryDialogViewModel(_wallet, _info);

		Navigate(NavigationTarget.CompactDialogScreen).To(labelDialog);

		var result = await labelDialog.GetDialogResultAsync();

		if (result.Result is null)
		{
			Navigate(NavigationTarget.CompactDialogScreen).Back(); // manually close the LabelEntryDialog when user cancels it. TODO: refactor.
			return;
		}

		_info.UserLabels = result.Result;

		var transaction = await Task.Run(() => TransactionHelpers.BuildTransaction(_wallet, _info, _destination));
		var transactionAuthorizationInfo = new TransactionAuthorizationInfo(transaction);
		var authResult = await AuthorizeAsync(transactionAuthorizationInfo);
		if (authResult)
		{
			Navigate(NavigationTarget.CompactDialogScreen).Back(); // manually close the LabelEntryDialog when the authorization dialog never popped (empty password case). TODO: refactor.

			IsBusy = true;

			try
			{
				var finalTransaction =
					await GetFinalTransactionAsync(transactionAuthorizationInfo.Transaction, _info);
				await SendTransactionAsync(finalTransaction);
				Navigate().To(new SendSuccessViewModel(_wallet, finalTransaction));
			}
			catch (Exception ex)
			{
				await ShowErrorAsync("Transaction", ex.ToUserFriendlyString(),
					"Wasabi was unable to send your transaction.");
			}

			IsBusy = false;
		}
	}

	private async Task<bool> AuthorizeAsync(TransactionAuthorizationInfo transactionAuthorizationInfo)
	{
		if (!_wallet.KeyManager.IsHardwareWallet &&
			string.IsNullOrEmpty(_wallet.Kitchen.SaltSoup())) // Do not show auth dialog when password is empty
		{
			return true;
		}

		var authDialog = AuthorizationHelpers.GetAuthorizationDialog(_wallet, transactionAuthorizationInfo);
		var authDialogResult = await NavigateDialogAsync(authDialog, authDialog.DefaultTarget, NavigationMode.Clear);

		if (!authDialogResult.Result && authDialogResult.Kind == DialogResultKind.Normal)
		{
			await ShowErrorAsync("Authorization", "The Authorization has failed, please try again.", "");
		}

		return authDialogResult.Result;
	}

	private async Task SendTransactionAsync(SmartTransaction transaction)
	{
		await Services.TransactionBroadcaster.SendTransactionAsync(transaction);
	}

	private async Task<SmartTransaction> GetFinalTransactionAsync(SmartTransaction transaction,
		TransactionInfo transactionInfo)
	{
		if (transactionInfo.PayJoinClient is { })
		{
			try
			{
				var payJoinTransaction = await Task.Run(() =>
					TransactionHelpers.BuildTransaction(_wallet, transactionInfo, _destination, isPayJoin: true));
				return payJoinTransaction.Transaction;
			}
			catch (Exception ex)
			{
				Logger.LogError(ex);
			}
		}

		return transaction;
	}
}<|MERGE_RESOLUTION|>--- conflicted
+++ resolved
@@ -248,11 +248,7 @@
 		{
 			IsBusy = true;
 
-<<<<<<< HEAD
-			return await Task.Run(() => TransactionHelpers.BuildTransaction(_wallet, _info, tryToSign: false));
-=======
-			return await Task.Run(() => TransactionHelpers.BuildTransaction(_wallet, _info, _destination));
->>>>>>> c52ebf66
+			return await Task.Run(() => TransactionHelpers.BuildTransaction(_wallet, _info, _destination, tryToSign: false));
 		}
 		catch (TransactionFeeOverpaymentException ex)
 		{
