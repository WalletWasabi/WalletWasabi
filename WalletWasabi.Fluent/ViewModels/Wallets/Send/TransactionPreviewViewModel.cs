--- conflicted
+++ resolved
@@ -286,7 +286,6 @@
 			}
 		}
 
-<<<<<<< HEAD
 		private bool TrySetMaximumPossibleFee(decimal percentageOfOverpayment, Wallet wallet, TransactionInfo transactionInfo)
 		{
 			var currentFeeRate = transactionInfo.FeeRate;
@@ -312,10 +311,6 @@
 		}
 
 		private async Task<BuildTransactionResult?> HandleInsufficientBalanceWhenNormalAsync(Wallet wallet, TransactionInfo transactionInfo)
-=======
-		private async Task<BuildTransactionResult?> HandleInsufficientBalanceWhenNormalAsync(Wallet wallet,
-			TransactionInfo transactionInfo)
->>>>>>> b54d9249
 		{
 			var dialog = new InsufficientBalanceDialogViewModel(transactionInfo.IsPrivatePocketUsed
 				? BalanceType.Private
@@ -395,18 +390,12 @@
 			{
 				UpdateTransaction(CurrentTransactionSummary, initialTransaction);
 
-<<<<<<< HEAD
-			TransactionHasPockets = !_info.IsPrivatePocketUsed;
-
-			ConfirmationTimeText = $"Approximately {TextHelpers.TimeSpanToFriendlyString(_info.ConfirmationTimeSpan)} ";
-=======
 				await PrivacySuggestions.BuildPrivacySuggestionsAsync(_wallet, _info, initialTransaction);
 			}
 			else
 			{
 				Navigate().Back();
 			}
->>>>>>> b54d9249
 		}
 
 		protected override void OnNavigatedTo(bool isInHistory, CompositeDisposable disposables)
@@ -420,21 +409,7 @@
 
 			if (!isInHistory)
 			{
-<<<<<<< HEAD
-				RxApp.MainThreadScheduler.Schedule(async () =>
-				{
-					if (await InitialiseTransactionAsync() && await BuildTransactionAsync() is { } initialTransaction)
-					{
-						UpdateTransaction(initialTransaction);
-					}
-					else
-					{
-						Navigate().Back();
-					}
-				});
-=======
 				RxApp.MainThreadScheduler.Schedule(async ()=> await InitialiseViewModelAsync());
->>>>>>> b54d9249
 			}
 		}
 
