using System.Collections.Generic;
using System.Linq;
using System.Reactive.Concurrency;
using System.Reactive.Disposables;
using System.Reactive.Linq;
using System.Threading;
using System.Threading.Tasks;
using System.Windows.Input;
using NBitcoin;
using ReactiveUI;
using WalletWasabi.Blockchain.Analysis.Clustering;
using WalletWasabi.Blockchain.TransactionBuilding;
using WalletWasabi.Blockchain.TransactionOutputs;
using WalletWasabi.Blockchain.Transactions;
using WalletWasabi.Exceptions;
using WalletWasabi.Fluent.Helpers;
using WalletWasabi.Fluent.Models;
using WalletWasabi.Fluent.ViewModels.Dialogs;
using WalletWasabi.Fluent.ViewModels.Dialogs.Base;
using WalletWasabi.Fluent.ViewModels.Navigation;
using WalletWasabi.Logging;
using WalletWasabi.Wallets;

namespace WalletWasabi.Fluent.ViewModels.Wallets.Send;

[NavigationMetaData(Title = "Transaction Preview")]
public partial class TransactionPreviewViewModel : RoutableViewModel
{
	private readonly bool _isFixedAmount;
	private readonly Wallet _wallet;
	private readonly TransactionInfo _info;
	private readonly BitcoinAddress _destination;
	private BuildTransactionResult? _transaction;
	private CancellationTokenSource _cancellationTokenSource;
	[AutoNotify] private string _nextButtonText;
	[AutoNotify] private bool _adjustFeeAvailable;
	[AutoNotify] private TransactionSummaryViewModel? _displayedTransactionSummary;

	public TransactionPreviewViewModel(Wallet wallet, TransactionInfo info, BitcoinAddress destination, bool isFixedAmount)
	{
		_wallet = wallet;
		_info = info;
		_destination = destination;
		_isFixedAmount = isFixedAmount;
		_cancellationTokenSource = new CancellationTokenSource();

		PrivacySuggestions = new PrivacySuggestionsFlyoutViewModel();
		CurrentTransactionSummary = new TransactionSummaryViewModel(this, _wallet, _info, destination);
		PreviewTransactionSummary = new TransactionSummaryViewModel(this, _wallet, _info, destination, true);

		TransactionSummaries = new List<TransactionSummaryViewModel>
		{
			CurrentTransactionSummary,
			PreviewTransactionSummary
		};

		DisplayedTransactionSummary = CurrentTransactionSummary;

		PrivacySuggestions.WhenAnyValue(x => x.PreviewSuggestion)
			.Subscribe(x =>
			{
				if (x is ChangeAvoidanceSuggestionViewModel ca)
				{
					UpdateTransaction(PreviewTransactionSummary, ca.TransactionResult);
				}
				else
				{
					DisplayedTransactionSummary = CurrentTransactionSummary;
				}
			});

		PrivacySuggestions.WhenAnyValue(x => x.SelectedSuggestion)
			.Subscribe(async x =>
			{
				PrivacySuggestions.IsOpen = false;
				PrivacySuggestions.SelectedSuggestion = null;

				if (x is ChangeAvoidanceSuggestionViewModel ca)
				{
					_info.ChangelessCoins = ca.TransactionResult.SpentCoins;
					UpdateTransaction(CurrentTransactionSummary, ca.TransactionResult);

					await PrivacySuggestions.BuildPrivacySuggestionsAsync(_wallet, _info, _destination, ca.TransactionResult, _isFixedAmount, _cancellationTokenSource.Token);
				}
				else if (x is PocketSuggestionViewModel)
				{
					await OnChangePocketsAsync();
				}
			});

		PrivacySuggestions.WhenAnyValue(x => x.IsOpen)
			.Subscribe(x =>
			{
				if (!x)
				{
					DisplayedTransactionSummary = CurrentTransactionSummary;
				}
			});

		SetupCancel(enableCancel: true, enableCancelOnEscape: true, enableCancelOnPressed: false);
		EnableBack = true;

		AdjustFeeAvailable = !TransactionFeeHelper.AreTransactionFeesEqual(_wallet);

		if (PreferPsbtWorkflow)
		{
			SkipCommand = ReactiveCommand.CreateFromTask(OnConfirmAsync);

			NextCommand = ReactiveCommand.CreateFromTask(OnExportPsbtAsync);

			_nextButtonText = "Save PSBT file";
		}
		else
		{
			NextCommand = ReactiveCommand.CreateFromTask(OnConfirmAsync);

			_nextButtonText = "Confirm";
		}

		AdjustFeeCommand = ReactiveCommand.CreateFromTask(async () =>
		{
			if (_info.IsCustomFeeUsed)
			{
				await ShowAdvancedDialogAsync();
			}
			else
			{
				await OnAdjustFeeAsync();
			}
		});
	}

	public TransactionSummaryViewModel CurrentTransactionSummary { get; }

	public TransactionSummaryViewModel PreviewTransactionSummary { get; }

	public List<TransactionSummaryViewModel> TransactionSummaries { get; }

	public PrivacySuggestionsFlyoutViewModel PrivacySuggestions { get; }

	public bool PreferPsbtWorkflow => _wallet.KeyManager.PreferPsbtWorkflow;

	public ICommand AdjustFeeCommand { get; }

	private async Task ShowAdvancedDialogAsync()
	{
		var result = await NavigateDialogAsync(new AdvancedSendOptionsViewModel(_info), NavigationTarget.CompactDialogScreen);

		if (result.Kind == DialogResultKind.Normal)
		{
			await BuildAndUpdateAsync(BuildTransactionReason.FeeChanged);
		}
	}

	private async Task OnExportPsbtAsync()
	{
		if (_transaction is { })
		{
			var saved = await TransactionHelpers.ExportTransactionToBinaryAsync(_transaction);

			if (saved)
			{
				Navigate().To(new SuccessViewModel("The PSBT has been successfully created."));
			}
		}
	}

	private void UpdateTransaction(TransactionSummaryViewModel summary, BuildTransactionResult transaction)
	{
		if (!summary.IsPreview)
		{
			_transaction = transaction;
		}

		summary.UpdateTransaction(transaction);

		DisplayedTransactionSummary = summary;
	}

	private async Task OnAdjustFeeAsync()
	{
		var feeRateDialogResult = await NavigateDialogAsync(new SendFeeViewModel(_wallet, _info, false));

		if (feeRateDialogResult.Kind == DialogResultKind.Normal && feeRateDialogResult.Result is { } newFeeRate &&
		    newFeeRate != _info.FeeRate)
		{
			_info.FeeRate = feeRateDialogResult.Result;

			await BuildAndUpdateAsync(BuildTransactionReason.FeeChanged);
		}
	}

	private async Task BuildAndUpdateAsync(BuildTransactionReason reason)
	{
		var newTransaction = await BuildTransactionAsync(reason);

		if (newTransaction is { })
		{
			UpdateTransaction(CurrentTransactionSummary, newTransaction);

			await PrivacySuggestions.BuildPrivacySuggestionsAsync(_wallet, _info, _destination, newTransaction, _isFixedAmount, _cancellationTokenSource.Token);
		}
	}

	private async Task OnChangePocketsAsync()
	{
		var selectPocketsDialog =
			await NavigateDialogAsync(new PrivacyControlViewModel(_wallet, _info, _transaction?.SpentCoins, false));

		if (selectPocketsDialog.Kind == DialogResultKind.Normal && selectPocketsDialog.Result is { })
		{
			_info.Coins = selectPocketsDialog.Result;
			_info.ChangelessCoins = Enumerable.Empty<SmartCoin>(); // Clear ChangelessCoins on pocket change, so we calculate the suggestions with the new pocket.
<<<<<<< HEAD
			await BuildAndUpdateAsync();
=======
			await BuildAndUpdateAsync(BuildTransactionReason.PocketChanged);
>>>>>>> 02650186
		}
	}

	private async Task<bool> InitialiseTransactionAsync()
	{
		if (!_info.Coins.Any())
		{
			var privacyControlDialogResult =
				await NavigateDialogAsync(new PrivacyControlViewModel(_wallet, _info, _transaction?.SpentCoins, isSilent: true));
			if (privacyControlDialogResult.Kind == DialogResultKind.Normal &&
			    privacyControlDialogResult.Result is { } coins)
			{
				_info.Coins = coins;
			}
			else if (privacyControlDialogResult.Kind != DialogResultKind.Normal)
			{
				return false;
			}
		}

		if (_info.FeeRate == FeeRate.Zero)
		{
			var feeDialogResult = await NavigateDialogAsync(new SendFeeViewModel(_wallet, _info, true));
			if (feeDialogResult.Kind == DialogResultKind.Normal && feeDialogResult.Result is { } newFeeRate)
			{
				_info.FeeRate = newFeeRate;
			}
			else
			{
				return false;
			}
		}

		return true;
	}

	private async Task<BuildTransactionResult?> BuildTransactionAsync(BuildTransactionReason reason)
	{
		if (!await InitialiseTransactionAsync())
		{
			return null;
		}

		try
		{
			IsBusy = true;

			return await Task.Run(() => TransactionHelpers.BuildTransaction(_wallet, _info, _destination, tryToSign: false));
		}
		catch (TransactionFeeOverpaymentException ex)
		{
			var result = TransactionFeeHelper.TryGetMaximumPossibleFeeRate(ex.PercentageOfOverpayment, _wallet, _info.FeeRate, out var maximumPossibleFeeRate);

			if (!result)
			{
				await ShowErrorAsync("Transaction Building", "The transaction cannot be sent because its fee is more than the payment amount.",
					"Wasabi was unable to create your transaction.");

				return null;
			}

			_info.MaximumPossibleFeeRate = maximumPossibleFeeRate;
			_info.FeeRate = maximumPossibleFeeRate;
			_info.ConfirmationTimeSpan = TransactionFeeHelper.CalculateConfirmationTime(maximumPossibleFeeRate, _wallet);

			return await BuildTransactionAsync(reason);
		}
		catch (InsufficientBalanceException ex)
		{
			var failedTransactionFee = ex.Minimum - _info.Amount;
			var maxPossibleFeeWithSelectedCoins = ex.Actual - _info.Amount;
			var differenceOfFeePercentage = maxPossibleFeeWithSelectedCoins == Money.Zero ? 0M : (decimal)failedTransactionFee.Satoshi / maxPossibleFeeWithSelectedCoins.Satoshi * 100;

			var result = await TryHandleInsufficientBalanceCaseAsync(differenceOfFeePercentage, ex.Minimum, reason);

			return result ? await BuildTransactionAsync(reason) : null;
		}
		catch (Exception ex)
		{
			Logger.LogError(ex);

			await ShowErrorAsync("Transaction Building", ex.ToUserFriendlyString(),
				"Wasabi was unable to create your transaction.");

			return null;
		}
		finally
		{
			IsBusy = false;
		}
	}

	private async Task<bool> TryHandleInsufficientBalanceCaseAsync(decimal differenceOfFeePercentage, Money targetAmount, BuildTransactionReason reason)
	{
		var maximumPossibleFeeRate =
			TransactionFeeHelper.TryGetMaximumPossibleFeeRate(differenceOfFeePercentage, _wallet, _info.FeeRate, out var feeRate)
				? feeRate
				: FeeRate.Zero;

		if (differenceOfFeePercentage is > 0 and TransactionFeeHelper.FeePercentageThreshold ||
		    (differenceOfFeePercentage > 0 && reason == BuildTransactionReason.FeeChanged))
		{
			_info.MaximumPossibleFeeRate = maximumPossibleFeeRate;
			_info.FeeRate = maximumPossibleFeeRate;
			_info.ConfirmationTimeSpan = TransactionFeeHelper.CalculateConfirmationTime(maximumPossibleFeeRate, _wallet);

			return true;
		}

		var selectedAmount = _info.Coins.Sum(x => x.Amount);
		var totalBalanceUsed = selectedAmount == _wallet.Coins.TotalAmount();

<<<<<<< HEAD
			if (privacyControlDialogResult.Kind == DialogResultKind.Normal &&
			    privacyControlDialogResult.Result is { })
=======
		if (totalBalanceUsed)
		{
			if (selectedAmount == _info.Amount && !(_isFixedAmount || _info.IsPayJoin))
>>>>>>> 02650186
			{
				_info.SubtractFee = true;
				return true;
			}
			else if (selectedAmount != _info.Amount && maximumPossibleFeeRate != FeeRate.Zero)
			{
				_info.MaximumPossibleFeeRate = maximumPossibleFeeRate;
				_info.FeeRate = maximumPossibleFeeRate;
				_info.ConfirmationTimeSpan = TransactionFeeHelper.CalculateConfirmationTime(maximumPossibleFeeRate, _wallet);
				return true;
			}
		}
		else
		{
			var doSilentPocketSelection = reason == BuildTransactionReason.Initialization;

			var selectPocketsDialog =
				await NavigateDialogAsync(new PrivacyControlViewModel(_wallet, _info, usedCoins: _transaction?.SpentCoins, isSilent: doSilentPocketSelection, targetAmount: targetAmount));

			if (selectPocketsDialog.Kind == DialogResultKind.Normal && selectPocketsDialog.Result is { })
			{
				_info.Coins = selectPocketsDialog.Result;
				return true;
			}
<<<<<<< HEAD

			var privacyControlDialogResult = await NavigateDialogAsync(
				new PrivacyControlViewModel(wallet, transactionInfo, _transaction?.SpentCoins, isSilent: false),
				NavigationTarget.DialogScreen);
			if (privacyControlDialogResult.Kind == DialogResultKind.Normal &&
			    privacyControlDialogResult.Result is { })
=======
			else if (selectPocketsDialog.Kind != DialogResultKind.Normal)
>>>>>>> 02650186
			{
				return false;
			}
		}

		await ShowErrorAsync("Transaction Building", "The transaction cannot be sent at the moment.",
			"Wasabi was unable to create your transaction.");

		return false;
	}

	private async Task<bool> NavigateConfirmLabelsDialogAsync(BuildTransactionResult transaction)
	{
		return (await NavigateDialogAsync(
			new ConfirmLabelsDialogViewModel(
				new PocketSuggestionViewModel(SmartLabel.Merge(
					transaction.SpentCoins.Select(
						x => x.GetLabels(_wallet.KeyManager.MinAnonScoreTarget))))),
			NavigationTarget.CompactDialogScreen)).Result;
	}

	private async Task InitialiseViewModelAsync()
	{
		if (await BuildTransactionAsync(BuildTransactionReason.Initialization) is { } initialTransaction)
		{
			UpdateTransaction(CurrentTransactionSummary, initialTransaction);

			var suggestionTask = PrivacySuggestions.BuildPrivacySuggestionsAsync(_wallet, _info, _destination, initialTransaction, _isFixedAmount, _cancellationTokenSource.Token);

			if (CurrentTransactionSummary.TransactionHasPockets && !await NavigateConfirmLabelsDialogAsync(initialTransaction))
			{
				await OnChangePocketsAsync();
			}

			await suggestionTask;
		}
		else
		{
			Navigate().Back();
		}
	}

	protected override void OnNavigatedTo(bool isInHistory, CompositeDisposable disposables)
	{
		base.OnNavigatedTo(isInHistory, disposables);

		Observable
			.FromEventPattern(_wallet.FeeProvider, nameof(_wallet.FeeProvider.AllFeeEstimateChanged))
			.Subscribe(_ => AdjustFeeAvailable = !TransactionFeeHelper.AreTransactionFeesEqual(_wallet))
			.DisposeWith(disposables);

		if (!isInHistory)
		{
			RxApp.MainThreadScheduler.Schedule(async () => await InitialiseViewModelAsync());
		}
	}

	protected override void OnNavigatedFrom(bool isInHistory)
	{
		if (!isInHistory)
		{
			_cancellationTokenSource.Cancel();
			_cancellationTokenSource.Dispose();
			_info.ChangelessCoins = Enumerable.Empty<SmartCoin>(); // Clear ChangelessCoins on cancel, so the user can undo the optimization.
		}

		base.OnNavigatedFrom(isInHistory);

		DisplayedTransactionSummary = null;
	}

	private async Task OnConfirmAsync()
	{
		_cancellationTokenSource.Cancel();

		var transaction = await Task.Run(() => TransactionHelpers.BuildTransaction(_wallet, _info, _destination));
		var transactionAuthorizationInfo = new TransactionAuthorizationInfo(transaction);
		var authResult = await AuthorizeAsync(transactionAuthorizationInfo);
		if (authResult)
		{
			IsBusy = true;

			try
			{
				var finalTransaction =
					await GetFinalTransactionAsync(transactionAuthorizationInfo.Transaction, _info);
				await SendTransactionAsync(finalTransaction);
				Navigate().To(new SendSuccessViewModel(_wallet, finalTransaction));
			}
			catch (Exception ex)
			{
				await ShowErrorAsync("Transaction", ex.ToUserFriendlyString(),
					"Wasabi was unable to send your transaction.");
			}

			IsBusy = false;
		}
	}

	private async Task<bool> AuthorizeAsync(TransactionAuthorizationInfo transactionAuthorizationInfo)
	{
		if (!_wallet.KeyManager.IsHardwareWallet &&
		    string.IsNullOrEmpty(_wallet.Kitchen.SaltSoup())) // Do not show auth dialog when password is empty
		{
			return true;
		}

		var authDialog = AuthorizationHelpers.GetAuthorizationDialog(_wallet, transactionAuthorizationInfo);
		var authDialogResult = await NavigateDialogAsync(authDialog, authDialog.DefaultTarget, NavigationMode.Clear);

		if (!authDialogResult.Result && authDialogResult.Kind == DialogResultKind.Normal)
		{
			await ShowErrorAsync("Authorization", "The Authorization has failed, please try again.", "");
		}

		return authDialogResult.Result;
	}

	private async Task SendTransactionAsync(SmartTransaction transaction)
	{
		await Services.TransactionBroadcaster.SendTransactionAsync(transaction);
	}

	private async Task<SmartTransaction> GetFinalTransactionAsync(SmartTransaction transaction,
		TransactionInfo transactionInfo)
	{
		if (transactionInfo.PayJoinClient is { })
		{
			try
			{
				var payJoinTransaction = await Task.Run(() =>
					TransactionHelpers.BuildTransaction(_wallet, transactionInfo, _destination, isPayJoin: true));
				return payJoinTransaction.Transaction;
			}
			catch (Exception ex)
			{
				Logger.LogError(ex);
			}
		}

		return transaction;
	}
}<|MERGE_RESOLUTION|>--- conflicted
+++ resolved
@@ -211,11 +211,7 @@
 		{
 			_info.Coins = selectPocketsDialog.Result;
 			_info.ChangelessCoins = Enumerable.Empty<SmartCoin>(); // Clear ChangelessCoins on pocket change, so we calculate the suggestions with the new pocket.
-<<<<<<< HEAD
-			await BuildAndUpdateAsync();
-=======
 			await BuildAndUpdateAsync(BuildTransactionReason.PocketChanged);
->>>>>>> 02650186
 		}
 	}
 
@@ -328,14 +324,9 @@
 		var selectedAmount = _info.Coins.Sum(x => x.Amount);
 		var totalBalanceUsed = selectedAmount == _wallet.Coins.TotalAmount();
 
-<<<<<<< HEAD
-			if (privacyControlDialogResult.Kind == DialogResultKind.Normal &&
-			    privacyControlDialogResult.Result is { })
-=======
 		if (totalBalanceUsed)
 		{
 			if (selectedAmount == _info.Amount && !(_isFixedAmount || _info.IsPayJoin))
->>>>>>> 02650186
 			{
 				_info.SubtractFee = true;
 				return true;
@@ -360,16 +351,7 @@
 				_info.Coins = selectPocketsDialog.Result;
 				return true;
 			}
-<<<<<<< HEAD
-
-			var privacyControlDialogResult = await NavigateDialogAsync(
-				new PrivacyControlViewModel(wallet, transactionInfo, _transaction?.SpentCoins, isSilent: false),
-				NavigationTarget.DialogScreen);
-			if (privacyControlDialogResult.Kind == DialogResultKind.Normal &&
-			    privacyControlDialogResult.Result is { })
-=======
 			else if (selectPocketsDialog.Kind != DialogResultKind.Normal)
->>>>>>> 02650186
 			{
 				return false;
 			}
