using System;
using System.Linq;
using System.Reactive.Concurrency;
using System.Reactive.Disposables;
using System.Reactive.Linq;
using System.Threading.Tasks;
using System.Windows.Input;
using NBitcoin;
using ReactiveUI;
using WalletWasabi.Blockchain.Analysis.Clustering;
using WalletWasabi.Blockchain.TransactionBuilding;
using WalletWasabi.Blockchain.Transactions;
using WalletWasabi.CoinJoin.Client.Clients.Queuing;
using WalletWasabi.Exceptions;
using WalletWasabi.Fluent.Helpers;
using WalletWasabi.Fluent.Models;
using WalletWasabi.Fluent.ViewModels.Dialogs;
using WalletWasabi.Fluent.ViewModels.Dialogs.Base;
using WalletWasabi.Fluent.ViewModels.Navigation;
using WalletWasabi.Logging;
using WalletWasabi.Wallets;

namespace WalletWasabi.Fluent.ViewModels.Wallets.Send
{
	[NavigationMetaData(Title = "Transaction Preview")]
	public partial class TransactionPreviewViewModel : RoutableViewModel
	{
		private readonly Wallet _wallet;
		private readonly TransactionInfo _info;
		private BuildTransactionResult? _transaction;

		[AutoNotify] private string _confirmationTimeText = "";
		[AutoNotify] private string _feeText = "";
		[AutoNotify] private string _nextButtonText;
		[AutoNotify] private SmartLabel _labels;
		[AutoNotify] private string _amountText = "";
		[AutoNotify] private bool _transactionHasChange;
		[AutoNotify] private bool _transactionHasPockets;
		[AutoNotify] private bool _adjustFeeAvailable;
		[AutoNotify] private bool _showTransactionFeeWarning;

		public TransactionPreviewViewModel(Wallet wallet, TransactionInfo info)
		{
			_wallet = wallet;
			_labels = SmartLabel.Empty;
			_info = info;

			SetupCancel(enableCancel: true, enableCancelOnEscape: true, enableCancelOnPressed: false);
			EnableBack = true;

			AddressText = info.Address.ToString();
			PayJoinUrl = info.PayJoinClient?.PaymentUrl.AbsoluteUri;
			IsPayJoin = PayJoinUrl is not null;
			AdjustFeeAvailable = !TransactionFeeHelper.AreTransactionFeesEqual(_wallet);

			if (PreferPsbtWorkflow)
			{
				SkipCommand = ReactiveCommand.CreateFromTask(OnConfirmAsync);

				NextCommand = ReactiveCommand.CreateFromTask(OnExportPsbtAsync);

				_nextButtonText = "Save PSBT file";
			}
			else
			{
				NextCommand = ReactiveCommand.CreateFromTask(OnConfirmAsync);

				_nextButtonText = "Confirm";
			}

			AdjustFeeCommand = ReactiveCommand.CreateFromTask(OnAdjustFeeAsync);

			AvoidChangeCommand = ReactiveCommand.CreateFromTask(OnAvoidChangeAsync);

			ChangePocketsCommand = ReactiveCommand.CreateFromTask(OnChangePocketsAsync);
		}

		public bool PreferPsbtWorkflow => _wallet.KeyManager.PreferPsbtWorkflow;

		public string AddressText { get; }

		public string? PayJoinUrl { get; }

		public bool IsPayJoin { get; }

		public ICommand AdjustFeeCommand { get; }

		public ICommand AvoidChangeCommand { get; }

		public ICommand ChangePocketsCommand { get; }

		private async Task OnExportPsbtAsync()
		{
			if (_transaction is { })
			{
				var saved = await TransactionHelpers.ExportTransactionToBinaryAsync(_transaction);

				if (saved)
				{
					Navigate().To(new SuccessViewModel("The PSBT has been successfully created."));
				}
			}
		}

		private async Task OnAdjustFeeAsync()
		{
			var feeRateDialogResult = await NavigateDialogAsync(new SendFeeViewModel(_wallet, _info, false));

			if (feeRateDialogResult.Kind == DialogResultKind.Normal && feeRateDialogResult.Result is { } newFeeRate && newFeeRate != _info.FeeRate)
			{
				_info.FeeRate = feeRateDialogResult.Result;

				var newTransaction = await BuildTransactionAsync();

				if (newTransaction is { })
				{
					UpdateTransaction(newTransaction);
				}
			}
		}

		private async Task OnAvoidChangeAsync()
		{
			var optimisePrivacyDialog =
				await NavigateDialogAsync(new OptimisePrivacyViewModel(_wallet, _info, _transaction!));

			if (optimisePrivacyDialog.Kind == DialogResultKind.Normal && optimisePrivacyDialog.Result is { })
			{
				UpdateTransaction(optimisePrivacyDialog.Result);
			}
		}

		private async Task OnChangePocketsAsync()
		{
			var selectPocketsDialog =
				await NavigateDialogAsync(new PrivacyControlViewModel(_wallet, _info, false));

			if (selectPocketsDialog.Kind == DialogResultKind.Normal && selectPocketsDialog.Result is { })
			{
				_info.Coins = selectPocketsDialog.Result;

				var newTransaction = await BuildTransactionAsync();

				if (newTransaction is { })
				{
					UpdateTransaction(newTransaction);
				}
			}
		}

		private async Task<bool> InitialiseTransactionAsync()
		{
			if (!_info.Coins.Any())
			{
				var privacyControlDialogResult = await NavigateDialogAsync(new PrivacyControlViewModel(_wallet, _info, isSilent: true));
				if (privacyControlDialogResult.Kind == DialogResultKind.Normal && privacyControlDialogResult.Result is { } coins)
				{
					_info.Coins = coins;
				}
				else if (privacyControlDialogResult.Kind != DialogResultKind.Normal)
				{
					return false;
				}
			}

			if (_info.FeeRate == FeeRate.Zero)
			{
				var feeDialogResult = await NavigateDialogAsync(new SendFeeViewModel(_wallet, _info, true));
				if (feeDialogResult.Kind == DialogResultKind.Normal && feeDialogResult.Result is { } newFeeRate)
				{
					_info.FeeRate = newFeeRate;
				}
				else
				{
					return false;
				}
			}

			return true;
		}

		private async Task<BuildTransactionResult?> BuildTransactionAsync()
		{
			try
			{
				IsBusy = true;

				return await Task.Run(() => TransactionHelpers.BuildTransaction(_wallet, _info));
			}
			catch (InsufficientBalanceException)
			{
				if (_info.IsPayJoin)
				{
					return await HandleInsufficientBalanceWhenPayJoinAsync(_wallet, _info);
				}

				return await HandleInsufficientBalanceWhenNormalAsync(_wallet, _info);
			}
			catch (Exception ex)
			{
				Logger.LogError(ex);

				await ShowErrorAsync("Transaction Building", ex.ToUserFriendlyString(),
					"Wasabi was unable to create your transaction.");

				return null;
			}
			finally
			{
				IsBusy = false;
			}
		}

		private async Task<BuildTransactionResult?> HandleInsufficientBalanceWhenNormalAsync(Wallet wallet, TransactionInfo transactionInfo)
		{
			var dialog = new InsufficientBalanceDialogViewModel(transactionInfo.IsPrivatePocketUsed ? BalanceType.Private : BalanceType.Pocket);
			var result = await NavigateDialogAsync(dialog, NavigationTarget.DialogScreen);

			if (result.Result)
			{
				transactionInfo.SubtractFee = true;
				return await Task.Run(() => TransactionHelpers.BuildTransaction(wallet, transactionInfo));
			}

			if (wallet.Coins.TotalAmount() > transactionInfo.Amount)
			{
				var privacyControlDialogResult = await NavigateDialogAsync(new PrivacyControlViewModel(wallet, transactionInfo, isSilent: false), NavigationTarget.DialogScreen);

				if (privacyControlDialogResult.Kind == DialogResultKind.Normal && privacyControlDialogResult.Result is { })
				{
					transactionInfo.Coins = privacyControlDialogResult.Result;
				}

				return await BuildTransactionAsync();
			}

			Navigate().BackTo<SendViewModel>();
			return null;
		}

		private async Task<BuildTransactionResult?> HandleInsufficientBalanceWhenPayJoinAsync(Wallet wallet, TransactionInfo transactionInfo)
		{
			if (wallet.Coins.TotalAmount() > transactionInfo.Amount)
			{
				await ShowErrorAsync("Transaction Building",
					$"There are not enough {(transactionInfo.IsPrivatePocketUsed ? "private funds" : "funds selected")} to cover the transaction fee",
					"Wasabi was unable to create your transaction.");

				var feeDialogResult = await NavigateDialogAsync(new SendFeeViewModel(wallet, transactionInfo, false), NavigationTarget.DialogScreen);
				if (feeDialogResult.Kind == DialogResultKind.Normal && feeDialogResult.Result is { } newFeeRate)
				{
					transactionInfo.FeeRate = newFeeRate;
				}

				if (TransactionHelpers.TryBuildTransaction(wallet, transactionInfo, out var txn))
				{
					return txn;
				}

				var privacyControlDialogResult = await NavigateDialogAsync(new PrivacyControlViewModel(wallet, transactionInfo, isSilent: false), NavigationTarget.DialogScreen);
				if (privacyControlDialogResult.Kind == DialogResultKind.Normal && privacyControlDialogResult.Result is { })
				{
					transactionInfo.Coins = privacyControlDialogResult.Result;
				}

				return await BuildTransactionAsync();
			}

			await ShowErrorAsync("Transaction Building",
				"There are not enough funds to cover the transaction fee",
				"Wasabi was unable to create your transaction.");

			Navigate().BackTo<SendViewModel>();
			return null;
		}

		private void UpdateTransaction(BuildTransactionResult transactionResult)
		{
			_transaction = transactionResult;
			var usdRate = _wallet.Synchronizer.UsdExchangeRate;

			var destinationAmount = _transaction.CalculateDestinationAmount().ToDecimal(MoneyUnit.BTC);
			var btcAmountText = $"{destinationAmount} bitcoins ";
			var fiatAmountText = destinationAmount.GenerateFiatText(usdRate, "USD");
			AmountText = $"{btcAmountText}{fiatAmountText}";

			var fee = _transaction.Fee;
			var btcFeeText = $"{fee.ToDecimal(MoneyUnit.Satoshi)} sats ";
			var feeBtc = fee.ToDecimal(MoneyUnit.BTC);
			var fiatFeeText = feeBtc.GenerateFiatText(usdRate, "USD");
			FeeText = $"{btcFeeText}{fiatFeeText}";
			ShowTransactionFeeWarning = feeBtc * usdRate > Services.Config.TransactionFeeUsdThreshold;

			Labels = SmartLabel.Merge(_info.UserLabels, SmartLabel.Merge(transactionResult.SpentCoins.Select(x => x.GetLabels())));

<<<<<<< HEAD
			TransactionHasChange = _transaction.OuterWalletOutputs.Sum(x => x.Amount) > fee && _transaction.InnerWalletOutputs.Sum(x => x.Amount) > 0;
=======
			FeeText = $"{btcFeeText}{fiatFeeText}";

			TransactionHasChange = _transaction.InnerWalletOutputs.Any(x => x.ScriptPubKey != _info.Address.ScriptPubKey);

>>>>>>> 882d5279
			TransactionHasPockets = !_info.IsPrivatePocketUsed;
		}

		protected override void OnNavigatedTo(bool isInHistory, CompositeDisposable disposables)
		{
			base.OnNavigatedTo(isInHistory, disposables);

			ConfirmationTimeText = $"Approximately {TextHelpers.TimeSpanToFriendlyString(_info.ConfirmationTimeSpan)} ";

			Observable
				.FromEventPattern(_wallet.FeeProvider, nameof(_wallet.FeeProvider.AllFeeEstimateChanged))
				.Subscribe(_ => AdjustFeeAvailable = !TransactionFeeHelper.AreTransactionFeesEqual(_wallet))
				.DisposeWith(disposables);

			if (!isInHistory)
			{
				RxApp.MainThreadScheduler.Schedule(async () =>
				{
					if (await InitialiseTransactionAsync())
					{
						var initialTransaction = await BuildTransactionAsync();

						if (initialTransaction is { })
						{
							UpdateTransaction(initialTransaction);
						}
					}
					else
					{
						Navigate().Back();
					}
				});
			}
		}

		private async Task OnConfirmAsync()
		{
			if (_transaction is { })
			{
				var transaction = _transaction;

				var transactionAuthorizationInfo = new TransactionAuthorizationInfo(transaction);

				var authResult = await AuthorizeAsync(transactionAuthorizationInfo);

				if (authResult)
				{
					IsBusy = true;

					try
					{
						var finalTransaction =
							await GetFinalTransactionAsync(transactionAuthorizationInfo.Transaction, _info);
						await SendTransactionAsync(finalTransaction);
						Navigate().To(new SendSuccessViewModel(_wallet, finalTransaction));
					}
					catch (Exception ex)
					{
						await ShowErrorAsync("Transaction", ex.ToUserFriendlyString(),
							"Wasabi was unable to send your transaction.");
					}

					IsBusy = false;
				}
			}
		}

		private async Task<bool> AuthorizeAsync(TransactionAuthorizationInfo transactionAuthorizationInfo)
		{
			if (!_wallet.KeyManager.IsHardwareWallet && string.IsNullOrEmpty(_wallet.Kitchen.SaltSoup())) // Do not show auth dialog when password is empty
			{
				return true;
			}

			var authDialog = AuthorizationHelpers.GetAuthorizationDialog(_wallet, transactionAuthorizationInfo);
			var authDialogResult = await NavigateDialogAsync(authDialog, authDialog.DefaultTarget);

			if (!authDialogResult.Result && authDialogResult.Kind == DialogResultKind.Normal)
			{
				await ShowErrorAsync("Authorization", "The Authorization has failed, please try again.", "");
			}

			return authDialogResult.Result;
		}

		private async Task SendTransactionAsync(SmartTransaction transaction)
		{
			await Services.TransactionBroadcaster.SendTransactionAsync(transaction);
		}

		private async Task<SmartTransaction> GetFinalTransactionAsync(SmartTransaction transaction, TransactionInfo transactionInfo)
		{
			if (transactionInfo.PayJoinClient is { })
			{
				try
				{
					var payJoinTransaction = await Task.Run(() => TransactionHelpers.BuildTransaction(_wallet, transactionInfo, isPayJoin: true));
					return payJoinTransaction.Transaction;
				}
				catch (Exception ex)
				{
					Logger.LogError(ex);
				}
			}

			return transaction;
		}
	}
}<|MERGE_RESOLUTION|>--- conflicted
+++ resolved
@@ -293,14 +293,8 @@
 
 			Labels = SmartLabel.Merge(_info.UserLabels, SmartLabel.Merge(transactionResult.SpentCoins.Select(x => x.GetLabels())));
 
-<<<<<<< HEAD
-			TransactionHasChange = _transaction.OuterWalletOutputs.Sum(x => x.Amount) > fee && _transaction.InnerWalletOutputs.Sum(x => x.Amount) > 0;
-=======
-			FeeText = $"{btcFeeText}{fiatFeeText}";
-
 			TransactionHasChange = _transaction.InnerWalletOutputs.Any(x => x.ScriptPubKey != _info.Address.ScriptPubKey);
 
->>>>>>> 882d5279
 			TransactionHasPockets = !_info.IsPrivatePocketUsed;
 		}
 
