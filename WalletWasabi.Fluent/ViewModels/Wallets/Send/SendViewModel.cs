using System.Reactive.Concurrency;
using System.Reactive.Disposables;
using System.Reactive.Linq;
using System.Threading.Tasks;
using System.Windows.Input;
using Avalonia;
using Avalonia.Threading;
using NBitcoin;
using NBitcoin.Payment;
using ReactiveUI;
using WalletWasabi.Blockchain.Analysis.Clustering;
using WalletWasabi.Fluent.Models;
using WalletWasabi.Fluent.Validation;
using WalletWasabi.Fluent.ViewModels.Dialogs;
using WalletWasabi.Fluent.ViewModels.Navigation;
using WalletWasabi.Fluent.ViewModels.Wallets.Home.Tiles;
using WalletWasabi.Logging;
using WalletWasabi.Models;
using WalletWasabi.Tor.Http;
using WalletWasabi.Tor.Socks5.Pool.Circuits;
using WalletWasabi.Userfacing;
using WalletWasabi.WabiSabi.Client;
using WalletWasabi.Wallets;
using WalletWasabi.WebClients.PayJoin;
using Constants = WalletWasabi.Helpers.Constants;

namespace WalletWasabi.Fluent.ViewModels.Wallets.Send;

[NavigationMetaData(
	Title = "Send",
	Caption = "",
	IconName = "wallet_action_send",
	NavBarPosition = NavBarPosition.None,
	Searchable = false,
	NavigationTarget = NavigationTarget.DialogScreen)]
public partial class SendViewModel : RoutableViewModel
{
	private readonly object _parsingLock = new();
	private readonly Wallet _wallet;
	private readonly CoinJoinManager? _coinJoinManager;
	private bool _parsingTo;
	private SmartLabel _parsedLabel = SmartLabel.Empty;
	[AutoNotify] private string _to;
	[AutoNotify] private decimal _amountBtc;
	[AutoNotify] private decimal _exchangeRate;
	[AutoNotify] private bool _isFixedAmount;
	[AutoNotify] private bool _isPayJoin;
	[AutoNotify] private string? _payJoinEndPoint;
	[AutoNotify] private bool _conversionReversed;

	public SendViewModel(WalletViewModel walletVm)
	{
		_to = "";
		_wallet = walletVm.Wallet;
		_coinJoinManager = Services.HostedServices.GetOrDefault<CoinJoinManager>();

		_conversionReversed = Services.UiConfig.SendAmountConversionReversed;

		IsQrButtonVisible = WebcamQrReader.IsOsPlatformSupported;

		ExchangeRate = _wallet.Synchronizer.UsdExchangeRate;

		Balance = new WalletBalanceTileViewModel(walletVm);

		SetupCancel(enableCancel: true, enableCancelOnEscape: true, enableCancelOnPressed: true);

		EnableBack = false;

		this.ValidateProperty(x => x.To, ValidateToField);
		this.ValidateProperty(x => x.AmountBtc, ValidateAmount);

		this.WhenAnyValue(x => x.To)
			.Skip(1)
			.Subscribe(ParseToField);

		this.WhenAnyValue(x => x.PayJoinEndPoint)
			.Subscribe(endPoint => IsPayJoin = endPoint is { });

		PasteCommand = ReactiveCommand.CreateFromTask(async () => await OnPasteAsync());
		AutoPasteCommand = ReactiveCommand.CreateFromTask(async () => await OnAutoPasteAsync());
		InsertMaxCommand = ReactiveCommand.Create(() => AmountBtc = _wallet.Coins.TotalAmount().ToDecimal(MoneyUnit.BTC));
		QrCommand = ReactiveCommand.Create(async () =>
		{
			ShowQrCameraDialogViewModel dialog = new(_wallet.Network);
			var result = await NavigateDialogAsync(dialog, NavigationTarget.CompactDialogScreen);
			if (!string.IsNullOrWhiteSpace(result.Result))
			{
				To = result.Result;
			}
		});

		var nextCommandCanExecute =
			this.WhenAnyValue(x => x.AmountBtc, x => x.To)
				.Select(tup =>
				{
					var (amountBtc, to) = tup;
					var allFilled = !string.IsNullOrEmpty(to) && amountBtc > 0;
					var hasError = Validations.Any;

					return allFilled && !hasError;
				});

		NextCommand = ReactiveCommand.CreateFromTask(async () =>
			{
				var labelDialog = new LabelEntryDialogViewModel(_wallet, _parsedLabel);
				var result = await NavigateDialogAsync(labelDialog, NavigationTarget.CompactDialogScreen);
				if (result.Result is not { } label)
				{
					return;
				}

<<<<<<< HEAD
			var amount = new Money(AmountBtc, MoneyUnit.BTC);
			var transactionInfo = new TransactionInfo(BitcoinAddress.Create(To, _wallet.Network), _wallet.AnonScoreTarget)
			{
				Amount = amount,
				Recipient = label,
				PayJoinClient = GetPayjoinClient(PayJoinEndPoint),
				IsFixedAmount = IsFixedAmount,
				SubtractFee = amount == _wallet.Coins.TotalAmount() && !(IsFixedAmount || IsPayJoin)
			};

			Navigate().To(new TransactionPreviewViewModel(_wallet, transactionInfo));
		}, nextCommandCanExecute);
=======
				var transactionInfo = new TransactionInfo(BitcoinAddress.Create(To, _wallet.Network), _wallet.AnonScoreTarget)
				{
					Amount = new Money(AmountBtc, MoneyUnit.BTC),
					Recipient = label,
					PayJoinClient = PayJoinEndPoint is { } ? GetPayjoinClient(PayJoinEndPoint) : null,
					IsFixedAmount = _isFixedAmount
				};

				Navigate().To(new TransactionPreviewViewModel(walletVm, transactionInfo));
			},
			nextCommandCanExecute);
>>>>>>> 3bd34b60

		this.WhenAnyValue(x => x.ConversionReversed)
			.Skip(1)
			.Subscribe(x => Services.UiConfig.SendAmountConversionReversed = x);
	}

	public bool IsQrButtonVisible { get; }

	public ICommand PasteCommand { get; }

	public ICommand AutoPasteCommand { get; }

	public ICommand QrCommand { get; }

	public ICommand InsertMaxCommand { get; }

	public WalletBalanceTileViewModel Balance { get; }

	private async Task OnAutoPasteAsync()
	{
		var isAutoPasteEnabled = Services.UiConfig.AutoPaste;

		if (string.IsNullOrEmpty(To) && isAutoPasteEnabled)
		{
			await OnPasteAsync(pasteIfInvalid: false);
		}
	}

	private async Task OnPasteAsync(bool pasteIfInvalid = true)
	{
		if (Application.Current is { Clipboard: { } clipboard })
		{
			var text = await clipboard.GetTextAsync();

			lock (_parsingLock)
			{
				if (!TryParseUrl(text) && pasteIfInvalid)
				{
					To = text;
				}
			}
		}
	}

	private IPayjoinClient? GetPayjoinClient(string? endPoint)
	{
		if (!string.IsNullOrWhiteSpace(endPoint) &&
			Uri.IsWellFormedUriString(endPoint, UriKind.Absolute))
		{
			var payjoinEndPointUri = new Uri(endPoint);
			if (!Services.Config.UseTor)
			{
				if (payjoinEndPointUri.DnsSafeHost.EndsWith(".onion", StringComparison.OrdinalIgnoreCase))
				{
					Logger.LogWarning("Payjoin server is an onion service but Tor is disabled. Ignoring...");
					return null;
				}

				if (Services.Config.Network == Network.Main && payjoinEndPointUri.Scheme != Uri.UriSchemeHttps)
				{
					Logger.LogWarning("Payjoin server is not exposed as an onion service nor https. Ignoring...");
					return null;
				}
			}

			IHttpClient httpClient = Services.HttpClientFactory.NewHttpClient(() => payjoinEndPointUri, Mode.DefaultCircuit);
			return new PayjoinClient(payjoinEndPointUri, httpClient);
		}

		return null;
	}

	private void ValidateAmount(IValidationErrors errors)
	{
		if (AmountBtc > Constants.MaximumNumberOfBitcoins)
		{
			errors.Add(ErrorSeverity.Error, "Amount must be less than the total supply of BTC.");
		}
		else if (AmountBtc > _wallet.Coins.TotalAmount().ToDecimal(MoneyUnit.BTC))
		{
			errors.Add(ErrorSeverity.Error, "Insufficient funds to cover the amount requested.");
		}
		else if (AmountBtc <= 0)
		{
			errors.Add(ErrorSeverity.Error, "Amount must be more than 0 BTC");
		}
	}

	private void ValidateToField(IValidationErrors errors)
	{
		if (!string.IsNullOrEmpty(To) && (To.IsTrimmable() || !AddressStringParser.TryParse(To, _wallet.Network, out _)))
		{
			errors.Add(ErrorSeverity.Error, "Input a valid BTC address or URL.");
		}
		else if (IsPayJoin && _wallet.KeyManager.IsHardwareWallet)
		{
			errors.Add(ErrorSeverity.Error, "Payjoin is not possible with hardware wallets.");
		}
	}

	private void ParseToField(string s)
	{
		lock (_parsingLock)
		{
			Dispatcher.UIThread.Post(() => TryParseUrl(s));
		}
	}

	private bool TryParseUrl(string? text)
	{
		if (_parsingTo)
		{
			return false;
		}

		_parsingTo = true;

		text = text?.Trim();

		if (string.IsNullOrEmpty(text))
		{
			_parsingTo = false;
			PayJoinEndPoint = null;
			IsFixedAmount = false;
			return false;
		}

		bool result = false;

		if (AddressStringParser.TryParse(text, _wallet.Network, out BitcoinUrlBuilder? url))
		{
			result = true;
			if (url.Label is { } label)
			{
				_parsedLabel = new SmartLabel(label);
			}
			else
			{
				_parsedLabel = SmartLabel.Empty;
			}

			if (url.UnknownParameters.TryGetValue("pj", out var endPoint))
			{
				PayJoinEndPoint = endPoint;
			}
			else
			{
				PayJoinEndPoint = null;
			}

			if (url.Address is { })
			{
				To = url.Address.ToString();
			}

			if (url.Amount is { })
			{
				AmountBtc = url.Amount.ToDecimal(MoneyUnit.BTC);
				IsFixedAmount = true;
			}
			else
			{
				IsFixedAmount = false;
			}
		}
		else
		{
			IsFixedAmount = false;
			PayJoinEndPoint = null;
			_parsedLabel = SmartLabel.Empty;
		}

		Dispatcher.UIThread.Post(() => _parsingTo = false);

		return result;
	}

	protected override void OnNavigatedTo(bool inHistory, CompositeDisposable disposables)
	{
		if (!inHistory)
		{
			To = "";
			AmountBtc = 0;
			ClearValidations();

			if (_coinJoinManager is { } coinJoinManager)
			{
				coinJoinManager.IsUserInSendWorkflow = true;
			}
		}

		_wallet.Synchronizer.WhenAnyValue(x => x.UsdExchangeRate)
			.ObserveOn(RxApp.MainThreadScheduler)
			.Subscribe(x => ExchangeRate = x)
			.DisposeWith(disposables);

		RxApp.MainThreadScheduler.Schedule(async () => await OnAutoPasteAsync());

		Balance.Activate(disposables);

		base.OnNavigatedTo(inHistory, disposables);
	}

	protected override void OnNavigatedFrom(bool isInHistory)
	{
		base.OnNavigatedFrom(isInHistory);

		if (!isInHistory && _coinJoinManager is { } coinJoinManager)
		{
			coinJoinManager.IsUserInSendWorkflow = false;
		}
	}
}<|MERGE_RESOLUTION|>--- conflicted
+++ resolved
@@ -109,32 +109,19 @@
 					return;
 				}
 
-<<<<<<< HEAD
-			var amount = new Money(AmountBtc, MoneyUnit.BTC);
-			var transactionInfo = new TransactionInfo(BitcoinAddress.Create(To, _wallet.Network), _wallet.AnonScoreTarget)
-			{
-				Amount = amount,
-				Recipient = label,
-				PayJoinClient = GetPayjoinClient(PayJoinEndPoint),
-				IsFixedAmount = IsFixedAmount,
-				SubtractFee = amount == _wallet.Coins.TotalAmount() && !(IsFixedAmount || IsPayJoin)
-			};
-
-			Navigate().To(new TransactionPreviewViewModel(_wallet, transactionInfo));
-		}, nextCommandCanExecute);
-=======
+				var amount = new Money(AmountBtc, MoneyUnit.BTC);
 				var transactionInfo = new TransactionInfo(BitcoinAddress.Create(To, _wallet.Network), _wallet.AnonScoreTarget)
 				{
-					Amount = new Money(AmountBtc, MoneyUnit.BTC),
+					Amount = amount,
 					Recipient = label,
-					PayJoinClient = PayJoinEndPoint is { } ? GetPayjoinClient(PayJoinEndPoint) : null,
-					IsFixedAmount = _isFixedAmount
+					PayJoinClient = GetPayjoinClient(PayJoinEndPoint),
+					IsFixedAmount = IsFixedAmount,
+					SubtractFee = amount == _wallet.Coins.TotalAmount() && !(IsFixedAmount || IsPayJoin)
 				};
 
 				Navigate().To(new TransactionPreviewViewModel(walletVm, transactionInfo));
 			},
 			nextCommandCanExecute);
->>>>>>> 3bd34b60
 
 		this.WhenAnyValue(x => x.ConversionReversed)
 			.Skip(1)
