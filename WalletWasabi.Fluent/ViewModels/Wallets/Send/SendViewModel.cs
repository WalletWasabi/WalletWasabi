using System.Reactive.Concurrency;
using System.Reactive.Disposables;
using System.Reactive.Linq;
using System.Threading.Tasks;
using System.Windows.Input;
using Avalonia;
using Avalonia.Threading;
using NBitcoin;
using NBitcoin.Payment;
using ReactiveUI;
using WalletWasabi.Blockchain.Analysis.Clustering;
using WalletWasabi.Fluent.Models;
using WalletWasabi.Fluent.Validation;
using WalletWasabi.Fluent.ViewModels.Navigation;
using WalletWasabi.Logging;
using WalletWasabi.Models;
using WalletWasabi.Tor.Http;
using WalletWasabi.Tor.Socks5.Pool.Circuits;
using WalletWasabi.Userfacing;
using WalletWasabi.Wallets;
using WalletWasabi.WebClients.PayJoin;
using Constants = WalletWasabi.Helpers.Constants;
using WalletWasabi.Fluent.ViewModels.Dialogs;
using WalletWasabi.WabiSabi.Client;
using WalletWasabi.Fluent.ViewModels.Wallets.Home.Tiles;
using System.Reactive;

namespace WalletWasabi.Fluent.ViewModels.Wallets.Send;

[NavigationMetaData(
	Title = "Send",
	Caption = "",
	IconName = "wallet_action_send",
	NavBarPosition = NavBarPosition.None,
	Searchable = false,
	NavigationTarget = NavigationTarget.DialogScreen)]
public partial class SendViewModel : RoutableViewModel
{
	private readonly object _parsingLock = new();
	private readonly Wallet _wallet;
	private readonly CoinJoinManager? _coinJoinManager;
	private bool _parsingTo;
	private SmartLabel _parsedLabel = SmartLabel.Empty;
	[AutoNotify] private string _to;
	[AutoNotify] private decimal _amountBtc;
	[AutoNotify] private decimal _exchangeRate;
	[AutoNotify] private bool _isFixedAmount;
	[AutoNotify] private bool _isPayJoin;
	[AutoNotify] private string? _payJoinEndPoint;
	[AutoNotify] private bool _conversionReversed;
	[AutoNotify] private bool _isAutomaticSelectionEnabled = true;

	public SendViewModel(WalletViewModel walletViewModel)
	{
		_to = "";
		_wallet = walletViewModel.Wallet;
		_coinJoinManager = Services.HostedServices.GetOrDefault<CoinJoinManager>();

		_conversionReversed = Services.UiConfig.SendAmountConversionReversed;

		IsQrButtonVisible = WebcamQrReader.IsOsPlatformSupported;

		ExchangeRate = _wallet.Synchronizer.UsdExchangeRate;

		Balance = new WalletBalanceTileViewModel(walletViewModel);

		SetupCancel(enableCancel: true, enableCancelOnEscape: true, enableCancelOnPressed: true);

		EnableBack = false;

		this.ValidateProperty(x => x.To, ValidateToField);
		this.ValidateProperty(x => x.AmountBtc, ValidateAmount);

		this.WhenAnyValue(x => x.To)
			.Skip(1)
			.Subscribe(ParseToField);

		this.WhenAnyValue(x => x.PayJoinEndPoint)
			.Subscribe(endPoint => IsPayJoin = endPoint is { });

		PasteCommand = ReactiveCommand.CreateFromTask(async () => await OnPasteAsync());
		AutoPasteCommand = ReactiveCommand.CreateFromTask(async () => await OnAutoPasteAsync());
		InsertMaxCommand = ReactiveCommand.Create(() => AmountBtc = _wallet.Coins.TotalAmount().ToDecimal(MoneyUnit.BTC));
		QrCommand = ReactiveCommand.Create(async () =>
		{
			ShowQrCameraDialogViewModel dialog = new(_wallet.Network);
			var result = await NavigateDialogAsync(dialog, NavigationTarget.CompactDialogScreen);
			if (!string.IsNullOrWhiteSpace(result.Result))
			{
				To = result.Result;
			}
		});

		var nextCommandCanExecute =
			this.WhenAnyValue(x => x.AmountBtc, x => x.To)
				.Select(tup =>
				{
					var (amountBtc, to) = tup;
					var allFilled = !string.IsNullOrEmpty(to) && amountBtc > 0;
					var hasError = Validations.Any;

					return allFilled && !hasError;
				});

		NextCommand = ReactiveCommand.CreateFromTask(async () =>
			{
				var labelDialog = new LabelEntryDialogViewModel(_wallet, _parsedLabel);
				var result = await NavigateDialogAsync(labelDialog, NavigationTarget.CompactDialogScreen);
				if (result.Result is not { } label)
				{
					return;
				}

<<<<<<< HEAD
				var transactionInfo = new TransactionInfo(BitcoinAddress.Create(To, _wallet.Network), _wallet.AnonScoreTarget)
				{
					Amount = new Money(AmountBtc, MoneyUnit.BTC),
					UserLabels = label,
					PayJoinClient = PayJoinEndPoint is { } ? GetPayjoinClient(PayJoinEndPoint) : null,
					IsFixedAmount = _isFixedAmount,
					IsAutomaticSelectionEnabled = IsAutomaticSelectionEnabled
				};
=======
			var transactionInfo = new TransactionInfo(BitcoinAddress.Create(To, _wallet.Network), _wallet.AnonScoreTarget)
			{
				Amount = new Money(AmountBtc, MoneyUnit.BTC),
				Recipient = label,
				PayJoinClient = PayJoinEndPoint is { } ? GetPayjoinClient(PayJoinEndPoint) : null,
				IsFixedAmount = _isFixedAmount
			};
>>>>>>> 7dbc56b7

				Navigate().To(new TransactionPreviewViewModel(walletViewModel, transactionInfo));
			},
			nextCommandCanExecute);

		ToggleCoinControlCommand = ReactiveCommand.Create(() => IsAutomaticSelectionEnabled = !IsAutomaticSelectionEnabled);

		this.WhenAnyValue(x => x.ConversionReversed)
			.Skip(1)
			.Subscribe(x => Services.UiConfig.SendAmountConversionReversed = x);
	}

	public bool IsQrButtonVisible { get; }

	public ICommand PasteCommand { get; }

	public ICommand AutoPasteCommand { get; }

	public ICommand QrCommand { get; }

	public ICommand ToggleCoinControlCommand { get; }

	public ICommand InsertMaxCommand { get; }

	public WalletBalanceTileViewModel Balance { get; }

	private async Task OnAutoPasteAsync()
	{
		var isAutoPasteEnabled = Services.UiConfig.AutoPaste;

		if (string.IsNullOrEmpty(To) && isAutoPasteEnabled)
		{
			await OnPasteAsync(pasteIfInvalid: false);
		}
	}

	private async Task OnPasteAsync(bool pasteIfInvalid = true)
	{
		if (Application.Current is { Clipboard: { } clipboard })
		{
			var text = await clipboard.GetTextAsync();

			lock (_parsingLock)
			{
				if (!TryParseUrl(text) && pasteIfInvalid)
				{
					To = text;
				}
			}
		}
	}

	private IPayjoinClient? GetPayjoinClient(string endPoint)
	{
		if (!string.IsNullOrWhiteSpace(endPoint) &&
			Uri.IsWellFormedUriString(endPoint, UriKind.Absolute))
		{
			var payjoinEndPointUri = new Uri(endPoint);
			if (!Services.Config.UseTor)
			{
				if (payjoinEndPointUri.DnsSafeHost.EndsWith(".onion", StringComparison.OrdinalIgnoreCase))
				{
					Logger.LogWarning("Payjoin server is an onion service but Tor is disabled. Ignoring...");
					return null;
				}

				if (Services.Config.Network == Network.Main && payjoinEndPointUri.Scheme != Uri.UriSchemeHttps)
				{
					Logger.LogWarning("Payjoin server is not exposed as an onion service nor https. Ignoring...");
					return null;
				}
			}

			IHttpClient httpClient = Services.HttpClientFactory.NewHttpClient(() => payjoinEndPointUri, Mode.DefaultCircuit);
			return new PayjoinClient(payjoinEndPointUri, httpClient);
		}

		return null;
	}

	private void ValidateAmount(IValidationErrors errors)
	{
		if (AmountBtc > Constants.MaximumNumberOfBitcoins)
		{
			errors.Add(ErrorSeverity.Error, "Amount must be less than the total supply of BTC.");
		}
		else if (AmountBtc > _wallet.Coins.TotalAmount().ToDecimal(MoneyUnit.BTC))
		{
			errors.Add(ErrorSeverity.Error, "Insufficient funds to cover the amount requested.");
		}
		else if (AmountBtc <= 0)
		{
			errors.Add(ErrorSeverity.Error, "Amount must be more than 0 BTC");
		}
	}

	private void ValidateToField(IValidationErrors errors)
	{
		if (!string.IsNullOrEmpty(To) && (To.IsTrimmable() || !AddressStringParser.TryParse(To, _wallet.Network, out _)))
		{
			errors.Add(ErrorSeverity.Error, "Input a valid BTC address or URL.");
		}
		else if (IsPayJoin && _wallet.KeyManager.IsHardwareWallet)
		{
			errors.Add(ErrorSeverity.Error, "Payjoin is not possible with hardware wallets.");
		}
	}

	private void ParseToField(string s)
	{
		lock (_parsingLock)
		{
			Dispatcher.UIThread.Post(() => TryParseUrl(s));
		}
	}

	private bool TryParseUrl(string? text)
	{
		if (_parsingTo)
		{
			return false;
		}

		_parsingTo = true;

		text = text?.Trim();

		if (string.IsNullOrEmpty(text))
		{
			_parsingTo = false;
			PayJoinEndPoint = null;
			IsFixedAmount = false;
			return false;
		}

		bool result = false;

		if (AddressStringParser.TryParse(text, _wallet.Network, out BitcoinUrlBuilder? url))
		{
			result = true;
			if (url.Label is { } label)
			{
				_parsedLabel = new SmartLabel(label);
			}
			else
			{
				_parsedLabel = SmartLabel.Empty;
			}

			if (url.UnknownParameters.TryGetValue("pj", out var endPoint))
			{
				PayJoinEndPoint = endPoint;
			}
			else
			{
				PayJoinEndPoint = null;
			}

			if (url.Address is { })
			{
				To = url.Address.ToString();
			}

			if (url.Amount is { })
			{
				AmountBtc = url.Amount.ToDecimal(MoneyUnit.BTC);
				IsFixedAmount = true;
			}
			else
			{
				IsFixedAmount = false;
			}
		}
		else
		{
			IsFixedAmount = false;
			PayJoinEndPoint = null;
			_parsedLabel = SmartLabel.Empty;
		}

		Dispatcher.UIThread.Post(() => _parsingTo = false);

		return result;
	}

	protected override void OnNavigatedTo(bool inHistory, CompositeDisposable disposables)
	{
		if (!inHistory)
		{
			To = "";
			AmountBtc = 0;
			ClearValidations();

			if (_coinJoinManager is { } coinJoinManager)
			{
				coinJoinManager.IsUserInSendWorkflow = true;
			}
		}

		_wallet.Synchronizer.WhenAnyValue(x => x.UsdExchangeRate)
			.ObserveOn(RxApp.MainThreadScheduler)
			.Subscribe(x => ExchangeRate = x)
			.DisposeWith(disposables);

		RxApp.MainThreadScheduler.Schedule(async () => await OnAutoPasteAsync());

		Balance.Activate(disposables);

		base.OnNavigatedTo(inHistory, disposables);
	}

	protected override void OnNavigatedFrom(bool isInHistory)
	{
		base.OnNavigatedFrom(isInHistory);

		if (!isInHistory && _coinJoinManager is { } coinJoinManager)
		{
			coinJoinManager.IsUserInSendWorkflow = false;
		}
	}
}<|MERGE_RESOLUTION|>--- conflicted
+++ resolved
@@ -111,24 +111,14 @@
 					return;
 				}
 
-<<<<<<< HEAD
 				var transactionInfo = new TransactionInfo(BitcoinAddress.Create(To, _wallet.Network), _wallet.AnonScoreTarget)
 				{
 					Amount = new Money(AmountBtc, MoneyUnit.BTC),
-					UserLabels = label,
+					Recipient = label,
 					PayJoinClient = PayJoinEndPoint is { } ? GetPayjoinClient(PayJoinEndPoint) : null,
 					IsFixedAmount = _isFixedAmount,
 					IsAutomaticSelectionEnabled = IsAutomaticSelectionEnabled
 				};
-=======
-			var transactionInfo = new TransactionInfo(BitcoinAddress.Create(To, _wallet.Network), _wallet.AnonScoreTarget)
-			{
-				Amount = new Money(AmountBtc, MoneyUnit.BTC),
-				Recipient = label,
-				PayJoinClient = PayJoinEndPoint is { } ? GetPayjoinClient(PayJoinEndPoint) : null,
-				IsFixedAmount = _isFixedAmount
-			};
->>>>>>> 7dbc56b7
 
 				Navigate().To(new TransactionPreviewViewModel(walletViewModel, transactionInfo));
 			},
