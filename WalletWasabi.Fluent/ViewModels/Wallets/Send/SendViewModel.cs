--- conflicted
+++ resolved
@@ -110,13 +110,7 @@
 		{
 			var address = BitcoinAddress.Create(To, wallet.Network);
 			_transactionInfo.Amount = new Money(AmountBtc, MoneyUnit.BTC);
-
-<<<<<<< HEAD
-				Navigate().To(new TransactionPreviewViewModel(wallet, _transactionInfo, _currentAddress, _isFixedAmount));
-			}
-=======
-			Navigate().To(new TransactionPreviewViewModel(wallet, _transactionInfo, address));
->>>>>>> 8161f5b8
+			Navigate().To(new TransactionPreviewViewModel(wallet, _transactionInfo, address, _isFixedAmount));
 		}, nextCommandCanExecute);
 	}
 
