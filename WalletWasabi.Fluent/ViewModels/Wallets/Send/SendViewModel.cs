--- conflicted
+++ resolved
@@ -71,11 +71,7 @@
 		private double _lastXAxisCurrentValue;
 		private FeeRate _feeRate;
 
-<<<<<<< HEAD
-		public SendViewModel(WalletViewModel walletVm, TransactionBroadcaster broadcaster, Config config, HttpClientFactory httpClientFactory) : base(NavigationMode.Normal)
-=======
-		public SendViewModel(WalletViewModel walletVm, TransactionBroadcaster broadcaster, UiConfig uiConfig) : base(NavigationMode.Normal)
->>>>>>> e5d664a3
+		public SendViewModel(WalletViewModel walletVm, TransactionBroadcaster broadcaster, Config config, UiConfig uiConfig, HttpClientFactory httpClientFactory) : base(NavigationMode.Normal)
 		{
 			_to = "";
 			_owner = walletVm;
