--- conflicted
+++ resolved
@@ -40,11 +40,7 @@
 {
 	private readonly object _parsingLock = new();
 	private readonly Wallet _wallet;
-<<<<<<< HEAD
 	private readonly WalletViewModel _walletViewModel;
-	private readonly TransactionInfo _transactionInfo;
-=======
->>>>>>> 08615560
 	private readonly CoinJoinManager? _coinJoinManager;
 	private bool _parsingTo;
 	private SmartLabel _parsedLabel = SmartLabel.Empty;
@@ -60,13 +56,8 @@
 	public SendViewModel(WalletViewModel walletViewModel, IObservable<Unit> balanceChanged, ObservableCollection<HistoryItemViewModelBase> history)
 	{
 		_to = "";
-<<<<<<< HEAD
 		_walletViewModel = walletViewModel;
 		_wallet = walletViewModel.Wallet;
-		_transactionInfo = new TransactionInfo(_wallet.KeyManager.AnonScoreTarget);
-=======
-		_wallet = wallet;
->>>>>>> 08615560
 		_coinJoinManager = Services.HostedServices.GetOrDefault<CoinJoinManager>();
 
 		_conversionReversed = Services.UiConfig.SendAmountConversionReversed;
@@ -114,57 +105,29 @@
 					return allFilled && !hasError;
 				});
 
-<<<<<<< HEAD
-		NextCommand = ReactiveCommand.CreateFromTask(
-			async () =>
-			{
-				var address = BitcoinAddress.Create(To, _wallet.Network);
-
-				_transactionInfo.Reset();
-				_transactionInfo.Amount = new Money(AmountBtc, MoneyUnit.BTC);
-				_transactionInfo.IsAutomaticSelectionEnabled = IsAutomaticSelectionEnabled;
-
-				var labelDialog = new LabelEntryDialogViewModel(_wallet, _transactionInfo);
+		NextCommand = ReactiveCommand.CreateFromTask(async () =>
+			{
+				var labelDialog = new LabelEntryDialogViewModel(_wallet, _parsedLabel);
 				var result = await NavigateDialogAsync(labelDialog, NavigationTarget.CompactDialogScreen);
 				if (result.Result is not { } label)
 				{
 					return;
 				}
 
-				_transactionInfo.UserLabels = label;
-
-				Navigate().To(
-					new TransactionPreviewViewModel(
-						_walletViewModel,
-						_transactionInfo,
-						address,
-						_isFixedAmount,
-						balanceChanged));
+				var transactionInfo = new TransactionInfo(BitcoinAddress.Create(To, _wallet.Network), _wallet.AnonScoreTarget)
+				{
+					Amount = new Money(AmountBtc, MoneyUnit.BTC),
+					UserLabels = label,
+					PayJoinClient = PayJoinEndPoint is { } ? GetPayjoinClient(PayJoinEndPoint) : null,
+					IsFixedAmount = _isFixedAmount,
+					IsAutomaticSelectionEnabled = IsAutomaticSelectionEnabled
+				};
+
+				Navigate().To(new TransactionPreviewViewModel(_walletViewModel, transactionInfo, balanceChanged));
 			},
 			nextCommandCanExecute);
 
 		ToggleCoinControlCommand = ReactiveCommand.Create(() => IsAutomaticSelectionEnabled = !IsAutomaticSelectionEnabled);
-=======
-		NextCommand = ReactiveCommand.CreateFromTask(async () =>
-		{
-			var labelDialog = new LabelEntryDialogViewModel(_wallet, _parsedLabel);
-			var result = await NavigateDialogAsync(labelDialog, NavigationTarget.CompactDialogScreen);
-			if (result.Result is not { } label)
-			{
-				return;
-			}
-
-			var transactionInfo = new TransactionInfo(BitcoinAddress.Create(To, wallet.Network), wallet.AnonScoreTarget)
-			{
-				Amount = new Money(AmountBtc, MoneyUnit.BTC),
-				UserLabels = label,
-				PayJoinClient = PayJoinEndPoint is { } ? GetPayjoinClient(PayJoinEndPoint) : null,
-				IsFixedAmount = _isFixedAmount
-			};
-
-			Navigate().To(new TransactionPreviewViewModel(wallet, transactionInfo));
-		}, nextCommandCanExecute);
->>>>>>> 08615560
 
 		this.WhenAnyValue(x => x.ConversionReversed)
 			.Skip(1)
