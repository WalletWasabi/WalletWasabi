--- conflicted
+++ resolved
@@ -24,8 +24,6 @@
 using WalletWasabi.WabiSabi.Client;
 using WalletWasabi.Fluent.ViewModels.Wallets.Home.Tiles;
 using System.Reactive;
-using System.Collections.ObjectModel;
-using WalletWasabi.Fluent.ViewModels.Wallets.Home.History.HistoryItems;
 
 namespace WalletWasabi.Fluent.ViewModels.Wallets.Send;
 
@@ -40,7 +38,6 @@
 {
 	private readonly object _parsingLock = new();
 	private readonly Wallet _wallet;
-	private readonly WalletViewModel _walletViewModel;
 	private readonly CoinJoinManager? _coinJoinManager;
 	private bool _parsingTo;
 	private SmartLabel _parsedLabel = SmartLabel.Empty;
@@ -53,18 +50,10 @@
 	[AutoNotify] private bool _conversionReversed;
 	[AutoNotify] private bool _isAutomaticSelectionEnabled = true;
 
-<<<<<<< HEAD
-	public SendViewModel(WalletViewModel walletViewModel, IObservable<Unit> balanceChanged, ObservableCollection<HistoryItemViewModelBase> history)
+	public SendViewModel(WalletViewModel walletViewModel)
 	{
 		_to = "";
-		_walletViewModel = walletViewModel;
 		_wallet = walletViewModel.Wallet;
-=======
-	public SendViewModel(WalletViewModel walletVm)
-	{
-		_to = "";
-		_wallet = walletVm.Wallet;
->>>>>>> 72f717b4
 		_coinJoinManager = Services.HostedServices.GetOrDefault<CoinJoinManager>();
 
 		_conversionReversed = Services.UiConfig.SendAmountConversionReversed;
@@ -73,11 +62,7 @@
 
 		ExchangeRate = _wallet.Synchronizer.UsdExchangeRate;
 
-<<<<<<< HEAD
-		Balance = new WalletBalanceTileViewModel(_wallet, balanceChanged, history);
-=======
-		Balance = new WalletBalanceTileViewModel(walletVm);
->>>>>>> 72f717b4
+		Balance = new WalletBalanceTileViewModel(walletViewModel);
 
 		SetupCancel(enableCancel: true, enableCancelOnEscape: true, enableCancelOnPressed: true);
 
@@ -126,7 +111,6 @@
 					return;
 				}
 
-<<<<<<< HEAD
 				var transactionInfo = new TransactionInfo(BitcoinAddress.Create(To, _wallet.Network), _wallet.AnonScoreTarget)
 				{
 					Amount = new Money(AmountBtc, MoneyUnit.BTC),
@@ -136,23 +120,11 @@
 					IsAutomaticSelectionEnabled = IsAutomaticSelectionEnabled
 				};
 
-				Navigate().To(new TransactionPreviewViewModel(_walletViewModel, transactionInfo, balanceChanged));
+				Navigate().To(new TransactionPreviewViewModel(walletViewModel, transactionInfo));
 			},
 			nextCommandCanExecute);
 
 		ToggleCoinControlCommand = ReactiveCommand.Create(() => IsAutomaticSelectionEnabled = !IsAutomaticSelectionEnabled);
-=======
-			var transactionInfo = new TransactionInfo(BitcoinAddress.Create(To, _wallet.Network), _wallet.AnonScoreTarget)
-			{
-				Amount = new Money(AmountBtc, MoneyUnit.BTC),
-				UserLabels = label,
-				PayJoinClient = PayJoinEndPoint is { } ? GetPayjoinClient(PayJoinEndPoint) : null,
-				IsFixedAmount = _isFixedAmount
-			};
-
-			Navigate().To(new TransactionPreviewViewModel(_wallet, transactionInfo));
-		}, nextCommandCanExecute);
->>>>>>> 72f717b4
 
 		this.WhenAnyValue(x => x.ConversionReversed)
 			.Skip(1)
@@ -167,11 +139,9 @@
 
 	public ICommand QrCommand { get; }
 
-<<<<<<< HEAD
 	public ICommand ToggleCoinControlCommand { get; }
-=======
+
 	public ICommand InsertMaxCommand { get; }
->>>>>>> 72f717b4
 
 	public WalletBalanceTileViewModel Balance { get; }
 
