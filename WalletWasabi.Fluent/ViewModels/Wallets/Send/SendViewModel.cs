using System.Reactive.Concurrency;
using System.Reactive.Disposables;
using System.Reactive.Linq;
using System.Threading.Tasks;
using System.Windows.Input;
using Avalonia;
using Avalonia.Threading;
using NBitcoin;
using NBitcoin.Payment;
using ReactiveUI;
using WalletWasabi.Blockchain.Analysis.Clustering;
using WalletWasabi.Extensions;
using WalletWasabi.Fluent.Validation;
using WalletWasabi.Fluent.ViewModels.Dialogs;
using WalletWasabi.Fluent.ViewModels.Navigation;
using WalletWasabi.Fluent.ViewModels.Wallets.Home.Tiles;
using WalletWasabi.Logging;
using WalletWasabi.Models;
using WalletWasabi.Tor.Http;
using WalletWasabi.Tor.Socks5.Pool.Circuits;
using WalletWasabi.Userfacing;
using WalletWasabi.WabiSabi.Client;
using WalletWasabi.Wallets;
using WalletWasabi.WebClients.PayJoin;
using Constants = WalletWasabi.Helpers.Constants;
using WalletWasabi.Fluent.Infrastructure;
using WalletWasabi.Fluent.Models.Wallets;
using WalletWasabi.Userfacing.Bip21;

namespace WalletWasabi.Fluent.ViewModels.Wallets.Send;

[NavigationMetaData(
	Title = "Send",
	Caption = "Display wallet send dialog",
	IconName = "wallet_action_send",
	Order = 5,
	Category = "Wallet",
	Keywords = new[] { "Wallet", "Send", "Action", },
	NavBarPosition = NavBarPosition.None,
	NavigationTarget = NavigationTarget.DialogScreen)]
public partial class SendViewModel : RoutableViewModel
{
	private readonly object _parsingLock = new();
	private readonly Wallet _wallet;
	private readonly CoinJoinManager? _coinJoinManager;
	private readonly ClipboardObserver _clipboardObserver;

	private bool _parsingTo;
	private LabelsArray _parsedLabel = LabelsArray.Empty;

	[AutoNotify] private string _to;
	[AutoNotify] private decimal _amountBtc;
	[AutoNotify] private decimal _exchangeRate;
	[AutoNotify] private bool _isFixedAmount;
	[AutoNotify] private bool _isPayJoin;
	[AutoNotify] private string? _payJoinEndPoint;
	[AutoNotify] private bool _conversionReversed;

	private SendViewModel(WalletViewModel walletVm)
	{
		_to = "";
		_wallet = walletVm.Wallet;
		_coinJoinManager = Services.HostedServices.GetOrDefault<CoinJoinManager>();

		_conversionReversed = Services.UiConfig.SendAmountConversionReversed;

		ExchangeRate = _wallet.Synchronizer.UsdExchangeRate;

<<<<<<< HEAD
		Balances = new WalletModel(_wallet).Balances;
		Balance = new WalletModel(_wallet).Balance;
=======
		// TODO: Remove reference to WalletRepository when this ViewModel is Decoupled
		Balances = WalletRepository.CreateWalletModel(_wallet).Balances;
>>>>>>> e8d7bc0d

		SetupCancel(enableCancel: true, enableCancelOnEscape: true, enableCancelOnPressed: true);

		EnableBack = false;

		this.ValidateProperty(x => x.To, ValidateToField);
		this.ValidateProperty(x => x.AmountBtc, ValidateAmount);

		this.WhenAnyValue(x => x.To)
			.Skip(1)
			.Subscribe(ParseToField);

		this.WhenAnyValue(x => x.PayJoinEndPoint)
			.Subscribe(endPoint => IsPayJoin = endPoint is { });

		PasteCommand = ReactiveCommand.CreateFromTask(async () => await OnPasteAsync());
		AutoPasteCommand = ReactiveCommand.CreateFromTask(async () => await OnAutoPasteAsync());
		InsertMaxCommand = ReactiveCommand.Create(() => AmountBtc = _wallet.Coins.TotalAmount().ToDecimal(MoneyUnit.BTC));
		QrCommand = ReactiveCommand.Create(async () =>
		{
			ShowQrCameraDialogViewModel dialog = new(UiContext, _wallet.Network);
			var result = await NavigateDialogAsync(dialog, NavigationTarget.CompactDialogScreen);
			if (!string.IsNullOrWhiteSpace(result.Result))
			{
				To = result.Result;
			}
		});

		var nextCommandCanExecute =
			this.WhenAnyValue(x => x.AmountBtc, x => x.To)
				.Select(tup =>
				{
					var (amountBtc, to) = tup;
					var allFilled = !string.IsNullOrEmpty(to) && amountBtc > 0;
					var hasError = Validations.Any;

					return allFilled && !hasError;
				});

		NextCommand = ReactiveCommand.CreateFromTask(async () =>
			{
				var labelDialog = new LabelEntryDialogViewModel(_wallet, _parsedLabel);
				var result = await NavigateDialogAsync(labelDialog, NavigationTarget.CompactDialogScreen);
				if (result.Result is not { } label)
				{
					return;
				}

				var amount = new Money(AmountBtc, MoneyUnit.BTC);
				var transactionInfo = new TransactionInfo(BitcoinAddress.Create(To, _wallet.Network), _wallet.AnonScoreTarget)
				{
					Amount = amount,
					Recipient = label,
					PayJoinClient = GetPayjoinClient(PayJoinEndPoint),
					IsFixedAmount = IsFixedAmount,
					SubtractFee = amount == _wallet.Coins.TotalAmount() && !(IsFixedAmount || IsPayJoin)
				};

				if (_coinJoinManager is { } coinJoinManager)
				{
					await coinJoinManager.WalletEnteredSendingAsync(_wallet);
				}

				Navigate().To().TransactionPreview(walletVm, transactionInfo);
			},
			nextCommandCanExecute);

		this.WhenAnyValue(x => x.ConversionReversed)
			.Skip(1)
			.Subscribe(x => Services.UiConfig.SendAmountConversionReversed = x);

		_clipboardObserver = new ClipboardObserver(Balance);
	}

	public IObservable<BtcAmount> Balance { get; set; }

	public IWalletBalancesModel Balances { get; set; }

	public IObservable<string?> UsdContent => _clipboardObserver.ClipboardUsdContentChanged(RxApp.MainThreadScheduler);

	public IObservable<string?> BitcoinContent => _clipboardObserver.ClipboardBtcContentChanged(RxApp.MainThreadScheduler);

	public bool IsQrButtonVisible => UiContext.QrCodeReader.IsPlatformSupported;

	public ICommand PasteCommand { get; }

	public ICommand AutoPasteCommand { get; }

	public ICommand QrCommand { get; }

	public ICommand InsertMaxCommand { get; }

	private async Task OnAutoPasteAsync()
	{
		var isAutoPasteEnabled = Services.UiConfig.AutoPaste;

		if (string.IsNullOrEmpty(To) && isAutoPasteEnabled)
		{
			await OnPasteAsync(pasteIfInvalid: false);
		}
	}

	private async Task OnPasteAsync(bool pasteIfInvalid = true)
	{
		if (Application.Current is { Clipboard: { } clipboard })
		{
			var text = await clipboard.GetTextAsync();

			lock (_parsingLock)
			{
				if (!TryParseUrl(text) && pasteIfInvalid)
				{
					To = text;
				}
			}
		}
	}

	private IPayjoinClient? GetPayjoinClient(string? endPoint)
	{
		if (!string.IsNullOrWhiteSpace(endPoint) &&
			Uri.IsWellFormedUriString(endPoint, UriKind.Absolute))
		{
			var payjoinEndPointUri = new Uri(endPoint);
			if (!Services.PersistentConfig.UseTor)
			{
				if (payjoinEndPointUri.DnsSafeHost.EndsWith(".onion", StringComparison.OrdinalIgnoreCase))
				{
					Logger.LogWarning("Payjoin server is an onion service but Tor is disabled. Ignoring...");
					return null;
				}

				if (Services.PersistentConfig.Network == Network.Main && payjoinEndPointUri.Scheme != Uri.UriSchemeHttps)
				{
					Logger.LogWarning("Payjoin server is not exposed as an onion service nor https. Ignoring...");
					return null;
				}
			}

			IHttpClient httpClient = Services.HttpClientFactory.NewHttpClient(() => payjoinEndPointUri, Mode.DefaultCircuit);
			return new PayjoinClient(payjoinEndPointUri, httpClient);
		}

		return null;
	}

	private void ValidateAmount(IValidationErrors errors)
	{
		if (AmountBtc > Constants.MaximumNumberOfBitcoins)
		{
			errors.Add(ErrorSeverity.Error, "Amount must be less than the total supply of BTC.");
		}
		else if (AmountBtc > _wallet.Coins.TotalAmount().ToDecimal(MoneyUnit.BTC))
		{
			errors.Add(ErrorSeverity.Error, "Insufficient funds to cover the amount requested.");
		}
		else if (AmountBtc <= 0)
		{
			errors.Add(ErrorSeverity.Error, "Amount must be more than 0 BTC");
		}
	}

	private void ValidateToField(IValidationErrors errors)
	{
		if (!string.IsNullOrEmpty(To) && (To.IsTrimmable() || !AddressStringParser.TryParse(To, _wallet.Network, out _)))
		{
			errors.Add(ErrorSeverity.Error, "Input a valid BTC address or URL.");
		}
		else if (IsPayJoin && _wallet.KeyManager.IsHardwareWallet)
		{
			errors.Add(ErrorSeverity.Error, "Payjoin is not possible with hardware wallets.");
		}
	}

	private void ParseToField(string s)
	{
		lock (_parsingLock)
		{
			Dispatcher.UIThread.Post(() => TryParseUrl(s));
		}
	}

	private bool TryParseUrl(string? text)
	{
		if (_parsingTo)
		{
			return false;
		}

		_parsingTo = true;

		text = text?.Trim();

		if (string.IsNullOrEmpty(text))
		{
			_parsingTo = false;
			PayJoinEndPoint = null;
			IsFixedAmount = false;
			return false;
		}

		bool result = false;

		if (AddressStringParser.TryParse(text, _wallet.Network, out Bip21UriParser.Result? parserResult))
		{
			result = true;

			_parsedLabel = parserResult.Label is { } label ? new LabelsArray(label) : LabelsArray.Empty;

			PayJoinEndPoint = parserResult.UnknownParameters.TryGetValue("pj", out var endPoint) ? endPoint : null;

			if (parserResult.Address is { })
			{
				To = parserResult.Address.ToString();
			}

			if (parserResult.Amount is { })
			{
				AmountBtc = parserResult.Amount.ToDecimal(MoneyUnit.BTC);
				IsFixedAmount = true;
			}
			else
			{
				IsFixedAmount = false;
			}
		}
		else
		{
			IsFixedAmount = false;
			PayJoinEndPoint = null;
			_parsedLabel = LabelsArray.Empty;
		}

		Dispatcher.UIThread.Post(() => _parsingTo = false);

		return result;
	}

	protected override void OnNavigatedTo(bool inHistory, CompositeDisposable disposables)
	{
		if (!inHistory)
		{
			To = "";
			AmountBtc = 0;
			ClearValidations();

			if (_coinJoinManager is { } coinJoinManager)
			{
				coinJoinManager.WalletEnteredSendWorkflow(_wallet.WalletName);
			}
		}

		_wallet.Synchronizer.WhenAnyValue(x => x.UsdExchangeRate)
			.ObserveOn(RxApp.MainThreadScheduler)
			.Subscribe(x => ExchangeRate = x)
			.DisposeWith(disposables);

		RxApp.MainThreadScheduler.Schedule(async () => await OnAutoPasteAsync());

		base.OnNavigatedTo(inHistory, disposables);
	}

	protected override void OnNavigatedFrom(bool isInHistory)
	{
		base.OnNavigatedFrom(isInHistory);

		if (!isInHistory && _coinJoinManager is { } coinJoinManager)
		{
			coinJoinManager.WalletLeftSendWorkflow(_wallet);
		}
	}
}<|MERGE_RESOLUTION|>--- conflicted
+++ resolved
@@ -66,13 +66,8 @@
 
 		ExchangeRate = _wallet.Synchronizer.UsdExchangeRate;
 
-<<<<<<< HEAD
-		Balances = new WalletModel(_wallet).Balances;
-		Balance = new WalletModel(_wallet).Balance;
-=======
 		// TODO: Remove reference to WalletRepository when this ViewModel is Decoupled
 		Balances = WalletRepository.CreateWalletModel(_wallet).Balances;
->>>>>>> e8d7bc0d
 
 		SetupCancel(enableCancel: true, enableCancelOnEscape: true, enableCancelOnPressed: true);
 
