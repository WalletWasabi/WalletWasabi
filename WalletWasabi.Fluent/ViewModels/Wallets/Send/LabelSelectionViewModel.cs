using System.Collections.Generic;
using System.Collections.Immutable;
using System.Linq;
using NBitcoin;
using ReactiveUI;
using WalletWasabi.Blockchain.Analysis.Clustering;
using WalletWasabi.Blockchain.TransactionOutputs;
using WalletWasabi.Fluent.Helpers;
using WalletWasabi.Fluent.Models;

namespace WalletWasabi.Fluent.ViewModels.Wallets.Send;

public partial class LabelSelectionViewModel : ViewModelBase
{
	private readonly Money _targetAmount;

	[AutoNotify] private bool _enoughSelected;

	private Pocket _privatePocket = Pocket.Empty;
	private bool _includePrivatePocket;
	private Pocket[] _allPockets = Array.Empty<Pocket>();

	public LabelSelectionViewModel(Money targetAmount)
	{
		_targetAmount = targetAmount;
	}

	public Pocket[] NonPrivatePockets { get; set; } = Array.Empty<Pocket>();

	public IEnumerable<LabelViewModel> AllLabelsViewModel { get; set; } = Array.Empty<LabelViewModel>();

	public IEnumerable<LabelViewModel> LabelsWhiteList => AllLabelsViewModel.Where(x => !x.IsBlackListed);

	public IEnumerable<LabelViewModel> LabelsBlackList => AllLabelsViewModel.Where(x => x.IsBlackListed);

	public Pocket[] AutoSelectPockets()
	{
		var knownPockets = NonPrivatePockets.Where(x => x.Labels != CoinPocketHelper.UnlabelledFundsText).ToArray();
		var unknownPockets = NonPrivatePockets.Except(knownPockets).ToArray();
		var privateAndUnknownPockets = _allPockets.Except(knownPockets).ToArray();
		var privateAndKnownPockets = _allPockets.Except(unknownPockets).ToArray();

		if (_privatePocket.Amount >= _targetAmount)
		{
			return new[] { _privatePocket };
		}

		if (knownPockets.Sum(x => x.Amount) >= _targetAmount)
		{
			return knownPockets;
		}

		if (unknownPockets.Sum(x => x.Amount) >= _targetAmount)
		{
			return unknownPockets;
		}

		if (NonPrivatePockets.Sum(x => x.Amount) >= _targetAmount)
		{
			return NonPrivatePockets;
		}

		if (privateAndKnownPockets.Sum(x => x.Amount) >= _targetAmount)
		{
			return privateAndKnownPockets;
		}

		if (privateAndUnknownPockets.Sum(x => x.Amount) >= _targetAmount)
		{
			return privateAndUnknownPockets;
		}

		return _allPockets.ToArray();
	}

	public Pocket[] GetUsedPockets()
	{
		var pocketsToReturn = NonPrivatePockets.Where(x => x.Labels.All(label => LabelsWhiteList.Any(labelViewModel => labelViewModel.Value == label))).ToList();

		if (_includePrivatePocket && _privatePocket is { } privatePocket)
		{
			pocketsToReturn.Add(privatePocket);
		}

		return pocketsToReturn.ToArray();
	}

	public void Reset(Pocket[] pockets)
	{
		_allPockets = pockets;

		if (pockets.FirstOrDefault(x => x.Labels == CoinPocketHelper.PrivateFundsText) is { } privatePocket)
		{
			_privatePocket = privatePocket;
		}

		NonPrivatePockets = pockets.Where(x => x != _privatePocket).ToArray();

		var allLabels = SmartLabel.Merge(NonPrivatePockets.Select(x => x.Labels));
		AllLabelsViewModel = allLabels.Select(x => new LabelViewModel(this, x)).ToArray();

		if (AllLabelsViewModel.FirstOrDefault(x => x.Value == CoinPocketHelper.UnlabelledFundsText) is { } unlabelledViewModel)
		{
			unlabelledViewModel.IsDangerous = true;
			unlabelledViewModel.ToolTip = "There is no information about these people, only use it when necessary!";
		}

		OnSelectionChanged();
	}

	public LabelViewModel[] GetAssociatedLabels(LabelViewModel labelViewModel)
	{
		if (labelViewModel.IsBlackListed)
		{
			var associatedPocketLabels = NonPrivatePockets.OrderBy(x => x.Labels.Count()).First(x => x.Labels.Contains(labelViewModel.Value)).Labels;
			return LabelsBlackList.Where(x => associatedPocketLabels.Contains(x.Value)).ToArray();
		}
		else
		{
			var associatedPockets = NonPrivatePockets.Where(x => x.Labels.Contains(labelViewModel.Value));
			var notAssociatedPockets = NonPrivatePockets.Except(associatedPockets);
			var allNotAssociatedLabels = SmartLabel.Merge(notAssociatedPockets.Select(x => x.Labels));
			return LabelsWhiteList.Where(x => !allNotAssociatedLabels.Contains(x.Value)).ToArray();
		}
	}

	public void OnFade(LabelViewModel source)
	{
		foreach (var lvm in source.IsBlackListed ? LabelsBlackList : LabelsWhiteList)
		{
			if (!lvm.IsHighlighted)
			{
				lvm.Fade(source);
			}
		}
	}

	public void OnPointerOver(LabelViewModel labelViewModel)
	{
		var affectedLabelViewModels = GetAssociatedLabels(labelViewModel);

		foreach (var lvm in affectedLabelViewModels)
		{
			lvm.Highlight(triggerSource: labelViewModel);
		}
	}

	public void SwapLabel(LabelViewModel labelViewModel)
	{
		var affectedLabelViewModels = GetAssociatedLabels(labelViewModel);

		foreach (var lvm in affectedLabelViewModels)
		{
			lvm.Swap();
		}

		OnSelectionChanged();
	}

	private void OnSelectionChanged()
	{
		Money sumOfWhiteList =
			NonPrivatePockets
				.Where(pocket => pocket.Labels.All(pocketLabel => LabelsWhiteList.Any(labelViewModel => pocketLabel == labelViewModel.Value)))
				.Sum(x => x.Amount);

		if (sumOfWhiteList >= _targetAmount)
		{
			EnoughSelected = true;
			_includePrivatePocket = false;
		}
		else if (!LabelsBlackList.Any() && sumOfWhiteList + _privatePocket.Amount >= _targetAmount)
		{
			EnoughSelected = true;
			_includePrivatePocket = true;
		}
		else if (!LabelsWhiteList.Any() && _privatePocket.Amount >= _targetAmount)
		{
			EnoughSelected = true;
			_includePrivatePocket = true;
		}
		else
		{
			EnoughSelected = false;
			_includePrivatePocket = false;
		}

		this.RaisePropertyChanged(nameof(LabelsWhiteList));
		this.RaisePropertyChanged(nameof(LabelsBlackList));
	}

	public void SetUsedLabel(IEnumerable<SmartCoin>? usedCoins, int privateThreshold)
	{
		if (usedCoins is null)
		{
			return;
		}

<<<<<<< HEAD
		var usedPockets = NonPrivatePockets.Where(pocket => pocket.Coins.Any(usedCoins.Contains)).ToArray();
		var notUsedPockets = NonPrivatePockets.Except(usedPockets);
		var notUsedPocketsLabels = SmartLabel.Merge(notUsedPockets.Select(x => x.Labels));
		var notUsedLabelViewModels = AllLabelsViewModel.Where(x => notUsedPocketsLabels.Contains(x.Value)).ToArray();
=======
		var usedLabels = SmartLabel.Merge(usedCoins.Select(x => x.GetLabels(privateThreshold)));
		var usedLabelViewModels = AllLabelsViewModel.Where(x => usedLabels.Contains(x.Value)).ToArray();
		var notUsedLabelViewModels = AllLabelsViewModel.Except(usedLabelViewModels);
>>>>>>> 2a776395

		foreach (LabelViewModel label in notUsedLabelViewModels)
		{
			label.Swap();
		}

		OnSelectionChanged();
	}

	public bool IsOtherSelectionPossible(IEnumerable<SmartCoin> usedCoins)
	{
		var usedPockets = _allPockets.Where(pocket => pocket.Coins.Any(usedCoins.Contains)).ToImmutableArray();
		var remainingUsablePockets = _allPockets.Except(usedPockets).ToList();

		if (!usedPockets.Contains(_privatePocket)) // Private pocket hasn't been used. Don't deal with it then.
		{
			remainingUsablePockets.Remove(_privatePocket);
		}

		if (usedPockets.Length == 1 && usedPockets.First() == _privatePocket)
		{
			return false;
		}

		if (!remainingUsablePockets.Any())
		{
			return false;
		}

		return true;
	}
}<|MERGE_RESOLUTION|>--- conflicted
+++ resolved
@@ -196,16 +196,9 @@
 			return;
 		}
 
-<<<<<<< HEAD
-		var usedPockets = NonPrivatePockets.Where(pocket => pocket.Coins.Any(usedCoins.Contains)).ToArray();
-		var notUsedPockets = NonPrivatePockets.Except(usedPockets);
-		var notUsedPocketsLabels = SmartLabel.Merge(notUsedPockets.Select(x => x.Labels));
-		var notUsedLabelViewModels = AllLabelsViewModel.Where(x => notUsedPocketsLabels.Contains(x.Value)).ToArray();
-=======
 		var usedLabels = SmartLabel.Merge(usedCoins.Select(x => x.GetLabels(privateThreshold)));
 		var usedLabelViewModels = AllLabelsViewModel.Where(x => usedLabels.Contains(x.Value)).ToArray();
 		var notUsedLabelViewModels = AllLabelsViewModel.Except(usedLabelViewModels);
->>>>>>> 2a776395
 
 		foreach (LabelViewModel label in notUsedLabelViewModels)
 		{
