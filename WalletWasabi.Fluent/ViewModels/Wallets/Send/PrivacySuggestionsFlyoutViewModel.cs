--- conflicted
+++ resolved
@@ -34,11 +34,7 @@
 
 	public ObservableCollection<SuggestionViewModel> Suggestions { get; }
 
-<<<<<<< HEAD
 	public async Task BuildPrivacySuggestionsAsync(Wallet wallet, TransactionInfo info, BuildTransactionResult transaction, CancellationToken cancellationToken = default)
-=======
-	public  async Task BuildPrivacySuggestionsAsync(Wallet wallet, TransactionInfo info, BitcoinAddress destination, BuildTransactionResult transaction)
->>>>>>> 32671273
 	{
 		IsLoading = true;
 
@@ -51,11 +47,7 @@
 		}
 
 		var suggestions =
-<<<<<<< HEAD
 			await ChangeAvoidanceSuggestionViewModel.GenerateSuggestionsAsync(info, wallet, transaction, cancellationToken);
-=======
-			await ChangeAvoidanceSuggestionViewModel.GenerateSuggestionsAsync(info, destination, wallet, transaction);
->>>>>>> 32671273
 
 		var hasChange = transaction.InnerWalletOutputs.Any(x => x.ScriptPubKey != destination.ScriptPubKey);
 
