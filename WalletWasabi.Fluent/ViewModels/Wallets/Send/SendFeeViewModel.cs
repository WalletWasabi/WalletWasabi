using System;
using System.Collections.Generic;
using System.Linq;
using System.Reactive.Concurrency;
using System.Reactive.Disposables;
using System.Reactive.Linq;
using System.Threading.Tasks;
using NBitcoin;
using ReactiveUI;
using WalletWasabi.Blockchain.Analysis.FeesEstimation;
using WalletWasabi.Fluent.Helpers;
using WalletWasabi.Fluent.ViewModels.Dialogs.Base;
using WalletWasabi.Wallets;

namespace WalletWasabi.Fluent.ViewModels.Wallets.Send
{
	[NavigationMetaData(
		Title = "Send",
		Caption = "",
		IconName = "wallet_action_send",
		NavBarPosition = NavBarPosition.None,
		Searchable = false,
		NavigationTarget = NavigationTarget.DialogScreen)]
	public partial class SendFeeViewModel : DialogViewModelBase<FeeRate>
	{
		private readonly Wallet _wallet;
		private readonly TransactionInfo _transactionInfo;
		private readonly bool _isSilent;

		public SendFeeViewModel(Wallet wallet, TransactionInfo transactionInfo, bool isSilent)
		{
			_isSilent = isSilent;
			IsBusy = isSilent;
			_wallet = wallet;
			_transactionInfo = transactionInfo;

			FeeChart = new FeeChartViewModel();

			SetupCancel(false, true, false);
			EnableBack = true;

			NextCommand = ReactiveCommand.Create(() =>
		   {
			   _transactionInfo.ConfirmationTimeSpan = CalculateConfirmationTime(FeeChart.CurrentConfirmationTarget);

			   Complete();
		   });
		}

		public FeeChartViewModel FeeChart { get; }

		private void Complete()
		{
			Close(DialogResultKind.Normal, new FeeRate(FeeChart.GetSatoshiPerByte(FeeChart.CurrentConfirmationTarget)));
		}

		protected override void OnNavigatedTo(bool isInHistory, CompositeDisposable disposables)
		{
			IsBusy = true;

			base.OnNavigatedTo(isInHistory, disposables);

			var feeProvider = _wallet.FeeProvider;

			Observable
				.FromEventPattern(feeProvider, nameof(feeProvider.AllFeeEstimateChanged))
				.Select(x => (x.EventArgs as AllFeeEstimate)!.Estimations)
				.ObserveOn(RxApp.MainThreadScheduler)
				.Subscribe(estimations =>
				{
<<<<<<< HEAD
					FeeChart.UpdateFeeEstimates(_wallet.Network == Network.TestNet ? TestNetFeeEstimates : estimations, _transactionInfo.MaximumPossibleFeeRate);
=======
					FeeChart.UpdateFeeEstimates(TransactionFeeHelper.GetFeeEstimates(_wallet));
>>>>>>> 70f8438c
				})
				.DisposeWith(disposables);

			RxApp.MainThreadScheduler.Schedule(async () =>
			{
				while (feeProvider.AllFeeEstimate is null)
				{
					await Task.Delay(100);
				}

<<<<<<< HEAD
				var feeEstimations = _wallet.Network == Network.TestNet ? TestNetFeeEstimates : feeProvider.AllFeeEstimate.Estimations;
				FeeChart.UpdateFeeEstimates(feeEstimations, _transactionInfo.MaximumPossibleFeeRate);
=======
				FeeChart.UpdateFeeEstimates(TransactionFeeHelper.GetFeeEstimates(_wallet));
>>>>>>> 70f8438c

				if (_transactionInfo.FeeRate != FeeRate.Zero)
				{
					FeeChart.InitCurrentConfirmationTarget(_transactionInfo.FeeRate);
				}

				if (_isSilent)
				{
					var satPerByteThreshold = Services.Config.SatPerByteThreshold;
					var blockTargetThreshold = Services.Config.BlockTargetThreshold;
					var estimations = FeeChart.GetValues();

					var blockTarget = GetBestBlockTarget(estimations, satPerByteThreshold, blockTargetThreshold);

					FeeChart.CurrentConfirmationTarget = blockTarget;
					_transactionInfo.ConfirmationTimeSpan = CalculateConfirmationTime(blockTarget);

					Complete();
				}
				else
				{
					IsBusy = false;
				}
			});
		}

		private double GetBestBlockTarget(Dictionary<double, double> estimations, int satPerByteThreshold, int blockTargetThreshold)
		{
			var possibleBlockTargets =
				estimations.OrderBy(x => x.Key).Where(x => x.Value <= satPerByteThreshold && x.Key <= blockTargetThreshold).ToArray();

			if (possibleBlockTargets.Any())
			{
				return possibleBlockTargets.First().Key;
			}

			return blockTargetThreshold;
		}

		public static TimeSpan CalculateConfirmationTime(double targetBlock)
		{
			var timeInMinutes = Math.Ceiling(targetBlock) * 10;
			var time = TimeSpan.FromMinutes(timeInMinutes);
			return time;
		}
<<<<<<< HEAD

		public static readonly Dictionary<int, int> TestNetFeeEstimates = new ()
		{
			[1] = 17,
			[2] = 12,
			[3] = 9,
			[6] = 9,
			[18] = 2,
			[36] = 2,
			[72] = 2,
			[144] = 2,
			[432] = 1,
			[1008] = 1
		};
=======
>>>>>>> 70f8438c
	}
}<|MERGE_RESOLUTION|>--- conflicted
+++ resolved
@@ -68,11 +68,7 @@
 				.ObserveOn(RxApp.MainThreadScheduler)
 				.Subscribe(estimations =>
 				{
-<<<<<<< HEAD
-					FeeChart.UpdateFeeEstimates(_wallet.Network == Network.TestNet ? TestNetFeeEstimates : estimations, _transactionInfo.MaximumPossibleFeeRate);
-=======
-					FeeChart.UpdateFeeEstimates(TransactionFeeHelper.GetFeeEstimates(_wallet));
->>>>>>> 70f8438c
+					FeeChart.UpdateFeeEstimates(TransactionFeeHelper.GetFeeEstimates(_wallet), _transactionInfo.MaximumPossibleFeeRate);
 				})
 				.DisposeWith(disposables);
 
@@ -83,12 +79,7 @@
 					await Task.Delay(100);
 				}
 
-<<<<<<< HEAD
-				var feeEstimations = _wallet.Network == Network.TestNet ? TestNetFeeEstimates : feeProvider.AllFeeEstimate.Estimations;
-				FeeChart.UpdateFeeEstimates(feeEstimations, _transactionInfo.MaximumPossibleFeeRate);
-=======
-				FeeChart.UpdateFeeEstimates(TransactionFeeHelper.GetFeeEstimates(_wallet));
->>>>>>> 70f8438c
+				FeeChart.UpdateFeeEstimates(TransactionFeeHelper.GetFeeEstimates(_wallet), _transactionInfo.MaximumPossibleFeeRate);
 
 				if (_transactionInfo.FeeRate != FeeRate.Zero)
 				{
@@ -134,22 +125,5 @@
 			var time = TimeSpan.FromMinutes(timeInMinutes);
 			return time;
 		}
-<<<<<<< HEAD
-
-		public static readonly Dictionary<int, int> TestNetFeeEstimates = new ()
-		{
-			[1] = 17,
-			[2] = 12,
-			[3] = 9,
-			[6] = 9,
-			[18] = 2,
-			[36] = 2,
-			[72] = 2,
-			[144] = 2,
-			[432] = 1,
-			[1008] = 1
-		};
-=======
->>>>>>> 70f8438c
 	}
 }