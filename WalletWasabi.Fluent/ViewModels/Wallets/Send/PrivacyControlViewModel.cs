using System;
using System.Collections.ObjectModel;
using System.Linq;
using System.Reactive.Disposables;
using DynamicData;
using DynamicData.Aggregation;
using NBitcoin;
using ReactiveUI;
using WalletWasabi.Blockchain.TransactionBroadcasting;
using WalletWasabi.Exceptions;
using WalletWasabi.Fluent.Helpers;
using WalletWasabi.Fluent.Model;
using WalletWasabi.Fluent.ViewModels.Dialogs;
using WalletWasabi.Fluent.ViewModels.Navigation;
using WalletWasabi.Logging;
using WalletWasabi.Wallets;

namespace WalletWasabi.Fluent.ViewModels.Wallets.Send
{
	[NavigationMetaData(Title = "Privacy Control")]
	public partial class PrivacyControlViewModel : RoutableViewModel
	{
		private readonly Wallet _wallet;
		private readonly SourceList<PocketViewModel> _pocketSource;
		private readonly ReadOnlyObservableCollection<PocketViewModel> _pockets;

		[AutoNotify] private decimal _stillNeeded;
		[AutoNotify] private bool _enoughSelected;

		public PrivacyControlViewModel(Wallet wallet, TransactionInfo transactionInfo, TransactionBroadcaster broadcaster)
		{
			_wallet = wallet;

			_pocketSource = new SourceList<PocketViewModel>();

			_pocketSource.Connect()
				.Bind(out _pockets)
				.Subscribe();

			var selected = _pocketSource.Connect()
				.AutoRefresh()
				.Filter(x => x.IsSelected);

			var selectedList = selected.AsObservableList();

			selected.Sum(x => x.TotalBtc)
				.Subscribe(x =>
				{
					StillNeeded = transactionInfo.Amount.ToDecimal(MoneyUnit.BTC) - x;
					EnoughSelected = StillNeeded <= 0;
				});

			StillNeeded = transactionInfo.Amount.ToDecimal(MoneyUnit.BTC);

<<<<<<< HEAD
			NextCommand = ReactiveCommand.Create(
				() => OnNext(wallet, transactionInfo, broadcaster, selectedList),
=======
			NextCommand = ReactiveCommand.CreateFromTask(
				async () =>
				{
					var coins = selectedList.Items.SelectMany(x => x.Coins).ToArray();

					try
					{
						try
						{
							var transactionResult = TransactionHelpers.BuildTransaction(_wallet, transactionInfo.Address, transactionInfo.Amount, transactionInfo.Labels, transactionInfo.FeeRate, coins, subtractFee: false);
							Navigate().To(new TransactionPreviewViewModel(wallet, transactionInfo, broadcaster, transactionResult));
						}
						catch (InsufficientBalanceException)
						{
							var dialog = new InsufficientBalanceDialogViewModel(BalanceType.Pocket);
							var result = await NavigateDialog(dialog, NavigationTarget.DialogScreen);

							if (result.Result)
							{
								var transactionResult = TransactionHelpers.BuildTransaction(_wallet, transactionInfo.Address, transactionInfo.Amount, transactionInfo.Labels, transactionInfo.FeeRate, coins, subtractFee: true);
								Navigate().To(new TransactionPreviewViewModel(wallet, transactionInfo, broadcaster, transactionResult));
							}
							else
							{
								Navigate().BackTo<SendViewModel>();
							}
						}
					}
					catch (Exception ex)
					{
						Logger.LogError(ex);
						await ShowErrorAsync("Transaction Building", ex.ToUserFriendlyString(), "Wasabi was unable to create your transaction.");
						Navigate().BackTo<SendViewModel>();
					}
				},
>>>>>>> 80c097bf
				this.WhenAnyValue(x => x.EnoughSelected));
		}

		public ReadOnlyObservableCollection<PocketViewModel> Pockets => _pockets;

		private void OnNext(Wallet wallet, TransactionInfo transactionInfo, TransactionBroadcaster broadcaster, IObservableList<PocketViewModel> selectedList)
		{
			var coins = selectedList.Items.SelectMany(x => x.Coins);

			var intent = new PaymentIntent(
				transactionInfo.Address,
				transactionInfo.Amount,
				subtractFee: false,
				transactionInfo.Labels);

			var transactionResult = _wallet.BuildTransaction(
				_wallet.Kitchen.SaltSoup(),
				intent,
				FeeStrategy.CreateFromFeeRate(transactionInfo.FeeRate),
				true,
				coins.Select(x => x.OutPoint));

			Navigate().To(new TransactionPreviewViewModel(wallet, transactionInfo, broadcaster, transactionResult));
		}

		protected override void OnNavigatedTo(bool isInHistory, CompositeDisposable disposables)
		{
			base.OnNavigatedTo(isInHistory, disposables);

			if (!isInHistory)
			{
				var pockets = _wallet.Coins.GetPockets(_wallet.ServiceConfiguration.GetMixUntilAnonymitySetValue());

				foreach (var pocket in pockets)
				{
					_pocketSource.Add(new PocketViewModel(pocket));
				}

				if (_pocketSource.Count == 1)
				{
					_pocketSource.Items.First().IsSelected = true;
				}
			}
		}
	}
}<|MERGE_RESOLUTION|>--- conflicted
+++ resolved
@@ -52,10 +52,6 @@
 
 			StillNeeded = transactionInfo.Amount.ToDecimal(MoneyUnit.BTC);
 
-<<<<<<< HEAD
-			NextCommand = ReactiveCommand.Create(
-				() => OnNext(wallet, transactionInfo, broadcaster, selectedList),
-=======
 			NextCommand = ReactiveCommand.CreateFromTask(
 				async () =>
 				{
@@ -91,31 +87,10 @@
 						Navigate().BackTo<SendViewModel>();
 					}
 				},
->>>>>>> 80c097bf
 				this.WhenAnyValue(x => x.EnoughSelected));
 		}
 
 		public ReadOnlyObservableCollection<PocketViewModel> Pockets => _pockets;
-
-		private void OnNext(Wallet wallet, TransactionInfo transactionInfo, TransactionBroadcaster broadcaster, IObservableList<PocketViewModel> selectedList)
-		{
-			var coins = selectedList.Items.SelectMany(x => x.Coins);
-
-			var intent = new PaymentIntent(
-				transactionInfo.Address,
-				transactionInfo.Amount,
-				subtractFee: false,
-				transactionInfo.Labels);
-
-			var transactionResult = _wallet.BuildTransaction(
-				_wallet.Kitchen.SaltSoup(),
-				intent,
-				FeeStrategy.CreateFromFeeRate(transactionInfo.FeeRate),
-				true,
-				coins.Select(x => x.OutPoint));
-
-			Navigate().To(new TransactionPreviewViewModel(wallet, transactionInfo, broadcaster, transactionResult));
-		}
 
 		protected override void OnNavigatedTo(bool isInHistory, CompositeDisposable disposables)
 		{
