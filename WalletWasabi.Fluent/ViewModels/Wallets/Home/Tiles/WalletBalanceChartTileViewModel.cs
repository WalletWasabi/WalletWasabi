--- conflicted
+++ resolved
@@ -34,12 +34,7 @@
 			ThreeMonthCommand = ReactiveCommand.Create(() => UpdateSample(TimePeriodOption.ThreeMonths));
 			SixMonthCommand = ReactiveCommand.Create(() => UpdateSample(TimePeriodOption.SixMonths));
 			YearCommand = ReactiveCommand.Create(() => UpdateSample(TimePeriodOption.Year));
-<<<<<<< HEAD
-
 			AllCommand = ReactiveCommand.Create(() => UpdateSample(TimePeriodOption.All));
-=======
-			AllCommand = ReactiveCommand.Create(() => { UpdateSample(TimePeriodOption.All); });
->>>>>>> 43c85a76
 		}
 
 		private enum TimePeriodOption
