using Avalonia;
using DynamicData;
using DynamicData.Binding;
using ReactiveUI;
using System.Collections.Generic;
using System.Linq;
using System.Reactive;
using System.Reactive.Disposables;
using System.Reactive.Linq;
using WalletWasabi.Fluent.Extensions;
using WalletWasabi.Fluent.Helpers;
using WalletWasabi.Fluent.Models;
using WalletWasabi.Fluent.ViewModels.Navigation;
using WalletWasabi.Wallets;

namespace WalletWasabi.Fluent.ViewModels.Wallets.Home.Tiles.PrivacyRing;

[NavigationMetaData(
	Title = "Wallet Coins",
	NavigationTarget = NavigationTarget.DialogScreen)]
public partial class PrivacyRingViewModel : RoutableViewModel
{
	private readonly CompositeDisposable _disposables = new();
	private readonly SourceList<PrivacyRingItemViewModel> _itemsSourceList = new();
	private IObservable<Unit> _coinsUpdated;
	[AutoNotify] private PrivacyRingItemViewModel? _selectedItem;
	[AutoNotify] private double _height;
	[AutoNotify] private double _width;
	[AutoNotify] private Thickness _margin;
	[AutoNotify] private Thickness _negativeMargin;

	public PrivacyRingViewModel(WalletViewModel walletViewModel, IObservable<Unit> balanceChanged)
	{
		Wallet = walletViewModel.Wallet;

		NextCommand = CancelCommand;
		PrivacyTile = new PrivacyControlTileViewModel(walletViewModel, balanceChanged, false);
		PrivacyTile.Activate(_disposables);

		PreviewItems.Add(PrivacyTile);

		_itemsSourceList
			.Connect()
			.ObserveOn(RxApp.MainThreadScheduler)
			.Bind(Items)
			.DisposeMany()
			.Subscribe();

		_coinsUpdated =
			balanceChanged.ToSignal()
						  .Merge(walletViewModel
						  .WhenAnyValue(w => w.IsCoinJoining)
						  .ToSignal());

		_coinsUpdated
			.Select(_ => walletViewModel.Wallet.GetPockets())
			.ObserveOn(RxApp.MainThreadScheduler)
			.Subscribe(RefreshCoinsList);

		_disposables.Add(_itemsSourceList);

		this.WhenAnyValue(x => x.Width, x => x.Height)
			.Subscribe(x =>
			{
				var usableHeight = x.Item2;
				var usableWidth = x.Item1;
				Margin = new Thickness(usableWidth / 2, usableHeight / 2, 0, 0);
				NegativeMargin = new Thickness(Margin.Left * -1, Margin.Top * -1, 0, 0);
				RefreshCoinsList(walletViewModel.Wallet.GetPockets());
			});

		SetupCancel(enableCancel: true, enableCancelOnEscape: true, enableCancelOnPressed: true);
	}

	public PrivacyControlTileViewModel PrivacyTile { get; }

	public ObservableCollectionExtended<PrivacyRingItemViewModel> Items { get; } = new();
	public ObservableCollectionExtended<IPrivacyRingPreviewItem> PreviewItems { get; } = new();

	public Wallet Wallet { get; }

	private void RefreshCoinsList(IEnumerable<Pocket> pockets)
	{
		_itemsSourceList.Edit(list => CreateSegments(pockets, list));
	}

	private void CreateSegments(IEnumerable<Pocket> pockets, IExtendedList<PrivacyRingItemViewModel> list)
	{
		list.Clear();

		if (Width == 0d)
		{
			return;
		}

		var coinCount = pockets.SelectMany(x => x.Coins).Count();

		var result = Enumerable.Empty<PrivacyRingItemViewModel>();

		if (coinCount < UIConstants.PrivacyRingMaxItemCount)
		{
			result = CreateCoinSegments(pockets);
		}
		else
		{
			result = CreatePocketSegments(pockets);
		}

		foreach (var item in result)
		{
			list.Add(item);
		}

		PreviewItems.RemoveRange(1, PreviewItems.Count - 1);
		PreviewItems.AddRange(list);
	}

	private IEnumerable<PrivacyRingItemViewModel> CreateCoinSegments(IEnumerable<Pocket> pockets)
	{
		var total = pockets.Sum(x => Math.Abs(x.Amount.ToDecimal(NBitcoin.MoneyUnit.BTC)));
		var start = 0.0m;

		var usablePockets =
				pockets.Where(x => x.Coins.Any())
					   .OrderByDescending(x => x.Coins.First().HdPubKey.AnonymitySet)
					   .ToList();

		foreach (var pocket in usablePockets)
		{
			var pocketCoins = pocket.Coins.OrderByDescending(x => x.Amount).ToList();

<<<<<<< HEAD
					var item = new PrivacyRingItemViewModel(this, coin, (double)start, (double)end, Wallet);
=======
			foreach (var coin in pocketCoins)
			{
				var end = start + (Math.Abs(coin.Amount.ToDecimal(NBitcoin.MoneyUnit.BTC)) / total);
>>>>>>> d4ae3c42

				var item = new PrivacyRingItemViewModel(this, coin, (double)start, (double)end);

				yield return item;

				start = end;
			}
		}
	}

	private IEnumerable<PrivacyRingItemViewModel> CreatePocketSegments(IEnumerable<Pocket> pockets)
	{
		var total = pockets.Sum(x => Math.Abs(x.Amount.ToDecimal(NBitcoin.MoneyUnit.BTC)));
		var start = 0.0m;

		var usablePockets =
				pockets.Where(x => x.Coins.Any())
					   .OrderByDescending(x => x.Coins.First().HdPubKey.AnonymitySet)
					   .ToList();

		foreach (var pocket in usablePockets)
		{
			var end = start + (Math.Abs(pocket.Amount.ToDecimal(NBitcoin.MoneyUnit.BTC)) / total);

			var item = new PrivacyRingItemViewModel(this, pocket, (double)start, (double)end);

			yield return item;

			_disposables.Add(item);

			start = end;
		}
	}

	public void Dispose()
	{
		_itemsSourceList?.Dispose();
		_disposables.Dispose();
	}
}<|MERGE_RESOLUTION|>--- conflicted
+++ resolved
@@ -129,13 +129,9 @@
 		{
 			var pocketCoins = pocket.Coins.OrderByDescending(x => x.Amount).ToList();
 
-<<<<<<< HEAD
-					var item = new PrivacyRingItemViewModel(this, coin, (double)start, (double)end, Wallet);
-=======
 			foreach (var coin in pocketCoins)
 			{
 				var end = start + (Math.Abs(coin.Amount.ToDecimal(NBitcoin.MoneyUnit.BTC)) / total);
->>>>>>> d4ae3c42
 
 				var item = new PrivacyRingItemViewModel(this, coin, (double)start, (double)end);
 
