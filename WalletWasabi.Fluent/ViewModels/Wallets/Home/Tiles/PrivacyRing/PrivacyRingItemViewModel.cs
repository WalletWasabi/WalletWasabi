using Avalonia;
using Avalonia.Media;
using NBitcoin;
using System.Linq;
using WalletWasabi.Blockchain.TransactionOutputs;
using WalletWasabi.Fluent.Helpers;
using WalletWasabi.Fluent.Models;
using WalletWasabi.Fluent.ViewModels.Wallets.Advanced.WalletCoins;

namespace WalletWasabi.Fluent.ViewModels.Wallets.Home.Tiles.PrivacyRing;

public class PrivacyRingItemViewModel : IPrivacyRingPreviewItem, IDisposable
{
	private const double TotalAngle = 2d * Math.PI;
	private const double UprightAngle = Math.PI / 2d;
	private const double SegmentWidth = 10.0;

	public PrivacyRingItemViewModel(PrivacyRingViewModel parent, SmartCoin coin, double start, double end)
	{
		Coin = new WalletCoinViewModel(coin);
		OuterRadius = Math.Min(parent.Height / 2, parent.Width / 2);

		Data = CreateGeometry(start, end, OuterRadius);

		var anonScore = parent.Wallet.AnonScoreTarget;
		IsPrivate = coin.IsPrivate(anonScore);
		IsSemiPrivate = coin.IsSemiPrivate(anonScore);
		IsNonPrivate = !IsPrivate && !IsSemiPrivate;
		AmountText = $"{Coin.Amount.ToFormattedString()} BTC";
		Unconfirmed = !coin.Confirmed;
		Confirmations = coin.GetConfirmations();

		Reference = GetPrivacyLevelDescription();
		Reference += " coin";
		if (Unconfirmed)
		{
			Reference += " (unconfirmed)";
		}
	}

	public PrivacyRingItemViewModel(PrivacyRingViewModel parent, PrivacyLevel privacyLevel, Money amount, double start, double end)
	{
		OuterRadius = Math.Min(parent.Height / 2, parent.Width / 2);

		Data = CreateGeometry(start, end, OuterRadius);

<<<<<<< HEAD
		IsPrivate = privacyLevel == PrivacyLevel.Private;
		IsSemiPrivate = privacyLevel == PrivacyLevel.SemiPrivate;
		IsNonPrivate = privacyLevel == PrivacyLevel.NonPrivate;
		AmountText = $"{amount.ToFormattedString()} BTC";
=======
		var anonScore = parent.Wallet.AnonScoreTarget;
		IsPrivate = pocket.Coins.All(x => x.IsPrivate(anonScore));
		IsSemiPrivate = pocket.Coins.All(x => x.IsSemiPrivate(anonScore));
		IsNonPrivate = !IsPrivate && !IsSemiPrivate;
		AmountText = $"{pocket.Amount.ToFormattedString()} BTC";
>>>>>>> a09cb42c
		Unconfirmed = false;

		Reference = GetPrivacyLevelDescription();
		Reference += " coins";
	}

	public WalletCoinViewModel? Coin { get; }

	public PathGeometry Data { get; private set; }

	public double OuterRadius { get; private set; }

	public bool IsPrivate { get; }
	public bool IsSemiPrivate { get; }
	public bool IsNonPrivate { get; }
	public string AmountText { get; }
	public bool Unconfirmed { get; }
	public int Confirmations { get; }
	public string Reference { get; }

	private PathGeometry CreateGeometry(double start, double end, double outerRadius)
	{
		var innerRadius = outerRadius - SegmentWidth;

		var arc1Size = new Size(outerRadius, outerRadius);
		var arc2Size = new Size(innerRadius, innerRadius);

		var margin =
			end - start == 1.0
			? 0.01d
			: 2d;

		var startAngle = ((TotalAngle * start) - UprightAngle);
		var endAngle = ((TotalAngle * end) - UprightAngle);
		var isLargeArc = endAngle - startAngle > Math.PI;

		// Compensate for angles that are too small
		if (endAngle - startAngle < 0.03)
		{
			startAngle -= 0.005;
			endAngle += 0.005;
			margin -= 0.01;
		}

		var outerOffset = outerRadius == 0 ? 0 : (margin / (TotalAngle * outerRadius) * TotalAngle);
		var innerOffset = innerRadius == 0 ? 0 : (margin / (TotalAngle * innerRadius) * TotalAngle);

		var origin1 = GetAnglePoint(outerRadius, startAngle + outerOffset);
		var arc1 = GetAnglePoint(outerRadius, endAngle - outerOffset);
		var origin2 = GetAnglePoint(innerRadius, endAngle - innerOffset);
		var arc2 = GetAnglePoint(innerRadius, startAngle + innerOffset);

		return new PathGeometry()
		{
			Figures =
			{
				new PathFigure
				{
					StartPoint = origin1, IsClosed = true,
					Segments = new PathSegments
					{
						new ArcSegment { Size = arc1Size, Point = arc1, IsLargeArc = isLargeArc },
						new LineSegment { Point = origin2 },
						new ArcSegment { Size = arc2Size, Point = arc2, SweepDirection = SweepDirection.CounterClockwise, IsLargeArc = isLargeArc }
					}
				}
			}
		};
	}

	private Point GetAnglePoint(double r, double angle)
	{
		var x = r * Math.Cos(angle);
		var y = r * Math.Sin(angle);
		return new Point(x, y);
	}

	private string GetPrivacyLevelDescription()
	{
		return
			this switch
			{
				{ IsPrivate: true } => "Private",
				{ IsSemiPrivate: true } => "Semi-private",
				{ IsNonPrivate: true } => "Non-private",
				_ => "[Unknown]"
			};
	}

	public void Dispose()
	{
		Coin?.Dispose();
	}
}<|MERGE_RESOLUTION|>--- conflicted
+++ resolved
@@ -44,18 +44,10 @@
 
 		Data = CreateGeometry(start, end, OuterRadius);
 
-<<<<<<< HEAD
 		IsPrivate = privacyLevel == PrivacyLevel.Private;
 		IsSemiPrivate = privacyLevel == PrivacyLevel.SemiPrivate;
 		IsNonPrivate = privacyLevel == PrivacyLevel.NonPrivate;
 		AmountText = $"{amount.ToFormattedString()} BTC";
-=======
-		var anonScore = parent.Wallet.AnonScoreTarget;
-		IsPrivate = pocket.Coins.All(x => x.IsPrivate(anonScore));
-		IsSemiPrivate = pocket.Coins.All(x => x.IsSemiPrivate(anonScore));
-		IsNonPrivate = !IsPrivate && !IsSemiPrivate;
-		AmountText = $"{pocket.Amount.ToFormattedString()} BTC";
->>>>>>> a09cb42c
 		Unconfirmed = false;
 
 		Reference = GetPrivacyLevelDescription();
