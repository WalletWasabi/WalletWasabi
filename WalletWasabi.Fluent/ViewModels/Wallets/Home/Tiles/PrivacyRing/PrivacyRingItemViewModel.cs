using Avalonia;
using Avalonia.Media;
using System.Linq;
using WalletWasabi.Blockchain.TransactionOutputs;
using WalletWasabi.Fluent.Helpers;
using WalletWasabi.Fluent.Models;
using WalletWasabi.Fluent.ViewModels.Wallets.Advanced.WalletCoins;
using WalletWasabi.Wallets;

namespace WalletWasabi.Fluent.ViewModels.Wallets.Home.Tiles.PrivacyRing;

public class PrivacyRingItemViewModel : IPrivacyRingPreviewItem, IDisposable
{
	private const double TotalAngle = 2d * Math.PI;
	private const double UprightAngle = Math.PI / 2d;
	private const double SegmentWidth = 10.0;

<<<<<<< HEAD
	public PrivacyRingItemViewModel(
		PrivacyRingViewModel parent,
		SmartCoin coin,
		double start,
		double end,
		Wallet wallet) : base(coin, wallet)
=======
	public PrivacyRingItemViewModel(PrivacyRingViewModel parent, SmartCoin coin, double start, double end)
	{
		Coin = new WalletCoinViewModel(coin);
		OuterRadius = Math.Min(parent.Height / 2, parent.Width / 2);

		Data = CreateGeometry(start, end, OuterRadius);

		IsPrivate = coin.IsPrivate(parent.Wallet.KeyManager.AnonScoreTarget);
		IsSemiPrivate = !IsPrivate && coin.IsSemiPrivate();
		IsNonPrivate = !IsPrivate && !IsSemiPrivate;
		AmountText = $"{Coin.Amount.ToFormattedString()} BTC";
		Unconfirmed = !coin.Confirmed;
		Confirmations = coin.GetConfirmations();
	}

	public PrivacyRingItemViewModel(PrivacyRingViewModel parent, Pocket pocket, double start, double end)
	{
		OuterRadius = Math.Min(parent.Height / 2, parent.Width / 2);

		Data = CreateGeometry(start, end, OuterRadius);

		IsPrivate = pocket.Coins.All(x => x.IsPrivate(parent.Wallet.KeyManager.AnonScoreTarget));
		IsSemiPrivate = !IsPrivate && pocket.Coins.All(x => x.IsSemiPrivate());
		IsNonPrivate = !IsPrivate && !IsSemiPrivate;
		AmountText = $"{pocket.Amount.ToFormattedString()} BTC";
		Unconfirmed = false;
	}

	public WalletCoinViewModel? Coin { get; }

	public PathGeometry Data { get; private set; }

	public double OuterRadius { get; private set; }

	public bool IsPrivate { get; }
	public bool IsSemiPrivate { get; }
	public bool IsNonPrivate { get; }
	public string AmountText { get; }
	public bool Unconfirmed { get; }
	public int Confirmations { get; }

	private PathGeometry CreateGeometry(double start, double end, double outerRadius)
>>>>>>> d4ae3c42
	{
		var innerRadius = outerRadius - SegmentWidth;

		var arc1Size = new Size(outerRadius, outerRadius);
		var arc2Size = new Size(innerRadius, innerRadius);

		var margin =
			end - start == 1.0
			? 0.01d
			: 2d;

		var startAngle = ((TotalAngle * start) - UprightAngle);
		var endAngle = ((TotalAngle * end) - UprightAngle);
		var isLargeArc = endAngle - startAngle > Math.PI;

		// Compensate for angles that are too small
		if (endAngle - startAngle < 0.03)
		{
			startAngle -= 0.005;
			endAngle += 0.005;
			margin -= 0.01;
		}

		var outerOffset = outerRadius == 0 ? 0 : (margin / (TotalAngle * outerRadius) * TotalAngle);
		var innerOffset = innerRadius == 0 ? 0 : (margin / (TotalAngle * innerRadius) * TotalAngle);

		var origin1 = GetAnglePoint(outerRadius, startAngle + outerOffset);
		var arc1 = GetAnglePoint(outerRadius, endAngle - outerOffset);
		var origin2 = GetAnglePoint(innerRadius, endAngle - innerOffset);
		var arc2 = GetAnglePoint(innerRadius, startAngle + innerOffset);

		return new PathGeometry()
		{
			Figures =
			{
				new PathFigure
				{
					StartPoint = origin1, IsClosed = true,
					Segments = new PathSegments
					{
						new ArcSegment { Size = arc1Size, Point = arc1, IsLargeArc = isLargeArc },
						new LineSegment { Point = origin2 },
						new ArcSegment { Size = arc2Size, Point = arc2, SweepDirection = SweepDirection.CounterClockwise, IsLargeArc = isLargeArc }
					}
				}
			}
		};
	}

	private Point GetAnglePoint(double r, double angle)
	{
		var x = r * Math.Cos(angle);
		var y = r * Math.Sin(angle);
		return new Point(x, y);
	}

	public void Dispose()
	{
		Coin?.Dispose();
	}
}<|MERGE_RESOLUTION|>--- conflicted
+++ resolved
@@ -5,7 +5,6 @@
 using WalletWasabi.Fluent.Helpers;
 using WalletWasabi.Fluent.Models;
 using WalletWasabi.Fluent.ViewModels.Wallets.Advanced.WalletCoins;
-using WalletWasabi.Wallets;
 
 namespace WalletWasabi.Fluent.ViewModels.Wallets.Home.Tiles.PrivacyRing;
 
@@ -15,17 +14,9 @@
 	private const double UprightAngle = Math.PI / 2d;
 	private const double SegmentWidth = 10.0;
 
-<<<<<<< HEAD
-	public PrivacyRingItemViewModel(
-		PrivacyRingViewModel parent,
-		SmartCoin coin,
-		double start,
-		double end,
-		Wallet wallet) : base(coin, wallet)
-=======
 	public PrivacyRingItemViewModel(PrivacyRingViewModel parent, SmartCoin coin, double start, double end)
 	{
-		Coin = new WalletCoinViewModel(coin);
+		Coin = new WalletCoinViewModel(coin, parent.Wallet);
 		OuterRadius = Math.Min(parent.Height / 2, parent.Width / 2);
 
 		Data = CreateGeometry(start, end, OuterRadius);
@@ -65,7 +56,6 @@
 	public int Confirmations { get; }
 
 	private PathGeometry CreateGeometry(double start, double end, double outerRadius)
->>>>>>> d4ae3c42
 	{
 		var innerRadius = outerRadius - SegmentWidth;
 
