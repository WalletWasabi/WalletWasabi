using System.Collections.ObjectModel;
using System.Linq;
using System.Reactive;
using System.Reactive.Disposables;
using System.Reactive.Linq;
using DynamicData.Binding;
using NBitcoin;
using ReactiveUI;
using WalletWasabi.Fluent.Extensions;
using WalletWasabi.Wallets;
using WalletWasabi.Fluent.Helpers;
using WalletWasabi.Fluent.ViewModels.Wallets.Home.History.HistoryItems;

namespace WalletWasabi.Fluent.ViewModels.Wallets.Home.Tiles;

public partial class WalletBalanceTileViewModel : TileViewModel
{
	private readonly Wallet _wallet;
	private readonly IObservable<Unit> _balanceChanged;
	[AutoNotify(SetterModifier = AccessModifier.Private)] private string? _balanceBtc;
	[AutoNotify(SetterModifier = AccessModifier.Private)] private decimal _balanceFiat;
	[AutoNotify(SetterModifier = AccessModifier.Private)] private bool _hasBalance;

	public WalletBalanceTileViewModel(WalletViewModel walletVm)
	{
		_wallet = walletVm.Wallet;
		_balanceChanged = walletVm.UiTriggers.BalanceUpdateTrigger;
	}

	protected override void OnActivated(CompositeDisposable disposables)
	{
		base.OnActivated(disposables);

		_balanceChanged
			.Subscribe(_ => UpdateBalance())
			.DisposeWith(disposables);
	}

	private void UpdateBalance()
	{
		var totalAmount = _wallet.Coins.TotalAmount();

		BalanceBtc = $"{totalAmount.ToFormattedString()} BTC";

		BalanceFiat = totalAmount.BtcToUsd(_wallet.Synchronizer.UsdExchangeRate);

		HasBalance = totalAmount > Money.Zero;
<<<<<<< HEAD

		BalancePrivateBtc = privateDecimalAmount
			.FormattedBtc() + " BTC";

		BalanceNonPrivateBtc = normalCoins.TotalAmount().ToDecimal(MoneyUnit.BTC)
			.FormattedBtc() + " BTC";

		PercentPrivate = totalDecimalAmount.ToDecimal(MoneyUnit.BTC) == 0M ? 0d : (double)(privateDecimalAmount.ToDecimal(MoneyUnit.BTC) / totalDecimalAmount.ToDecimal(MoneyUnit.BTC));
	}

	private void UpdateRecentTransaction()
	{
		var recent = _history.FirstOrDefault();
		if (recent is { })
		{
			var isIncoming = recent.IncomingAmount is { };

			RecentTransactionName = isIncoming ? "Incoming" : "Outgoing";
			RecentTransactionDate = recent.DateString;
			RecentTransactionStatus = $"{(isIncoming ? recent.IncomingAmount : recent.OutgoingAmount)} BTC - {(recent.IsConfirmed ? "Confirmed" : "Unconfirmed")}";

			ShowRecentTransaction = true;
		}
		else
		{
			RecentTransactionName = default;
			RecentTransactionDate = default;
			RecentTransactionStatus = default;
			ShowRecentTransaction = false;
		}
=======
>>>>>>> 477d4f17
	}
}<|MERGE_RESOLUTION|>--- conflicted
+++ resolved
@@ -45,38 +45,5 @@
 		BalanceFiat = totalAmount.BtcToUsd(_wallet.Synchronizer.UsdExchangeRate);
 
 		HasBalance = totalAmount > Money.Zero;
-<<<<<<< HEAD
-
-		BalancePrivateBtc = privateDecimalAmount
-			.FormattedBtc() + " BTC";
-
-		BalanceNonPrivateBtc = normalCoins.TotalAmount().ToDecimal(MoneyUnit.BTC)
-			.FormattedBtc() + " BTC";
-
-		PercentPrivate = totalDecimalAmount.ToDecimal(MoneyUnit.BTC) == 0M ? 0d : (double)(privateDecimalAmount.ToDecimal(MoneyUnit.BTC) / totalDecimalAmount.ToDecimal(MoneyUnit.BTC));
-	}
-
-	private void UpdateRecentTransaction()
-	{
-		var recent = _history.FirstOrDefault();
-		if (recent is { })
-		{
-			var isIncoming = recent.IncomingAmount is { };
-
-			RecentTransactionName = isIncoming ? "Incoming" : "Outgoing";
-			RecentTransactionDate = recent.DateString;
-			RecentTransactionStatus = $"{(isIncoming ? recent.IncomingAmount : recent.OutgoingAmount)} BTC - {(recent.IsConfirmed ? "Confirmed" : "Unconfirmed")}";
-
-			ShowRecentTransaction = true;
-		}
-		else
-		{
-			RecentTransactionName = default;
-			RecentTransactionDate = default;
-			RecentTransactionStatus = default;
-			ShowRecentTransaction = false;
-		}
-=======
->>>>>>> 477d4f17
 	}
 }