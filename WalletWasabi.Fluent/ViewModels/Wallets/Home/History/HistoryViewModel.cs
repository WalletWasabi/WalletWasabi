using System;
using System.Collections.ObjectModel;
using System.ComponentModel;
using System.Linq;
using System.Reactive;
using System.Reactive.Concurrency;
using System.Reactive.Disposables;
using System.Reactive.Linq;
using System.Threading.Tasks;
using Avalonia.Collections;
using DynamicData;
using DynamicData.Binding;
using NBitcoin;
using ReactiveUI;
using WalletWasabi.Blockchain.Transactions;
using WalletWasabi.Logging;

namespace WalletWasabi.Fluent.ViewModels.Wallets.Home.History
{
	public partial class HistoryViewModel : ActivatableViewModel
	{
		private readonly SourceList<HistoryItemViewModel> _transactionSourceList;
		private readonly WalletViewModel _walletViewModel;
		private readonly IObservable<Unit> _updateTrigger;
		private readonly ObservableCollectionExtended<HistoryItemViewModel> _transactions;
		private readonly ObservableCollectionExtended<HistoryItemViewModel> _unfilteredTransactions;
		private readonly object _transactionListLock = new();

		[AutoNotify] private bool _showCoinJoin;
		[AutoNotify] private HistoryItemViewModel? _selectedItem;

		public HistoryViewModel(WalletViewModel walletViewModel, IObservable<Unit> updateTrigger)
		{
			_walletViewModel = walletViewModel;
			_updateTrigger = updateTrigger;
			_showCoinJoin = Services.UiConfig.ShowCoinJoinInHistory;
			_transactionSourceList = new SourceList<HistoryItemViewModel>();
			_transactions = new ObservableCollectionExtended<HistoryItemViewModel>();
			_unfilteredTransactions = new ObservableCollectionExtended<HistoryItemViewModel>();

			this.WhenAnyValue(x => x.ShowCoinJoin)
				.Subscribe(showCoinJoin => Services.UiConfig.ShowCoinJoinInHistory = showCoinJoin);

			var sortDescription = DataGridSortDescription.FromPath(nameof(HistoryItemViewModel.OrderIndex), ListSortDirection.Descending);
			CollectionView = new DataGridCollectionView(Transactions);
			CollectionView.SortDescriptions.Add(sortDescription);

			var coinJoinFilter = this.WhenAnyValue(x => x.ShowCoinJoin)
				.Select(CoinJoinFilter);

			_transactionSourceList
				.Connect()
				.ObserveOn(RxApp.MainThreadScheduler)
				.Sort(SortExpressionComparer<HistoryItemViewModel>.Descending(x => x.OrderIndex))
				.Bind(_unfilteredTransactions)
				.Filter(coinJoinFilter)
				.Bind(_transactions)
				.Subscribe();

			this.WhenAnyValue(x => x.SelectedItem)
				.Buffer(2, 1)
				.Select(buf => buf[0])
				.WhereNotNull()
				.Subscribe(x => x.IsSelected = false);
		}

		public DataGridCollectionView CollectionView { get; }

<<<<<<< HEAD
					Dispatcher.UIThread.Post(() => SelectedItem = null);
=======
		public ObservableCollection<HistoryItemViewModel> UnfilteredTransactions => _unfilteredTransactions;

		public ObservableCollection<HistoryItemViewModel> Transactions => _transactions;

		public void SelectTransaction(uint256 txid)
		{
			var txnItem = Transactions.FirstOrDefault(x => x.TransactionSummary.TransactionId == txid);

			if (txnItem is { })
			{
				SelectedItem = txnItem;
				SelectedItem.IsSelected = true;

				RxApp.MainThreadScheduler.Schedule(async () =>
				{
					await Task.Delay(1260);
					SelectedItem.IsSelected = false;
>>>>>>> 43c85a76
				});
			}
		}

		protected override void OnActivated(CompositeDisposable disposables)
		{
			base.OnActivated(disposables);

			RxApp.MainThreadScheduler.Schedule(async () => await UpdateAsync());

			_updateTrigger
				.Subscribe(async _ => await UpdateAsync())
				.DisposeWith(disposables);

			disposables.Add(Disposable.Create(() => _transactionSourceList.Clear()));
		}

		private static Func<HistoryItemViewModel, bool> CoinJoinFilter(bool showCoinJoin)
		{
			return item =>
			{
				if (showCoinJoin)
				{
					return true;
				}

				return !item.IsCoinJoin;
			};
		}

		private async Task UpdateAsync()
		{
			try
			{
				var historyBuilder = new TransactionHistoryBuilder(_walletViewModel.Wallet);
				var txRecordList = await Task.Run(historyBuilder.BuildHistorySummary);

				lock (_transactionListLock)
				{
					_transactionSourceList.Clear();

					Money balance = Money.Zero;
					for (var i = 0; i < txRecordList.Count; i++)
					{
						var transactionSummary = txRecordList[i];
						balance += transactionSummary.Amount;
						_transactionSourceList.Add(new HistoryItemViewModel(i, transactionSummary, _walletViewModel, balance, _updateTrigger));
					}
				}
			}
			catch (Exception ex)
			{
				Logger.LogError(ex);
			}
		}
	}
}<|MERGE_RESOLUTION|>--- conflicted
+++ resolved
@@ -66,9 +66,6 @@
 
 		public DataGridCollectionView CollectionView { get; }
 
-<<<<<<< HEAD
-					Dispatcher.UIThread.Post(() => SelectedItem = null);
-=======
 		public ObservableCollection<HistoryItemViewModel> UnfilteredTransactions => _unfilteredTransactions;
 
 		public ObservableCollection<HistoryItemViewModel> Transactions => _transactions;
@@ -86,7 +83,6 @@
 				{
 					await Task.Delay(1260);
 					SelectedItem.IsSelected = false;
->>>>>>> 43c85a76
 				});
 			}
 		}
