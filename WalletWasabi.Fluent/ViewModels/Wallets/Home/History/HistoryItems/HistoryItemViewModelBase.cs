using System.Collections.Generic;
using System.Reactive.Linq;
using System.Threading.Tasks;
using System.Windows.Input;
using NBitcoin;
using ReactiveUI;
using WalletWasabi.Blockchain.Transactions;

namespace WalletWasabi.Fluent.ViewModels.Wallets.Home.History.HistoryItems;

public abstract partial class HistoryItemViewModelBase : ViewModelBase
{
	[AutoNotify] private bool _isFlashing;
	[AutoNotify] private int _orderIndex;
	[AutoNotify] private DateTimeOffset _date;
	[AutoNotify] private string _dateString = "";
	[AutoNotify] private bool _isConfirmed;
	[AutoNotify] private List<string>? _label;
	[AutoNotify] private List<string>? _filteredLabel;

	protected HistoryItemViewModelBase(int orderIndex, TransactionSummary transactionSummary)
	{
		OrderIndex = orderIndex;
		Id = transactionSummary.TransactionId;

		this.WhenAnyValue(x => x.IsFlashing)
			.Where(x => x)
			.Subscribe(async _ =>
			{
				await Task.Delay(1260);
				IsFlashing = false;
			});
	}

	public uint256 Id { get; }

<<<<<<< HEAD
=======
	public List<string>? FilteredLabel { get; protected set; }

	public string? Label { get; protected set; }

>>>>>>> a5fc2627
	public bool IsCoinJoin { get; protected set; }

	public Money? Balance { get; protected set; }

	public Money? OutgoingAmount { get; protected set; }

	public Money? IncomingAmount { get; protected set; }

	public ICommand? ShowDetailsCommand { get; protected set; }

	public virtual void Update(HistoryItemViewModelBase item)
	{
		OrderIndex = item.OrderIndex;
		Date = item.Date;
		DateString = item.DateString;
		IsConfirmed = item.IsConfirmed;
	}

	public bool IsSimilar(HistoryItemViewModelBase item) => Id == item.Id;
}<|MERGE_RESOLUTION|>--- conflicted
+++ resolved
@@ -34,13 +34,10 @@
 
 	public uint256 Id { get; }
 
-<<<<<<< HEAD
-=======
 	public List<string>? FilteredLabel { get; protected set; }
 
 	public string? Label { get; protected set; }
 
->>>>>>> a5fc2627
 	public bool IsCoinJoin { get; protected set; }
 
 	public Money? Balance { get; protected set; }
