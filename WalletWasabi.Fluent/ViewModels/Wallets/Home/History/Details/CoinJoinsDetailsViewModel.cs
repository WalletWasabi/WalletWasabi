using System.Collections.ObjectModel;
using System.Linq;
using System.Reactive;
using System.Reactive.Disposables;
using NBitcoin;
using WalletWasabi.Fluent.Models.UI;
using WalletWasabi.Fluent.ViewModels.Navigation;
using WalletWasabi.Fluent.ViewModels.Wallets.Home.History.HistoryItems;

namespace WalletWasabi.Fluent.ViewModels.Wallets.Home.History.Details;

[NavigationMetaData(Title = "Coinjoins")]
public partial class CoinJoinsDetailsViewModel : RoutableViewModel
{
	private readonly CoinJoinsHistoryItemViewModel _coinJoinGroup;
	private readonly IObservable<Unit> _updateTrigger;

	[AutoNotify] private string _date = "";
	[AutoNotify] private string _status = "";
	[AutoNotify] private string _coinJoinFeeRawString = "";
	[AutoNotify] private string _coinJoinFeeString = "";
	[AutoNotify] private BtcAmount? _coinJoinFeeAmount;
	[AutoNotify] private ObservableCollection<uint256>? _transactionIds;
	[AutoNotify] private int _txCount;

	public CoinJoinsDetailsViewModel(UiContext uiContext, CoinJoinsHistoryItemViewModel coinJoinGroup, IObservable<Unit> updateTrigger)
	{
		UiContext = uiContext;
		_coinJoinGroup = coinJoinGroup;
		_updateTrigger = updateTrigger;

		SetupCancel(enableCancel: false, enableCancelOnEscape: true, enableCancelOnPressed: true);
		NextCommand = CancelCommand;

		Update();

		ConfirmationTime = TimeSpan.Zero; // TODO: Calculate confirmation time
		IsConfirmationTimeVisible = ConfirmationTime.HasValue && ConfirmationTime != TimeSpan.Zero;
	}

<<<<<<< HEAD
=======
	public TimeSpan? ConfirmationTime { get; set; }

	public bool IsConfirmationTimeVisible { get; set; }

	public ICommand CopyCommand { get; }

>>>>>>> c2774d2a
	protected override void OnNavigatedTo(bool isInHistory, CompositeDisposable disposables)
	{
		base.OnNavigatedTo(isInHistory, disposables);

		_updateTrigger
			.Subscribe(_ => Update())
			.DisposeWith(disposables);
	}

	private void Update()
	{
		Date = _coinJoinGroup.DateString;
		Status = _coinJoinGroup.IsConfirmed ? "Confirmed" : "Pending";
		CoinJoinFeeAmount = UiContext.CreateAmount(_coinJoinGroup.OutgoingAmount);

		TransactionIds = new ObservableCollection<uint256>(_coinJoinGroup.CoinJoinTransactions.Select(x => x.GetHash()));
		TxCount = TransactionIds.Count;
	}
}<|MERGE_RESOLUTION|>--- conflicted
+++ resolved
@@ -38,15 +38,10 @@
 		IsConfirmationTimeVisible = ConfirmationTime.HasValue && ConfirmationTime != TimeSpan.Zero;
 	}
 
-<<<<<<< HEAD
-=======
 	public TimeSpan? ConfirmationTime { get; set; }
 
 	public bool IsConfirmationTimeVisible { get; set; }
 
-	public ICommand CopyCommand { get; }
-
->>>>>>> c2774d2a
 	protected override void OnNavigatedTo(bool isInHistory, CompositeDisposable disposables)
 	{
 		base.OnNavigatedTo(isInHistory, disposables);
