using System.Collections.ObjectModel;
using System.Linq;
using System.Reactive.Disposables;
using System.Reactive.Linq;
using NBitcoin;
using WalletWasabi.Fluent.Models.Wallets;
using WalletWasabi.Fluent.Models.UI;
using WalletWasabi.Fluent.ViewModels.Navigation;

namespace WalletWasabi.Fluent.ViewModels.Wallets.Home.History.Details;

[NavigationMetaData(Title = "Coinjoins", NavigationTarget = NavigationTarget.DialogScreen)]
public partial class CoinJoinsDetailsViewModel : RoutableViewModel
{
	private readonly IWalletModel _wallet;
	private readonly TransactionModel _transaction;

	[AutoNotify] private string _date = "";
	[AutoNotify] private string _status = "";
	[AutoNotify] private string _coinJoinFeeRawString = "";
	[AutoNotify] private string _coinJoinFeeString = "";
	[AutoNotify] private Amount? _coinJoinFeeAmount;
	[AutoNotify] private uint256? _transactionId;
	[AutoNotify] private ObservableCollection<uint256>? _transactionIds;
	[AutoNotify] private int _txCount;

	public CoinJoinsDetailsViewModel(UiContext uiContext, IWalletModel wallet, TransactionModel transaction)
	{
		_wallet = wallet;
		_transaction = transaction;

		UiContext = uiContext;

		SetupCancel(enableCancel: false, enableCancelOnEscape: true, enableCancelOnPressed: true);
		NextCommand = CancelCommand;
<<<<<<< HEAD
=======

		ConfirmationTime = wallet.Transactions.TryEstimateConfirmationTime(transaction);
		IsConfirmationTimeVisible = ConfirmationTime.HasValue && ConfirmationTime != TimeSpan.Zero;
>>>>>>> 21bf1b55
	}

	public TimeSpan? ConfirmationTime { get; set; }

	public bool IsConfirmationTimeVisible { get; set; }

	protected override void OnNavigatedTo(bool isInHistory, CompositeDisposable disposables)
	{
		base.OnNavigatedTo(isInHistory, disposables);

<<<<<<< HEAD
		_wallet.Transactions.TransactionProcessed
							.Merge(_wallet.Transactions.RequestedFeeArrived)
							.Do(Update)
=======
		_wallet.Transactions.Cache
			                .Connect()
							.Do(_ => Update())
>>>>>>> 21bf1b55
							.Subscribe()
							.DisposeWith(disposables);
	}

	private void Update()
	{
		if (_wallet.Transactions.TryGetById(_transaction.Id, _transaction.IsChild, out var transaction))
		{
			Date = transaction.DateString;
			Status = transaction.IsConfirmed ? "Confirmed" : "Pending";
			CoinJoinFeeAmount = _wallet.AmountProvider.Create(transaction.OutgoingAmount);
			TransactionId = transaction.Id;
			TransactionIds = new ObservableCollection<uint256>(transaction.Children.Select(x => x.Id));
			TxCount = TransactionIds.Count;
			ConfirmationTime = _transaction.TransactionSummary.TryGetConfirmationTime(out var estimation) ? estimation : null;
			IsConfirmationTimeVisible = ConfirmationTime.HasValue && ConfirmationTime != TimeSpan.Zero;
		}
	}
}<|MERGE_RESOLUTION|>--- conflicted
+++ resolved
@@ -33,12 +33,6 @@
 
 		SetupCancel(enableCancel: false, enableCancelOnEscape: true, enableCancelOnPressed: true);
 		NextCommand = CancelCommand;
-<<<<<<< HEAD
-=======
-
-		ConfirmationTime = wallet.Transactions.TryEstimateConfirmationTime(transaction);
-		IsConfirmationTimeVisible = ConfirmationTime.HasValue && ConfirmationTime != TimeSpan.Zero;
->>>>>>> 21bf1b55
 	}
 
 	public TimeSpan? ConfirmationTime { get; set; }
@@ -49,15 +43,9 @@
 	{
 		base.OnNavigatedTo(isInHistory, disposables);
 
-<<<<<<< HEAD
-		_wallet.Transactions.TransactionProcessed
-							.Merge(_wallet.Transactions.RequestedFeeArrived)
-							.Do(Update)
-=======
 		_wallet.Transactions.Cache
 			                .Connect()
 							.Do(_ => Update())
->>>>>>> 21bf1b55
 							.Subscribe()
 							.DisposeWith(disposables);
 	}
