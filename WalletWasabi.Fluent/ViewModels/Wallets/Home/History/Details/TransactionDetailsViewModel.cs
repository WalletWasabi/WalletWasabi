--- conflicted
+++ resolved
@@ -54,11 +54,6 @@
 	public ICollection<BitcoinAddress> DestinationAddresses { get; }
 
 	public bool IsFeeVisible { get; }
-<<<<<<< HEAD
-
-	public Money? Fee { get; }
-=======
->>>>>>> ccf53dea
 
 	private void UpdateValues(TransactionSummary transactionSummary)
 	{
@@ -78,23 +73,13 @@
 
 		if (transactionSummary.Amount < Money.Zero)
 		{
-<<<<<<< HEAD
-			Amount = -transactionSummary.Amount - (transactionSummary.Fee ?? Money.Zero);
+			Amount = UiContext.AmountProvider.Create(-transactionSummary.Amount - (transactionSummary.GetFee() ?? Money.Zero));
 			AmountText = "Amount sent";
 		}
 		else
 		{
-			Amount = transactionSummary.Amount;
+			Amount = UiContext.AmountProvider.Create(transactionSummary.Amount);
 			AmountText = "Amount received";
-=======
-			Amount = UiContext.AmountProvider.Create(-transactionSummary.Amount - (transactionSummary.GetFee() ?? Money.Zero));
-			AmountText = "Outgoing";
-		}
-		else
-		{
-			Amount = UiContext.AmountProvider.Create(transactionSummary.Amount);
-			AmountText = "Incoming";
->>>>>>> ccf53dea
 		}
 
 		BlockHash = transactionSummary.BlockHash?.ToString();
