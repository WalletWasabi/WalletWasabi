--- conflicted
+++ resolved
@@ -36,12 +36,6 @@
 		_wallet = wallet;
 
 		NextCommand = ReactiveCommand.Create(OnNext);
-<<<<<<< HEAD
-=======
-		Fee = wallet.AmountProvider.Create(model.Fee);
-		FeeRate = model.FeeRate;
-		IsFeeVisible = model.Fee != null;
->>>>>>> 4a5505bb
 		TransactionId = model.Id;
 		DestinationAddresses = wallet.Transactions.GetDestinationAddresses(model.Id).ToArray();
 
@@ -64,7 +58,8 @@
 		Confirmations = model.Confirmations;
 
 		Fee = UiContext.AmountProvider.Create(model.Fee);
-		IsFeeVisible = Fee != null && Fee.HasBalance;
+        FeeRate = model.FeeRate;
+        IsFeeVisible = Fee != null && Fee.HasBalance;
 
 		var confirmationTime = _wallet.Transactions.TryEstimateConfirmationTime(model);
 		if (confirmationTime is { })
