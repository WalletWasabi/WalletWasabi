using System.Collections.Generic;
using System.Linq;
using System.Reactive.Disposables;
using System.Threading.Tasks;
using NBitcoin;
using ReactiveUI;
using WalletWasabi.Blockchain.Analysis.Clustering;
using WalletWasabi.Blockchain.Transactions;
using WalletWasabi.Fluent.Extensions;
using WalletWasabi.Fluent.Helpers;
using WalletWasabi.Fluent.ViewModels.Navigation;
using WalletWasabi.Models;

namespace WalletWasabi.Fluent.ViewModels.Wallets.Home.History.Details;

[NavigationMetaData(Title = "Transaction Details")]
public partial class TransactionDetailsViewModel : RoutableViewModel
{
	private readonly WalletViewModel _walletVm;

	[AutoNotify] private bool _isConfirmed;
	[AutoNotify] private int _confirmations;
	[AutoNotify] private int _blockHeight;
	[AutoNotify] private string? _dateString;
	[AutoNotify] private Money? _amount;
	[AutoNotify] private LabelsArray? _labels;
	[AutoNotify] private string? _transactionId;
	[AutoNotify] private string? _blockHash;
	[AutoNotify] private string? _amountText = "";
	[AutoNotify] private TimeSpan? _confirmationTime;
	[AutoNotify] private bool _isConfirmationTimeVisible;
	[AutoNotify] private bool _isLabelsVisible;

	private TransactionDetailsViewModel(TransactionSummary transactionSummary, WalletViewModel walletVm)
	{
		_walletVm = walletVm;

		NextCommand = ReactiveCommand.Create(OnNext);

<<<<<<< HEAD
		Fee = transactionSummary.GetFee();
		IsFeeVisible = Fee != null && transactionSummary.Amount < Money.Zero;
		DestinationAddresses = transactionSummary.DestinationAddresses.ToList();
=======
		Fee = transactionSummary.Fee;
		IsFeeVisible = transactionSummary.Fee != null && transactionSummary.Amount < Money.Zero;
		DestinationAddresses = transactionSummary.Transaction.GetDestinationAddresses(walletVm.Wallet.Network).ToArray();
>>>>>>> 74110f8c

		SetupCancel(enableCancel: false, enableCancelOnEscape: true, enableCancelOnPressed: true);

		UpdateValues(transactionSummary);
	}

	public ICollection<BitcoinAddress> DestinationAddresses { get; }

	public bool IsFeeVisible { get; }

	public Money? Fee { get; }

	private void UpdateValues(TransactionSummary transactionSummary)
	{
		DateString = transactionSummary.FirstSeen.ToLocalTime().ToUserFacingString();
		TransactionId = transactionSummary.GetHash().ToString();
		Labels = transactionSummary.Labels;
		BlockHeight = transactionSummary.Height.Type == HeightType.Chain ? transactionSummary.Height.Value : 0;
		Confirmations = transactionSummary.GetConfirmations();

		TransactionFeeHelper.TryEstimateConfirmationTime(_walletVm.Wallet, transactionSummary.Transaction, out var estimate);
		ConfirmationTime = estimate;

		IsConfirmed = Confirmations > 0;

		if (transactionSummary.Amount < Money.Zero)
		{
			Amount = -transactionSummary.Amount - (transactionSummary.GetFee() ?? Money.Zero);
			AmountText = "Outgoing";
		}
		else
		{
			Amount = transactionSummary.Amount;
			AmountText = "Incoming";
		}

		BlockHash = transactionSummary.BlockHash?.ToString();

		IsConfirmationTimeVisible = ConfirmationTime.HasValue && ConfirmationTime != TimeSpan.Zero;
		IsLabelsVisible = Labels.HasValue && Labels.Value.Any();
	}

	private void OnNext()
	{
		Navigate().Clear();
	}

	protected override void OnNavigatedTo(bool isInHistory, CompositeDisposable disposables)
	{
		base.OnNavigatedTo(isInHistory, disposables);

		_walletVm.UiTriggers.TransactionsUpdateTrigger
			.DoAsync(async _ => await UpdateCurrentTransactionAsync())
			.Subscribe()
			.DisposeWith(disposables);
	}

	private async Task UpdateCurrentTransactionAsync()
	{
		var txRecordList = await Task.Run(() => TransactionHistoryBuilder.BuildHistorySummary(_walletVm.Wallet));

		var currentTransaction = txRecordList.FirstOrDefault(x => x.GetHash().ToString() == TransactionId);

		if (currentTransaction is { })
		{
			UpdateValues(currentTransaction);
		}
	}
}<|MERGE_RESOLUTION|>--- conflicted
+++ resolved
@@ -37,15 +37,9 @@
 
 		NextCommand = ReactiveCommand.Create(OnNext);
 
-<<<<<<< HEAD
 		Fee = transactionSummary.GetFee();
 		IsFeeVisible = Fee != null && transactionSummary.Amount < Money.Zero;
-		DestinationAddresses = transactionSummary.DestinationAddresses.ToList();
-=======
-		Fee = transactionSummary.Fee;
-		IsFeeVisible = transactionSummary.Fee != null && transactionSummary.Amount < Money.Zero;
 		DestinationAddresses = transactionSummary.Transaction.GetDestinationAddresses(walletVm.Wallet.Network).ToArray();
->>>>>>> 74110f8c
 
 		SetupCancel(enableCancel: false, enableCancelOnEscape: true, enableCancelOnPressed: true);
 
