--- conflicted
+++ resolved
@@ -29,22 +29,8 @@
 		SetupCancel(enableCancel: false, enableCancelOnEscape: true, enableCancelOnPressed: true);
 		NextCommand = CancelCommand;
 
-<<<<<<< HEAD
-		Update();
-	}
-
-=======
-		CopyCommand = ReactiveCommand.CreateFromTask<uint256>(async txid =>
-		{
-			if (Application.Current is { Clipboard: { } clipboard })
-			{
-				await clipboard.SetTextAsync(txid.ToString());
-			}
-		});
-
-		ConfirmationTime = TimeSpan.Zero; // TODO: Calculate confirmation time
-		IsConfirmationTimeVisible = ConfirmationTime.HasValue && ConfirmationTime != TimeSpan.Zero;
-
+        ConfirmationTime = TimeSpan.Zero; // TODO: Calculate confirmation time
+        IsConfirmationTimeVisible = ConfirmationTime.HasValue && ConfirmationTime != TimeSpan.Zero;
 		Update();
 	}
 
@@ -52,9 +38,6 @@
 
 	public bool IsConfirmationTimeVisible { get; set; }
 
-	public ICommand CopyCommand { get; }
-
->>>>>>> c2774d2a
 	protected override void OnNavigatedTo(bool isInHistory, CompositeDisposable disposables)
 	{
 		base.OnNavigatedTo(isInHistory, disposables);
