--- conflicted
+++ resolved
@@ -221,8 +221,7 @@
 			{
 				PlayVisible = false;
 				StopVisible = true;
-<<<<<<< HEAD
-				CurrentStatus = _coinJoiningMessage;
+				CurrentStatus = _waitingMessage;
 
 				if (_overridePlebStop && !_wallet.IsUnderPlebStop)
 				{
@@ -232,18 +231,10 @@
 
 				await coinJoinManager.StartAsync(_wallet, _overridePlebStop, CancellationToken.None);
 			})
-			.OnEntry(UpdateWalletMixedProgress)
-			.OnTrigger(Trigger.BalanceChanged, UpdateWalletMixedProgress)
-			.OnTrigger(Trigger.RoundFinished, async () => await coinJoinManager.StartAsync(_wallet, _overridePlebStop, CancellationToken.None));
-=======
-				CurrentStatus = _waitingMessage;
-				await coinJoinManager.StartAsync(_wallet, CancellationToken.None);
-			})
 			.OnEntry(UpdateAndShowWalletMixedProgress)
 			.OnTrigger(Trigger.BalanceChanged, UpdateAndShowWalletMixedProgress)
-			.OnTrigger(Trigger.RoundFinished, async () => await coinJoinManager.StartAsync(_wallet, CancellationToken.None))
+			.OnTrigger(Trigger.RoundFinished, async () => await coinJoinManager.StartAsync(_wallet, _overridePlebStop, CancellationToken.None))
 			.OnTrigger(Trigger.Timer, UpdateCountDown);
->>>>>>> f68c1c08
 
 		_stateMachine.Configure(State.ManualFinished)
 			.SubstateOf(State.ManualCoinJoin)
