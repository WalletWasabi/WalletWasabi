using System.Collections.ObjectModel;
using System.Diagnostics.CodeAnalysis;
using System.Linq;
using System.Reactive.Linq;
using System.Threading.Tasks;
using DynamicData;
using DynamicData.Binding;
using ReactiveUI;
using WalletWasabi.Blockchain.TransactionProcessing;
using WalletWasabi.Fluent.Extensions;
using WalletWasabi.Fluent.Helpers;
using WalletWasabi.Fluent.ViewModels.Wallets;
using WalletWasabi.Logging;
using WalletWasabi.Wallets;

namespace WalletWasabi.Fluent.ViewModels;

public partial class WalletManagerViewModel : ViewModelBase
{
	private readonly SourceList<WalletViewModelBase> _walletsSourceList = new();
	private readonly ObservableCollectionExtended<WalletViewModelBase> _wallets = new();

	[AutoNotify(SetterModifier = AccessModifier.Private)] private bool _isLoadingWallet;

	public WalletManagerViewModel()
	{
		_walletsSourceList
			.Connect()
			.Sort(SortExpressionComparer<WalletViewModelBase>.Descending(i => i.IsLoggedIn).ThenByAscending(i => i.Title))
			.ObserveOn(RxApp.MainThreadScheduler)
			.Bind(_wallets)
			.Subscribe();

		Observable
			.FromEventPattern<WalletState>(Services.WalletManager, nameof(WalletManager.WalletStateChanged))
			.ObserveOn(RxApp.MainThreadScheduler)
			.Select(x => x.Sender as Wallet)
			.WhereNotNull()
			.Subscribe(wallet =>
			{
				if (!TryGetWalletViewModel(wallet, out var walletViewModel))
				{
					return;
				}

				if (wallet.State == WalletState.Stopping)
				{
					RemoveWallet(walletViewModel);
				}
				else if (walletViewModel is ClosedWalletViewModel { IsLoggedIn: true } cwvm &&
						 ((cwvm.Wallet.KeyManager.SkipSynchronization && cwvm.Wallet.State == WalletState.Starting) ||
						  cwvm.Wallet.State == WalletState.Started))
				{
					OpenClosedWallet(cwvm);
				}
			});

		Observable
			.FromEventPattern<Wallet>(Services.WalletManager, nameof(WalletManager.WalletAdded))
			.Select(x => x.EventArgs)
			.ObserveOn(RxApp.MainThreadScheduler)
			.Subscribe(wallet =>
			{
				WalletViewModelBase vm = (wallet.State <= WalletState.Starting)
					? ClosedWalletViewModel.Create(wallet)
					: WalletViewModel.Create(wallet);

				InsertWallet(vm);
			});

		Observable
			.FromEventPattern<ProcessedResult>(Services.WalletManager, nameof(Services.WalletManager.WalletRelevantTransactionProcessed))
			.ObserveOn(RxApp.MainThreadScheduler)
			.SubscribeAsync(async arg =>
			{
				var (sender, e) = arg;

				if (Services.UiConfig.PrivacyMode ||
					!e.IsNews ||
					sender is not Wallet { IsLoggedIn: true, State: WalletState.Started } wallet)
				{
					return;
				}

				if (TryGetWalletViewModel(wallet, out var walletViewModel) && walletViewModel is WalletViewModel wvm)
				{
					if (!e.IsOwnCoinJoin)
					{
						NotificationHelpers.Show(wallet.WalletName, e, onClick: () =>
						{
							if (MainViewModel.Instance.IsBusy)
							{
								return;
							}

							wvm.NavigateAndHighlight(e.Transaction.GetHash());
						});
					}

					if (wvm.IsSelected && (e.NewlyReceivedCoins.Any() || e.NewlyConfirmedReceivedCoins.Any()))
					{
						await Task.Delay(200);
						wvm.History.SelectTransaction(e.Transaction.GetHash());
					}
				}
			});

		EnumerateWallets();
	}

	public ObservableCollection<WalletViewModelBase> Wallets => _wallets;

	public WalletViewModel GetWalletViewModel(Wallet wallet)
	{
		if (TryGetWalletViewModel(wallet, out var walletViewModel) && walletViewModel is WalletViewModel result)
		{
			return result;
		}

		throw new Exception("Wallet not found, invalid api usage");
	}

	public async Task LoadWalletAsync(Wallet wallet)
	{
		if (wallet.State != WalletState.Uninitialized)
		{
			throw new Exception("Wallet is already being logged in.");
		}

		try
		{
			await Task.Run(async () => await Services.WalletManager.StartWalletAsync(wallet));
		}
		catch (OperationCanceledException ex)
		{
			Logger.LogTrace(ex);
		}
		catch (Exception ex)
		{
			Logger.LogError(ex);
		}
	}

	private void OpenClosedWallet(ClosedWalletViewModel closedWalletViewModel)
	{
		IsLoadingWallet = true;

		closedWalletViewModel.Loading.Stop();

		RemoveWallet(closedWalletViewModel);

		var walletViewModelItem = OpenWallet(closedWalletViewModel.Wallet);

		if (closedWalletViewModel.IsSelected && walletViewModelItem.OpenCommand.CanExecute(default))
		{
			walletViewModelItem.OpenCommand.Execute(default);
		}

		IsLoadingWallet = false;
	}

	private WalletViewModel OpenWallet(Wallet wallet)
	{
		if (Wallets.Any(x => x.Title == wallet.WalletName))
		{
			throw new Exception("Wallet already opened.");
		}

		var walletViewModel = WalletViewModel.Create(wallet);

		InsertWallet(walletViewModel);

		return walletViewModel;
	}

	private void InsertWallet(WalletViewModelBase wallet)
	{
		_walletsSourceList.Add(wallet);
	}

	private void RemoveWallet(WalletViewModelBase walletViewModel)
	{
		_walletsSourceList.Remove(walletViewModel);
	}

	private void EnumerateWallets()
	{
		foreach (var wallet in Services.WalletManager.GetWallets())
		{
			InsertWallet(ClosedWalletViewModel.Create(wallet));
		}

<<<<<<< HEAD
		var walletToSelect = Wallets.FirstOrDefault(item => item.WalletName == Services.UiConfig.LastSelectedWallet) ?? Wallets.FirstOrDefault();

		if (walletToSelect is { } && walletToSelect.OpenCommand.CanExecute(default))
		{
			walletToSelect.OpenCommand.Execute(default);
		}
	}

=======
>>>>>>> 2b5c761e
	private bool TryGetWalletViewModel(Wallet wallet, [NotNullWhen(true)] out WalletViewModelBase? walletViewModel)
	{
		walletViewModel = Wallets.FirstOrDefault(x => x.Wallet == wallet);
		return walletViewModel is { };
	}
}<|MERGE_RESOLUTION|>--- conflicted
+++ resolved
@@ -189,18 +189,8 @@
 		{
 			InsertWallet(ClosedWalletViewModel.Create(wallet));
 		}
-
-<<<<<<< HEAD
-		var walletToSelect = Wallets.FirstOrDefault(item => item.WalletName == Services.UiConfig.LastSelectedWallet) ?? Wallets.FirstOrDefault();
-
-		if (walletToSelect is { } && walletToSelect.OpenCommand.CanExecute(default))
-		{
-			walletToSelect.OpenCommand.Execute(default);
-		}
 	}
 
-=======
->>>>>>> 2b5c761e
 	private bool TryGetWalletViewModel(Wallet wallet, [NotNullWhen(true)] out WalletViewModelBase? walletViewModel)
 	{
 		walletViewModel = Wallets.FirstOrDefault(x => x.Wallet == wallet);
