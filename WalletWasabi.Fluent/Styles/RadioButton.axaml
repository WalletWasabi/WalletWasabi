--- conflicted
+++ resolved
@@ -23,7 +23,6 @@
                 BorderThickness="{TemplateBinding BorderThickness}">
 
 
-<<<<<<< HEAD
                     <ContentPresenter Name="PART_ContentPresenter"
                                       Content="{TemplateBinding Content}"
                                       ContentTemplate="{TemplateBinding ContentTemplate}"
@@ -45,27 +44,4 @@
     <Style Selector="RadioButton.text:pointerover:not(:pressed) /template/ ContentPresenter#PART_ContentPresenter, RadioButton.text:checked /template/ ContentPresenter#PART_ContentPresenter, RadioButton.text:pressed /template/ ContentPresenter#PART_ContentPresenter">
         <Setter Property="Opacity" Value="1" />
     </Style>
-=======
-          <ContentPresenter Name="PART_ContentPresenter"
-                            Content="{TemplateBinding Content}"
-                            ContentTemplate="{TemplateBinding ContentTemplate}"
-                            TextBlock.Foreground="{TemplateBinding Foreground}"
-                            Margin="{TemplateBinding Padding}"
-                            HorizontalAlignment="{TemplateBinding HorizontalContentAlignment}"
-                            VerticalAlignment="{TemplateBinding VerticalContentAlignment}" />
-        </Border>
-      </ControlTemplate>
-    </Setter>
-  </Style>
-
-  <Style Selector="RadioButton.text /template/ ContentPresenter#PART_ContentPresenter">
-    <Setter Property="Opacity" Value="0.6" />
-  </Style>
-  <Style Selector="RadioButton.text:checked /template/ ContentPresenter#PART_ContentPresenter">
-    <Setter Property="(TextBlock.Foreground)" Value="{DynamicResource SystemAccentColor}" />
-  </Style>
-  <Style Selector="RadioButton.text:pointerover:not(:pressed) /template/ ContentPresenter#PART_ContentPresenter, RadioButton.text:checked /template/ ContentPresenter#PART_ContentPresenter, RadioButton.text:pressed /template/ ContentPresenter#PART_ContentPresenter">
-    <Setter Property="Opacity" Value="1" />
-  </Style>
->>>>>>> 334adbc3
 </Styles>