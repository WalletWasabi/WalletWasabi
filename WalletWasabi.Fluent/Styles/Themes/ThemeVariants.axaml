--- conflicted
+++ resolved
@@ -1,492 +1,7 @@
 <ResourceDictionary xmlns="https://github.com/avaloniaui"
                     xmlns:x="http://schemas.microsoft.com/winfx/2006/xaml">
   <ResourceDictionary.ThemeDictionaries>
-<<<<<<< HEAD
-
-    <!-- Light -->
-    <ResourceDictionary x:Key='Default'>
-
-      <Color x:Key="SystemAccentColor">#FF3870C7</Color>
-      <Color x:Key="SystemAltHighColor">#FFFFFFFF</Color>
-      <Color x:Key="SystemAltLowColor">#FFFFFFFF</Color>
-      <Color x:Key="SystemAltMediumColor">#FFFFFFFF</Color>
-      <Color x:Key="SystemAltMediumHighColor">#FFFFFFFF</Color>
-      <Color x:Key="SystemAltMediumLowColor">#FFFFFFFF</Color>
-      <Color x:Key="SystemBaseHighColor">#FF000000</Color>
-      <Color x:Key="SystemBaseLowColor">#FFEBEFF2</Color>
-      <Color x:Key="SystemBaseMediumColor">#FF8CA6B7</Color>
-      <Color x:Key="SystemBaseMediumHighColor">#FF4D768F</Color>
-      <Color x:Key="SystemBaseMediumLowColor">#FF6D8EA3</Color>
-      <Color x:Key="SystemChromeAltLowColor">#FF4D768F</Color>
-      <Color x:Key="SystemChromeBlackHighColor">#FF000000</Color>
-      <Color x:Key="SystemChromeBlackLowColor">#FFEBEFF2</Color>
-      <Color x:Key="SystemChromeBlackMediumColor">#FF4D768F</Color>
-      <Color x:Key="SystemChromeBlackMediumLowColor">#FF8CA6B7</Color>
-      <Color x:Key="SystemChromeDisabledHighColor">#FFEBEFF2</Color>
-      <Color x:Key="SystemChromeDisabledLowColor">#FF8CA6B7</Color>
-      <Color x:Key="SystemChromeGrayColor">#FF6D8EA3</Color>
-      <Color x:Key="SystemChromeHighColor">#FFEBEFF2</Color>
-      <Color x:Key="SystemChromeLowColor">#FFEFFAFF</Color>
-      <Color x:Key="SystemChromeMediumColor">#1A8093AE</Color>
-      <Color x:Key="SystemChromeMediumLowColor">#FFEFFAFF</Color>
-      <Color x:Key="SystemChromeWhiteColor">#FFFFFFFF</Color>
-      <Color x:Key="SystemListLowColor">#FFEEF8FC</Color>
-      <Color x:Key="SystemListMediumColor">#FFEBEFF2</Color>
-      <Color x:Key="SystemChromeAltMediumHighColor">#CCF8F9FB</Color>
-      <Color x:Key="SystemChromeAltHighColor">#FFEBEFF2</Color>
-      <Color x:Key="SystemRevealListLowColor">#FFEEF8FC</Color>
-      <Color x:Key="SystemRevealListMediumColor">#FFEBEFF2</Color>
-      <Color x:Key="SystemAccentColorLight1">#FF4F82D0</Color>
-      <Color x:Key="SystemAccentColorLight2">#FF6794DA</Color>
-      <Color x:Key="SystemAccentColorLight3">#FF7EA7E3</Color>
-      <Color x:Key="SystemAccentColorDark1">#FF2D61B7</Color>
-      <Color x:Key="SystemAccentColorDark2">#FF2252A7</Color>
-      <Color x:Key="SystemAccentColorDark3">#FF164297</Color>
-      <Color x:Key="RegionColor">#FFF8F9FB</Color>
-
-      <Color x:Key="ActionForegroundColor">White</Color>
-      <Color x:Key="ActionColor">#FF1CAF68</Color>
-      <Color x:Key="ActionColorDark1">#FF169C56</Color>
-      <Color x:Key="ActionColorDark2">#FF118945</Color>
-      <Color x:Key="ActionColorDark3">#FF0B7533</Color>
-      <Color x:Key="ActionColorLight1">#FF36BA7A</Color>
-      <Color x:Key="ActionColorLight2">#FF50C48C</Color>
-      <Color x:Key="ActionColorLight3">#FF6ACF9F</Color>
-
-      <Color x:Key="Layer1BackgroundBrush">#262626</Color>
-      <Color x:Key="Layer2BackgroundBrush">#333333</Color>
-
-      <SolidColorBrush x:Key="TextControlBorderBrush" Color="{StaticResource  SystemBaseLowColor}" />
-      <SolidColorBrush x:Key="TextControlBorderBrushPointerOver" Color="{StaticResource  SystemBaseMediumLowColor}" />
-      <SolidColorBrush x:Key="TextControlBorderBrushFocused" Color="{StaticResource  SystemAccentColor}" />
-
-      <SolidColorBrush x:Key="TextControlBackground" Color="{StaticResource  SystemChromeMediumColor}" />
-      <SolidColorBrush x:Key="TextControlBackgroundFocused" Color="{StaticResource SystemChromeWhiteColor}" />
-      <SolidColorBrush x:Key="TextControlBackgroundPointerOver" Color="{StaticResource SystemChromeMediumColor}" />
-
-      <SolidColorBrush x:Key="ComboBoxItemBackground" Color="{StaticResource SystemChromeMediumColor}" />
-      <SolidColorBrush x:Key="ComboBoxItemBackgroundPressed" Color="{StaticResource SystemChromeHighColor}" />
-      <SolidColorBrush x:Key="ComboBoxItemBackgroundPointerOver" Color="{StaticResource SystemChromeLowColor}" />
-
-      <SolidColorBrush x:Key="ComboBoxBackground" Color="{StaticResource SystemChromeMediumColor}" />
-      <SolidColorBrush x:Key="ComboBoxBackgroundPressed" Color="{StaticResource SystemChromeHighColor}" />
-      <SolidColorBrush x:Key="ComboBoxBackgroundPointerOver" Color="{StaticResource SystemChromeLowColor}" />
-
-      <Color x:Key="TileRegionColor">#262626</Color>
-      <Color x:Key="TileBorderColor">#14000000</Color>
-      <Color x:Key="AcrylicTrimForeground">#FCFCFC</Color>
-      <Color x:Key="AcrylicTrimBackground">#90134074</Color>
-
-      <Color x:Key="WelcomeScreenButtonBackground">#DADFE7</Color>
-      <Color x:Key="WelcomeScreenButtonBackgroundPressed">#C1CBD7</Color>
-      <Color x:Key="WelcomeScreenButtonBackgroundPointerOver">#CDD5DF</Color>
-
-      <SolidColorBrush x:Key="PrivacyControlWhiteListHeaderForeground" Color="#394A1B" />
-      <SolidColorBrush x:Key="PrivacyControlWhiteListBackground" Color="#F5F8EE" />
-      <SolidColorBrush x:Key="PrivacyControlBlackListBackground" Color="Transparent" />
-      <SolidColorBrush x:Key="PrivacyControlItemBackground" Color="#FFFFFF" />
-
-      <Color x:Key="LineChartAreaGradientStartStopColor">#FF5E96ED</Color>
-      <Color x:Key="LineChartAreaGradientEndStopColor">#005E96ED</Color>
-      <Color x:Key="LineChartAreaGradientCursorStrokeColor">#F05E96ED</Color>
-      <Color x:Key="LineChartLineColor">#5E96ED</Color>
-
-      <SolidColorBrush x:Key="OptimizePrivacyOptionSelectedColor">#FFFFFF</SolidColorBrush>
-
-      <SolidColorBrush x:Key="DialogOverlayColor">#7F7A7A7A</SolidColorBrush>
-
-      <BoxShadows x:Key="DialogBoxShadow">4 11 30 1 #3F000000</BoxShadows>
-      <BoxShadows x:Key="DialogAlertStartBoxShadow">0 0 10 5 #FF3870C7</BoxShadows>
-      <BoxShadows x:Key="DialogAlertEndBoxShadow">0 0 10 1 #FF3870C7</BoxShadows>
-      <BoxShadows x:Key="InfoBoxShadow">0 1 1.5 #3F000000</BoxShadows>
-      <BoxShadows x:Key="BoxShadow">0 1 4 #D1D1D1</BoxShadows>
-      <BoxShadows x:Key="OptionButtonShadow">0 2 2 #D1D1D1</BoxShadows>
-
-      <BoxShadows x:Key="OptimizePrivacyOptionBoxShadow1">0 6 16 0 #22000000</BoxShadows>
-      <BoxShadows x:Key="OptimizePrivacyOptionBoxShadow2">0 9 23 0 #4A000000</BoxShadows>
-
-      <!-- Base -->
-
-      <SolidColorBrush x:Key="RegionBrush" Color="{StaticResource RegionColor}" />
-      <SolidColorBrush x:Key="SystemControlTransientBackgroundBrush" Color="{StaticResource SystemChromeMediumLowColor}" />
-      <SolidColorBrush x:Key="SystemControlBackgroundChromeMediumLowBrush" Color="{StaticResource SystemBaseLowColor}" />
-
-      <Color x:Key="OrangeCoinColor">#F2994A</Color>
-      <Color x:Key="CoinjoinActiveColor">Orange</Color>
-      <SolidColorBrush x:Key="DismissColor" Color="#DD4343" />
-
-      <SolidColorBrush x:Key="InvisibleButtonBackgroundColor" Opacity="0" Color="{StaticResource SystemBaseHighColor}" />
-      <SolidColorBrush x:Key="InvisibleButtonPointerOverBackgroundColor" Opacity="0.15"
-                       Color="{StaticResource SystemBaseHighColor}" />
-      <SolidColorBrush x:Key="InvisibleButtonPressedBackgroundColor" Opacity="0.25"
-                       Color="{StaticResource SystemBaseHighColor}" />
-
-      <Color x:Key="StatusForegroundColor">White</Color>
-
-      <SolidColorBrush x:Key="PopupBackground" Color="{StaticResource SystemBaseLowColor}" />
-      <SolidColorBrush x:Key="OptionButtonBackground" Color="{StaticResource TileRegionColor}" />
-      <SolidColorBrush x:Key="OptionButtonBorderBrush" Opacity="0.5" Color="{StaticResource SystemBaseHighColor}" />
-      <SolidColorBrush x:Key="SeparatorBackgroundBrush" Opacity="0.5" Color="{StaticResource SystemBaseHighColor}" />
-      <SolidColorBrush x:Key="TagsBoxBorderBrush" Opacity="0.5" Color="{StaticResource SystemBaseHighColor}" />
-      <SolidColorBrush x:Key="HeaderRegionColor" Color="{StaticResource RegionColor}" />
-      <SolidColorBrush x:Key="DataGridRowSelectedBackgroundBrush"
-                       Opacity="0.25"
-                       Color="{DynamicResource SystemAccentColor}" />
-
-      <SolidColorBrush x:Key="ActionButtonForegroundColor" Color="{StaticResource ActionForegroundColor}" />
-      <SolidColorBrush x:Key="ActionButtonBackgroundColor" Color="{StaticResource ActionColor}" />
-      <SolidColorBrush x:Key="ActionButtonPressedBackgroundColor" Color="{StaticResource ActionColorDark1}" />
-      <SolidColorBrush x:Key="ActionButtonPointerOverBackgroundColor" Color="{StaticResource ActionColorLight1}" />
-      <SolidColorBrush x:Key="ActionButtonDisabledBackgroundColor" Color="{StaticResource SystemChromeDisabledLowColor}" />
-
-      <SolidColorBrush x:Key="NavBarAccentColor" Color="{StaticResource SystemAccentColor}" />
-      <SolidColorBrush x:Key="NavBarAccentColorPressed" Opacity="0.5" Color="{StaticResource SystemAccentColor}" />
-      <SolidColorBrush x:Key="NavBarItemPressedAccentColor">#719B2A</SolidColorBrush>
-      <SolidColorBrush x:Key="NavBarItemDisabledBrush">#66FFFFFF</SolidColorBrush>
-      <SolidColorBrush x:Key="NavBarItemPointerOverBrush">#FFFFFFFF</SolidColorBrush>
-      <SolidColorBrush x:Key="NavBarItemPointerOverBackgroundBrush">#19FFFFFF</SolidColorBrush>
-      <SolidColorBrush x:Key="NavBarItemPressedBrush">#FFFFFFFF</SolidColorBrush>
-      <SolidColorBrush x:Key="NavBarItemSelectedBrush">#FFFFFFFF</SolidColorBrush>
-      <SolidColorBrush x:Key="NavBarItemSelectedUnfocusedBrush">#FFFFFFFF</SolidColorBrush>
-      <SolidColorBrush x:Key="NavBarItemSelectedPointerOverBrush">#FFFFFFFF</SolidColorBrush>
-      <SolidColorBrush x:Key="NavBarItemSelectedPressedBrush">#FFFFFFFF</SolidColorBrush>
-      <SolidColorBrush x:Key="NavBarItemForegroundBrush">#FFFFFFFF</SolidColorBrush>
-      <SolidColorBrush x:Key="NavBarSeparatorBrush">#FFFFFFFF</SolidColorBrush>
-      <SolidColorBrush x:Key="PrivacyIndicatorWalletNotchBrush">#FF99A3B5</SolidColorBrush>
-
-      <Color x:Key="LogoFixedAccentColor">#97D234</Color>
-      <Color x:Key="LogoFixedForegroundColor">#D8DED7</Color>
-
-      <SolidColorBrush x:Key="PrivacyLevelMediumBrush" Color="#A9C35E" />
-      <SolidColorBrush x:Key="PrivacyLevelStrongBrush" Color="#3E992F" />
-      <SolidColorBrush x:Key="PrivacyLevelNoneBrush" Color="#B8B8B8" />
-
-      <SolidColorBrush x:Key="PositiveBrush" Color="#5BB626" />
-      <SolidColorBrush x:Key="UncertainBrush" Color="#C3983B" />
-
-      <SolidColorBrush x:Key="PrivacyControlItemBlackListHighlight" Color="#72BD81" />
-      <SolidColorBrush x:Key="PrivacyControlItemWhiteListHighlight" Color="#72BD81" />
-
-      <SolidColorBrush x:Key="WarningMessageForeground">#DDA73E</SolidColorBrush>
-      <SolidColorBrush x:Key="SystemControlErrorTextForegroundBrush" Color="{StaticResource SystemErrorTextColor}" />
-      <SolidColorBrush x:Key="HyperLinkForeground">#00A2E8</SolidColorBrush>
-
-      <SolidColorBrush x:Key="DataGridRowIndicatorBrush" Color="{StaticResource SystemAccentColor}" />
-      <SolidColorBrush x:Key="DataGridColumnHeaderBackgroundBrush" Color="Transparent" />
-      <SolidColorBrush x:Key="DataGridCellFocusVisualPrimaryBrush" Color="Transparent" />
-      <SolidColorBrush x:Key="DataGridCellFocusVisualSecondaryBrush" Color="Transparent" />
-      <SolidColorBrush x:Key="DataGridRowSelectedHoveredBackgroundBrush" Color="Transparent" />
-      <SolidColorBrush x:Key="DataGridRowSelectedHoveredUnfocusedBackgroundColor" Color="Transparent" />
-
-      <SolidColorBrush x:Key="GlassEdgeColor"
-                       Color="{StaticResource SystemBaseHighColor}"
-                       Opacity="0.12" />
-
-      <x:Double x:Key="DataGridRowSelectedBackgroundOpacity">1.0</x:Double>
-      <x:Double x:Key="DataGridRowSelectedUnfocusedBackgroundOpacity">1.0</x:Double>
-
-      <x:String x:Key="LabelsWatermarkText">Person or Company i.e. Alice, Bob, Pizza Inc</x:String>
-
-      <SolidColorBrush x:Key="NotificationCardInformationBackgroundBrush" Color="{StaticResource SystemAccentColor}" />
-      <SolidColorBrush x:Key="TextControlForeground" Color="{StaticResource SystemBaseHighColor}" />
-      <SolidColorBrush x:Key="TextForegroundColor" Color="{StaticResource SystemBaseHighColor}" />
-      <!-- TODO: Fix DataGridRowSelectedUnfocusedBackgroundColor as StaticResource will not work -->
-      <SolidColorBrush x:Key="DataGridRowSelectedUnfocusedBackgroundBrush"
-                       Opacity="0.25"
-                       Color="{DynamicResource SystemAccentColor}" />
-      <SolidColorBrush x:Key="NotificationCardBackgroundBrush" Color="{StaticResource TileRegionColor}" />
-
-      <!-- TODO: TileRegionColor is in ThemeVariants file, we can remove it from here -->
-      <!-- <StaticResource x:Key="TileRegionColor" ResourceKey="SystemBaseLowColor" /> -->
-      <!-- TODO: Investigate why below line causes stack overflow exception (after lazy resource loading was added) ? -->
-      <!--<StaticResource x:Key="SystemAccentColor" ResourceKey="SystemAccentColor" />-->
-
-      <!-- TODO: Remove already included in ThemeVariants file -->
-      <!--
-      <SolidColorBrush x:Key="TextControlBorderBrush" Color="{StaticResource SystemBaseLowColor}" />
-      <SolidColorBrush x:Key="TextControlBorderBrushPointerOver" Color="{StaticResource SystemBaseMediumLowColor}" />
-      <SolidColorBrush x:Key="TextControlBorderBrushFocused" Color="{StaticResource SystemBaseMediumHighColor}" />
-      -->
-
-      <BoxShadows x:Key="EmptyBoxShadow">0 0 0 0 #000000</BoxShadows>
-
-      <LinearGradientBrush x:Key="LogoBaseColor" StartPoint="616.03,205.77002" EndPoint="371.41003,625.12">
-        <LinearGradientBrush.GradientStops>
-          <GradientStop Offset="0" Color="#FFFFFFFF" />
-          <GradientStop Offset="0.25" Color="#FFE1E1E1" />
-          <GradientStop Offset="0.54" Color="#FFC6C6C6" />
-          <GradientStop Offset="0.79999995" Color="#FFB5B5B5" />
-          <GradientStop Offset="0.99" Color="#FFAFAFAF" />
-        </LinearGradientBrush.GradientStops>
-      </LinearGradientBrush>
-
-      <SolidColorBrush x:Key="LogoAccentColor" Color="#FF77C600" />
-
-      <LinearGradientBrush x:Key="LogoGradientFixed" StartPoint="62%,31%" EndPoint="24%,81%">
-        <LinearGradientBrush.GradientStops>
-          <GradientStop Color="#FFFFFF" Offset="0" />
-          <GradientStop Color="#EFEFEF" Offset="0.1591" />
-          <GradientStop Color="#D4D4D4" Offset="0.4862" />
-          <GradientStop Color="#C3C3C3" Offset="0.775" />
-          <GradientStop Color="#BDBDBD" Offset="0.993" />
-        </LinearGradientBrush.GradientStops>
-      </LinearGradientBrush>
-
-      <system:Double x:Key="HistoryTableRowHeight">36.5</system:Double>
-      <system:Double x:Key="HistoryTablePlaceholderTextOpacity">0.5</system:Double>
-      <Thickness x:Key="HistoryTablePlaceholderPanelMargin">0 42 0 0</Thickness>
-
-      <!-- TreeDataGrid -->
-      <SolidColorBrush x:Key="TreeDataGridGridLinesBrush"
-                       Color="{StaticResource SystemBaseMediumLowColor}"
-                       Opacity="0.4" />
-
-      <!-- ScrollBar -->
-      <SolidColorBrush x:Key="ScrollBarThumbFillPointerOver" Color="#66000000" />
-      <SolidColorBrush x:Key="ScrollBarPanningThumbBackground" Color="#ff8ca6b7" />
-      <SolidColorBrush x:Key="ScrollBarThumbFillPressed" Color="#99000000" />
-      <SolidColorBrush x:Key="ScrollBarThumbFillDisabled" Color="Transparent" />
-
-    </ResourceDictionary>
-
-    <!-- Dark -->
-    <ResourceDictionary x:Key='Dark'>
-
-      <Color x:Key="SystemAccentColor">#77C400</Color>
-      <Color x:Key="SystemAltHighColor">#FF000000</Color>
-      <Color x:Key="SystemAltLowColor">#FF000000</Color>
-      <Color x:Key="SystemAltMediumColor">#FF000000</Color>
-      <Color x:Key="SystemAltMediumHighColor">#FF000000</Color>
-      <Color x:Key="SystemAltMediumLowColor">#FF000000</Color>
-      <Color x:Key="SystemBaseHighColor">#FFFFFFFF</Color>
-      <Color x:Key="SystemBaseLowColor">#FF232A33</Color>
-      <Color x:Key="SystemBaseMediumColor">#FF8D95A3</Color>
-      <Color x:Key="SystemBaseMediumHighColor">#FFA8B0BF</Color>
-      <Color x:Key="SystemBaseMediumLowColor">#FF58606B</Color>
-      <Color x:Key="SystemChromeAltLowColor">#FFA8B0BF</Color>
-      <Color x:Key="SystemChromeBlackHighColor">#FF000000</Color>
-      <Color x:Key="SystemChromeBlackLowColor">#FFA8B0BF</Color>
-      <Color x:Key="SystemChromeBlackMediumColor">#FF000000</Color>
-      <Color x:Key="SystemChromeBlackMediumLowColor">#FF000000</Color>
-      <Color x:Key="SystemChromeDisabledHighColor">#282828</Color>
-      <Color x:Key="SystemChromeDisabledLowColor">#FF8D95A3</Color>
-      <Color x:Key="SystemChromeGrayColor">#FF737A87</Color>
-      <Color x:Key="SystemChromeHighColor">#0A8093AE</Color>
-      <Color x:Key="SystemChromeLowColor">#208093AE</Color>
-      <Color x:Key="SystemChromeMediumColor">#1A8093AE</Color>
-      <Color x:Key="SystemChromeMediumLowColor">#232323</Color>
-      <Color x:Key="SystemChromeWhiteColor">#FFFFFFFF</Color>
-      <Color x:Key="SystemListLowColor">#FF0E192C</Color>
-      <Color x:Key="SystemListMediumColor">#FF232A33</Color>
-      <Color x:Key="SystemChromeAltMediumHighColor">#CC191D24</Color>
-      <Color x:Key="SystemChromeAltHighColor">#FF232A33</Color>
-      <Color x:Key="SystemRevealListLowColor">#FF0E192C</Color>
-      <Color x:Key="SystemRevealListMediumColor">#FF232A33</Color>
-      <Color x:Key="SystemAccentColorLight1">#FF87CC1E</Color>
-      <Color x:Key="SystemAccentColorLight2">#FF98D43C</Color>
-      <Color x:Key="SystemAccentColorLight3">#FFA8DB5A</Color>
-      <Color x:Key="SystemAccentColorDark1">#FF63AF00</Color>
-      <Color x:Key="SystemAccentColorDark2">#FF4F9A00</Color>
-      <Color x:Key="SystemAccentColorDark3">#FF3C8600</Color>
-      <Color x:Key="RegionColor">#1F1F1F</Color>
-      <Color x:Key="ActionForegroundColor">#1F1F1F</Color>
-
-      <SolidColorBrush x:Key="TextControlBorderBrush" Color="{StaticResource  SystemBaseLowColor}" />
-      <SolidColorBrush x:Key="TextControlBorderBrushPointerOver" Color="{StaticResource  SystemBaseMediumLowColor}" />
-      <SolidColorBrush x:Key="TextControlBorderBrushFocused" Color="{StaticResource  SystemAccentColor}" />
-
-      <SolidColorBrush x:Key="TextControlBackground" Color="{StaticResource  SystemChromeMediumColor}" />
-      <SolidColorBrush x:Key="TextControlBackgroundFocused" Color="{StaticResource  SystemChromeMediumColor}" />
-      <SolidColorBrush x:Key="TextControlBackgroundPointerOver" Color="{StaticResource  SystemChromeMediumColor}" />
-
-      <SolidColorBrush x:Key="ComboBoxItemBackground" Color="{StaticResource  SystemChromeMediumColor}" />
-      <SolidColorBrush x:Key="ComboBoxItemBackgroundPressed" Color="{StaticResource  SystemChromeHighColor}" />
-      <SolidColorBrush x:Key="ComboBoxItemBackgroundPointerOver" Color="{StaticResource  SystemChromeLowColor}" />
-
-      <SolidColorBrush x:Key="ComboBoxBackground" Color="{StaticResource  SystemChromeMediumColor}" />
-      <SolidColorBrush x:Key="ComboBoxBackgroundPressed" Color="{StaticResource  SystemChromeHighColor}" />
-      <SolidColorBrush x:Key="ComboBoxBackgroundPointerOver" Color="{StaticResource  SystemChromeLowColor}" />
-
-      <Color x:Key="TileRegionColor">#262626</Color>
-      <Color x:Key="TileBorderColor">#66757575</Color>
-      <Color x:Key="AcrylicTrimForeground">White</Color>
-      <Color x:Key="AcrylicTrimBackground">#A0202020</Color>
-
-      <Color x:Key="WelcomeScreenButtonBackground">#1D273E</Color>
-      <Color x:Key="WelcomeScreenButtonBackgroundPressed">#141B2A</Color>
-      <Color x:Key="WelcomeScreenButtonBackgroundPointerOver">#1A2337</Color>
-
-      <SolidColorBrush x:Key="PrivacyControlWhiteListHeaderForeground" Color="#FFFFFF" />
-      <SolidColorBrush x:Key="PrivacyControlWhiteListBackground" Color="#293C30" />
-      <SolidColorBrush x:Key="PrivacyControlBlackListBackground" Color="Transparent" />
-      <SolidColorBrush x:Key="PrivacyControlItemBackground" Color="#2FFFFFFF" />
-
-      <Color x:Key="LineChartAreaGradientStartStopColor">#FF5E96ED</Color>
-      <Color x:Key="LineChartAreaGradientEndStopColor">#005E96ED</Color>
-      <Color x:Key="LineChartAreaGradientCursorStrokeColor">#F05E96ED</Color>
-      <Color x:Key="LineChartLineColor">#5E96ED</Color>
-
-      <SolidColorBrush x:Key="OptimizePrivacyOptionSelectedColor">#1B273D</SolidColorBrush>
-
-      <SolidColorBrush x:Key="DialogOverlayColor">#7F2E2E2E</SolidColorBrush>
-
-      <BoxShadows x:Key="DialogBoxShadow">4 11 30 1 #3F000000</BoxShadows>
-      <BoxShadows x:Key="DialogAlertStartBoxShadow">0 0 10 5 #FF5E96ED</BoxShadows>
-      <BoxShadows x:Key="DialogAlertEndBoxShadow">0 0 10 1 #FF5E96ED</BoxShadows>
-      <BoxShadows x:Key="InfoBoxShadow">0 1 1.5 #3F000000</BoxShadows>
-      <BoxShadows x:Key="BoxShadow">0 1 4 #121212</BoxShadows>
-      <BoxShadows x:Key="OptionButtonShadow">0 2 2 #121212</BoxShadows>
-
-      <BoxShadows x:Key="OptimizePrivacyOptionBoxShadow1">0 6 16 0 #22000000</BoxShadows>
-      <BoxShadows x:Key="OptimizePrivacyOptionBoxShadow2">0 9 23 0 #4A000000</BoxShadows>
-
-      <!-- Base -->
-
-      <SolidColorBrush x:Key="RegionBrush" Color="{StaticResource RegionColor}" />
-      <SolidColorBrush x:Key="SystemControlTransientBackgroundBrush" Color="{StaticResource SystemChromeMediumLowColor}" />
-      <SolidColorBrush x:Key="SystemControlBackgroundChromeMediumLowBrush" Color="{StaticResource SystemBaseLowColor}" />
-
-      <Color x:Key="Layer1BackgroundBrush">#262626</Color>
-      <Color x:Key="Layer2BackgroundBrush">#333333</Color>
-
-      <Color x:Key="OrangeCoinColor">#F2994A</Color>
-      <Color x:Key="CoinjoinActiveColor">Orange</Color>
-      <SolidColorBrush x:Key="DismissColor" Color="#DD4343" />
-
-      <SolidColorBrush x:Key="InvisibleButtonBackgroundColor" Opacity="0" Color="{StaticResource SystemBaseHighColor}" />
-      <SolidColorBrush x:Key="InvisibleButtonPointerOverBackgroundColor" Opacity="0.15"
-                       Color="{StaticResource SystemBaseHighColor}" />
-      <SolidColorBrush x:Key="InvisibleButtonPressedBackgroundColor" Opacity="0.25"
-                       Color="{StaticResource SystemBaseHighColor}" />
-
-      <Color x:Key="StatusForegroundColor">White</Color>
-
-      <SolidColorBrush x:Key="PopupBackground" Color="{StaticResource SystemBaseLowColor}" />
-      <SolidColorBrush x:Key="OptionButtonBackground" Color="{StaticResource TileRegionColor}" />
-      <SolidColorBrush x:Key="OptionButtonBorderBrush" Opacity="0.5" Color="{StaticResource SystemBaseHighColor}" />
-      <SolidColorBrush x:Key="SeparatorBackgroundBrush" Opacity="0.5" Color="{StaticResource SystemBaseHighColor}" />
-      <SolidColorBrush x:Key="TagsBoxBorderBrush" Opacity="0.5" Color="{StaticResource SystemBaseHighColor}" />
-      <SolidColorBrush x:Key="HeaderRegionColor" Color="{StaticResource RegionColor}" />
-      <SolidColorBrush x:Key="DataGridRowSelectedBackgroundBrush"
-                       Opacity="0.25"
-                       Color="{StaticResource SystemBaseMediumLowColor}" />
-
-      <SolidColorBrush x:Key="ActionButtonForegroundColor" Color="{StaticResource ActionForegroundColor}" />
-      <SolidColorBrush x:Key="ActionButtonBackgroundColor" Color="{StaticResource SystemAccentColor}" />
-      <SolidColorBrush x:Key="ActionButtonPressedBackgroundColor" Color="{StaticResource SystemAccentColorDark1}" />
-      <SolidColorBrush x:Key="ActionButtonPointerOverBackgroundColor" Color="{StaticResource SystemAccentColorLight1}" />
-      <SolidColorBrush x:Key="ActionButtonDisabledBackgroundColor" Color="{StaticResource SystemChromeDisabledLowColor}" />
-
-      <SolidColorBrush x:Key="NavBarAccentColor" Color="{StaticResource SystemAccentColor}" />
-      <SolidColorBrush x:Key="NavBarAccentColorPressed" Opacity="0.5" Color="{StaticResource SystemAccentColor}" />
-      <SolidColorBrush x:Key="NavBarItemPressedAccentColor">#719B2A</SolidColorBrush>
-      <SolidColorBrush x:Key="NavBarItemDisabledBrush">#66FFFFFF</SolidColorBrush>
-      <SolidColorBrush x:Key="NavBarItemPointerOverBrush">#FFFFFFFF</SolidColorBrush>
-      <SolidColorBrush x:Key="NavBarItemPointerOverBackgroundBrush">#19FFFFFF</SolidColorBrush>
-      <SolidColorBrush x:Key="NavBarItemPressedBrush">#FFFFFFFF</SolidColorBrush>
-      <SolidColorBrush x:Key="NavBarItemSelectedBrush">#FFFFFFFF</SolidColorBrush>
-      <SolidColorBrush x:Key="NavBarItemSelectedUnfocusedBrush">#FFFFFFFF</SolidColorBrush>
-      <SolidColorBrush x:Key="NavBarItemSelectedPointerOverBrush">#FFFFFFFF</SolidColorBrush>
-      <SolidColorBrush x:Key="NavBarItemSelectedPressedBrush">#FFFFFFFF</SolidColorBrush>
-      <SolidColorBrush x:Key="NavBarItemForegroundBrush">#FFFFFFFF</SolidColorBrush>
-      <SolidColorBrush x:Key="NavBarSeparatorBrush">#FFFFFFFF</SolidColorBrush>
-      <SolidColorBrush x:Key="PrivacyIndicatorWalletNotchBrush">#FF99A3B5</SolidColorBrush>
-
-      <Color x:Key="LogoFixedAccentColor">#97D234</Color>
-      <Color x:Key="LogoFixedForegroundColor">#D8DED7</Color>
-
-      <SolidColorBrush x:Key="PrivacyLevelMediumBrush" Color="#A9C35E" />
-      <SolidColorBrush x:Key="PrivacyLevelStrongBrush" Color="#3E992F" />
-      <SolidColorBrush x:Key="PrivacyLevelNoneBrush" Color="#B8B8B8" />
-
-      <SolidColorBrush x:Key="PrivacyControlItemBlackListHighlight" Color="#72BD81" />
-      <SolidColorBrush x:Key="PrivacyControlItemWhiteListHighlight" Color="#72BD81" />
-
-      <SolidColorBrush x:Key="WarningMessageForeground">#DDA73E</SolidColorBrush>
-      <SolidColorBrush x:Key="SystemControlErrorTextForegroundBrush" Color="{StaticResource SystemErrorTextColor}" />
-      <SolidColorBrush x:Key="HyperLinkForeground">#00A2E8</SolidColorBrush>
-
-      <SolidColorBrush x:Key="DataGridRowIndicatorBrush" Color="{StaticResource SystemAccentColor}" />
-      <SolidColorBrush x:Key="DataGridColumnHeaderBackgroundBrush" Color="Transparent" />
-      <SolidColorBrush x:Key="DataGridCellFocusVisualPrimaryBrush" Color="Transparent" />
-      <SolidColorBrush x:Key="DataGridCellFocusVisualSecondaryBrush" Color="Transparent" />
-      <SolidColorBrush x:Key="DataGridRowSelectedHoveredBackgroundBrush" Color="Transparent" />
-      <SolidColorBrush x:Key="DataGridRowSelectedHoveredUnfocusedBackgroundColor" Color="Transparent" />
-
-      <SolidColorBrush x:Key="GlassEdgeColor"
-                       Color="{StaticResource SystemBaseHighColor}"
-                       Opacity="0.12" />
-
-      <x:Double x:Key="DataGridRowSelectedBackgroundOpacity">1.0</x:Double>
-      <x:Double x:Key="DataGridRowSelectedUnfocusedBackgroundOpacity">1.0</x:Double>
-
-      <x:String x:Key="LabelsWatermarkText">Person or Company i.e. Alice, Bob, Pizza Inc</x:String>
-
-      <SolidColorBrush x:Key="NotificationCardInformationBackgroundBrush" Color="{StaticResource SystemAccentColor}" />
-      <SolidColorBrush x:Key="TextControlForeground" Color="{StaticResource SystemBaseHighColor}" />
-      <SolidColorBrush x:Key="TextForegroundColor" Color="{StaticResource SystemBaseHighColor}" />
-      <!-- TODO: Fix DataGridRowSelectedUnfocusedBackgroundColor as StaticResource will not work -->
-      <SolidColorBrush x:Key="DataGridRowSelectedUnfocusedBackgroundColor"
-                       Opacity="0.25"
-                       Color="{StaticResource SystemBaseMediumLowColor}" />
-      <SolidColorBrush x:Key="NotificationCardBackgroundBrush" Color="{StaticResource TileRegionColor}" />
-
-      <!-- TODO: TileRegionColor is in ThemeVariants file, we can remove it from here -->
-      <!-- <StaticResource x:Key="TileRegionColor" ResourceKey="SystemBaseLowColor" /> -->
-      <!-- TODO: Investigate why below line causes stack overflow exception (after lazy resource loading was added) ? -->
-      <!--<StaticResource x:Key="SystemAccentColor" ResourceKey="SystemAccentColor" />-->
-
-      <!-- TODO: Remove already included in ThemeVariants file -->
-      <!--
-      <SolidColorBrush x:Key="TextControlBorderBrush" Color="{StaticResource SystemBaseLowColor}" />
-      <SolidColorBrush x:Key="TextControlBorderBrushPointerOver" Color="{StaticResource SystemBaseMediumLowColor}" />
-      <SolidColorBrush x:Key="TextControlBorderBrushFocused" Color="{StaticResource SystemBaseMediumHighColor}" />
-      -->
-
-      <BoxShadows x:Key="EmptyBoxShadow">0 0 0 0 #000000</BoxShadows>
-
-      <LinearGradientBrush x:Key="LogoBaseColor" StartPoint="616.03,205.77002" EndPoint="371.41003,625.12">
-        <LinearGradientBrush.GradientStops>
-          <GradientStop Offset="0" Color="#FFFFFFFF" />
-          <GradientStop Offset="0.25" Color="#FFE1E1E1" />
-          <GradientStop Offset="0.54" Color="#FFC6C6C6" />
-          <GradientStop Offset="0.79999995" Color="#FFB5B5B5" />
-          <GradientStop Offset="0.99" Color="#FFAFAFAF" />
-        </LinearGradientBrush.GradientStops>
-      </LinearGradientBrush>
-
-      <SolidColorBrush x:Key="LogoAccentColor" Color="#FF77C600" />
-
-      <LinearGradientBrush x:Key="LogoGradientFixed" StartPoint="62%,31%" EndPoint="24%,81%">
-        <LinearGradientBrush.GradientStops>
-          <GradientStop Color="#FFFFFF" Offset="0" />
-          <GradientStop Color="#EFEFEF" Offset="0.1591" />
-          <GradientStop Color="#D4D4D4" Offset="0.4862" />
-          <GradientStop Color="#C3C3C3" Offset="0.775" />
-          <GradientStop Color="#BDBDBD" Offset="0.993" />
-        </LinearGradientBrush.GradientStops>
-      </LinearGradientBrush>
-
-      <system:Double x:Key="HistoryTableRowHeight">36.5</system:Double>
-      <system:Double x:Key="HistoryTablePlaceholderTextOpacity">0.5</system:Double>
-      <Thickness x:Key="HistoryTablePlaceholderPanelMargin">0 42 0 0</Thickness>
-
-      <!-- TreeDataGrid -->
-      <SolidColorBrush x:Key="TreeDataGridGridLinesBrush"
-                       Color="{StaticResource SystemBaseMediumLowColor}"
-                       Opacity="0.4" />
-
-      <!-- ScrollBar -->
-      <SolidColorBrush x:Key="ScrollBarThumbFillPointerOver" Color="#66FFFFFF" />
-      <SolidColorBrush x:Key="ScrollBarPanningThumbBackground" Color="#ff8d95a3" />
-      <SolidColorBrush x:Key="ScrollBarThumbFillPressed" Color="#99ffffff" />
-      <SolidColorBrush x:Key="ScrollBarThumbFillDisabled" Color="Transparent" />
-
-    </ResourceDictionary>
-
-=======
     <ResourceInclude Source="avares://WalletWasabi.Fluent/Styles/Themes/Light.axaml" x:Key='Default' />
     <ResourceInclude Source="avares://WalletWasabi.Fluent/Styles/Themes/Dark.axaml" x:Key='Dark' />
->>>>>>> fc1657fc
   </ResourceDictionary.ThemeDictionaries>
 </ResourceDictionary>