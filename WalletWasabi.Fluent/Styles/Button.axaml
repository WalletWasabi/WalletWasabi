<Styles xmlns="https://github.com/avaloniaui"
        xmlns:x="http://schemas.microsoft.com/winfx/2006/xaml">
  <Design.PreviewWith>
    <Border Padding="20">
      <StackPanel Spacing="10">
        <Button Classes="action" Content="Action Button" />
        <Button Classes="plain" Content="Plain Button" />
        <Button Classes="function" Content="Function Button" />
        <Button Classes="invisible" Content="Invisible Button" />
        <Button Classes="plainHyperlink" Content="Quick" />
      </StackPanel>
    </Border>
  </Design.PreviewWith>

  <Styles.Resources>
    <Thickness x:Key="ActionButtonPadding">20,10</Thickness>
    <Thickness x:Key="InvisibleButtonPadding">20,10</Thickness>
  </Styles.Resources>

  <Style Selector="Button.action /template/ ContentPresenter">
    <Setter Property="Cursor" Value="Hand" />
    <Setter Property="Background" Value="{DynamicResource ActionButtonBackgroundColor}" />
    <Setter Property="Padding" Value="{StaticResource ActionButtonPadding}" />
    <Setter Property="TextBlock.Foreground" Value="{DynamicResource ActionButtonForegroundColor}" />
  </Style>
  <Style Selector="Button.action:pointerover /template/ ContentPresenter">
    <Setter Property="Background" Value="{DynamicResource ActionButtonPointerOverBackgroundColor}" />
  </Style>
  <Style Selector="Button.action:pressed /template/ ContentPresenter">
    <Setter Property="Background" Value="{DynamicResource ActionButtonPressedBackgroundColor}" />
  </Style>
  <Style Selector="Button.action:disabled /template/ ContentPresenter">
    <Setter Property="Background" Value="{DynamicResource ActionButtonDisabledBackgroundColor}" />
  </Style>

  <Style Selector="Button.plain">
    <Setter Property="VerticalAlignment" Value="Stretch" />
    <Setter Property="HorizontalAlignment" Value="Stretch" />
    <Setter Property="Cursor" Value="Hand" />
    <Setter Property="Padding" Value="0" />
    <Setter Property="BorderThickness" Value="0" />
  </Style>

  <Style Selector="Button.plain /template/ ContentPresenter">
    <Setter Property="Background" Value="{DynamicResource InvisibleButtonBackgroundColor}" />
  </Style>

  <Style Selector="Button.function">
    <Setter Property="Padding" Value="14 10" />
    <Setter Property="Background" Value="Transparent" />
    <Setter Property="Cursor" Value="Hand" />
  </Style>
  <Style Selector="Button.function PathIcon">
    <Setter Property="Foreground" Value="{DynamicResource SystemAccentColor}" />
  </Style>
  <Style Selector="Button.function:disabled PathIcon">
    <Setter Property="Foreground" Value="{DynamicResource ButtonForegroundDisabled}" />
  </Style>
  <Style Selector="Button.function:disabled /template/ ContentPresenter#PART_ContentPresenter">
    <Setter Property="Background" Value="Transparent" />
  </Style>

  <Style Selector="Button.invisible">
    <Setter Property="Padding" Value="{StaticResource InvisibleButtonPadding}" />
    <Setter Property="Cursor" Value="Hand" />
  </Style>
  <Style Selector="Button.invisible /template/ ContentPresenter">
    <Setter Property="Background" Value="{DynamicResource InvisibleButtonBackgroundColor}" />
  </Style>
  <Style Selector="Button.invisible:pointerover /template/ ContentPresenter">
    <Setter Property="Background" Value="{DynamicResource InvisibleButtonPointerOverBackgroundColor}" />
  </Style>
  <Style Selector="Button.invisible:pressed /template/ ContentPresenter">
    <Setter Property="Background" Value="{DynamicResource InvisibleButtonPressedBackgroundColor}" />
  </Style>

  <Style Selector="Button.plainHyperlink">
    <Setter Property="Background" Value="Transparent" />
    <Setter Property="Padding" Value="0" />
    <Setter Property="BorderThickness" Value="0" />
    <Setter Property="Cursor" Value="Hand" />
  </Style>
  <Style Selector="Button.plainHyperlink:pointerover /template/ ContentPresenter#PART_ContentPresenter">
    <Setter Property="Background" Value="Transparent" />
  </Style>
  <Style Selector="Button.plainHyperlink:disabled /template/ ContentPresenter#PART_ContentPresenter">
    <Setter Property="Background" Value="Transparent" />
  </Style>
  <Style Selector="Button.plainHyperlink:pointerover TextBlock">
    <Setter Property="TextDecorations" Value="Underline" />
  </Style>
  <Style Selector="Button.plainHyperlink:pointerover AccessText">
    <Setter Property="TextDecorations" Value="Underline" />
  </Style>
<<<<<<< HEAD

=======
>>>>>>> 72f717b4
</Styles><|MERGE_RESOLUTION|>--- conflicted
+++ resolved
@@ -92,8 +92,5 @@
   <Style Selector="Button.plainHyperlink:pointerover AccessText">
     <Setter Property="TextDecorations" Value="Underline" />
   </Style>
-<<<<<<< HEAD
 
-=======
->>>>>>> 72f717b4
 </Styles>