<Project Sdk="Microsoft.NET.Sdk">
	<PropertyGroup>
		<TargetFramework>net7.0</TargetFramework>
		<DisableImplicitNamespaceImports>true</DisableImplicitNamespaceImports>
		<AnalysisLevel>latest</AnalysisLevel>
		<Nullable>enable</Nullable>
		<LangVersion>latest</LangVersion>
		<NoWarn>1701;1702;1705;1591;1573;CA1031</NoWarn>
		<EmitCompilerGeneratedFiles>true</EmitCompilerGeneratedFiles>
		<CompilerGeneratedFilesOutputPath>$(BaseIntermediateOutputPath)\$(Configuration)\$(TargetFramework)\GeneratedFiles</CompilerGeneratedFilesOutputPath>
		<RestorePackagesWithLockFile>true</RestorePackagesWithLockFile>
		<DisableImplicitNuGetFallbackFolder>true</DisableImplicitNuGetFallbackFolder>
		<InvariantGlobalization>true</InvariantGlobalization>
		<!-- TODO: This breaks iOS build -->
		<!--<RuntimeIdentifiers>win7-x64;linux-x64;linux-arm64;osx-x64;osx-arm64</RuntimeIdentifiers>-->
		<PathMap>$(MSBuildProjectDirectory)\=WalletWasabi.Fluent</PathMap>
		<AvaloniaNameGeneratorIsEnabled>false</AvaloniaNameGeneratorIsEnabled>
		<AllowUnsafeBlocks>true</AllowUnsafeBlocks>
	</PropertyGroup>
	<ItemGroup>
		<AvaloniaResource Include="Assets\**" />
	</ItemGroup>
	<ItemGroup>
		<PackageReference Include="Avalonia" />
		<PackageReference Include="Avalonia.Controls.TreeDataGrid" />
		<PackageReference Include="Avalonia.ReactiveUI" />
		<PackageReference Include="Avalonia.Diagnostics" Condition="'$(Configuration)' == 'Debug'" />
		<PackageReference Include="Avalonia.Xaml.Behaviors" />
		<PackageReference Include="Avalonia.Skia" />
		<PackageReference Include="Avalonia.Themes.Fluent" />
		<PackageReference Include="Avalonia.Fonts.Inter" />
		<PackageReference Include="DynamicData" />
		<PackageReference Include="System.Runtime" />
		<PackageReference Include="QRackers" />
<<<<<<< HEAD

		<!-- TODO: Required to make iossimulator-arm64 RID work for iOS project -->
=======
		<!-- TODO: Required HarfBuzzSharp version bump to make iossimulator-arm64 RID work for iOS project -->
		<!-- TODO: Can be removed after Avalonia update and HarfBuzzSharp >= 2.8.2.5 -->
>>>>>>> 37ec185e
		<PackageReference Include="HarfBuzzSharp" />
	</ItemGroup>
	<ItemGroup>
		<ProjectReference Include="..\WalletWasabi.Daemon\WalletWasabi.Daemon.csproj" />

		<!-- See explanation of the additional properties here: https://github.com/dotnet/roslyn/issues/60744#issuecomment-1438273464 -->
		<ProjectReference Include="..\WalletWasabi.Fluent.Generators\WalletWasabi.Fluent.Generators.csproj" OutputItemType="Analyzer" ReferenceOutputAssembly="false" AdditionalProperties="IsRidAgnostic=true" />
	</ItemGroup>

	<ItemGroup>
		<RuntimeHostConfigurationOption Include="System.Globalization.Invariant" Value="true" />
	</ItemGroup>
</Project><|MERGE_RESOLUTION|>--- conflicted
+++ resolved
@@ -32,13 +32,8 @@
 		<PackageReference Include="DynamicData" />
 		<PackageReference Include="System.Runtime" />
 		<PackageReference Include="QRackers" />
-<<<<<<< HEAD
-
-		<!-- TODO: Required to make iossimulator-arm64 RID work for iOS project -->
-=======
 		<!-- TODO: Required HarfBuzzSharp version bump to make iossimulator-arm64 RID work for iOS project -->
 		<!-- TODO: Can be removed after Avalonia update and HarfBuzzSharp >= 2.8.2.5 -->
->>>>>>> 37ec185e
 		<PackageReference Include="HarfBuzzSharp" />
 	</ItemGroup>
 	<ItemGroup>
