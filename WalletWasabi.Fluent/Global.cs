using Microsoft.Extensions.Caching.Memory;
using NBitcoin;
using Nito.AsyncEx;
using System.IO;
using System.Net;
using System.Threading;
using System.Threading.Tasks;
using WalletWasabi.BitcoinCore;
using WalletWasabi.BitcoinCore.Endpointing;
using WalletWasabi.BitcoinCore.Mempool;
using WalletWasabi.BitcoinCore.Monitoring;
using WalletWasabi.BitcoinP2p;
using WalletWasabi.Blockchain.Analysis.FeesEstimation;
using WalletWasabi.Blockchain.Blocks;
using WalletWasabi.Blockchain.Mempool;
using WalletWasabi.Blockchain.TransactionBroadcasting;
using WalletWasabi.Blockchain.Transactions;
using WalletWasabi.CoinJoin.Client;
using WalletWasabi.Helpers;
using WalletWasabi.Logging;
using WalletWasabi.Rpc;
using WalletWasabi.Services;
using WalletWasabi.Services.Terminate;
using WalletWasabi.Stores;
using WalletWasabi.Tor;
using WalletWasabi.Tor.Socks5.Pool.Circuits;
using WalletWasabi.Tor.StatusChecker;
using WalletWasabi.WabiSabi.Client;
using WalletWasabi.WabiSabi.Client.RoundStateAwaiters;
using WalletWasabi.Wallets;
using WalletWasabi.WebClients.BlockstreamInfo;
using WalletWasabi.WebClients.Wasabi;
using WalletWasabi.Blockchain.BlockFilters;

namespace WalletWasabi.Fluent;

public class Global
{
	/// <remarks>Use this variable as a guard to prevent touching <see cref="StoppingCts"/> that might have already been disposed.</remarks>
	private volatile bool _disposeRequested;

	public Global(string dataDir, Config config, UiConfig uiConfig, WalletManager walletManager)
	{
		DataDir = dataDir;
		Config = config;
		UiConfig = uiConfig;
		TorSettings = new TorSettings(DataDir, distributionFolderPath: EnvironmentHelpers.GetFullBaseDirectory(), Config.TerminateTorOnExit, Environment.ProcessId);

		HostedServices = new HostedServices();
		WalletManager = walletManager;

		var networkWorkFolderPath = Path.Combine(DataDir, "BitcoinStore", Network.ToString());
		AllTransactionStore = new AllTransactionStore(networkWorkFolderPath, Network);
		SmartHeaderChain smartHeaderChain = new(maxChainSize: 20_000);
		IndexStore = new IndexStore(Path.Combine(networkWorkFolderPath, "IndexStore"), Network, smartHeaderChain);
		var mempoolService = new MempoolService();
		var blocks = new FileSystemBlockRepository(Path.Combine(networkWorkFolderPath, "Blocks"), Network);

		BitcoinStore = new BitcoinStore(IndexStore, AllTransactionStore, mempoolService, blocks);
		HttpClientFactory = BuildHttpClientFactory(() => Config.GetBackendUri());
		CoordinatorHttpClientFactory = BuildHttpClientFactory(() => Config.GetCoordinatorUri());

        TimeSpan requestInterval = Network == Network.RegTest ? TimeSpan.FromSeconds(5) : TimeSpan.FromSeconds(30);
        int maxFiltersToSync = Network == Network.Main ? 1000 : 10000; // On testnet, filters are empty, so it's faster to query them together
        Synchronizer = new WasabiSynchronizer(requestInterval, maxFiltersToSync, BitcoinStore, HttpClientFactory);
		LegalChecker = new(DataDir);
		UpdateManager = new(DataDir, Config.DownloadNewVersion, HttpClientFactory.NewHttpClient(Mode.DefaultCircuit));
		TransactionBroadcaster = new TransactionBroadcaster(Network, BitcoinStore, HttpClientFactory, WalletManager);
		TorStatusChecker = new TorStatusChecker(TimeSpan.FromHours(6), HttpClientFactory.NewHttpClient(Mode.DefaultCircuit), new XmlIssueListParser());

		RoundStateUpdaterCircuit = new PersonCircuit();

		Cache = new MemoryCache(new MemoryCacheOptions
		{
			SizeLimit = 1_000,
			ExpirationScanFrequency = TimeSpan.FromSeconds(30)
		});
	}

	public const string ThemeBackgroundBrushResourceKey = "ThemeBackgroundBrush";
	public const string ApplicationAccentForegroundBrushResourceKey = "ApplicationAccentForegroundBrush";

	/// <summary>Lock that makes sure the application initialization and dispose methods do not run concurrently.</summary>
	private AsyncLock InitializationAsyncLock { get; } = new();

	/// <summary>Cancellation token to cancel <see cref="InitializeNoWalletAsync(TerminateService)"/> processing.</summary>
	private CancellationTokenSource StoppingCts { get; } = new();

	public string DataDir { get; }
	public TorSettings TorSettings { get; }
	public BitcoinStore BitcoinStore { get; }

	/// <summary>HTTP client factory for sending HTTP requests.</summary>
	public HttpClientFactory HttpClientFactory { get; }
	public HttpClientFactory CoordinatorHttpClientFactory { get; }

	public LegalChecker LegalChecker { get; private set; }
	public Config Config { get; }
	public WasabiSynchronizer Synchronizer { get; private set; }
	public WalletManager WalletManager { get; }
	public TransactionBroadcaster TransactionBroadcaster { get; set; }
	public CoinJoinProcessor? CoinJoinProcessor { get; set; }
	private SpecificNodeBlockProvider? SpecificNodeBlockProvider { get; set; }
	private TorProcessManager? TorManager { get; set; }
	public CoreNode? BitcoinCoreNode { get; private set; }
	public TorStatusChecker TorStatusChecker { get; set; }
	public UpdateManager UpdateManager { get; set; }
	public HostedServices HostedServices { get; }

	public UiConfig UiConfig { get; }

	public Network Network => Config.Network;

	public MemoryCache Cache { get; private set; }

	public JsonRpcServer? RpcServer { get; private set; }
	private PersonCircuit RoundStateUpdaterCircuit { get; }
	private AllTransactionStore AllTransactionStore { get; }
	private IndexStore IndexStore { get; }

	private HttpClientFactory BuildHttpClientFactory(Func<Uri> backendUriGetter) =>
		new(torEndPoint: Config.UseTor ? TorSettings.SocksEndpoint : null, backendUriGetter);

	public async Task InitializeNoWalletAsync(TerminateService terminateService)
	{
		// StoppingCts may be disposed at this point, so do not forward the cancellation token here.
		using (await InitializationAsyncLock.LockAsync())
		{
			Logger.LogTrace("Initialization started.");

			if (_disposeRequested)
			{
				return;
			}

			CancellationToken cancel = StoppingCts.Token;

			try
			{
				var bstoreInitTask = BitcoinStore.InitializeAsync(cancel);

				HostedServices.Register<UpdateChecker>(() => new UpdateChecker(TimeSpan.FromMinutes(7), Synchronizer), "Software Update Checker");
				var updateChecker = HostedServices.Get<UpdateChecker>();

				UpdateManager.Initialize(updateChecker, cancel);
				await LegalChecker.InitializeAsync(updateChecker).ConfigureAwait(false);

				cancel.ThrowIfCancellationRequested();

				await StartTorProcessManagerAsync(cancel).ConfigureAwait(false);

				try
				{
					await bstoreInitTask.ConfigureAwait(false);

					// Make sure that the height of the wallets will not be better than the current height of the filters.
					WalletManager.SetMaxBestHeight(BitcoinStore.IndexStore.SmartHeaderChain.TipHeight);
				}
				catch (Exception ex) when (ex is not OperationCanceledException)
				{
					// If our internal data structures in the Bitcoin Store gets corrupted, then it's better to rescan all the wallets.
					WalletManager.SetMaxBestHeight(SmartHeader.GetStartingHeader(Network, IndexType.SegwitTaproot).Height);
					throw;
				}

				HostedServices.Register<P2pNetwork>(() => new P2pNetwork(Network, Config.GetBitcoinP2pEndPoint(), Config.UseTor ? TorSettings.SocksEndpoint : null, Path.Combine(DataDir, "BitcoinP2pNetwork"), BitcoinStore), "Bitcoin P2P Network");

				await StartLocalBitcoinNodeAsync(cancel).ConfigureAwait(false);

				RegisterFeeRateProviders();
				RegisterCoinJoinComponents();

				SleepInhibitor? sleepInhibitor = await SleepInhibitor.CreateAsync(HostedServices.Get<CoinJoinManager>()).ConfigureAwait(false);

				if (sleepInhibitor is not null)
				{
					HostedServices.Register<SleepInhibitor>(() => sleepInhibitor, "Sleep Inhibitor");
				}
				else
				{
					Logger.LogInfo("Sleep Inhibitor is not available on this platform.");
				}
				await HostedServices.StartAllAsync(cancel).ConfigureAwait(false);

<<<<<<< HEAD
				var requestInterval = Network == Network.RegTest ? TimeSpan.FromSeconds(5) : TimeSpan.FromSeconds(30);
				int maxFilterSyncCount = Network == Network.Main ? 1000 : 10000; // On testnet, filters are empty, so it's faster to query them together

				Synchronizer.Start(requestInterval, maxFilterSyncCount);
=======
				Synchronizer.Start();
>>>>>>> 739bba55
				Logger.LogInfo("Start synchronizing filters...");

				TransactionBroadcaster.Initialize(HostedServices.Get<P2pNetwork>().Nodes, BitcoinCoreNode?.RpcClient);
				CoinJoinProcessor = new CoinJoinProcessor(Network, Synchronizer, WalletManager, BitcoinCoreNode?.RpcClient);

				await StartRpcServerAsync(terminateService, cancel).ConfigureAwait(false);

				// TODO: Should this be null for RegTest?
				SpecificNodeBlockProvider = new SpecificNodeBlockProvider(Network, Config.ServiceConfiguration, HttpClientFactory.TorEndpoint);

				var blockProvider = new SmartBlockProvider(
					BitcoinStore.BlockRepository,
					BitcoinCoreNode?.RpcClient is null ? null : new RpcBlockProvider(BitcoinCoreNode.RpcClient),
					SpecificNodeBlockProvider,
					new P2PBlockProvider(Network, HostedServices.Get<P2pNetwork>().Nodes, HttpClientFactory.IsTorEnabled),
					Cache);

				WalletManager.RegisterServices(BitcoinStore, Synchronizer, Config.ServiceConfiguration, HostedServices.Get<HybridFeeProvider>(), blockProvider);
			}
			finally
			{
				Logger.LogTrace("Initialization finished.");
			}
		}
	}

	private async Task StartRpcServerAsync(TerminateService terminateService, CancellationToken cancel)
	{
		var jsonRpcServerConfig = new JsonRpcServerConfiguration(Config.JsonRpcServerEnabled, Config.JsonRpcUser, Config.JsonRpcPassword, Config.JsonRpcServerPrefixes);
		if (jsonRpcServerConfig.IsEnabled)
		{
			var wasabiJsonRpcService = new Rpc.WasabiJsonRpcService(this, terminateService);
			RpcServer = new JsonRpcServer(wasabiJsonRpcService, jsonRpcServerConfig);
			try
			{
				await RpcServer.StartAsync(cancel).ConfigureAwait(false);
			}
			catch (HttpListenerException e)
			{
				Logger.LogWarning($"Failed to start {nameof(JsonRpcServer)} with error: {e.Message}.");
				RpcServer = null;
			}
		}
	}

	private async Task StartTorProcessManagerAsync(CancellationToken cancellationToken)
	{
		if (Config.UseTor && Network != Network.RegTest)
		{
			using (BenchmarkLogger.Measure(operationName: "TorProcessManager.Start"))
			{
				TorManager = new TorProcessManager(TorSettings);
				await TorManager.StartAsync(attempts: 3, cancellationToken).ConfigureAwait(false);
				Logger.LogInfo($"{nameof(TorProcessManager)} is initialized.");
			}

			HostedServices.Register<TorMonitor>(() => new TorMonitor(period: TimeSpan.FromMinutes(1), torProcessManager: TorManager, httpClientFactory: HttpClientFactory), nameof(TorMonitor));
			HostedServices.Register<TorStatusChecker>(() => TorStatusChecker, "Tor Network Checker");
		}
	}

	private async Task StartLocalBitcoinNodeAsync(CancellationToken cancel)
	{
		try
		{
			if (Config.StartLocalBitcoinCoreOnStartup)
			{
				CoreNodeParams coreNodeParams = new(
					Network,
					BitcoinStore.MempoolService,
					Config.LocalBitcoinCoreDataDir,
					tryRestart: false,
					tryDeleteDataDir: false,
					EndPointStrategy.Default(Network, EndPointType.P2p),
					EndPointStrategy.Default(Network, EndPointType.Rpc),
					txIndex: null,
					prune: null,
					disableWallet: 1,
					mempoolReplacement: "fee,optin",
					userAgent: $"/WasabiClient:{Constants.ClientVersion}/",
					fallbackFee: null, // ToDo: Maybe we should have it, not only for tests?
					Cache);

				CoreNode coreNode = await CoreNode.CreateAsync(coreNodeParams, cancel).ConfigureAwait(false);

				RegisterLocalNodeDependentComponents(coreNode);
				BitcoinCoreNode = coreNode;
			}
		}
		catch (Exception ex)
		{
			Logger.LogError(ex);
		}
	}

	private void RegisterLocalNodeDependentComponents(CoreNode coreNode)
	{
		HostedServices.Register<BlockNotifier>(() => new BlockNotifier(TimeSpan.FromSeconds(7), coreNode.RpcClient, coreNode.P2pNode), "Block Notifier");
		HostedServices.Register<RpcMonitor>(() => new RpcMonitor(TimeSpan.FromSeconds(7), coreNode.RpcClient), "RPC Monitor");
		HostedServices.Register<RpcFeeProvider>(() => new RpcFeeProvider(TimeSpan.FromMinutes(1), coreNode.RpcClient, HostedServices.Get<RpcMonitor>()), "RPC Fee Provider");
		HostedServices.Register<MempoolMirror>(() => new MempoolMirror(TimeSpan.FromSeconds(21), coreNode.RpcClient, coreNode.P2pNode), "Full Node Mempool Mirror");
	}

	private void RegisterFeeRateProviders()
	{
		HostedServices.Register<BlockstreamInfoFeeProvider>(() => new BlockstreamInfoFeeProvider(TimeSpan.FromMinutes(3), new(Network, HttpClientFactory)) { IsPaused = true }, "Blockstream.info Fee Provider");
		HostedServices.Register<ThirdPartyFeeProvider>(() => new ThirdPartyFeeProvider(TimeSpan.FromSeconds(1), Synchronizer, HostedServices.Get<BlockstreamInfoFeeProvider>()), "Third Party Fee Provider");
		HostedServices.Register<HybridFeeProvider>(() => new HybridFeeProvider(HostedServices.Get<ThirdPartyFeeProvider>(), HostedServices.GetOrDefault<RpcFeeProvider>()), "Hybrid Fee Provider");
	}

	private void RegisterCoinJoinComponents()
	{
		Tor.Http.IHttpClient roundStateUpdaterHttpClient = HttpClientFactory.NewHttpClient(Mode.SingleCircuitPerLifetime, RoundStateUpdaterCircuit);
		HostedServices.Register<RoundStateUpdater>(() => new RoundStateUpdater(TimeSpan.FromSeconds(10), new WabiSabiHttpApiClient(roundStateUpdaterHttpClient)), "Round info updater");
		HostedServices.Register<CoinJoinManager>(() => new CoinJoinManager(WalletManager, HostedServices.Get<RoundStateUpdater>(), CoordinatorHttpClientFactory, Synchronizer, Config.CoordinatorIdentifier), "CoinJoin Manager");
	}

	public async Task DisposeAsync()
	{
		// Dispose method may be called just once.
		if (!_disposeRequested)
		{
			_disposeRequested = true;
			StoppingCts.Cancel();
		}
		else
		{
			return;
		}

		using (await InitializationAsyncLock.LockAsync())
		{
			Logger.LogWarning("Process is exiting.", nameof(Global));

			try
			{
				try
				{
					using var dequeueCts = new CancellationTokenSource(TimeSpan.FromMinutes(6));
					await WalletManager.RemoveAndStopAllAsync(dequeueCts.Token).ConfigureAwait(false);
					Logger.LogInfo($"{nameof(WalletManager)} is stopped.", nameof(Global));
				}
				catch (Exception ex)
				{
					Logger.LogError($"Error during {nameof(WalletManager.RemoveAndStopAllAsync)}: {ex}");
				}

				if (UpdateManager is { } updateManager)
				{
					UpdateManager.Dispose();
					Logger.LogInfo($"{nameof(UpdateManager)} is stopped.", nameof(Global));
				}

				if (RpcServer is { } rpcServer)
				{
					using var cts = new CancellationTokenSource(TimeSpan.FromSeconds(21));
					await rpcServer.StopAsync(cts.Token).ConfigureAwait(false);
					Logger.LogInfo($"{nameof(RpcServer)} is stopped.", nameof(Global));
				}

				if (SpecificNodeBlockProvider is { } specificNodeBlockProvider)
				{
					await specificNodeBlockProvider.DisposeAsync().ConfigureAwait(false);
					Logger.LogInfo($"{nameof(SpecificNodeBlockProvider)} is disposed.");
				}

				if (CoinJoinProcessor is { } coinJoinProcessor)
				{
					coinJoinProcessor.Dispose();
					Logger.LogInfo($"{nameof(CoinJoinProcessor)} is disposed.");
				}

				if (LegalChecker is { } legalChecker)
				{
					legalChecker.Dispose();
					Logger.LogInfo($"Disposed {nameof(LegalChecker)}.");
				}

				if (HostedServices is { } backgroundServices)
				{
					using var cts = new CancellationTokenSource(TimeSpan.FromSeconds(21));
					await backgroundServices.StopAllAsync(cts.Token).ConfigureAwait(false);
					backgroundServices.Dispose();
					Logger.LogInfo("Stopped background services.");
				}

				RoundStateUpdaterCircuit.Dispose();
				Logger.LogInfo($"Disposed {nameof(RoundStateUpdaterCircuit)}.");

				if (Synchronizer is { } synchronizer)
				{
					await synchronizer.StopAsync().ConfigureAwait(false);
					Logger.LogInfo($"{nameof(Synchronizer)} is stopped.");
				}

				if (HttpClientFactory is { } httpClientFactory)
				{
					await httpClientFactory.DisposeAsync().ConfigureAwait(false);
					Logger.LogInfo($"{nameof(HttpClientFactory)} is disposed.");
				}

				await CoordinatorHttpClientFactory.DisposeAsync().ConfigureAwait(false);
				Logger.LogInfo($"{nameof(CoordinatorHttpClientFactory)} is disposed.");

				if (BitcoinCoreNode is { } bitcoinCoreNode)
				{
					await bitcoinCoreNode.DisposeAsync().ConfigureAwait(false);
					Logger.LogInfo($"{nameof(BitcoinCoreNode)} is disposed.");

					if (Config.StopLocalBitcoinCoreOnShutdown)
					{
						await bitcoinCoreNode.TryStopAsync().ConfigureAwait(false);
						Logger.LogInfo($"{nameof(BitcoinCoreNode)} is stopped.");
					}
				}

				if (TorStatusChecker is { } torStatusChecker)
				{
					torStatusChecker.Dispose();
					Logger.LogInfo($"{nameof(TorStatusChecker)} is stopped.");
				}

				if (TorManager is { } torManager)
				{
					await torManager.DisposeAsync().ConfigureAwait(false);
					Logger.LogInfo($"{nameof(TorManager)} is stopped.");
				}

				if (Cache is { } cache)
				{
					cache.Dispose();
					Logger.LogInfo($"{nameof(Cache)} is disposed.");
				}

				try
				{
					await IndexStore.DisposeAsync().ConfigureAwait(false);
					Logger.LogInfo($"{nameof(IndexStore)} is disposed.");

					await AllTransactionStore.DisposeAsync().ConfigureAwait(false);
					Logger.LogInfo($"{nameof(AllTransactionStore)} is disposed.");
				}
				catch (Exception ex)
				{
					Logger.LogError($"Error during the disposal of {nameof(IndexStore)} and {nameof(AllTransactionStore)}: {ex}");
				}
			}
			catch (Exception ex)
			{
				Logger.LogWarning(ex);
			}
			finally
			{
				StoppingCts.Dispose();
				Logger.LogTrace("Dispose finished.");
			}
		}
	}
}<|MERGE_RESOLUTION|>--- conflicted
+++ resolved
@@ -182,14 +182,7 @@
 				}
 				await HostedServices.StartAllAsync(cancel).ConfigureAwait(false);
 
-<<<<<<< HEAD
-				var requestInterval = Network == Network.RegTest ? TimeSpan.FromSeconds(5) : TimeSpan.FromSeconds(30);
-				int maxFilterSyncCount = Network == Network.Main ? 1000 : 10000; // On testnet, filters are empty, so it's faster to query them together
-
-				Synchronizer.Start(requestInterval, maxFilterSyncCount);
-=======
 				Synchronizer.Start();
->>>>>>> 739bba55
 				Logger.LogInfo("Start synchronizing filters...");
 
 				TransactionBroadcaster.Initialize(HostedServices.Get<P2pNetwork>().Nodes, BitcoinCoreNode?.RpcClient);
