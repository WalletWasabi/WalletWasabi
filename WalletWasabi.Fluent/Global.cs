using Microsoft.Extensions.Caching.Memory;
using NBitcoin;
using Nito.AsyncEx;
using System.IO;
using System.Net;
using System.Threading;
using System.Threading.Tasks;
using WalletWasabi.BitcoinCore;
using WalletWasabi.BitcoinCore.Endpointing;
using WalletWasabi.BitcoinCore.Mempool;
using WalletWasabi.BitcoinCore.Monitoring;
using WalletWasabi.BitcoinP2p;
using WalletWasabi.Blockchain.Analysis.FeesEstimation;
using WalletWasabi.Blockchain.Blocks;
using WalletWasabi.Blockchain.Mempool;
using WalletWasabi.Blockchain.TransactionBroadcasting;
using WalletWasabi.Blockchain.Transactions;
using WalletWasabi.Helpers;
using WalletWasabi.Logging;
using WalletWasabi.Rpc;
using WalletWasabi.Services;
using WalletWasabi.Services.Terminate;
using WalletWasabi.Stores;
using WalletWasabi.Tor;
using WalletWasabi.Tor.Socks5.Pool.Circuits;
using WalletWasabi.Tor.StatusChecker;
using WalletWasabi.WabiSabi.Client;
using WalletWasabi.WabiSabi.Client.RoundStateAwaiters;
using WalletWasabi.Wallets;
using WalletWasabi.WebClients.BlockstreamInfo;
using WalletWasabi.WebClients.Wasabi;
using WalletWasabi.Blockchain.BlockFilters;

namespace WalletWasabi.Fluent;

public class Global
{
<<<<<<< HEAD
	public const string ThemeBackgroundBrushResourceKey = "ThemeBackgroundBrush";
	public const string ApplicationAccentForegroundBrushResourceKey = "ApplicationAccentForegroundBrush";

	public string DataDir { get; }
	public TorSettings TorSettings { get; }
	public BitcoinStore BitcoinStore { get; }

	/// <summary>HTTP client factory for sending HTTP requests.</summary>
	public HttpClientFactory HttpClientFactory { get; }

	public LegalChecker LegalChecker { get; private set; }
	public Config Config { get; }
	public WasabiSynchronizer Synchronizer { get; private set; }
	public WalletManager WalletManager { get; }
	public TransactionBroadcaster TransactionBroadcaster { get; set; }
	private TorProcessManager? TorManager { get; set; }
	public CoreNode? BitcoinCoreNode { get; private set; }
	public TorStatusChecker TorStatusChecker { get; set; }
	public UpdateManager UpdateManager { get; set; }
	public HostedServices HostedServices { get; }

	public UiConfig UiConfig { get; }

	public Network Network => Config.Network;

	public MemoryCache Cache { get; private set; }

	public JsonRpcServer? RpcServer { get; private set; }
	private PersonCircuit RoundStateUpdaterCircuit { get; }
	private AllTransactionStore AllTransactionStore { get; }
	private IndexStore IndexStore { get; }
=======
	/// <remarks>Use this variable as a guard to prevent touching <see cref="StoppingCts"/> that might have already been disposed.</remarks>
	private volatile bool _disposeRequested;
>>>>>>> 438f3df9

	public Global(string dataDir, Config config, UiConfig uiConfig, WalletManager walletManager)
	{
		DataDir = dataDir;
		Config = config;
		UiConfig = uiConfig;
		TorSettings = new TorSettings(DataDir, distributionFolderPath: EnvironmentHelpers.GetFullBaseDirectory(), Config.TerminateTorOnExit, Environment.ProcessId);

		HostedServices = new HostedServices();
		WalletManager = walletManager;

		var networkWorkFolderPath = Path.Combine(DataDir, "BitcoinStore", Network.ToString());
		AllTransactionStore = new AllTransactionStore(networkWorkFolderPath, Network);
		SmartHeaderChain smartHeaderChain = new(maxChainSize: 20_000);
		IndexStore = new IndexStore(Path.Combine(networkWorkFolderPath, "IndexStore"), Network, smartHeaderChain);
		var mempoolService = new MempoolService();
		var blocks = new FileSystemBlockRepository(Path.Combine(networkWorkFolderPath, "Blocks"), Network);

		BitcoinStore = new BitcoinStore(IndexStore, AllTransactionStore, mempoolService, blocks);
		HttpClientFactory = BuildHttpClientFactory(() => Config.GetBackendUri());
		CoordinatorHttpClientFactory = BuildHttpClientFactory(() => Config.GetCoordinatorUri());
		Synchronizer = new WasabiSynchronizer(BitcoinStore, HttpClientFactory);
		LegalChecker = new(DataDir);
		UpdateManager = new(DataDir, Config.DownloadNewVersion, HttpClientFactory.NewHttpClient(Mode.DefaultCircuit));
		TransactionBroadcaster = new TransactionBroadcaster(Network, BitcoinStore, HttpClientFactory, WalletManager);
		TorStatusChecker = new TorStatusChecker(TimeSpan.FromHours(6), HttpClientFactory.NewHttpClient(Mode.DefaultCircuit), new XmlIssueListParser());

		RoundStateUpdaterCircuit = new PersonCircuit();

		Cache = new MemoryCache(new MemoryCacheOptions
		{
			SizeLimit = 1_000,
			ExpirationScanFrequency = TimeSpan.FromSeconds(30)
		});
	}

	public const string ThemeBackgroundBrushResourceKey = "ThemeBackgroundBrush";
	public const string ApplicationAccentForegroundBrushResourceKey = "ApplicationAccentForegroundBrush";

	/// <summary>Lock that makes sure the application initialization and dispose methods do not run concurrently.</summary>
	private AsyncLock InitializationAsyncLock { get; } = new();

	/// <summary>Cancellation token to cancel <see cref="InitializeNoWalletAsync(TerminateService)"/> processing.</summary>
	private CancellationTokenSource StoppingCts { get; } = new();

	public string DataDir { get; }
	public TorSettings TorSettings { get; }
	public BitcoinStore BitcoinStore { get; }

	/// <summary>HTTP client factory for sending HTTP requests.</summary>
	public HttpClientFactory HttpClientFactory { get; }
	public HttpClientFactory CoordinatorHttpClientFactory { get; }

	public LegalChecker LegalChecker { get; private set; }
	public Config Config { get; }
	public WasabiSynchronizer Synchronizer { get; private set; }
	public WalletManager WalletManager { get; }
	public TransactionBroadcaster TransactionBroadcaster { get; set; }
	public CoinJoinProcessor? CoinJoinProcessor { get; set; }
	private TorProcessManager? TorManager { get; set; }
	public CoreNode? BitcoinCoreNode { get; private set; }
	public TorStatusChecker TorStatusChecker { get; set; }
	public UpdateManager UpdateManager { get; set; }
	public HostedServices HostedServices { get; }

	public UiConfig UiConfig { get; }

	public Network Network => Config.Network;

	public MemoryCache Cache { get; private set; }

	public JsonRpcServer? RpcServer { get; private set; }
	private PersonCircuit RoundStateUpdaterCircuit { get; }
	private AllTransactionStore AllTransactionStore { get; }
	private IndexStore IndexStore { get; }

	private HttpClientFactory BuildHttpClientFactory(Func<Uri> backendUriGetter) =>
		new (
			Config.UseTor ? TorSettings.SocksEndpoint : null,
			backendUriGetter);

	public async Task InitializeNoWalletAsync(TerminateService terminateService)
	{
		// StoppingCts may be disposed at this point, so do not forward the cancellation token here.
		using (await InitializationAsyncLock.LockAsync())
		{
			Logger.LogTrace("Initialization started.");

			if (_disposeRequested)
			{
				return;
			}

			CancellationToken cancel = StoppingCts.Token;

			try
			{
				var bstoreInitTask = BitcoinStore.InitializeAsync(cancel);

				HostedServices.Register<UpdateChecker>(() => new UpdateChecker(TimeSpan.FromMinutes(7), Synchronizer), "Software Update Checker");
				var updateChecker = HostedServices.Get<UpdateChecker>();

				UpdateManager.Initialize(updateChecker, cancel);
				await LegalChecker.InitializeAsync(updateChecker).ConfigureAwait(false);

				cancel.ThrowIfCancellationRequested();

				await StartTorProcessManagerAsync(cancel).ConfigureAwait(false);

				try
				{
					await bstoreInitTask.ConfigureAwait(false);

					// Make sure that the height of the wallets will not be better than the current height of the filters.
					WalletManager.SetMaxBestHeight(BitcoinStore.IndexStore.SmartHeaderChain.TipHeight);
				}
				catch (Exception ex) when (ex is not OperationCanceledException)
				{
					// If our internal data structures in the Bitcoin Store gets corrupted, then it's better to rescan all the wallets.
					WalletManager.SetMaxBestHeight(SmartHeader.GetStartingHeader(Network, IndexType.SegwitTaproot).Height);
					throw;
				}

				HostedServices.Register<P2pNetwork>(() => new P2pNetwork(Network, Config.GetBitcoinP2pEndPoint(), Config.UseTor ? TorSettings.SocksEndpoint : null, Path.Combine(DataDir, "BitcoinP2pNetwork"), BitcoinStore), "Bitcoin P2P Network");

				await StartLocalBitcoinNodeAsync(cancel).ConfigureAwait(false);

				RegisterFeeRateProviders();
				RegisterCoinJoinComponents();

				SleepInhibitor? sleepInhibitor = await SleepInhibitor.CreateAsync(HostedServices.Get<CoinJoinManager>()).ConfigureAwait(false);

				if (sleepInhibitor is not null)
				{
					HostedServices.Register<SleepInhibitor>(() => sleepInhibitor, "Sleep Inhibitor");
				}
				else
				{
					Logger.LogInfo("Sleep Inhibitor is not available on this platform.");
				}
				await HostedServices.StartAllAsync(cancel).ConfigureAwait(false);

				var requestInterval = Network == Network.RegTest ? TimeSpan.FromSeconds(5) : TimeSpan.FromSeconds(30);
				int maxFiltSyncCount = Network == Network.Main ? 1000 : 10000; // On testnet, filters are empty, so it's faster to query them together

				Synchronizer.Start(requestInterval, maxFiltSyncCount);
				Logger.LogInfo("Start synchronizing filters...");

				TransactionBroadcaster.Initialize(HostedServices.Get<P2pNetwork>().Nodes, BitcoinCoreNode?.RpcClient);

				await StartRpcServerAsync(terminateService, cancel).ConfigureAwait(false);

				var blockProvider = new SmartBlockProvider(
					BitcoinStore.BlockRepository,
					BitcoinCoreNode?.RpcClient is null ? null : new RpcBlockProvider(BitcoinCoreNode.RpcClient),
					new SpecificNodeBlockProvider(Network, Config.ServiceConfiguration, HttpClientFactory),
					new P2PBlockProvider(Network, HostedServices.Get<P2pNetwork>().Nodes, HttpClientFactory),
					Cache);

				WalletManager.RegisterServices(BitcoinStore, Synchronizer, Config.ServiceConfiguration, HostedServices.Get<HybridFeeProvider>(), blockProvider);
			}
			finally
			{
				Logger.LogTrace("Initialization finished.");
			}
		}
	}

	private async Task StartRpcServerAsync(TerminateService terminateService, CancellationToken cancel)
	{
		var jsonRpcServerConfig = new JsonRpcServerConfiguration(Config.JsonRpcServerEnabled, Config.JsonRpcUser, Config.JsonRpcPassword, Config.JsonRpcServerPrefixes);
		if (jsonRpcServerConfig.IsEnabled)
		{
			var wasabiJsonRpcService = new Rpc.WasabiJsonRpcService(this, terminateService);
			RpcServer = new JsonRpcServer(wasabiJsonRpcService, jsonRpcServerConfig);
			try
			{
				await RpcServer.StartAsync(cancel).ConfigureAwait(false);
			}
			catch (HttpListenerException e)
			{
				Logger.LogWarning($"Failed to start {nameof(JsonRpcServer)} with error: {e.Message}.");
				RpcServer = null;
			}
		}
	}

	private async Task StartTorProcessManagerAsync(CancellationToken cancellationToken)
	{
		if (Config.UseTor && Network != Network.RegTest)
		{
			using (BenchmarkLogger.Measure(operationName: "TorProcessManager.Start"))
			{
				TorManager = new TorProcessManager(TorSettings);
				await TorManager.StartAsync(attempts: 3, cancellationToken).ConfigureAwait(false);
				Logger.LogInfo($"{nameof(TorProcessManager)} is initialized.");
			}

			HostedServices.Register<TorMonitor>(() => new TorMonitor(period: TimeSpan.FromMinutes(1), torProcessManager: TorManager, httpClientFactory: HttpClientFactory), nameof(TorMonitor));
			HostedServices.Register<TorStatusChecker>(() => TorStatusChecker, "Tor Network Checker");
		}
	}

	private async Task StartLocalBitcoinNodeAsync(CancellationToken cancel)
	{
		try
		{
			if (Config.StartLocalBitcoinCoreOnStartup)
			{
				CoreNodeParams coreNodeParams = new(
					Network,
					BitcoinStore.MempoolService,
					Config.LocalBitcoinCoreDataDir,
					tryRestart: false,
					tryDeleteDataDir: false,
					EndPointStrategy.Default(Network, EndPointType.P2p),
					EndPointStrategy.Default(Network, EndPointType.Rpc),
					txIndex: null,
					prune: null,
					disableWallet: 1,
					mempoolReplacement: "fee,optin",
					userAgent: $"/WasabiClient:{Constants.ClientVersion}/",
					fallbackFee: null, // ToDo: Maybe we should have it, not only for tests?
					Cache);

				CoreNode coreNode = await CoreNode.CreateAsync(coreNodeParams, cancel).ConfigureAwait(false);

				RegisterLocalNodeDependentComponents(coreNode);
				BitcoinCoreNode = coreNode;
			}
		}
		catch (Exception ex)
		{
			Logger.LogError(ex);
		}
	}

	private void RegisterLocalNodeDependentComponents(CoreNode coreNode)
	{
		HostedServices.Register<BlockNotifier>(() => new BlockNotifier(TimeSpan.FromSeconds(7), coreNode.RpcClient, coreNode.P2pNode), "Block Notifier");
		HostedServices.Register<RpcMonitor>(() => new RpcMonitor(TimeSpan.FromSeconds(7), coreNode.RpcClient), "RPC Monitor");
		HostedServices.Register<RpcFeeProvider>(() => new RpcFeeProvider(TimeSpan.FromMinutes(1), coreNode.RpcClient, HostedServices.Get<RpcMonitor>()), "RPC Fee Provider");
		HostedServices.Register<MempoolMirror>(() => new MempoolMirror(TimeSpan.FromSeconds(21), coreNode.RpcClient, coreNode.P2pNode), "Full Node Mempool Mirror");
	}

	private void RegisterFeeRateProviders()
	{
		HostedServices.Register<BlockstreamInfoFeeProvider>(() => new BlockstreamInfoFeeProvider(TimeSpan.FromMinutes(3), new(Network, HttpClientFactory)) { IsPaused = true }, "Blockstream.info Fee Provider");
		HostedServices.Register<ThirdPartyFeeProvider>(() => new ThirdPartyFeeProvider(TimeSpan.FromSeconds(1), Synchronizer, HostedServices.Get<BlockstreamInfoFeeProvider>()), "Third Party Fee Provider");
		HostedServices.Register<HybridFeeProvider>(() => new HybridFeeProvider(HostedServices.Get<ThirdPartyFeeProvider>(), HostedServices.GetOrDefault<RpcFeeProvider>()), "Hybrid Fee Provider");
	}

	private void RegisterCoinJoinComponents()
	{
		Tor.Http.IHttpClient roundStateUpdaterHttpClient = HttpClientFactory.NewHttpClient(Mode.SingleCircuitPerLifetime, RoundStateUpdaterCircuit);
		HostedServices.Register<RoundStateUpdater>(() => new RoundStateUpdater(TimeSpan.FromSeconds(10), new WabiSabiHttpApiClient(roundStateUpdaterHttpClient)), "Round info updater");
		HostedServices.Register<CoinJoinManager>(() => new CoinJoinManager(WalletManager, HostedServices.Get<RoundStateUpdater>(), CoordinatorHttpClientFactory, Synchronizer, Config.CoordinatorIdentifier), "CoinJoin Manager");
	}

	public async Task DisposeAsync()
	{
		// Dispose method may be called just once.
		if (!_disposeRequested)
		{
			_disposeRequested = true;
			StoppingCts.Cancel();
		}
		else
		{
			return;
		}

		using (await InitializationAsyncLock.LockAsync())
		{
			Logger.LogWarning("Process is exiting.", nameof(Global));

			try
			{
				try
				{
					using var dequeueCts = new CancellationTokenSource(TimeSpan.FromMinutes(6));
					await WalletManager.RemoveAndStopAllAsync(dequeueCts.Token).ConfigureAwait(false);
					Logger.LogInfo($"{nameof(WalletManager)} is stopped.", nameof(Global));
				}
				catch (Exception ex)
				{
					Logger.LogError($"Error during {nameof(WalletManager.RemoveAndStopAllAsync)}: {ex}");
				}

				if (UpdateManager is { } updateManager)
				{
					UpdateManager.Dispose();
					Logger.LogInfo($"{nameof(UpdateManager)} is stopped.", nameof(Global));
				}

				if (RpcServer is { } rpcServer)
				{
					using var cts = new CancellationTokenSource(TimeSpan.FromSeconds(21));
					await rpcServer.StopAsync(cts.Token).ConfigureAwait(false);
					Logger.LogInfo($"{nameof(RpcServer)} is stopped.", nameof(Global));
				}

				if (LegalChecker is { } legalChecker)
				{
					legalChecker.Dispose();
					Logger.LogInfo($"Disposed {nameof(LegalChecker)}.");
				}

				if (HostedServices is { } backgroundServices)
				{
					using var cts = new CancellationTokenSource(TimeSpan.FromSeconds(21));
					await backgroundServices.StopAllAsync(cts.Token).ConfigureAwait(false);
					backgroundServices.Dispose();
					Logger.LogInfo("Stopped background services.");
				}

				RoundStateUpdaterCircuit.Dispose();
				Logger.LogInfo($"Disposed {nameof(RoundStateUpdaterCircuit)}.");

				if (Synchronizer is { } synchronizer)
				{
					await synchronizer.StopAsync().ConfigureAwait(false);
					Logger.LogInfo($"{nameof(Synchronizer)} is stopped.");
				}

				if (HttpClientFactory is { } httpClientFactory)
				{
					await httpClientFactory.DisposeAsync().ConfigureAwait(false);
					Logger.LogInfo($"{nameof(HttpClientFactory)} is disposed.");
				}

				await CoordinatorHttpClientFactory.DisposeAsync().ConfigureAwait(false);
				Logger.LogInfo($"{nameof(CoordinatorHttpClientFactory)} is disposed.");

				if (BitcoinCoreNode is { } bitcoinCoreNode)
				{
					await bitcoinCoreNode.DisposeAsync().ConfigureAwait(false);
					Logger.LogInfo($"{nameof(BitcoinCoreNode)} is disposed.");

					if (Config.StopLocalBitcoinCoreOnShutdown)
					{
						await bitcoinCoreNode.TryStopAsync().ConfigureAwait(false);
						Logger.LogInfo($"{nameof(BitcoinCoreNode)} is stopped.");
					}
				}

				if (TorStatusChecker is { } torStatusChecker)
				{
					torStatusChecker.Dispose();
					Logger.LogInfo($"{nameof(TorStatusChecker)} is stopped.");
				}

				if (TorManager is { } torManager)
				{
					await torManager.DisposeAsync().ConfigureAwait(false);
					Logger.LogInfo($"{nameof(TorManager)} is stopped.");
				}

				if (Cache is { } cache)
				{
					cache.Dispose();
					Logger.LogInfo($"{nameof(Cache)} is disposed.");
				}

				try
				{
					await IndexStore.DisposeAsync().ConfigureAwait(false);
					Logger.LogInfo($"{nameof(IndexStore)} is disposed.");

					await AllTransactionStore.DisposeAsync().ConfigureAwait(false);
					Logger.LogInfo($"{nameof(AllTransactionStore)} is disposed.");
				}
				catch (Exception ex)
				{
					Logger.LogError($"Error during the disposal of {nameof(IndexStore)} and {nameof(AllTransactionStore)}: {ex}");
				}
			}
			catch (Exception ex)
			{
				Logger.LogWarning(ex);
			}
			finally
			{
				StoppingCts.Dispose();
				Logger.LogTrace("Dispose finished.");
			}
		}
	}
}<|MERGE_RESOLUTION|>--- conflicted
+++ resolved
@@ -35,42 +35,8 @@
 
 public class Global
 {
-<<<<<<< HEAD
-	public const string ThemeBackgroundBrushResourceKey = "ThemeBackgroundBrush";
-	public const string ApplicationAccentForegroundBrushResourceKey = "ApplicationAccentForegroundBrush";
-
-	public string DataDir { get; }
-	public TorSettings TorSettings { get; }
-	public BitcoinStore BitcoinStore { get; }
-
-	/// <summary>HTTP client factory for sending HTTP requests.</summary>
-	public HttpClientFactory HttpClientFactory { get; }
-
-	public LegalChecker LegalChecker { get; private set; }
-	public Config Config { get; }
-	public WasabiSynchronizer Synchronizer { get; private set; }
-	public WalletManager WalletManager { get; }
-	public TransactionBroadcaster TransactionBroadcaster { get; set; }
-	private TorProcessManager? TorManager { get; set; }
-	public CoreNode? BitcoinCoreNode { get; private set; }
-	public TorStatusChecker TorStatusChecker { get; set; }
-	public UpdateManager UpdateManager { get; set; }
-	public HostedServices HostedServices { get; }
-
-	public UiConfig UiConfig { get; }
-
-	public Network Network => Config.Network;
-
-	public MemoryCache Cache { get; private set; }
-
-	public JsonRpcServer? RpcServer { get; private set; }
-	private PersonCircuit RoundStateUpdaterCircuit { get; }
-	private AllTransactionStore AllTransactionStore { get; }
-	private IndexStore IndexStore { get; }
-=======
 	/// <remarks>Use this variable as a guard to prevent touching <see cref="StoppingCts"/> that might have already been disposed.</remarks>
 	private volatile bool _disposeRequested;
->>>>>>> 438f3df9
 
 	public Global(string dataDir, Config config, UiConfig uiConfig, WalletManager walletManager)
 	{
@@ -129,7 +95,6 @@
 	public WasabiSynchronizer Synchronizer { get; private set; }
 	public WalletManager WalletManager { get; }
 	public TransactionBroadcaster TransactionBroadcaster { get; set; }
-	public CoinJoinProcessor? CoinJoinProcessor { get; set; }
 	private TorProcessManager? TorManager { get; set; }
 	public CoreNode? BitcoinCoreNode { get; private set; }
 	public TorStatusChecker TorStatusChecker { get; set; }
