--- conflicted
+++ resolved
@@ -298,150 +298,6 @@
 			HostedServices.Register<CoinJoinManager>(new CoinJoinManager(WalletManager, HostedServices.Get<RoundStateUpdater>(), BackendHttpClientFactory, Config.ServiceConfiguration), "CoinJoin Manager");
 		}
 
-<<<<<<< HEAD
-		private void WalletManager_OnDequeue(object? sender, DequeueResult e)
-		{
-			try
-			{
-				if (UiConfig.PrivacyMode)
-				{
-					return;
-				}
-
-				foreach (var success in e.Successful.Where(x => x.Value.Any()))
-				{
-					DequeueReason reason = success.Key;
-					if (reason != DequeueReason.Spent)
-					{
-						var type = reason == DequeueReason.UserRequested ? NotificationType.Information : NotificationType.Warning;
-						var message = reason == DequeueReason.UserRequested ? "" : reason.FriendlyName();
-						var title = success.Value.Count() == 1 ? $"Coin ({success.Value.First().Amount.ToString(false, true)}) Dequeued" : $"{success.Value.Count()} Coins Dequeued";
-						NotificationHelpers.Notify(message, title, type, sender: sender);
-					}
-				}
-
-				foreach (var failure in e.Unsuccessful.Where(x => x.Value.Any()))
-				{
-					DequeueReason reason = failure.Key;
-					var type = NotificationType.Warning;
-					var message = reason.FriendlyName();
-					var title = failure.Value.Count() == 1 ? $"Couldn't Dequeue Coin ({failure.Value.First().Amount.ToString(false, true)})" : $"Couldn't Dequeue {failure.Value.Count()} Coins";
-					NotificationHelpers.Notify(message, title, type, sender: sender);
-				}
-			}
-			catch (Exception ex)
-			{
-				Logger.LogWarning(ex);
-			}
-		}
-
-		private void WalletManager_WalletRelevantTransactionProcessed(object? sender, ProcessedResult e)
-		{
-			try
-			{
-				// In Privacy mode no notification is raised.
-				// If there are no news, then don't bother too.
-				if (UiConfig.PrivacyMode || !e.IsNews || (sender as Wallet).State != WalletState.Started)
-				{
-					return;
-				}
-
-				// ToDo
-				// Double spent.
-				// Anonymity set gained?
-				// Received dust
-
-				bool isSpent = e.NewlySpentCoins.Any();
-				bool isReceived = e.NewlyReceivedCoins.Any();
-				bool isConfirmedReceive = e.NewlyConfirmedReceivedCoins.Any();
-				bool isConfirmedSpent = e.NewlyConfirmedReceivedCoins.Any();
-				Money miningFee = e.Transaction.Transaction.GetFee(e.SpentCoins.Select(x => x.Coin).ToArray());
-				if (isReceived || isSpent)
-				{
-					Money receivedSum = e.NewlyReceivedCoins.Sum(x => x.Amount);
-					Money spentSum = e.NewlySpentCoins.Sum(x => x.Amount);
-					Money incoming = receivedSum - spentSum;
-					Money receiveSpentDiff = incoming.Abs();
-					string amountString = receiveSpentDiff.ToString(false, true);
-
-					if (e.Transaction.Transaction.IsCoinBase)
-					{
-						NotifyAndLog($"{amountString} BTC", "Mined", NotificationType.Success, e, sender);
-					}
-					else if (isSpent && receiveSpentDiff == miningFee)
-					{
-						NotifyAndLog($"Mining Fee: {amountString} BTC", "Self Spend", NotificationType.Information, e, sender);
-					}
-					else if (isSpent && receiveSpentDiff.Almost(Money.Zero, Money.Coins(0.01m)) && e.IsLikelyOwnCoinJoin)
-					{
-						NotifyAndLog($"CoinJoin Completed!", "", NotificationType.Success, e, sender);
-					}
-					else if (incoming > Money.Zero)
-					{
-						if (e.Transaction.IsRBF && e.Transaction.IsReplacement)
-						{
-							NotifyAndLog($"{amountString} BTC", "Received Replaceable Replacement Transaction", NotificationType.Information, e, sender);
-						}
-						else if (e.Transaction.IsRBF)
-						{
-							NotifyAndLog($"{amountString} BTC", "Received Replaceable Transaction", NotificationType.Success, e, sender);
-						}
-						else if (e.Transaction.IsReplacement)
-						{
-							NotifyAndLog($"{amountString} BTC", "Received Replacement Transaction", NotificationType.Information, e, sender);
-						}
-						else
-						{
-							NotifyAndLog($"{amountString} BTC", "Received", NotificationType.Success, e, sender);
-						}
-					}
-					else if (incoming < Money.Zero)
-					{
-						NotifyAndLog($"{amountString} BTC", "Spent", NotificationType.Information, e, sender);
-					}
-				}
-				else if (isConfirmedReceive || isConfirmedSpent)
-				{
-					Money receivedSum = e.ReceivedCoins.Sum(x => x.Amount);
-					Money spentSum = e.SpentCoins.Sum(x => x.Amount);
-					Money incoming = receivedSum - spentSum;
-					Money receiveSpentDiff = incoming.Abs();
-					string amountString = receiveSpentDiff.ToString(false, true);
-
-					if (isConfirmedSpent && receiveSpentDiff == miningFee)
-					{
-						NotifyAndLog($"Mining Fee: {amountString} BTC", "Self Spend Confirmed", NotificationType.Information, e, sender);
-					}
-					else if (isConfirmedSpent && receiveSpentDiff.Almost(Money.Zero, Money.Coins(0.01m)) && e.IsLikelyOwnCoinJoin)
-					{
-						NotifyAndLog($"CoinJoin Confirmed!", "", NotificationType.Information, e, sender);
-					}
-					else if (incoming > Money.Zero)
-					{
-						NotifyAndLog($"{amountString} BTC", "Receive Confirmed", NotificationType.Information, e, sender);
-					}
-					else if (incoming < Money.Zero)
-					{
-						NotifyAndLog($"{amountString} BTC", "Send Confirmed", NotificationType.Information, e, sender);
-					}
-				}
-			}
-			catch (Exception ex)
-			{
-				Logger.LogWarning(ex);
-			}
-		}
-
-		private void NotifyAndLog(string message, string title, NotificationType notificationType, ProcessedResult e, object? sender)
-		{
-			message = Guard.Correct(message);
-			title = Guard.Correct(title);
-			NotificationHelpers.Notify(message, title, notificationType, async () => await FileHelpers.OpenFileInTextEditorAsync(Logger.FilePath).ConfigureAwait(false), sender);
-			Logger.LogInfo($"Transaction Notification ({notificationType}): {title} - {message} - {e.Transaction.GetHash()}");
-		}
-
-=======
->>>>>>> b79daaa4
 		public async Task DisposeAsync()
 		{
 			// Dispose method may be called just once.
