--- conflicted
+++ resolved
@@ -39,23 +39,15 @@
 
 	public static IObservable<string?> ClipboardTextChanged(IScheduler? scheduler = default)
 	{
-<<<<<<< HEAD
-		return Observable.Interval(TimeSpan.FromSeconds(0.2), scheduler ?? Scheduler.Default)
-			.SelectMany(
-				_ => Clipboard?.GetTextAsync()
-					.ToObservable() ?? Observable.Return<string?>(null)
-					.WhereNotNull())
-=======
-		if (Application.Current?.Clipboard == null)
+		if (Clipboard == null)
 		{
 			return Observable.Return<string?>(null);
 		}
 
 		return Observable.Timer(PollingInterval, scheduler ?? Scheduler.Default)
 			.Repeat()
-			.Select(_ => Observable.FromAsync(() => Application.Current.Clipboard.GetTextAsync(), RxApp.MainThreadScheduler))
+			.Select(_ => Observable.FromAsync(() => Clipboard.GetTextAsync(), RxApp.MainThreadScheduler))
 			.Merge(1)
->>>>>>> acbb6f5a
 			.DistinctUntilChanged();
 	}
 }