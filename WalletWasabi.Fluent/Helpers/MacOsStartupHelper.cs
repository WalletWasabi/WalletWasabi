using System.Collections.Generic;
using System.Linq;
using System.Threading.Tasks;
using WalletWasabi.Helpers;
using WalletWasabi.Logging;

namespace WalletWasabi.Fluent.Helpers;

public static class MacOsStartupHelper
{
<<<<<<< HEAD
	private static readonly string AddCmd = $"osascript -e \' tell application \"System Events\" to make new login item at end with properties {{path:\"/Applications/{Constants.AppName}.app/Contents/MacOS/Microservices/Binaries/osx64/{Constants.SilentExecutableName}.app\", hidden:true}} \'";
	private static readonly string DeleteCmd = $"osascript -e \' tell application \"System Events\" to delete login item \"{Constants.SilentExecutableName}\" \'";
=======
	private static readonly string AddCmd = $"osascript -e \'tell application \"System Events\" to make new login item at end with properties {{name:\"{Constants.AppName}\", path:\"/Applications/{Constants.AppName}.app\", hidden:true}}\'";
	private static readonly string DeleteCmd = $"""osascript -e 'tell application "System Events" to delete login item "{Constants.AppName}"'""";
	private static readonly string ListCmd = $"""osascript -e 'tell application "System Events" to get the name of every login item'""";
>>>>>>> 9f2b1c4c

	public static async Task AddOrRemoveLoginItemAsync(bool runOnSystemStartup)
	{
		string result = await EnvironmentHelpers.ShellExecAndGetResultAsync(ListCmd).ConfigureAwait(false);
		bool loginItemExists = result.Contains(Constants.AppName);

		if (!loginItemExists && runOnSystemStartup)
		{
			await EnvironmentHelpers.ShellExecAsync(AddCmd).ConfigureAwait(false);
		}
		else if (loginItemExists && !runOnSystemStartup)
		{
			await EnvironmentHelpers.ShellExecAsync(DeleteCmd).ConfigureAwait(false);
		}
	}
}<|MERGE_RESOLUTION|>--- conflicted
+++ resolved
@@ -8,14 +8,9 @@
 
 public static class MacOsStartupHelper
 {
-<<<<<<< HEAD
 	private static readonly string AddCmd = $"osascript -e \' tell application \"System Events\" to make new login item at end with properties {{path:\"/Applications/{Constants.AppName}.app/Contents/MacOS/Microservices/Binaries/osx64/{Constants.SilentExecutableName}.app\", hidden:true}} \'";
-	private static readonly string DeleteCmd = $"osascript -e \' tell application \"System Events\" to delete login item \"{Constants.SilentExecutableName}\" \'";
-=======
-	private static readonly string AddCmd = $"osascript -e \'tell application \"System Events\" to make new login item at end with properties {{name:\"{Constants.AppName}\", path:\"/Applications/{Constants.AppName}.app\", hidden:true}}\'";
-	private static readonly string DeleteCmd = $"""osascript -e 'tell application "System Events" to delete login item "{Constants.AppName}"'""";
+	private static readonly string DeleteCmd = $"""osascript -e 'tell application "System Events" to delete login item '{Constants.SilentExecutableName}'""";
 	private static readonly string ListCmd = $"""osascript -e 'tell application "System Events" to get the name of every login item'""";
->>>>>>> 9f2b1c4c
 
 	public static async Task AddOrRemoveLoginItemAsync(bool runOnSystemStartup)
 	{
