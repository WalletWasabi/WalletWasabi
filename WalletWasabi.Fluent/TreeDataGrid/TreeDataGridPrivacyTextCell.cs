<<<<<<< HEAD
using System.Collections.Generic;
using System.Globalization;
=======
using System.Reactive.Disposables;
>>>>>>> fd534162
using System.Reactive.Linq;
using Avalonia;
using Avalonia.Controls;
using Avalonia.Controls.Models.TreeDataGrid;
using Avalonia.Controls.Primitives;
using Avalonia.Media;
using ReactiveUI;
using WalletWasabi.Fluent.Extensions;
using WalletWasabi.Fluent.Helpers;

namespace WalletWasabi.Fluent.TreeDataGrid;

internal class TreeDataGridPrivacyTextCell : TreeDataGridCell
{
	private FormattedText? _formattedText;
	private bool _isContentVisible = true;
	private string _mask = "";
	private int _numberOfPrivacyChars;
	private IDisposable _subscription = Disposable.Empty;
	private string? _value;

	private string? Text => _isContentVisible ? _value : TextHelpers.GetPrivacyMask(_numberOfPrivacyChars);

	public override void Realize(IElementFactory factory, ICell model, int columnIndex, int rowIndex)
	{
		var privacyTextCell = (PrivacyTextCell) model;
		var text = privacyTextCell.Value;

		_numberOfPrivacyChars = privacyTextCell.NumberOfPrivacyChars;
		_mask = TextHelpers.GetPrivacyMask(_numberOfPrivacyChars);

		if (text != _value)
		{
			_value = text;
			_formattedText = null;
		}

		base.Realize(factory, model, columnIndex, rowIndex);
	}

	public override void Render(DrawingContext context)
	{
		if (_formattedText is null)
		{
<<<<<<< HEAD
			var r = Bounds.CenterRect(new Rect(new Point(0,0), new Size(_formattedText.Width, _formattedText.Height)));
			_formattedText.SetForegroundBrush(Foreground);
			context.DrawText(_formattedText, new Point(0, r.Position.Y));
=======
			var placeHolder = new FormattedText(
				_mask,
				new Typeface(FontFamily, FontStyle, FontWeight),
				FontSize,
				TextAlignment.Left,
				TextWrapping.NoWrap,
				Size.Infinity);

			var rc = Bounds.CenterRect(placeHolder.Bounds);
			context.DrawText(Brushes.Transparent, new Point(0, rc.Position.Y), placeHolder);
			return;
>>>>>>> fd534162
		}

		var r = Bounds.CenterRect(_formattedText.Bounds);
		context.DrawText(Foreground, new Point(0, r.Position.Y), _formattedText);
	}

	protected override void OnAttachedToVisualTree(VisualTreeAttachmentEventArgs e)
	{
		var displayContent = PrivacyModeHelper.DelayedRevealAndHide(
			this.WhenAnyValue(x => x.IsPointerOver),
			Services.UiConfig.WhenAnyValue(x => x.PrivacyMode));

		_subscription = displayContent
			.ObserveOn(RxApp.MainThreadScheduler)
			.Do(SetContentVisible)
			.Subscribe();
	}

	protected override void OnDetachedFromVisualTree(VisualTreeAttachmentEventArgs e)
	{
		_subscription.Dispose();
	}

	protected override Size MeasureOverride(Size availableSize)
	{
		if (string.IsNullOrWhiteSpace(Text))
		{
			return default;
		}

		if (availableSize.Width != _formattedText?.MaxTextWidth || availableSize.Height != _formattedText?.MaxTextHeight )
		{
			_formattedText = new FormattedText(
				Text, CultureInfo.CurrentCulture, FlowDirection.LeftToRight,
				new Typeface(FontFamily, FontStyle, FontWeight),
				FontSize, null)
			{
				TextAlignment =
					TextAlignment.Left,
				MaxTextHeight = availableSize.Height, MaxTextWidth = availableSize.Width
			};
		}

		return new Size(_formattedText.Width, _formattedText.Height);
	}

	private void SetContentVisible(bool value)
	{
		_isContentVisible = value;
		_formattedText = null;
		InvalidateMeasure();
	}
}<|MERGE_RESOLUTION|>--- conflicted
+++ resolved
@@ -1,9 +1,4 @@
-<<<<<<< HEAD
-using System.Collections.Generic;
-using System.Globalization;
-=======
 using System.Reactive.Disposables;
->>>>>>> fd534162
 using System.Reactive.Linq;
 using Avalonia;
 using Avalonia.Controls;
@@ -48,11 +43,6 @@
 	{
 		if (_formattedText is null)
 		{
-<<<<<<< HEAD
-			var r = Bounds.CenterRect(new Rect(new Point(0,0), new Size(_formattedText.Width, _formattedText.Height)));
-			_formattedText.SetForegroundBrush(Foreground);
-			context.DrawText(_formattedText, new Point(0, r.Position.Y));
-=======
 			var placeHolder = new FormattedText(
 				_mask,
 				new Typeface(FontFamily, FontStyle, FontWeight),
@@ -64,7 +54,6 @@
 			var rc = Bounds.CenterRect(placeHolder.Bounds);
 			context.DrawText(Brushes.Transparent, new Point(0, rc.Position.Y), placeHolder);
 			return;
->>>>>>> fd534162
 		}
 
 		var r = Bounds.CenterRect(_formattedText.Bounds);
@@ -95,20 +84,18 @@
 			return default;
 		}
 
-		if (availableSize.Width != _formattedText?.MaxTextWidth || availableSize.Height != _formattedText?.MaxTextHeight )
+		if (availableSize != _formattedText?.Constraint)
 		{
 			_formattedText = new FormattedText(
-				Text, CultureInfo.CurrentCulture, FlowDirection.LeftToRight,
+				Text,
 				new Typeface(FontFamily, FontStyle, FontWeight),
-				FontSize, null)
-			{
-				TextAlignment =
-					TextAlignment.Left,
-				MaxTextHeight = availableSize.Height, MaxTextWidth = availableSize.Width
-			};
+				FontSize,
+				TextAlignment.Left,
+				TextWrapping.NoWrap,
+				availableSize);
 		}
 
-		return new Size(_formattedText.Width, _formattedText.Height);
+		return _formattedText.Bounds.Size;
 	}
 
 	private void SetContentVisible(bool value)
