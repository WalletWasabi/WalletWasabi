--- conflicted
+++ resolved
@@ -24,20 +24,10 @@
 		if (AssociatedObject is { } target &&
 			FlyoutBase.GetAttachedFlyout(target) is { } flyout)
 		{
-<<<<<<< HEAD
-			return;
-		}
-
-		Observable
-			.FromEventPattern(AssociatedObject, nameof(AssociatedObject.PointerEntered))
-			.Subscribe(_ => IsOpen = true)
-			.DisposeWith(disposable);
-=======
 			Observable
-				.FromEventPattern(AssociatedObject, nameof(AssociatedObject.PointerEnter))
+				.FromEventPattern(AssociatedObject, nameof(AssociatedObject.PointerEntered))
 				.Subscribe(_ => IsOpen = true)
 				.DisposeWith(disposable);
->>>>>>> 391001dd
 
 			FlyoutHelpers.ShowFlyout(target, flyout, this.WhenAnyValue(x => x.IsOpen), disposable);
 		}
