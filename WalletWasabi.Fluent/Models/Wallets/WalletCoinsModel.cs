using System.Collections.Generic;
using System.Linq;
using System.Reactive.Linq;
using DynamicData;
using ReactiveUI;
using WalletWasabi.Blockchain.Analysis.Clustering;
using WalletWasabi.Fluent.Extensions;
using WalletWasabi.Fluent.Helpers;
using WalletWasabi.Wallets;

namespace WalletWasabi.Fluent.Models.Wallets;

[AutoInterface]
public partial class WalletCoinsModel
{
	private readonly Wallet _wallet;

	public WalletCoinsModel(Wallet wallet, IWalletModel walletModel)
	{
		_wallet = wallet;

		var initialCoinList = Observable.Defer(() => GetCoins().ToObservable());
		var initialPocketList = Observable.Defer(() => _wallet.GetPockets().ToObservable());
		var transactionProcessed = walletModel.TransactionProcessed;
		var anonScoreTargetChanged = walletModel.WhenAnyValue(x => x.Settings.AnonScoreTarget).ToSignal();
		var signals = transactionProcessed.Merge(anonScoreTargetChanged);

		List =
<<<<<<< HEAD
			Observable.Defer(() => GetCoins().ToObservable())                                                        // initial coin list
					  .Concat(walletModel.TransactionProcessed.SelectMany(_ => GetCoins()))                          // Refresh whenever there's a relevant transaction
					  .Concat(walletModel.WhenAnyValue(x => x.Settings.AnonScoreTarget).SelectMany(_ => GetCoins())) // Also refresh whenever AnonScoreTarget changes
					  .ObserveOn(RxApp.MainThreadScheduler)
					  .ToObservableChangeSet();

		Pockets =
			Observable.Defer(() => _wallet.GetPockets().ToObservable())                                                       // initial pocket list
					  .Concat(walletModel.TransactionProcessed.SelectMany(_ => wallet.GetPockets()))                          // Refresh whenever there's a relevant transaction
					  .Concat(walletModel.WhenAnyValue(x => x.Settings.AnonScoreTarget).SelectMany(_ => wallet.GetPockets())) // Also refresh whenever AnonScoreTarget changes
					  .ObserveOn(RxApp.MainThreadScheduler)
					  .ToObservableChangeSet();
=======
			initialCoinList
				.Concat(signals.SelectMany(_ => GetCoins()))
				.ToObservableChangeSet(x => x.Key);

		Pockets =
			initialPocketList
				.Concat(signals.SelectMany(_ => _wallet.GetPockets().ToObservable()))
				.ToObservableChangeSet(x => x.Labels);
>>>>>>> 4760ba38
	}

	public IObservable<IChangeSet<ICoinModel, int>> List { get; }

	public IObservable<IChangeSet<Pocket, LabelsArray>> Pockets { get; }

	private IEnumerable<ICoinModel> GetCoins()
	{
		return _wallet.Coins.Select(x => new CoinModel(_wallet, x));
	}
}<|MERGE_RESOLUTION|>--- conflicted
+++ resolved
@@ -1,4 +1,4 @@
-using System.Collections.Generic;
+﻿using System.Collections.Generic;
 using System.Linq;
 using System.Reactive.Linq;
 using DynamicData;
@@ -26,20 +26,6 @@
 		var signals = transactionProcessed.Merge(anonScoreTargetChanged);
 
 		List =
-<<<<<<< HEAD
-			Observable.Defer(() => GetCoins().ToObservable())                                                        // initial coin list
-					  .Concat(walletModel.TransactionProcessed.SelectMany(_ => GetCoins()))                          // Refresh whenever there's a relevant transaction
-					  .Concat(walletModel.WhenAnyValue(x => x.Settings.AnonScoreTarget).SelectMany(_ => GetCoins())) // Also refresh whenever AnonScoreTarget changes
-					  .ObserveOn(RxApp.MainThreadScheduler)
-					  .ToObservableChangeSet();
-
-		Pockets =
-			Observable.Defer(() => _wallet.GetPockets().ToObservable())                                                       // initial pocket list
-					  .Concat(walletModel.TransactionProcessed.SelectMany(_ => wallet.GetPockets()))                          // Refresh whenever there's a relevant transaction
-					  .Concat(walletModel.WhenAnyValue(x => x.Settings.AnonScoreTarget).SelectMany(_ => wallet.GetPockets())) // Also refresh whenever AnonScoreTarget changes
-					  .ObserveOn(RxApp.MainThreadScheduler)
-					  .ToObservableChangeSet();
-=======
 			initialCoinList
 				.Concat(signals.SelectMany(_ => GetCoins()))
 				.ToObservableChangeSet(x => x.Key);
@@ -48,7 +34,6 @@
 			initialPocketList
 				.Concat(signals.SelectMany(_ => _wallet.GetPockets().ToObservable()))
 				.ToObservableChangeSet(x => x.Labels);
->>>>>>> 4760ba38
 	}
 
 	public IObservable<IChangeSet<ICoinModel, int>> List { get; }
