--- conflicted
+++ resolved
@@ -55,8 +55,7 @@
 
 	private IEnumerable<TransactionModel> BuildSummary()
 	{
-<<<<<<< HEAD
-		var rawHistoryList = TransactionHistoryBuilder.BuildHistorySummary(_wallet);
+		var rawHistoryList = _wallet.BuildHistorySummary();
 
 		var orderedRawHistoryList =
 			rawHistoryList.OrderBy(x => x.FirstSeen)
@@ -65,8 +64,5 @@
 						  .ToList();
 
 		return _treeBuilder.Build(orderedRawHistoryList);
-=======
-		return _wallet.BuildHistorySummary();
->>>>>>> 35bdb336
 	}
 }