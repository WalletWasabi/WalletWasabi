using System.Collections.Generic;
using System.Collections.ObjectModel;
using System.Diagnostics.CodeAnalysis;
using System.Linq;
using System.Reactive;
using System.Reactive.Disposables;
using System.Reactive.Linq;
using System.Threading.Tasks;
using DynamicData;
using NBitcoin;
using ReactiveUI;
using WalletWasabi.Blockchain.TransactionBuilding;
using WalletWasabi.Blockchain.TransactionProcessing;
using WalletWasabi.Blockchain.Transactions;
using WalletWasabi.Fluent.Extensions;
using WalletWasabi.Fluent.Helpers;
using WalletWasabi.Wallets;

namespace WalletWasabi.Fluent.Models.Wallets;

[AutoInterface]
public partial class WalletTransactionsModel : ReactiveObject, IDisposable
{
	private readonly IWalletModel _walletModel;
	private readonly Wallet _wallet;
	private readonly TransactionTreeBuilder _treeBuilder;
	private readonly CompositeDisposable _disposable = new();

	public WalletTransactionsModel(IWalletModel walletModel, Wallet wallet)
	{
		_walletModel = walletModel;
		_wallet = wallet;
		_treeBuilder = new TransactionTreeBuilder(wallet);

		TransactionProcessed =
			Observable.FromEventPattern<ProcessedResult?>(wallet, nameof(wallet.WalletRelevantTransactionProcessed)).ToSignal()
				.Merge(Observable.FromEventPattern(wallet, nameof(wallet.NewFiltersProcessed)).ToSignal())
				.Sample(TimeSpan.FromSeconds(1))
				.ObserveOn(RxApp.MainThreadScheduler)
				.StartWith(Unit.Default);

		NewTransactionArrived =
			Observable.FromEventPattern<ProcessedResult>(wallet, nameof(wallet.WalletRelevantTransactionProcessed))
					  .Select(x => (walletModel, x.EventArgs))
					  .ObserveOn(RxApp.MainThreadScheduler);

<<<<<<< HEAD
		RequestedFeeArrived =
			Observable.FromEventPattern(wallet.TransactionFeeProvider, nameof(wallet.TransactionFeeProvider.RequestedFeeArrived)).ToSignal()
			.ObserveOn(RxApp.MainThreadScheduler);

		var retriever =
			new SignaledFetcher<TransactionModel, uint256>(TransactionProcessed, model => model.Id, BuildSummary)
				.DisposeWith(_disposable);

		retriever.Changes.Bind(out _transactions)
			.Subscribe()
			.DisposeWith(_disposable);
=======
		Cache =
			TransactionProcessed.Fetch(BuildSummary, model => model.Id)
								.DisposeWith(_disposable);
>>>>>>> b14fecc4

		IsEmpty = Cache.Empty();
	}

	public IObservableCache<TransactionModel, uint256> Cache { get; set; }

	public IObservable<bool> IsEmpty { get; }

	public IObservable<Unit> TransactionProcessed { get; }

	public IObservable<(IWalletModel Wallet, ProcessedResult EventArgs)> NewTransactionArrived { get; }

	public IObservable<Unit> RequestedFeeArrived { get; }

	public bool TryGetById(uint256 transactionId, bool isChild, [NotNullWhen(true)] out TransactionModel? transaction)
	{
		var result = isChild
			? Cache.Items.SelectMany(x => x.Children).FirstOrDefault(x => x.Id == transactionId)
			: Cache.Items.FirstOrDefault(x => x.Id == transactionId);

		if (result is null)
		{
			transaction = default;
			return false;
		}

		transaction = result;
		return true;
	}

	public async Task<SmartTransaction> LoadFromFileAsync(string path)
	{
		var txn = await TransactionHelpers.ParseTransactionAsync(path, _wallet.Network);
		return txn;
	}

	public TimeSpan? TryEstimateConfirmationTime(TransactionSummary transactionSummary)
	{
		return
			TransactionFeeHelper.TryEstimateConfirmationTime(_wallet, transactionSummary.Transaction, out var estimate)
			? estimate
			: null;
	}

	public SpeedupTransaction CreateSpeedUpTransaction(TransactionModel transaction)
	{
		var targetTransaction = transaction.TransactionSummary.Transaction;

		// If the transaction has CPFPs, then we want to speed them up instead of us.
		// Although this does happen inside the SpeedUpTransaction method, but we want to give the tx that was actually sped up to SpeedUpTransactionDialog.
		if (targetTransaction.TryGetLargestCPFP(_wallet.KeyManager, out var largestCpfp))
		{
			targetTransaction = largestCpfp;
		}
		var boostingTransaction = _wallet.SpeedUpTransaction(targetTransaction);

		var fee = _walletModel.AmountProvider.Create(GetFeeDifference(targetTransaction, boostingTransaction));

		var originalForeignAmounts = targetTransaction.ForeignOutputs.Select(x => x.TxOut.Value).OrderBy(x => x).ToArray();
		var boostedForeignAmounts = boostingTransaction.Transaction.ForeignOutputs.Select(x => x.TxOut.Value).OrderBy(x => x).ToArray();

		// Note, if it's CPFP, then it is changed, but we shouldn't bother by it, due to the other condition.
		var areForeignAmountsUnchanged = originalForeignAmounts.SequenceEqual(boostedForeignAmounts);

		// If the foreign outputs are unchanged or we have an output, then we are paying the fee.
		var areWePayingTheFee = areForeignAmountsUnchanged || boostingTransaction.Transaction.GetWalletOutputs(_wallet.KeyManager).Any();

		return new SpeedupTransaction(targetTransaction, boostingTransaction, areWePayingTheFee, fee);
	}

	public CancellingTransaction CreateCancellingTransaction(TransactionModel transaction)
	{
		var targetTransaction = transaction.TransactionSummary.Transaction;
		var cancellingTransaction = _wallet.CancelTransaction(targetTransaction);

		return new CancellingTransaction(transaction, cancellingTransaction, _walletModel.AmountProvider.Create(cancellingTransaction.Fee));
	}

	public Task SendAsync(SpeedupTransaction speedupTransaction) => SendAsync(speedupTransaction.BoostingTransaction);

	public Task SendAsync(CancellingTransaction cancellingTransaction) => SendAsync(cancellingTransaction.CancelTransaction);

	public async Task SendAsync(BuildTransactionResult transaction)
	{
		await Services.TransactionBroadcaster.SendTransactionAsync(transaction.Transaction);
		_wallet.UpdateUsedHdPubKeysLabels(transaction.HdPubKeysWithNewLabels);
	}

	private IEnumerable<TransactionModel> BuildSummary()
	{
		var orderedRawHistoryList = _wallet.BuildHistorySummary(sortForUI: true);
		var transactionModels = _treeBuilder.Build(orderedRawHistoryList);
		return transactionModels;
	}

	private Money GetFeeDifference(SmartTransaction transactionToSpeedUp, BuildTransactionResult boostingTransaction)
	{
		var isCpfp = boostingTransaction.Transaction.Transaction.Inputs.Any(x => x.PrevOut.Hash == transactionToSpeedUp.GetHash());
		var boostingTransactionFee = boostingTransaction.Fee;

		if (isCpfp)
		{
			return boostingTransactionFee;
		}

		var originalFee = transactionToSpeedUp.WalletInputs.Sum(x => x.Amount) - transactionToSpeedUp.OutputValues.Sum(x => x);
		return boostingTransactionFee - originalFee;
	}

	public void Dispose() => _disposable.Dispose();
}<|MERGE_RESOLUTION|>--- conflicted
+++ resolved
@@ -44,23 +44,13 @@
 					  .Select(x => (walletModel, x.EventArgs))
 					  .ObserveOn(RxApp.MainThreadScheduler);
 
-<<<<<<< HEAD
 		RequestedFeeArrived =
 			Observable.FromEventPattern(wallet.TransactionFeeProvider, nameof(wallet.TransactionFeeProvider.RequestedFeeArrived)).ToSignal()
 			.ObserveOn(RxApp.MainThreadScheduler);
 
-		var retriever =
-			new SignaledFetcher<TransactionModel, uint256>(TransactionProcessed, model => model.Id, BuildSummary)
-				.DisposeWith(_disposable);
-
-		retriever.Changes.Bind(out _transactions)
-			.Subscribe()
-			.DisposeWith(_disposable);
-=======
 		Cache =
 			TransactionProcessed.Fetch(BuildSummary, model => model.Id)
 								.DisposeWith(_disposable);
->>>>>>> b14fecc4
 
 		IsEmpty = Cache.Empty();
 	}
