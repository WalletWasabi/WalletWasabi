--- conflicted
+++ resolved
@@ -55,13 +55,7 @@
 			.Subscribe()
 			.DisposeWith(_disposable);
 
-<<<<<<< HEAD
-		IsEmpty = retriever.Changes
-			.ToCollectionStartWithEmpty()
-			.Select(models => !models.Any());
-=======
 		IsEmpty = retriever.Changes.AsObservableCache().CountChanged.Select(i => i == 0);
->>>>>>> d531ff42
 	}
 
 	public ReadOnlyObservableCollection<TransactionModel> List => _transactions;
