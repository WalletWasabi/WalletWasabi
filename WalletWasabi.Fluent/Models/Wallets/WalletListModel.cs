using DynamicData;
using DynamicData.Binding;
using NBitcoin;
using ReactiveUI;
using System.Linq;
using System.Reactive;
using System.Reactive.Linq;
using System.Threading.Tasks;
using System.Reactive.Subjects;
using WalletWasabi.Fluent.Extensions;
using WalletWasabi.Wallets;
using WalletWasabi.Blockchain.Keys;

namespace WalletWasabi.Fluent.Models.Wallets;

public partial class WalletListModel : ReactiveObject, IWalletListModel
{
	public WalletListModel()
	{
		// Convert the Wallet Manager's contents into an observable stream of IWalletModels.
		Wallets =
			Observable.FromEventPattern<Wallet>(Services.WalletManager, nameof(WalletManager.WalletAdded)).Select(_ => Unit.Default)
					  .StartWith(Unit.Default)
					  .ObserveOn(RxApp.MainThreadScheduler)
					  .SelectMany(_ => Services.WalletManager.GetWallets())
					  .ToObservableChangeSet(x => x.WalletName)
					  .TransformWithInlineUpdate(wallet => new WalletModel(wallet), (model, wallet) => { })

					  // Refresh the collection when logged in.
					  .AutoRefresh(x => x.IsLoggedIn)
					  .Transform(x => x as IWalletModel);

		// Materialize the Wallet list to determine the default wallet.
		Wallets
			.Bind(out var wallets)
			.Subscribe();

		DefaultWallet =
			wallets.FirstOrDefault(item => item.Name == Services.UiConfig.LastSelectedWallet)
			?? wallets.FirstOrDefault();
	}

	public IObservable<IChangeSet<IWalletModel, string>> Wallets { get; }

	public IWalletModel? DefaultWallet { get; }

<<<<<<< HEAD
	public async Task<IWalletModel> RecoverWallet(string walletName, string password, Mnemonic mnemonic, int minGapLimit)
	{
		var keyManager = await Task.Run(() =>
		{
			var walletFilePath = Services.WalletManager.WalletDirectories.GetWalletFilePaths(walletName).walletFilePath;

			var result = KeyManager.Recover(
				mnemonic,
				password,
				Services.WalletManager.Network,
				AccountKeyPath,
				null,
				"", // Make sure it is not saved into a file yet.
				minGapLimit);

			result.AutoCoinJoin = true;

			// Set the filepath but we will only write the file later when the Ui workflow is done.
			result.SetFilePath(walletFilePath);

			return result;
		});

		var walletModel =
			new WalletModel(
				new Wallet(
					Services.WalletManager.WalletDirectories.WalletsDir,
					Services.WalletManager.Network,
					keyManager));

		return walletModel;
	}

	private KeyPath AccountKeyPath { get; } = KeyManager.GetAccountKeyPath(Services.WalletManager.Network, ScriptPubKeyType.Segwit);

	public bool HasWallet => Services.WalletManager.HasWallet();
=======
	public void StoreLastSelectedWallet(IWalletModel wallet)
	{
		Services.UiConfig.LastSelectedWallet = wallet.Name;
	}
>>>>>>> 6fd6c237
}<|MERGE_RESOLUTION|>--- conflicted
+++ resolved
@@ -44,7 +44,8 @@
 
 	public IWalletModel? DefaultWallet { get; }
 
-<<<<<<< HEAD
+	public bool HasWallet => Services.WalletManager.HasWallet();
+
 	public async Task<IWalletModel> RecoverWallet(string walletName, string password, Mnemonic mnemonic, int minGapLimit)
 	{
 		var keyManager = await Task.Run(() =>
@@ -80,11 +81,8 @@
 
 	private KeyPath AccountKeyPath { get; } = KeyManager.GetAccountKeyPath(Services.WalletManager.Network, ScriptPubKeyType.Segwit);
 
-	public bool HasWallet => Services.WalletManager.HasWallet();
-=======
 	public void StoreLastSelectedWallet(IWalletModel wallet)
 	{
 		Services.UiConfig.LastSelectedWallet = wallet.Name;
 	}
->>>>>>> 6fd6c237
 }