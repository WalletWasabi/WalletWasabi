--- conflicted
+++ resolved
@@ -10,11 +10,9 @@
 
 	IWalletModel? DefaultWallet { get; }
 
-<<<<<<< HEAD
 	bool HasWallet { get; }
 
 	Task<IWalletModel> RecoverWallet(string walletName, string password, Mnemonic mnemonic, int minGapLimit);
-=======
+
 	void StoreLastSelectedWallet(IWalletModel wallet);
->>>>>>> 6fd6c237
 }