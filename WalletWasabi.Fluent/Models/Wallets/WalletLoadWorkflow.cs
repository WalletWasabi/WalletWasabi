--- conflicted
+++ resolved
@@ -58,25 +58,15 @@
 			.DisposeWith(_disposables);
 
 		Observable.Interval(TimeSpan.FromSeconds(1))
-<<<<<<< HEAD
 				.ObserveOn(RxApp.MainThreadScheduler)
-				.Subscribe(_ =>
-				{
-					var processedCount = GetCurrentProcessedCount();
-					UpdateProgress(processedCount);
-				})
+				.Subscribe(
+					_ =>
+					{
+						UpdateCurrentTipHeight();
+						var processedCount = GetCurrentProcessedCount();
+						UpdateProgress(processedCount);
+					})
 				.DisposeWith(_disposables);
-=======
-				  .ObserveOn(RxApp.MainThreadScheduler)
-				  .Subscribe(
-					  _ =>
-				  {
-					  UpdateCurrentTipHeight();
-					  var processedCount = GetCurrentProcessedCount();
-					  UpdateProgress(processedCount);
-				  })
-				  .DisposeWith(_disposables);
->>>>>>> 2c2a19c9
 	}
 
 	public void Stop()
