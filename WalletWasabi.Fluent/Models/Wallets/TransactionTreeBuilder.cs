--- conflicted
+++ resolved
@@ -148,15 +148,10 @@
 			Type = itemType,
 			Status = status,
 			Confirmations = confirmations,
-<<<<<<< HEAD
 			Fee = transactionSummary.GetFee,
-			ConfirmedTooltip = TextHelpers.GetConfirmationText(confirmations),
-=======
 			BlockHeight = transactionSummary.Height.Type == HeightType.Chain ? transactionSummary.Height.Value : 0,
 			BlockHash = transactionSummary.BlockHash,
-			Fee = transactionSummary.GetFee(),
 			ConfirmedTooltip = GetConfirmationToolTip(status, confirmations, transactionSummary.Transaction),
->>>>>>> 21bf1b55
 		};
 	}
 
@@ -240,15 +235,9 @@
 		coinjoinGroup.Date = coinjoinGroup.Children.Select(tx => tx.Date).Max().ToLocalTime();
 
 		var amount = coinjoinGroup.Children.Sum(x => x.Amount);
-<<<<<<< HEAD
+		coinjoinGroup.Amount = amount;
+
 		var fee = coinjoinGroup.Children.Sum(x => x.Fee() ?? Money.Zero);
-
-		var amounts = GetAmounts(amount, fee);
-=======
-		coinjoinGroup.Amount = amount;
->>>>>>> 21bf1b55
-
-		var fee = coinjoinGroup.Children.Sum(x => x.Fee ?? Money.Zero);
 		coinjoinGroup.Fee = fee;
 
 		var dates = coinjoinGroup.Children.Select(tx => tx.Date).ToImmutableArray();
@@ -279,15 +268,10 @@
 			Type = TransactionType.Coinjoin,
 			Status = status,
 			Confirmations = confirmations,
-<<<<<<< HEAD
-			ConfirmedTooltip = TextHelpers.GetConfirmationText(confirmations),
-			Fee = transactionSummary.GetFee
-=======
 			BlockHeight = transactionSummary.Height.Type == HeightType.Chain ? transactionSummary.Height.Value : 0,
 			BlockHash = transactionSummary.BlockHash,
 			ConfirmedTooltip = GetConfirmationToolTip(status, confirmations, transactionSummary.Transaction),
-			Fee = transactionSummary.GetFee()
->>>>>>> 21bf1b55
+			Fee = transactionSummary.GetFee
 		};
 	}
 
