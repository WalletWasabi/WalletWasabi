--- conflicted
+++ resolved
@@ -17,11 +17,8 @@
 {
 	private readonly Lazy<IWalletCoinjoinModel> _coinjoin;
 	private readonly Lazy<IWalletCoinsModel> _coins;
-<<<<<<< HEAD
+	[AutoNotify] private bool _isLoggedIn;
 	private readonly ReadOnlyObservableCollection<IAddress> _addresses;
-=======
-	[AutoNotify] private bool _isLoggedIn;
->>>>>>> 4f8414ad
 
 	public WalletModel(Wallet wallet, IAmountProvider amountProvider)
 	{
