--- conflicted
+++ resolved
@@ -42,16 +42,9 @@
 
 		Privacy = new WalletPrivacyModel(this, Wallet);
 
-<<<<<<< HEAD
-		var balance =
-			Observable.Defer(() => Observable.Return(Wallet.Coins.TotalAmount()))
-					  .Concat(Transactions.TransactionProcessed.Select(_ => Wallet.Coins.TotalAmount()));
-		Balances = new WalletBalancesModel(balance, new ExchangeRateProvider(wallet.Synchronizer));
-=======
-		Balances = Observable.Defer(() => Observable.Return(Wallet.Coins.TotalAmount())).Concat(TransactionProcessed.Select(_ => Wallet.Coins.TotalAmount()));
+		Balances = Observable.Defer(() => Observable.Return(Wallet.Coins.TotalAmount())).Concat(Transactions.TransactionProcessed.Select(_ => Wallet.Coins.TotalAmount()));
 
 		HasBalance = Balances.Select(x => x != Money.Zero);
->>>>>>> 3d198ddf
 
 		// Start the Loader after wallet is logged in
 		this.WhenAnyValue(x => x.Auth.IsLoggedIn)
@@ -72,15 +65,11 @@
 
 	public Network Network => Wallet.Network;
 
-<<<<<<< HEAD
 	public IWalletTransactionsModel Transactions { get; }
 
-	public IWalletBalancesModel Balances { get; }
-=======
 	public IObservable<Money> Balances { get; }
 
 	public IObservable<bool> HasBalance { get; }
->>>>>>> 3d198ddf
 
 	public IWalletCoinsModel Coins => _coins.Value;
 
