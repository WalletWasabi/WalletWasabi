--- conflicted
+++ resolved
@@ -47,16 +47,6 @@
 					  .Concat(this.WhenAnyValue(x => x.Settings.AnonScoreTarget).SelectMany(_ => GetCoins())) // Also refresh whenever AnonScoreTarget changes
 					  .ToObservableChangeSet();
 
-<<<<<<< HEAD
-		ExchangeRateProvider = new ExchangeRateProvider(wallet.Synchronizer);
-
-		Balance = Observable
-			.Defer(() => Observable.Return(_wallet.Coins.TotalAmount()))
-			.Concat(RelevantTransactionProcessed.Select(_ => _wallet.Coins.TotalAmount()))
-			.Select(money => new BtcAmount(money, ExchangeRateProvider));
-		
-		//Balances = new WalletBalancesModel(Balance);
-=======
 		Transactions =
 			Observable.Defer(() => BuildSummary().ToObservable())
 					  .Concat(relevantTransactionProcessed.SelectMany(_ => BuildSummary()))
@@ -71,14 +61,13 @@
 			Observable.FromEventPattern<WalletState>(Wallet, nameof(Wallet.StateChanged))
 					  .ObserveOn(RxApp.MainThreadScheduler)
 					  .Select(_ => Wallet.State);
->>>>>>> e8d7bc0d
 
 		Privacy = new WalletPrivacyModel(this, Wallet);
 
 		var balance =
 			Observable.Defer(() => Observable.Return(Wallet.Coins.TotalAmount()))
 					  .Concat(relevantTransactionProcessed.Select(_ => Wallet.Coins.TotalAmount()));
-		Balances = new WalletBalancesModel(balance, new ExchangeRateProvider(wallet.Synchronizer));
+		Balances = new WalletBalancesModel(balance.Select(money => new BtcAmount(money, new ExchangeRateProvider(wallet.Synchronizer))));
 
 		// Start the Loader after wallet is logged in
 		this.WhenAnyValue(x => x.Auth.IsLoggedIn)
@@ -93,16 +82,7 @@
 			 .Subscribe();
 	}
 
-<<<<<<< HEAD
-	public ExchangeRateProvider ExchangeRateProvider { get; }
-
-	public IObservable<BtcAmount> Balance { get; }
-
-	// TODO: Remove this
-	public Wallet Wallet => _wallet;
-=======
 	internal Wallet Wallet { get; }
->>>>>>> e8d7bc0d
 
 	public IWalletBalancesModel Balances { get; }
 
