using DynamicData;
using NBitcoin;
using Nito.AsyncEx;
using System.Collections.Generic;
using System.Collections.Immutable;
using System.Diagnostics.CodeAnalysis;
using System.Linq;
using System.Runtime.CompilerServices;
using System.Threading;
using System.Threading.Tasks;
using WalletWasabi.Blockchain.Analysis.Clustering;
using WalletWasabi.Blockchain.TransactionBuilding;
using WalletWasabi.Blockchain.TransactionOutputs;
using WalletWasabi.Fluent.Extensions;
using WalletWasabi.Fluent.Helpers;
using WalletWasabi.Fluent.ViewModels.Wallets.Send;
using WalletWasabi.Helpers;
using WalletWasabi.Logging;
using WalletWasabi.WabiSabi.Client;
using WalletWasabi.Wallets;

namespace WalletWasabi.Fluent.Models.Transactions;

[AutoInterface]
public partial class PrivacySuggestionsModel
{
<<<<<<< HEAD
	private const decimal MaximumDifferenceTolerance = 0.25m;

	private const decimal LargePortionSpentTolerance = 0.95m;
	private static readonly Money LargePortionSpentMinAmount = new (1_000_000L);
=======
	private const decimal MaximumDifferenceTolerance = Constants.BnBMaximumDifferenceTolerance;
	private const int ConsolidationTolerance = 10;
>>>>>>> ec5c0119

	/// <remarks>Guards use of <see cref="_singleRunCancellationTokenSource"/>.</remarks>
	private readonly object _lock = new();

	/// <summary>Allow at most one suggestion generation run.</summary>
	private readonly AsyncLock _asyncLock = new();

	private readonly CoinJoinManager? _cjManager;
	private readonly SendFlowModel _sendFlow;
	private readonly Wallet _wallet;
	private CancellationTokenSource? _singleRunCancellationTokenSource;
	private CancellationTokenSource? _linkedCancellationTokenSource;

	public PrivacySuggestionsModel(SendFlowModel sendFlow)
	{
		_sendFlow = sendFlow;
		_wallet = sendFlow.Wallet;
		_cjManager = Services.HostedServices.GetOrDefault<CoinJoinManager>();
	}

	/// <summary>
	///
	/// </summary>
	/// <remarks>Method supports being called multiple times. In that case the last call cancels the previous one.</remarks>
	public async IAsyncEnumerable<PrivacyItem> BuildPrivacySuggestionsAsync(TransactionInfo transactionInfo, BuildTransactionResult transactionResult, [EnumeratorCancellation] CancellationToken cancellationToken, bool includeSuggestions)
	{
		var parameters = new Parameters(transactionInfo, transactionResult, includeSuggestions);
		var result = new List<PrivacyItem>();

		using CancellationTokenSource singleRunCts = new();

		lock (_lock)
		{
			_singleRunCancellationTokenSource?.Cancel();
			_linkedCancellationTokenSource?.Cancel();
			_singleRunCancellationTokenSource = singleRunCts;
			CancellationTokenSource timeoutCts = new(TimeSpan.FromSeconds(15));
			CancellationTokenSource linkedCts = CancellationTokenSource.CreateLinkedTokenSource(timeoutCts.Token, singleRunCts.Token, cancellationToken);
			_linkedCancellationTokenSource = linkedCts;
		}

		using (await _asyncLock.LockAsync(CancellationToken.None))
		{
			result.Add(VerifyLabels(parameters));
			result.Add(VerifyPrivacyLevel(parameters));
			result.Add(VerifyLargePercentSpent(parameters));
			result.Add(VerifyUnconfirmedInputs(parameters));
			result.Add(VerifyCoinjoiningInputs(parameters));
			foreach (var item in result)
			{
				yield return item;
			}
			await foreach (var item in VerifyChangeAsync(parameters, _linkedCancellationTokenSource).ConfigureAwait(false))
			{
				yield return item;
			}
			lock (_lock)
			{
				_singleRunCancellationTokenSource = null;
			}
		}
	}

	private IEnumerable<PrivacyItem> VerifyLabels(Parameters parameters)
	{
		var warning = GetLabelWarning(parameters.Transaction, parameters.TransactionInfo.Recipient);

		if (warning is not null)
		{
			yield return warning;

			if (parameters.IncludeSuggestions && parameters.TransactionInfo.IsOtherPocketSelectionPossible)
			{
				yield return new LabelManagementSuggestion();
			}
		}
	}

	private PrivacyItem? GetLabelWarning(BuildTransactionResult transactionResult, LabelsArray recipient)
	{
		var pockets = _sendFlow.GetPockets();
		var spentCoins = transactionResult.SpentCoins;
		var nonPrivateSpentCoins = spentCoins.Where(x => x.GetPrivacyLevel(_wallet.AnonScoreTarget) == PrivacyLevel.NonPrivate).ToList();
		var usedPockets = pockets.Where(x => x.Coins.Any(coin => nonPrivateSpentCoins.Contains(coin))).ToList();

		if (usedPockets.Count > 1)
		{
			var pocketLabels = usedPockets.SelectMany(x => x.Labels).Distinct().ToArray();
			return new InterlinksLabelsWarning(new LabelsArray(pocketLabels));
		}

		var labels = transactionResult.SpentCoins.SelectMany(x => x.GetLabels(_wallet.AnonScoreTarget)).Except(recipient);
		var labelsArray = new LabelsArray(labels);

		if (labelsArray.Any())
		{
			return new TransactionKnownAsYoursByWarning(labelsArray);
		}

		return null;
	}

	private IEnumerable<PrivacyItem> VerifyPrivacyLevel(Parameters parameters)
	{
		var canModifyTransactionAmount = !parameters.TransactionInfo.IsPayJoin && !parameters.TransactionInfo.IsFixedAmount;

		var transactionLabels = parameters.Transaction.SpentCoins.SelectMany(x => x.GetLabels(_wallet.AnonScoreTarget));
		var onlyKnownByRecipient =
			parameters.TransactionInfo.Recipient.Equals(new LabelsArray(transactionLabels), StringComparer.OrdinalIgnoreCase);

		var foundNonPrivate = !onlyKnownByRecipient &&
							  parameters.Transaction.SpentCoins.Any(x => x.GetPrivacyLevel(_wallet.AnonScoreTarget) == PrivacyLevel.NonPrivate);

		var foundSemiPrivate =
			parameters.Transaction.SpentCoins.Any(x => x.GetPrivacyLevel(_wallet.AnonScoreTarget) == PrivacyLevel.SemiPrivate);

		if (foundNonPrivate)
		{
			yield return new NonPrivateFundsWarning();
		}

		if (foundSemiPrivate)
		{
			yield return new SemiPrivateFundsWarning();
		}

		if (!parameters.IncludeSuggestions)
		{
			// Return early, to avoid needless compute.
			yield break;
		}

		var availableCoins = _sendFlow.AvailableCoins;

		ImmutableList<SmartCoin> coinsToExclude = _cjManager?.CoinsInCriticalPhase[_wallet.WalletId] ?? [];
		bool wasCoinjoiningCoinUsed = parameters.Transaction.SpentCoins.Any(coinsToExclude.Contains);

		// Only exclude coins if the original transaction doesn't use them either.
		var allPrivateCoin = availableCoins.Where(x => x.GetPrivacyLevel(_wallet.AnonScoreTarget) == PrivacyLevel.Private).ToArray();

		allPrivateCoin = wasCoinjoiningCoinUsed ? allPrivateCoin : allPrivateCoin.Except(coinsToExclude).ToArray();

		var onlyKnownByTheRecipientCoins = availableCoins.Where(x => parameters.TransactionInfo.Recipient.Equals(x.GetLabels(_wallet.AnonScoreTarget), StringComparer.OrdinalIgnoreCase)).ToArray();
		var allSemiPrivateCoin =
			availableCoins.Where(x => x.GetPrivacyLevel(_wallet.AnonScoreTarget) == PrivacyLevel.SemiPrivate)
						  .Union(onlyKnownByTheRecipientCoins)
						  .ToArray();

		allSemiPrivateCoin = wasCoinjoiningCoinUsed ? allSemiPrivateCoin : allSemiPrivateCoin.Except(coinsToExclude).ToArray();

		var usdExchangeRate = _wallet.Synchronizer.UsdExchangeRate;
		var totalAmount = parameters.Transaction.CalculateDestinationAmount(parameters.TransactionInfo.Destination).ToDecimal(MoneyUnit.BTC);
		FullPrivacySuggestion? fullPrivacySuggestion = null;

		if ((foundNonPrivate || foundSemiPrivate) && allPrivateCoin.Length != 0 &&
			TryCreateTransaction(parameters.TransactionInfo, allPrivateCoin, out var newTransaction, out var isChangeless))
		{
			var amountDifference = totalAmount - newTransaction.CalculateDestinationAmount(parameters.TransactionInfo.Destination).ToDecimal(MoneyUnit.BTC);
			var amountDifferencePercentage = amountDifference / totalAmount;

			if (amountDifferencePercentage <= MaximumDifferenceTolerance && (canModifyTransactionAmount || amountDifference == 0m))
			{
				var (differenceBtc, differenceFiat) = GetDifference(parameters.TransactionInfo, newTransaction, usdExchangeRate);
				var differenceText = GetDifferenceText(differenceBtc);
				var differenceAmountText = GetDifferenceAmountText(differenceBtc, differenceFiat);
				fullPrivacySuggestion = new FullPrivacySuggestion(newTransaction, amountDifference, differenceText, differenceAmountText, allPrivateCoin, isChangeless);
				yield return fullPrivacySuggestion;
			}
		}

		// Do not calculate the better privacy option when the full privacy option has the same amount.
		// This is only possible if the user makes a silly selection with coin control.
		if (fullPrivacySuggestion is { } sug && sug.Difference == 0m)
		{
			yield break;
		}

		var coins = allPrivateCoin.Union(allSemiPrivateCoin).ToArray();
		if (foundNonPrivate && allSemiPrivateCoin.Length != 0 &&
			TryCreateTransaction(parameters.TransactionInfo, coins, out newTransaction, out isChangeless))
		{
			var amountDifference = totalAmount - newTransaction.CalculateDestinationAmount(parameters.TransactionInfo.Destination).ToDecimal(MoneyUnit.BTC);
			var amountDifferencePercentage = amountDifference / totalAmount;

			if (amountDifferencePercentage <= MaximumDifferenceTolerance && (canModifyTransactionAmount || amountDifference == 0m))
			{
				var (btcDifference, fiatDifference) = GetDifference(parameters.TransactionInfo, newTransaction, usdExchangeRate);
				var differenceText = GetDifferenceText(btcDifference);
				var differenceAmountText = GetDifferenceAmountText(btcDifference, fiatDifference);
				yield return new BetterPrivacySuggestion(newTransaction, differenceText, differenceAmountText, coins, isChangeless);
			}
		}
	}

	private IEnumerable<PrivacyItem> VerifyLargePercentSpent(Parameters parameters)
	{
		// No need to check this warning if a Red Coin is selected.
		if(parameters.Transaction.SpentCoins.Any(x => x.GetPrivacyLevel(_wallet.AnonScoreTarget) == PrivacyLevel.NonPrivate))
		{
			yield break;
		}

		var spentAmount = parameters.Transaction.SpentCoins.Sum(x => x.Amount);
		var walletBalance = _wallet.Coins.TotalAmount().Satoshi;

		if (spentAmount <= LargePortionSpentMinAmount || spentAmount <= walletBalance * LargePortionSpentTolerance)
		{
			yield break;
		}

		var spentPercentage = (int)(spentAmount * 100m / walletBalance);
		yield return new LargePercentSpentWarning(spentPercentage);
	}

	private IEnumerable<PrivacyItem> VerifyUnconfirmedInputs(Parameters parameters)
	{
		if (parameters.Transaction.SpendsUnconfirmed)
		{
			yield return new UnconfirmedFundsWarning();
		}
	}

	private IEnumerable<PrivacyItem> VerifyCoinjoiningInputs(Parameters parameters)
	{
		if (parameters.Transaction.SpendsCoinjoining)
		{
			yield return new CoinjoiningFundsWarning();
		}
	}

	private async IAsyncEnumerable<PrivacyItem> VerifyChangeAsync(Parameters parameters, CancellationTokenSource linkedCts)
	{
		var destinationScriptPubKey = parameters.TransactionInfo.Destination.GetScriptPubKey();
		var hasChange = parameters.Transaction.InnerWalletOutputs.Any(x => x.ScriptPubKey != destinationScriptPubKey);

		if (hasChange)
		{
			yield return new CreatesChangeWarning();

			if (parameters.IncludeSuggestions && !parameters.TransactionInfo.IsFixedAmount && !parameters.TransactionInfo.IsPayJoin)
			{
				var suggestions = await CreateChangeAvoidanceSuggestionsAsync(parameters.TransactionInfo, parameters.Transaction, linkedCts).ConfigureAwait(false);
				foreach (var suggestion in suggestions)
				{
					yield return suggestion;
				}
			}
		}
	}

	private async Task<List<ChangeAvoidanceSuggestion>> CreateChangeAvoidanceSuggestionsAsync(TransactionInfo info, BuildTransactionResult transaction, CancellationTokenSource linkedCts)
	{
		var result = new List<ChangeAvoidanceSuggestion>();

		// Exchange rate can change substantially during computation itself.
		// Reporting up-to-date exchange rates would just confuse users.
		decimal usdExchangeRate = _wallet.Synchronizer.UsdExchangeRate;

		// Only allow to create 2 more inputs with BnB.
		int maxInputCount = transaction.SpentCoins.Count() + 2;

		var pockets = _sendFlow.GetPockets();
		var spentCoins = transaction.SpentCoins;
		var usedPockets = pockets.Where(x => x.Coins.Any(coin => spentCoins.Contains(coin)));
		ImmutableArray<SmartCoin> coinsToUse = usedPockets.SelectMany(x => x.Coins).ToImmutableArray();

		// If the original transaction couldn't avoid the CJing coins, BnB can use them too. Otherwise exclude them.
		var coinsInCoinJoin = _cjManager?.CoinsInCriticalPhase[_wallet.WalletId] ?? [];
		coinsToUse = spentCoins.Any(coinsInCoinJoin.Contains) ? coinsToUse : coinsToUse.Except(coinsInCoinJoin).ToImmutableArray();

		// If the original transaction is using only confirmed coins, BnB can use only them too. Otherwise let unconfirmed coins stay in the list.
		if (spentCoins.All(x => x.Confirmed))
		{
			coinsToUse = coinsToUse.Where(x => x.Confirmed).ToImmutableArray();
		}

		var suggestions = CreateChangeAvoidanceSuggestionsAsync(info, coinsToUse, maxInputCount, usdExchangeRate, linkedCts.Token).ConfigureAwait(false);

		await foreach (var suggestion in suggestions)
		{
			var changeAvoidanceSuggestions = result.ToArray();
			var newSuggestionAmount = suggestion.GetAmount(info.Destination);

			// If BnB solutions become the same transaction somehow, do not show the same suggestion twice.
			if (changeAvoidanceSuggestions.Any(x => x.GetAmount(info.Destination) == newSuggestionAmount))
			{
				continue;
			}

			// If BnB solution has the same amount as the original transaction, only suggest that one and stop searching.
			if (newSuggestionAmount == transaction.CalculateDestinationAmount(info.Destination))
			{
				result.RemoveMany(changeAvoidanceSuggestions);
				result.Add(suggestion);
				return result;
			}

			// If both is Less/More, only return the one with smaller difference.
			if (changeAvoidanceSuggestions.FirstOrDefault(x => x.IsLess == suggestion.IsLess && x.IsMore == suggestion.IsMore) is { } existingSuggestion)
			{
				if (Math.Abs(suggestion.Difference) < Math.Abs(existingSuggestion.Difference))
				{
					result.Remove(existingSuggestion);
					result.Add(suggestion);
				}
				return result;
			}

			result.Add(suggestion);
		}

		return result;
	}

	private async IAsyncEnumerable<ChangeAvoidanceSuggestion> CreateChangeAvoidanceSuggestionsAsync(
		TransactionInfo transactionInfo,
		ImmutableArray<SmartCoin> coinsToUse,
		int maxInputCount,
		decimal usdExchangeRate,
		[EnumeratorCancellation] CancellationToken cancellationToken)
	{
		var selectionsTask =
			ChangelessTransactionCoinSelector.GetAllStrategyResultsAsync(
				coinsToUse,
				transactionInfo.FeeRate,
				new TxOut(transactionInfo.Amount, transactionInfo.Destination.GetScriptPubKey()),
				maxInputCount,
				cancellationToken);

		await foreach (IReadOnlyList<SmartCoin> selection in selectionsTask.ConfigureAwait(false))
		{
			BuildTransactionResult? transaction = null;

			try
			{
				transaction = _wallet.BuildChangelessTransaction(
					transactionInfo.Destination,
					transactionInfo.Recipient,
					transactionInfo.FeeRate,
					selection,
					tryToSign: false);
			}
			catch (Exception ex)
			{
				Logger.LogError($"Failed to build changeless transaction. Exception: {ex}");
			}

			if (transaction is not null)
			{
				var (btcDifference, fiatDifference) = GetDifference(transactionInfo, transaction, usdExchangeRate);
				var differenceText = GetDifferenceText(btcDifference);
				var differenceAmountText = GetDifferenceAmountText(btcDifference, fiatDifference);
				var isMore = fiatDifference > 0;
				var isLess = fiatDifference < 0;

				yield return new ChangeAvoidanceSuggestion(transaction, fiatDifference, differenceText, differenceAmountText, isMore, isLess);
			}
		}
	}

	private bool TryCreateTransaction(
		TransactionInfo transactionInfo,
		SmartCoin[] coins,
		[NotNullWhen(true)] out BuildTransactionResult? txn,
		out bool isChangeless)
	{
		txn = null;
		isChangeless = false;

		try
		{
			// TODO: Verify the subtract fee change
			txn = _wallet.BuildTransaction(
				transactionInfo.Destination,
				transactionInfo.Amount,
				transactionInfo.Recipient,
				transactionInfo.FeeRate,
				coins,
				false,
				transactionInfo.PayJoinClient,
				tryToSign: false);
		}
		catch (Exception)
		{
			try
			{
				txn = _wallet.BuildChangelessTransaction(
					transactionInfo.Destination,
					transactionInfo.Recipient,
					transactionInfo.FeeRate,
					coins,
					tryToSign: false);

				isChangeless = true;
			}
			catch (Exception)
			{
				return false;
			}
		}

		return true;
	}

	private (decimal BtcDifference, decimal FiatDifference) GetDifference(TransactionInfo transactionInfo, BuildTransactionResult transaction, decimal usdExchangeRate)
	{
		var originalAmount = transactionInfo.Amount.ToDecimal(MoneyUnit.BTC);
		var totalAmount = transaction.CalculateDestinationAmount(transactionInfo.Destination);
		var total = totalAmount.ToDecimal(MoneyUnit.BTC);
		var btcDifference = total - originalAmount;
		var fiatTotal = total * usdExchangeRate;
		var fiatOriginal = originalAmount * usdExchangeRate;
		var fiatDifference = fiatTotal - fiatOriginal;

		return (btcDifference, fiatDifference);
	}

	private string GetDifferenceText(decimal btcDifference)
	{
		return btcDifference switch
		{
			> 0 => "more",
			< 0 => "less",
			_ => "the same amount"
		};
	}

	private string GetDifferenceAmountText(decimal btcDifference, decimal fiatDifference)
	{
		return $"{Math.Abs(btcDifference).FormattedBtcFixedFractional()} BTC {Math.Abs(fiatDifference).ToUsdAproxBetweenParens()}";
	}

	private record Parameters(TransactionInfo TransactionInfo, BuildTransactionResult Transaction, bool IncludeSuggestions);
}<|MERGE_RESOLUTION|>--- conflicted
+++ resolved
@@ -24,15 +24,10 @@
 [AutoInterface]
 public partial class PrivacySuggestionsModel
 {
-<<<<<<< HEAD
-	private const decimal MaximumDifferenceTolerance = 0.25m;
+	private const decimal MaximumDifferenceTolerance = Constants.BnBMaximumDifferenceTolerance;
 
 	private const decimal LargePortionSpentTolerance = 0.95m;
 	private static readonly Money LargePortionSpentMinAmount = new (1_000_000L);
-=======
-	private const decimal MaximumDifferenceTolerance = Constants.BnBMaximumDifferenceTolerance;
-	private const int ConsolidationTolerance = 10;
->>>>>>> ec5c0119
 
 	/// <remarks>Guards use of <see cref="_singleRunCancellationTokenSource"/>.</remarks>
 	private readonly object _lock = new();
