using Avalonia;
using Avalonia.Controls;
using Avalonia.Controls.ApplicationLifetimes;
using Avalonia.Markup.Xaml;
using WalletWasabi.Fluent.ViewModels;
using WalletWasabi.Fluent.Views;
using Global = WalletWasabi.Gui.Global;

namespace WalletWasabi.Fluent
{
<<<<<<< HEAD
	public class App : Application
	{
		public override void Initialize()
		{
			AvaloniaXamlLoader.Load(this);
		}

		public override void OnFrameworkInitializationCompleted()
		{
			if (ApplicationLifetime is IClassicDesktopStyleApplicationLifetime desktop)
			{
				desktop.MainWindow = new MainWindow
				{
					DataContext = new MainWindowViewModel(),
				};
=======
    public class App : Application
    {
		private Global _global;

		public App()
		{
			Name = "Wasabi Wallet";
		}

		public App(Global global) : this()
		{
			_global = global;			
		}

        public override void Initialize()
        {
            AvaloniaXamlLoader.Load(this);
        }

        public override void OnFrameworkInitializationCompleted()
        {
			if (!Design.IsDesignMode)
			{
				MainViewModel.Instance = new MainViewModel(_global);

				if (ApplicationLifetime is IClassicDesktopStyleApplicationLifetime desktop)
				{
					desktop.MainWindow = new MainWindow
					{
						DataContext = MainViewModel.Instance
					};
				}
>>>>>>> f311a33c
			}

			base.OnFrameworkInitializationCompleted();
		}
	}
}<|MERGE_RESOLUTION|>--- conflicted
+++ resolved
@@ -8,25 +8,8 @@
 
 namespace WalletWasabi.Fluent
 {
-<<<<<<< HEAD
 	public class App : Application
 	{
-		public override void Initialize()
-		{
-			AvaloniaXamlLoader.Load(this);
-		}
-
-		public override void OnFrameworkInitializationCompleted()
-		{
-			if (ApplicationLifetime is IClassicDesktopStyleApplicationLifetime desktop)
-			{
-				desktop.MainWindow = new MainWindow
-				{
-					DataContext = new MainWindowViewModel(),
-				};
-=======
-    public class App : Application
-    {
 		private Global _global;
 
 		public App()
@@ -39,13 +22,13 @@
 			_global = global;			
 		}
 
-        public override void Initialize()
-        {
-            AvaloniaXamlLoader.Load(this);
-        }
+		public override void Initialize()
+		{
+			AvaloniaXamlLoader.Load(this);
+		}
 
-        public override void OnFrameworkInitializationCompleted()
-        {
+		public override void OnFrameworkInitializationCompleted()
+		{
 			if (!Design.IsDesignMode)
 			{
 				MainViewModel.Instance = new MainViewModel(_global);
@@ -57,7 +40,6 @@
 						DataContext = MainViewModel.Instance
 					};
 				}
->>>>>>> f311a33c
 			}
 
 			base.OnFrameworkInitializationCompleted();
