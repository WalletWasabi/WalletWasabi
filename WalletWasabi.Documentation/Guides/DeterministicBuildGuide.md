--- conflicted
+++ resolved
@@ -12,12 +12,8 @@
 git clone https://github.com/zkSNACKs/WalletWasabi.git
 git checkout {hash of the release} # This works from 1.1.3 release, https://github.com/zkSNACKs/WalletWasabi/releases
 cd WalletWasabi/WalletWasabi.Packager/
-<<<<<<< HEAD
+dotnet clean
 dotnet restore --locked-mode
-=======
-dotnet clean
-dotnet restore
->>>>>>> 7a1a376e
 dotnet build
 dotnet run -- --onlybinaries
 ```
