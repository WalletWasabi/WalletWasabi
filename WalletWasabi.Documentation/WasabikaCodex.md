--- conflicted
+++ resolved
@@ -88,13 +88,8 @@
    ```
    [alias]
       upd = "!f(){ git fetch upstream && git checkout master && git rebase upstream/master && git push -f origin master && git branch --merged; };f"
-<<<<<<< HEAD
-      del = "!f(){ git checkout master && (git branch -D \"$1\"; git push origin --delete \"$1\"); git branch; };f"
+      del = "!f(){ git checkout master && for arg; do (git branch -D \"$arg\"; git push origin --delete \"$arg\"); done; git branch; };f"
       pr = "!f(){ git checkout -b $(date +'%s') && git add . && git commit -S -m \"$1\" && git push -u origin $(git branch --show) && start \"$(echo $(git config --get remote.upstream.url) | sed 's/.git$//g')/compare/master...$(git config --get user.username):$(git branch --show)?expand=1\"; };f"
-=======
-      del = "!f(){ git checkout master && for arg; do (git branch -D \"$arg\"; git push origin --delete \"$arg\"); done; git branch; };f"
-      pr = "!f(){ git checkout -b $(date +'%s') && git add . && git commit -S -m \"$1\" && git push -u origin $(git branch --show) && start \"$(echo $(git config --get remote.upstream.url) | sed 's/.git$//g')/compare/master...username:$(git branch --show)?expand=1\"; };f"
->>>>>>> ad0c7f6e
    ```
   You can use it with the console in the project library by the following commands:  
    - `git upd` -> Update the forked repository  
