--- conflicted
+++ resolved
@@ -48,7 +48,7 @@
 			RegTestFixture = regTestFixture;
 			BaseUri = new Uri(RegTestFixture.BackendEndPoint);
 			BackendClearnetHttpClient = new ClearnetHttpClient(() => RegTestFixture.BackendEndPointUri);
-			TorSocks5ClientPool = new TorSocks5ClientPool(Tests.Common.TorSocks5Endpoint);
+			TorSocks5ClientPool = new TorSocks5ClientPool(Helpers.Common.TorSocks5Endpoint);
 		}
 
 		private RegTestFixture RegTestFixture { get; }
@@ -112,11 +112,7 @@
 			coordinator.RoundConfig.UpdateOrDefault(roundConfig, toFile: true);
 			coordinator.AbortAllRoundsInInputRegistration("");
 
-<<<<<<< HEAD
 			var torClient = new TorHttpClient(TorSocks5ClientPool, () => BaseUri);
-=======
-			using var torClient = new TorHttpClient(BaseUri, Helpers.Common.TorSocks5Endpoint);
->>>>>>> 1a8b6692
 			var satoshiClient = new SatoshiClient(new ClearnetHttpClient(() => BaseUri));
 
 			#region PostInputsGetStates
@@ -722,11 +718,7 @@
 			coordinator.AbortAllRoundsInInputRegistration("");
 
 			Uri baseUri = new Uri(RegTestFixture.BackendEndPoint);
-<<<<<<< HEAD
 			var torClient = new TorHttpClient(TorSocks5ClientPool, () => baseUri);
-=======
-			using var torClient = new TorHttpClient(baseUri, Helpers.Common.TorSocks5Endpoint);
->>>>>>> 1a8b6692
 			var satoshiClient = new SatoshiClient(new ClearnetHttpClient(() => BaseUri));
 			var round = coordinator.GetCurrentInputRegisterableRoundOrDefault();
 			var roundId = round.RoundId;
