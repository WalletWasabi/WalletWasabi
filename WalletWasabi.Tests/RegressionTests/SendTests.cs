using NBitcoin;
using NBitcoin.Protocol;
using System.Collections.Generic;
using System.Linq;
using System.Threading;
using System.Threading.Tasks;
using Microsoft.Extensions.Caching.Memory;
using WalletWasabi.BitcoinCore.Rpc;
using WalletWasabi.Blockchain.Analysis.FeesEstimation;
using WalletWasabi.Blockchain.Keys;
using WalletWasabi.Blockchain.TransactionBroadcasting;
using WalletWasabi.Blockchain.TransactionBuilding;
using WalletWasabi.Blockchain.TransactionOutputs;
using WalletWasabi.Blockchain.TransactionProcessing;
using WalletWasabi.Helpers;
using WalletWasabi.Logging;
using WalletWasabi.Models;
using WalletWasabi.Services;
using WalletWasabi.Stores;
using WalletWasabi.Tests.XunitConfiguration;
using WalletWasabi.Wallets;
using WalletWasabi.WebClients.Wasabi;
using Xunit;
using WalletWasabi.Tests.Helpers;

namespace WalletWasabi.Tests.RegressionTests;

/// <seealso cref="RegTestCollectionDefinition"/>
[Collection("RegTest collection")]
public class SendTests : IClassFixture<RegTestFixture>
{
	public SendTests(RegTestFixture regTestFixture)
	{
		RegTestFixture = regTestFixture;
	}

	private RegTestFixture RegTestFixture { get; }

	[Fact]
	public async Task SendTestsAsync()
	{
		await using RegTestSetup setup = await RegTestSetup.InitializeTestEnvironmentAsync(RegTestFixture, numberOfBlocksToGenerate: 1);
		IRPCClient rpc = setup.RpcClient;
		Network network = setup.Network;
		BitcoinStore bitcoinStore = setup.BitcoinStore;
		using Backend.Global global = setup.Global;
		ServiceConfiguration serviceConfiguration = setup.ServiceConfiguration;
		string password = setup.Password;

		bitcoinStore.IndexStore.NewFilters += setup.Wallet_NewFiltersProcessed;

		// Create the services.
		// 1. Create connection service.
		NodesGroup nodes = new(global.Config.Network, requirements: Constants.NodeRequirements);
		nodes.ConnectedNodes.Add(await RegTestFixture.BackendRegTestNode.CreateNewP2pNodeAsync());

		// 2. Create mempool service.

		Node node = await RegTestFixture.BackendRegTestNode.CreateNewP2pNodeAsync();
		node.Behaviors.Add(bitcoinStore.CreateUntrustedP2pBehavior());

		// 3. Create wasabi synchronizer service.
		await using HttpClientFactory httpClientFactory = new(torEndPoint: null, backendUriGetter: () => new Uri(RegTestFixture.BackendEndPoint));
		WasabiSynchronizer synchronizer = new(requestInterval: TimeSpan.FromSeconds(3), 10000, bitcoinStore, httpClientFactory);
		HybridFeeProvider feeProvider = new(synchronizer, null);

		// 4. Create key manager service.
		var keyManager = KeyManager.CreateNew(out _, password, network);

		// 5. Create wallet service.
		var workDir = Helpers.Common.GetWorkDir();

		using MemoryCache cache = BitcoinFactory.CreateMemoryCache();
		await using SpecificNodeBlockProvider specificNodeBlockProvider = new(network, serviceConfiguration, httpClientFactory.TorEndpoint);

		var blockProvider = new SmartBlockProvider(
			bitcoinStore.BlockRepository,
			rpcBlockProvider: null,
			specificNodeBlockProvider,
			new P2PBlockProvider(network, nodes, httpClientFactory.IsTorEnabled),
			cache);

		WalletManager walletManager = new(network, workDir, new WalletDirectories(network, workDir), bitcoinStore, synchronizer, serviceConfiguration);
		walletManager.RegisterServices(feeProvider, blockProvider);

		// Get some money, make it confirm.
		var key = keyManager.GetNextReceiveKey("foo label");
		var key2 = keyManager.GetNextReceiveKey("foo label");
		var txId = await rpc.SendToAddressAsync(key.GetP2wpkhAddress(network), Money.Coins(1m));
		Assert.NotNull(txId);
		await rpc.GenerateAsync(1);
		var txId2 = await rpc.SendToAddressAsync(key2.GetP2wpkhAddress(network), Money.Coins(1m));
		Assert.NotNull(txId2);
		await rpc.GenerateAsync(1);

		try
		{
			Interlocked.Exchange(ref setup.FiltersProcessedByWalletCount, 0);
			nodes.Connect(); // Start connection service.
			node.VersionHandshake(); // Start mempool service.
			synchronizer.Start(); // Start wasabi synchronizer service.
			await feeProvider.StartAsync(CancellationToken.None);

			// Wait until the filter our previous transaction is present.
			var blockCount = await rpc.GetBlockCountAsync();
			await setup.WaitForFiltersToBeProcessedAsync(TimeSpan.FromSeconds(120), blockCount);
			var wallet = await walletManager.AddAndStartWalletAsync(keyManager);

			TransactionBroadcaster broadcaster = new(network, bitcoinStore, httpClientFactory, walletManager);
			broadcaster.Initialize(nodes, rpc);

			var waitCount = 0;
			while (wallet.Coins.Sum(x => x.Amount) == Money.Zero)
			{
				await Task.Delay(1000);
				waitCount++;
				if (waitCount >= 21)
				{
					Logger.LogInfo($"Funding transaction to the wallet '{wallet.WalletName}' did not arrive.");
					return; // Very rarely this test fails. I have no clue why. Probably because all these RegTests are interconnected, anyway let's not bother the CI with it.
				}
			}

			var scp = CreateSegwitScriptPubKey();
			var res2 = wallet.BuildTransaction(password, new PaymentIntent(scp, Money.Coins(0.05m), label: "foo"), FeeStrategy.CreateFromConfirmationTarget(5), allowUnconfirmed: false);

			Assert.NotNull(res2.Transaction);
			Assert.Single(res2.OuterWalletOutputs);
			Assert.Equal(scp, res2.OuterWalletOutputs.Single().ScriptPubKey);
			Assert.Single(res2.InnerWalletOutputs);
			Assert.True(res2.Fee > Money.Satoshis(2 * 100)); // since there is a sanity check of 2sat/vb in the server
			Assert.InRange(res2.FeePercentOfSent, 0, 1);
			Assert.Single(res2.SpentCoins);
			var spentCoin = Assert.Single(res2.SpentCoins);
			Assert.Contains(new[] { key.P2wpkhScript, key2.P2wpkhScript }, x => x == spentCoin.ScriptPubKey);
			Assert.Equal(Money.Coins(1m), res2.SpentCoins.Single().Amount);
			Assert.False(res2.SpendsUnconfirmed);

			await broadcaster.SendTransactionAsync(res2.Transaction);

			Assert.Contains(res2.InnerWalletOutputs.Single(), wallet.Coins);

			#region Basic

			Script receive = keyManager.GetNextReceiveKey("Basic").P2wpkhScript;
			Money amountToSend = wallet.Coins.Where(x => x.IsAvailable()).Sum(x => x.Amount) / 2;
			var res = wallet.BuildTransaction(password, new PaymentIntent(receive, amountToSend, label: "foo"), FeeStrategy.SevenDaysConfirmationTargetStrategy, allowUnconfirmed: true);

			foreach (SmartCoin coin in res.SpentCoins)
			{
				Assert.False(coin.CoinJoinInProgress);
				Assert.True(coin.Confirmed);
				Assert.Null(coin.SpenderTransaction);
				Assert.False(coin.IsSpent());
			}

			Assert.Equal(2, res.InnerWalletOutputs.Count());
			Assert.Empty(res.OuterWalletOutputs);
			var activeOutput = res.InnerWalletOutputs.Single(x => x.ScriptPubKey == receive);
			var changeOutput = res.InnerWalletOutputs.Single(x => x.ScriptPubKey != receive);

			Assert.Equal(receive, activeOutput.ScriptPubKey);
			Assert.Equal(amountToSend, activeOutput.Amount);
			if (res.SpentCoins.Sum(x => x.Amount) - activeOutput.Amount == res.Fee) // this happens when change is too small
			{
				Assert.Contains(res.Transaction.Transaction.Outputs, x => x.Value == activeOutput.Amount);
				Logger.LogInfo($"Change Output: {changeOutput.Amount.ToString(false, true)} {changeOutput.ScriptPubKey.GetDestinationAddress(network)}");
			}
			Logger.LogInfo($"{nameof(res.Fee)}: {res.Fee}");
			Logger.LogInfo($"{nameof(res.FeePercentOfSent)}: {res.FeePercentOfSent} %");
			Logger.LogInfo($"{nameof(res.SpendsUnconfirmed)}: {res.SpendsUnconfirmed}");
			Logger.LogInfo($"Active Output: {activeOutput.Amount.ToString(false, true)} {activeOutput.ScriptPubKey.GetDestinationAddress(network)}");
			Logger.LogInfo($"TxId: {res.Transaction.GetHash()}");

			var foundReceive = false;
			Assert.InRange(res.Transaction.Transaction.Outputs.Count, 1, 2);
			foreach (var output in res.Transaction.Transaction.Outputs)
			{
				if (output.ScriptPubKey == receive)
				{
					foundReceive = true;
					Assert.Equal(amountToSend, output.Value);
				}
			}
			Assert.True(foundReceive);

			await broadcaster.SendTransactionAsync(res.Transaction);

			#endregion Basic

			#region SubtractFeeFromAmount

			receive = keyManager.GetNextReceiveKey("SubtractFeeFromAmount").P2wpkhScript;
			amountToSend = wallet.Coins.Where(x => x.IsAvailable()).Sum(x => x.Amount) / 3;
			res = wallet.BuildTransaction(password, new PaymentIntent(receive, amountToSend, subtractFee: true, label: "foo"), FeeStrategy.SevenDaysConfirmationTargetStrategy, allowUnconfirmed: true);

			Assert.Equal(2, res.InnerWalletOutputs.Count());
			Assert.Empty(res.OuterWalletOutputs);
			activeOutput = res.InnerWalletOutputs.Single(x => x.ScriptPubKey == receive);
			changeOutput = res.InnerWalletOutputs.Single(x => x.ScriptPubKey != receive);

			Assert.Equal(receive, activeOutput.ScriptPubKey);
			Assert.Equal(amountToSend - res.Fee, activeOutput.Amount);
			Assert.Contains(res.Transaction.Transaction.Outputs, x => x.Value == changeOutput.Amount);
			Logger.LogInfo($"{nameof(res.Fee)}: {res.Fee}");
			Logger.LogInfo($"{nameof(res.FeePercentOfSent)}: {res.FeePercentOfSent} %");
			Logger.LogInfo($"{nameof(res.SpendsUnconfirmed)}: {res.SpendsUnconfirmed}");
			Logger.LogInfo($"Active Output: {activeOutput.Amount.ToString(false, true)} {activeOutput.ScriptPubKey.GetDestinationAddress(network)}");
			Logger.LogInfo($"Change Output: {changeOutput.Amount.ToString(false, true)} {changeOutput.ScriptPubKey.GetDestinationAddress(network)}");
			Logger.LogInfo($"TxId: {res.Transaction.GetHash()}");

			foundReceive = false;
			Assert.InRange(res.Transaction.Transaction.Outputs.Count, 1, 2);
			foreach (var output in res.Transaction.Transaction.Outputs)
			{
				if (output.ScriptPubKey == receive)
				{
					foundReceive = true;
					Assert.Equal(amountToSend - res.Fee, output.Value);
				}
			}
			Assert.True(foundReceive);

			#endregion SubtractFeeFromAmount

			#region LowFee

			res = wallet.BuildTransaction(password, new PaymentIntent(receive, amountToSend, label: "foo"), FeeStrategy.SevenDaysConfirmationTargetStrategy, allowUnconfirmed: true);

			Assert.Equal(2, res.InnerWalletOutputs.Count());
			Assert.Empty(res.OuterWalletOutputs);
			activeOutput = res.InnerWalletOutputs.Single(x => x.ScriptPubKey == receive);
			changeOutput = res.InnerWalletOutputs.Single(x => x.ScriptPubKey != receive);

			Assert.Equal(receive, activeOutput.ScriptPubKey);
			Assert.Equal(amountToSend, activeOutput.Amount);
			Assert.Contains(res.Transaction.Transaction.Outputs, x => x.Value == changeOutput.Amount);
			Logger.LogInfo($"{nameof(res.Fee)}: {res.Fee}");
			Logger.LogInfo($"{nameof(res.FeePercentOfSent)}: {res.FeePercentOfSent} %");
			Logger.LogInfo($"{nameof(res.SpendsUnconfirmed)}: {res.SpendsUnconfirmed}");
			Logger.LogInfo($"Active Output: {activeOutput.Amount.ToString(false, true)} {activeOutput.ScriptPubKey.GetDestinationAddress(network)}");
			Logger.LogInfo($"Change Output: {changeOutput.Amount.ToString(false, true)} {changeOutput.ScriptPubKey.GetDestinationAddress(network)}");
			Logger.LogInfo($"TxId: {res.Transaction.GetHash()}");

			foundReceive = false;
			Assert.InRange(res.Transaction.Transaction.Outputs.Count, 1, 2);
			foreach (var output in res.Transaction.Transaction.Outputs)
			{
				if (output.ScriptPubKey == receive)
				{
					foundReceive = true;
					Assert.Equal(amountToSend, output.Value);
				}
			}
			Assert.True(foundReceive);

			#endregion LowFee

			#region MediumFee

			res = wallet.BuildTransaction(password, new PaymentIntent(receive, amountToSend, label: "foo"), FeeStrategy.OneDayConfirmationTargetStrategy, allowUnconfirmed: true);

			Assert.Equal(2, res.InnerWalletOutputs.Count());
			Assert.Empty(res.OuterWalletOutputs);
			activeOutput = res.InnerWalletOutputs.Single(x => x.ScriptPubKey == receive);
			changeOutput = res.InnerWalletOutputs.Single(x => x.ScriptPubKey != receive);

			Assert.Equal(receive, activeOutput.ScriptPubKey);
			Assert.Equal(amountToSend, activeOutput.Amount);
			Assert.Contains(res.Transaction.Transaction.Outputs, x => x.Value == changeOutput.Amount);
			Logger.LogInfo($"{nameof(res.Fee)}: {res.Fee}");
			Logger.LogInfo($"{nameof(res.FeePercentOfSent)}: {res.FeePercentOfSent} %");
			Logger.LogInfo($"{nameof(res.SpendsUnconfirmed)}: {res.SpendsUnconfirmed}");
			Logger.LogInfo($"Active Output: {activeOutput.Amount.ToString(false, true)} {activeOutput.ScriptPubKey.GetDestinationAddress(network)}");
			Logger.LogInfo($"Change Output: {changeOutput.Amount.ToString(false, true)} {changeOutput.ScriptPubKey.GetDestinationAddress(network)}");
			Logger.LogInfo($"TxId: {res.Transaction.GetHash()}");

			foundReceive = false;
			Assert.InRange(res.Transaction.Transaction.Outputs.Count, 1, 2);
			foreach (var output in res.Transaction.Transaction.Outputs)
			{
				if (output.ScriptPubKey == receive)
				{
					foundReceive = true;
					Assert.Equal(amountToSend, output.Value);
				}
			}
			Assert.True(foundReceive);

			#endregion MediumFee

			#region HighFee

			res = wallet.BuildTransaction(password, new PaymentIntent(receive, amountToSend, label: "foo"), FeeStrategy.TwentyMinutesConfirmationTargetStrategy, allowUnconfirmed: true);

			Assert.Equal(2, res.InnerWalletOutputs.Count());
			Assert.Empty(res.OuterWalletOutputs);
			activeOutput = res.InnerWalletOutputs.Single(x => x.ScriptPubKey == receive);
			changeOutput = res.InnerWalletOutputs.Single(x => x.ScriptPubKey != receive);

			Assert.Equal(receive, activeOutput.ScriptPubKey);
			Assert.Equal(amountToSend, activeOutput.Amount);
			Assert.Contains(res.Transaction.Transaction.Outputs, x => x.Value == changeOutput.Amount);
			Logger.LogInfo($"{nameof(res.Fee)}: {res.Fee}");
			Logger.LogInfo($"{nameof(res.FeePercentOfSent)}: {res.FeePercentOfSent} %");
			Logger.LogInfo($"{nameof(res.SpendsUnconfirmed)}: {res.SpendsUnconfirmed}");
			Logger.LogInfo($"Active Output: {activeOutput.Amount.ToString(false, true)} {activeOutput.ScriptPubKey.GetDestinationAddress(network)}");
			Logger.LogInfo($"Change Output: {changeOutput.Amount.ToString(false, true)} {changeOutput.ScriptPubKey.GetDestinationAddress(network)}");
			Logger.LogInfo($"TxId: {res.Transaction.GetHash()}");

			foundReceive = false;
			Assert.InRange(res.Transaction.Transaction.Outputs.Count, 1, 2);
			foreach (var output in res.Transaction.Transaction.Outputs)
			{
				if (output.ScriptPubKey == receive)
				{
					foundReceive = true;
					Assert.Equal(amountToSend, output.Value);
				}
			}
			Assert.True(foundReceive);

			Assert.InRange(res.Fee, Money.Zero, res.Fee);
			Assert.InRange(res.Fee, res.Fee, res.Fee);

			await broadcaster.SendTransactionAsync(res.Transaction);

			#endregion HighFee

			#region MaxAmount

			receive = keyManager.GetNextReceiveKey("MaxAmount").P2wpkhScript;

			res = wallet.BuildTransaction(password, new PaymentIntent(receive, MoneyRequest.CreateAllRemaining(), "foo"), FeeStrategy.SevenDaysConfirmationTargetStrategy, allowUnconfirmed: true);

			Assert.Single(res.InnerWalletOutputs);
			Assert.Empty(res.OuterWalletOutputs);
			activeOutput = res.InnerWalletOutputs.Single();

			Assert.Equal(receive, activeOutput.ScriptPubKey);

			Assert.Single(res.Transaction.Transaction.Outputs);
			var maxBuiltTxOutput = res.Transaction.Transaction.Outputs.Single();
			Assert.Equal(receive, maxBuiltTxOutput.ScriptPubKey);
			Assert.Equal(wallet.Coins.Where(x => x.IsAvailable()).Sum(x => x.Amount) - res.Fee, maxBuiltTxOutput.Value);

			await broadcaster.SendTransactionAsync(res.Transaction);

			#endregion MaxAmount

			#region InputSelection

			receive = keyManager.GetNextReceiveKey("InputSelection").P2wpkhScript;

			var inputCountBefore = res.SpentCoins.Count();

			res = wallet.BuildTransaction(
				password,
				new PaymentIntent(receive, MoneyRequest.CreateAllRemaining(), "foo"),
				FeeStrategy.SevenDaysConfirmationTargetStrategy,
				allowUnconfirmed: true,
				allowedInputs: wallet.Coins.Where(x => x.IsAvailable()).Select(x => x.Outpoint).Take(1));

			Assert.Single(res.InnerWalletOutputs);
			Assert.Empty(res.OuterWalletOutputs);
			activeOutput = res.InnerWalletOutputs.Single(x => x.ScriptPubKey == receive);

			Assert.True(inputCountBefore >= res.SpentCoins.Count());
			Assert.Equal(res.SpentCoins.Count(), res.Transaction.Transaction.Inputs.Count);

			Assert.Equal(receive, activeOutput.ScriptPubKey);
			Logger.LogInfo($"{nameof(res.Fee)}: {res.Fee}");
			Logger.LogInfo($"{nameof(res.FeePercentOfSent)}: {res.FeePercentOfSent} %");
			Logger.LogInfo($"{nameof(res.SpendsUnconfirmed)}: {res.SpendsUnconfirmed}");
			Logger.LogInfo($"Active Output: {activeOutput.Amount.ToString(false, true)} {activeOutput.ScriptPubKey.GetDestinationAddress(network)}");
			Logger.LogInfo($"TxId: {res.Transaction.GetHash()}");

			Assert.Single(res.Transaction.Transaction.Outputs);

			res = wallet.BuildTransaction(
				password,
				new PaymentIntent(receive, MoneyRequest.CreateAllRemaining(), "foo"),
				FeeStrategy.SevenDaysConfirmationTargetStrategy,
				allowUnconfirmed: true,
				allowedInputs: new[] { res.SpentCoins.Select(x => x.Outpoint).First() });

			Assert.Single(res.InnerWalletOutputs);
			Assert.Empty(res.OuterWalletOutputs);
			activeOutput = res.InnerWalletOutputs.Single(x => x.ScriptPubKey == receive);

			Assert.Single(res.Transaction.Transaction.Inputs);
			Assert.Single(res.Transaction.Transaction.Outputs);
			Assert.Single(res.SpentCoins);

			#endregion InputSelection

			#region Labeling

			Script receive2 = keyManager.GetNextReceiveKey("foo").P2wpkhScript;
			res = wallet.BuildTransaction(password, new PaymentIntent(receive2, MoneyRequest.CreateAllRemaining(), "my label"), FeeStrategy.SevenDaysConfirmationTargetStrategy, allowUnconfirmed: true);

			// New labels will be added to the HdPubKey only when tx will be succesfully broadcasted.
			Assert.Equal("foo, my label", res.HdPubKeysWithNewLabels.Values.Single());
			Assert.Single(res.InnerWalletOutputs);
			Assert.Equal("foo", res.InnerWalletOutputs.Single().HdPubKey.Labels);

			using Key keyLabeling1 = new();
			using Key keyLabeling2 = new();
			amountToSend = wallet.Coins.Where(x => x.IsAvailable()).Sum(x => x.Amount) / 3;
			res = wallet.BuildTransaction(
				password,
				new PaymentIntent(
					new DestinationRequest(keyLabeling1, amountToSend, labels: "outgoing"),
					new DestinationRequest(keyLabeling2, amountToSend, labels: "outgoing2")),
				FeeStrategy.SevenDaysConfirmationTargetStrategy,
				allowUnconfirmed: true);

			Assert.Single(res.InnerWalletOutputs);
			Assert.Equal(2, res.OuterWalletOutputs.Count());
			IEnumerable<string> la = res.HdPubKeysWithNewLabels.Values.Single().Select(x => x);
			Assert.Contains("outgoing", la);
			Assert.Contains("outgoing2", la);
			IEnumerable<string> change = res.InnerWalletOutputs.Single().HdPubKey.Labels;
			Assert.Empty(change);

			await broadcaster.SendTransactionAsync(res.Transaction);
			wallet.UpdateUsedHdPubKeysLabels(res.HdPubKeysWithNewLabels);

			IEnumerable<SmartCoin> unconfirmedCoins = wallet.Coins.Where(x => x.Height == Height.Mempool).ToArray();
			IEnumerable<string> unconfirmedCoinLabels = unconfirmedCoins.SelectMany(x => x.HdPubKey.Labels).ToArray();
			Assert.Contains("outgoing", unconfirmedCoinLabels);
			Assert.Contains("outgoing2", unconfirmedCoinLabels);
			IEnumerable<string> allKeyLabels = keyManager.GetKeys().SelectMany(x => x.Labels);
			Assert.Contains("outgoing", allKeyLabels);
			Assert.Contains("outgoing2", allKeyLabels);

			Interlocked.Exchange(ref setup.FiltersProcessedByWalletCount, 0);
			await rpc.GenerateAsync(1);
			await setup.WaitForFiltersToBeProcessedAsync(TimeSpan.FromSeconds(120), 1);

			var bestHeight = new Height(bitcoinStore.SmartHeaderChain.TipHeight);
			IEnumerable<string> confirmedCoinLabels = wallet.Coins.Where(x => x.Height == bestHeight).SelectMany(x => x.HdPubKey.Labels);
			Assert.Contains("outgoing", confirmedCoinLabels);
			Assert.Contains("outgoing2", confirmedCoinLabels);
			allKeyLabels = keyManager.GetKeys().SelectMany(x => x.Labels);
			Assert.Contains("outgoing", allKeyLabels);
			Assert.Contains("outgoing2", allKeyLabels);

			#endregion Labeling

			#region AllowedInputsDisallowUnconfirmed

			inputCountBefore = res.SpentCoins.Count();

			receive = keyManager.GetNextReceiveKey("AllowedInputsDisallowUnconfirmed").P2wpkhScript;

			var allowedInputs = wallet.Coins.Where(x => x.IsAvailable()).Select(x => x.Outpoint).Take(1);
			PaymentIntent toSend = new(receive, MoneyRequest.CreateAllRemaining(), "fizz");

			// covers:
			// disallow unconfirmed with allowed inputs
			res = wallet.BuildTransaction(password, toSend, FeeStrategy.TwentyMinutesConfirmationTargetStrategy, false, allowedInputs: allowedInputs);

			activeOutput = res.InnerWalletOutputs.Single(x => x.ScriptPubKey == receive);
			Assert.Single(res.InnerWalletOutputs);
			Assert.Empty(res.OuterWalletOutputs);

			Assert.Equal(receive, activeOutput.ScriptPubKey);
			Logger.LogDebug($"{nameof(res.Fee)}: {res.Fee}");
			Logger.LogDebug($"{nameof(res.FeePercentOfSent)}: {res.FeePercentOfSent} %");
			Logger.LogDebug($"{nameof(res.SpendsUnconfirmed)}: {res.SpendsUnconfirmed}");
			Logger.LogDebug($"Active Output: {activeOutput.Amount.ToString(false, true)} {activeOutput.ScriptPubKey.GetDestinationAddress(network)}");
			Logger.LogDebug($"TxId: {res.Transaction.GetHash()}");

			Assert.True(inputCountBefore >= res.SpentCoins.Count());
			Assert.False(res.SpendsUnconfirmed);

			Assert.Single(res.Transaction.Transaction.Inputs);
			Assert.Single(res.Transaction.Transaction.Outputs);
			Assert.Single(res.SpentCoins);

			Assert.True(inputCountBefore >= res.SpentCoins.Count());
			Assert.Equal(res.SpentCoins.Count(), res.Transaction.Transaction.Inputs.Count);

			#endregion AllowedInputsDisallowUnconfirmed

			#region CustomChange

			// covers:
			// customchange
			// feePc > 1
			var scp1 = CreateSegwitScriptPubKey();
			var scp2 = CreateSegwitScriptPubKey();
			res = wallet.BuildTransaction(
				password,
				new PaymentIntent(
					new DestinationRequest(scp1, MoneyRequest.CreateChange()),
					new DestinationRequest(scp2, Money.Coins(0.0003m), labels: "outgoing")),
				FeeStrategy.TwentyMinutesConfirmationTargetStrategy);

			Assert.Contains(scp1, res.OuterWalletOutputs.Select(x => x.ScriptPubKey));
			Assert.Contains(scp2, res.OuterWalletOutputs.Select(x => x.ScriptPubKey));

			#endregion CustomChange

			#region FeePcHigh

			using Key keyFeePcHigh1 = new();
			res = wallet.BuildTransaction(
				password,
				new PaymentIntent(keyFeePcHigh1, Money.Coins(0.0003m), label: "outgoing"),
				FeeStrategy.TwentyMinutesConfirmationTargetStrategy);

			Assert.True(res.FeePercentOfSent > 1);

			using Key keyFeePcHigh2 = new();
			var newChangeK = keyManager.GenerateNewKey("foo", KeyState.Clean, isInternal: true);
			res = wallet.BuildTransaction(
				password,
				new PaymentIntent(
					new DestinationRequest(newChangeK.P2wpkhScript, MoneyRequest.CreateChange(), "boo"),
					new DestinationRequest(keyFeePcHigh2, Money.Coins(0.0003m), labels: "outgoing")),
				FeeStrategy.TwentyMinutesConfirmationTargetStrategy);

			Assert.True(res.FeePercentOfSent > 1);
			Assert.Single(res.OuterWalletOutputs);
			Assert.Single(res.InnerWalletOutputs);
			SmartCoin changeRes = res.InnerWalletOutputs.Single();
			Assert.Equal(newChangeK.P2wpkhScript, changeRes.ScriptPubKey);
			Assert.Equal(newChangeK.Labels, changeRes.HdPubKey.Labels);
			Assert.Equal(KeyState.Clean, newChangeK.KeyState); // Still clean, because the tx wasn't yet propagated.

			#endregion FeePcHigh
		}
		finally
		{
			bitcoinStore.IndexStore.NewFilters -= setup.Wallet_NewFiltersProcessed;
			await walletManager.RemoveAndStopAllAsync(CancellationToken.None);
			await synchronizer.StopAsync();
			await feeProvider.StopAsync(CancellationToken.None);
			nodes?.Dispose();
			node?.Disconnect();
		}
	}

<<<<<<< HEAD
	[Fact]
	public async Task SpendUnconfirmedTxTestAsync()
	{
		await using RegTestSetup setup = await RegTestSetup.InitializeTestEnvironmentAsync(RegTestFixture, numberOfBlocksToGenerate: 1);
		IRPCClient rpc = setup.RpcClient;
		Network network = setup.Network;
		BitcoinStore bitcoinStore = setup.BitcoinStore;
		Backend.Global global = setup.Global;
		ServiceConfiguration serviceConfiguration = setup.ServiceConfiguration;
		string password = setup.Password;

		bitcoinStore.IndexStore.NewFilters += setup.Wallet_NewFiltersProcessed;

		// Create the services.
		// 1. Create connection service.
		NodesGroup nodes = new(global.Config.Network, requirements: Constants.NodeRequirements);
		nodes.ConnectedNodes.Add(await RegTestFixture.BackendRegTestNode.CreateNewP2pNodeAsync());

		// 2. Create mempool service.

		Node node = await RegTestFixture.BackendRegTestNode.CreateNewP2pNodeAsync();
		node.Behaviors.Add(bitcoinStore.CreateUntrustedP2pBehavior());

		// 3. Create wasabi synchronizer service.
		await using HttpClientFactory httpClientFactory = new(torEndPoint: null, backendUriGetter: () => new Uri(RegTestFixture.BackendEndPoint));
		WasabiSynchronizer synchronizer = new(requestInterval: TimeSpan.FromSeconds(3), 10000, bitcoinStore, httpClientFactory);
		HybridFeeProvider feeProvider = new(synchronizer, null);

		// 4. Create key manager service.
		var keyManager = KeyManager.CreateNew(out _, password, network);

		// 5. Create wallet service.
		var workDir = Helpers.Common.GetWorkDir();

		using MemoryCache cache = CreateMemoryCache();
		await using SpecificNodeBlockProvider specificNodeBlockProvider = new(network, serviceConfiguration, httpClientFactory.TorEndpoint);

		var blockProvider = new SmartBlockProvider(
			bitcoinStore.BlockRepository,
			rpcBlockProvider: null,
			specificNodeBlockProvider,
			new P2PBlockProvider(network, nodes, httpClientFactory.IsTorEnabled),
			cache);

		WalletManager walletManager = new(network, workDir, new WalletDirectories(network, workDir), bitcoinStore, synchronizer, serviceConfiguration);
		walletManager.RegisterServices(feeProvider, blockProvider);

		// Get some money, make it confirm.
		var key = keyManager.GetNextReceiveKey("foo label");

		try
		{
			nodes.Connect(); // Start connection service.
			node.VersionHandshake(); // Start mempool service.
			synchronizer.Start(); // Start wasabi synchronizer service.
			await feeProvider.StartAsync(CancellationToken.None);

			// Wait until the filter our previous transaction is present.
			var blockCount = await rpc.GetBlockCountAsync();
			await setup.WaitForFiltersToBeProcessedAsync(TimeSpan.FromSeconds(120), blockCount);

			var wallet = await walletManager.AddAndStartWalletAsync(keyManager);
			Assert.Empty(wallet.Coins);

			// Get some money, make it confirm.
			// this is necessary because we are in a fork now.
			var eventAwaiter = new EventAwaiter<ProcessedResult>(
				h => wallet.TransactionProcessor.WalletRelevantTransactionProcessed += h,
				h => wallet.TransactionProcessor.WalletRelevantTransactionProcessed -= h);
			var tx0Id = await rpc.SendToAddressAsync(
				key.GetP2wpkhAddress(network),
				Money.Coins(1m),
				replaceable: true);
			var eventArgs = await eventAwaiter.WaitAsync(TimeSpan.FromSeconds(21));
			Assert.Equal(tx0Id, eventArgs.NewlyReceivedCoins.Single().TransactionId);
			Assert.Single(wallet.Coins);

			TransactionBroadcaster broadcaster = new(network, bitcoinStore, httpClientFactory, walletManager);
			broadcaster.Initialize(nodes, rpc);

			using Key key2 = new();
			using Key key3 = new();
			var destination1 = key.PubKey.GetAddress(ScriptPubKeyType.Segwit, Network.Main);
			var destination2 = key2.PubKey.GetAddress(ScriptPubKeyType.Legacy, Network.Main);
			var destination3 = key3.PubKey.GetAddress(ScriptPubKeyType.Legacy, Network.Main);

			PaymentIntent operations = new(new DestinationRequest(destination1, Money.Coins(0.01m)), new DestinationRequest(destination2, Money.Coins(0.01m)), new DestinationRequest(destination3, Money.Coins(0.01m)));

			var tx1Res = wallet.BuildTransaction(password, operations, FeeStrategy.TwentyMinutesConfirmationTargetStrategy, allowUnconfirmed: true);
			Assert.Equal(2, tx1Res.InnerWalletOutputs.Count());
			Assert.Equal(2, tx1Res.OuterWalletOutputs.Count());

			// Spend the unconfirmed coin (send it to ourself)
			operations = new PaymentIntent(key.PubKey.GetScriptPubKey(ScriptPubKeyType.Segwit), Money.Coins(0.5m));
			tx1Res = wallet.BuildTransaction(password, operations, FeeStrategy.TwentyMinutesConfirmationTargetStrategy, allowUnconfirmed: true);
			eventAwaiter = new EventAwaiter<ProcessedResult>(
				h => wallet.TransactionProcessor.WalletRelevantTransactionProcessed += h,
				h => wallet.TransactionProcessor.WalletRelevantTransactionProcessed -= h);
			await broadcaster.SendTransactionAsync(tx1Res.Transaction);
			eventArgs = await eventAwaiter.WaitAsync(TimeSpan.FromSeconds(21));
			Assert.Equal(tx0Id, eventArgs.NewlySpentCoins.Single().TransactionId);
			Assert.Equal(tx1Res.Transaction.GetHash(), eventArgs.NewlyReceivedCoins.First().TransactionId);

			// There is a coin created by the latest spending transaction
			Assert.Contains(wallet.Coins, x => x.TransactionId == tx1Res.Transaction.GetHash());

			// There is a coin destroyed
			var allCoins = wallet.TransactionProcessor.Coins.AsAllCoinsView();
			Assert.Equal(1, allCoins.Count(x => !x.IsAvailable() && x.SpenderTransaction?.GetHash() == tx1Res.Transaction.GetHash()));

			// There is at least one coin created from the destruction of the first coin
			Assert.Contains(wallet.Coins, x => x.Transaction.Transaction.Inputs.Any(o => o.PrevOut.Hash == tx0Id));

			var totalWallet = wallet.Coins.Where(c => c.IsAvailable()).Sum(c => c.Amount);
			Assert.Equal((1 * Money.COIN) - tx1Res.Fee.Satoshi, totalWallet);

			// Spend the unconfirmed and unspent coin (send it to ourself)
			operations = new PaymentIntent(key.PubKey.GetScriptPubKey(ScriptPubKeyType.Segwit), Money.Coins(0.6m), subtractFee: true);
			var tx2Res = wallet.BuildTransaction(password, operations, FeeStrategy.TwentyMinutesConfirmationTargetStrategy, allowUnconfirmed: true);

			eventAwaiter = new EventAwaiter<ProcessedResult>(
							h => wallet.TransactionProcessor.WalletRelevantTransactionProcessed += h,
							h => wallet.TransactionProcessor.WalletRelevantTransactionProcessed -= h);
			await broadcaster.SendTransactionAsync(tx2Res.Transaction);
			eventArgs = await eventAwaiter.WaitAsync(TimeSpan.FromSeconds(21));
			var spentCoins = eventArgs.NewlySpentCoins.ToArray();
			Assert.Equal(tx1Res.Transaction.GetHash(), spentCoins.First().TransactionId);
			uint256 tx2Hash = tx2Res.Transaction.GetHash();
			var receivedCoins = eventArgs.NewlyReceivedCoins.ToArray();
			Assert.Equal(tx2Hash, receivedCoins[0].TransactionId);
			Assert.Equal(tx2Hash, receivedCoins[1].TransactionId);

			// There is a coin created by the latest spending transaction
			Assert.Contains(wallet.Coins, x => x.TransactionId == tx2Res.Transaction.GetHash());

			// There is a coin destroyed
			allCoins = wallet.TransactionProcessor.Coins.AsAllCoinsView();
			Assert.Equal(2, allCoins.Count(x => !x.IsAvailable() && x.SpenderTransaction?.GetHash() == tx2Hash));

			// There is at least one coin created from the destruction of the first coin
			Assert.Contains(wallet.Coins, x => x.Transaction.Transaction.Inputs.Any(o => o.PrevOut.Hash == tx1Res.Transaction.GetHash()));

			totalWallet = wallet.Coins.Where(c => c.IsAvailable()).Sum(c => c.Amount);
			Assert.Equal((1 * Money.COIN) - tx1Res.Fee.Satoshi - tx2Res.Fee.Satoshi, totalWallet);

			Interlocked.Exchange(ref setup.FiltersProcessedByWalletCount, 0);
			var blockId = (await rpc.GenerateAsync(1)).Single();
			try
			{
				await setup.WaitForFiltersToBeProcessedAsync(TimeSpan.FromSeconds(120), 1);
			}
			catch (TimeoutException)
			{
				Logger.LogInfo("Index was not processed.");
				return; // Very rarely this test fails. I have no clue why. Probably because all these RegTests are interconnected, anyway let's not bother the CI with it.
			}

			// Verify transactions are confirmed in the blockchain
			var block = await rpc.GetBlockAsync(blockId);
			Assert.Contains(block.Transactions, x => x.GetHash() == tx2Res.Transaction.GetHash());
			Assert.Contains(block.Transactions, x => x.GetHash() == tx1Res.Transaction.GetHash());
			Assert.Contains(block.Transactions, x => x.GetHash() == tx0Id);

			Assert.True(wallet.Coins.All(x => x.Confirmed));

			// Test coin basic count.
			ICoinsView GetAllCoins() => wallet.TransactionProcessor.Coins.AsAllCoinsView();
			var coinCount = GetAllCoins().Count();
			var to = keyManager.GetNextReceiveKey("foo");
			var res = wallet.BuildTransaction(password, new PaymentIntent(to.P2wpkhScript, Money.Coins(0.2345m), label: "bar"), FeeStrategy.TwentyMinutesConfirmationTargetStrategy, allowUnconfirmed: true);
			await broadcaster.SendTransactionAsync(res.Transaction);
			Assert.Equal(coinCount + 2, GetAllCoins().Count());
			Assert.Equal(2, GetAllCoins().Count(x => !x.Confirmed));
			Interlocked.Exchange(ref setup.FiltersProcessedByWalletCount, 0);
			await rpc.GenerateAsync(1);
			await setup.WaitForFiltersToBeProcessedAsync(TimeSpan.FromSeconds(120), 1);
			Assert.Equal(coinCount + 2, GetAllCoins().Count());
			Assert.Equal(0, GetAllCoins().Count(x => !x.Confirmed));
		}
		finally
		{
			bitcoinStore.IndexStore.NewFilters -= setup.Wallet_NewFiltersProcessed;
			await walletManager.RemoveAndStopAllAsync(CancellationToken.None);
			await synchronizer.StopAsync();
			await feeProvider.StopAsync(CancellationToken.None);
			nodes?.Dispose();
			node?.Disconnect();
		}
	}

	[Fact]
	public async Task ReplaceByFeeTxTestAsync()
	{
		using CancellationTokenSource testDeadlineCts = new(TimeSpan.FromMinutes(5));

		await using RegTestSetup setup = await RegTestSetup.InitializeTestEnvironmentAsync(RegTestFixture, numberOfBlocksToGenerate: 1);
		IRPCClient rpc = setup.RpcClient;
		Network network = setup.Network;
		BitcoinStore bitcoinStore = setup.BitcoinStore;
		Backend.Global global = setup.Global;
		ServiceConfiguration serviceConfiguration = setup.ServiceConfiguration;
		string password = setup.Password;

		// Create the services.
		// 1. Create connection service.
		NodesGroup nodes = new(global.Config.Network, requirements: Constants.NodeRequirements);
		nodes.ConnectedNodes.Add(await RegTestFixture.BackendRegTestNode.CreateNewP2pNodeAsync());

		// 2. Create mempool service.

		Node node = await RegTestFixture.BackendRegTestNode.CreateNewP2pNodeAsync();
		node.Behaviors.Add(bitcoinStore.CreateUntrustedP2pBehavior());

		// 3. Create wasabi synchronizer service.
		await using HttpClientFactory httpClientFactory = new(torEndPoint: null, backendUriGetter: () => new Uri(RegTestFixture.BackendEndPoint));
		WasabiSynchronizer synchronizer = new(requestInterval: TimeSpan.FromSeconds(3), 10000, bitcoinStore, httpClientFactory);
		HybridFeeProvider feeProvider = new(synchronizer, null);

		// 4. Create key manager service.
		var keyManager = KeyManager.CreateNew(out _, password, network);

		// 5. Create wallet service.
		var workDir = Helpers.Common.GetWorkDir();

		using MemoryCache cache = CreateMemoryCache();
		await using SpecificNodeBlockProvider specificNodeBlockProvider = new(network, serviceConfiguration, httpClientFactory.TorEndpoint);

		var blockProvider = new SmartBlockProvider(
			bitcoinStore.BlockRepository,
			rpcBlockProvider: null,
			specificNodeBlockProvider,
			new P2PBlockProvider(network, nodes, httpClientFactory.IsTorEnabled),
			cache);

		using var wallet = Wallet.CreateAndRegisterServices(network, bitcoinStore, keyManager, synchronizer, workDir, serviceConfiguration, feeProvider, blockProvider);
		await wallet.WalletFilterProcessor.StartAsync(testDeadlineCts.Token);
		wallet.NewFilterProcessed += setup.Wallet_NewFilterProcessed;

		Assert.Empty(wallet.Coins);

		// Get some money, make it confirm.
		var key = keyManager.GetNextReceiveKey("foo label");

		try
		{
			nodes.Connect(); // Start connection service.
			node.VersionHandshake(); // Start mempool service.
			synchronizer.Start(); // Start wasabi synchronizer service.
			await feeProvider.StartAsync(CancellationToken.None);

			// Wait until the filter our previous transaction is present.
			var blockCount = await rpc.GetBlockCountAsync();
			await setup.WaitForFiltersToBeProcessedAsync(TimeSpan.FromSeconds(120), blockCount);

			using (var cts = new CancellationTokenSource(TimeSpan.FromSeconds(30)))
			{
				await wallet.StartAsync(cts.Token); // Initialize wallet service.
			}

			Assert.Empty(wallet.Coins);

			var tx0Id = await rpc.SendToAddressAsync(key.GetP2wpkhAddress(network), Money.Coins(1m), replaceable: true);
			while (!wallet.Coins.Any())
			{
				await Task.Delay(500); // Waits for the funding transaction get to the mempool.
			}

			Assert.Single(wallet.Coins);
			Assert.True(wallet.Coins.First().IsReplaceable());

			var bfr = await rpc.BumpFeeAsync(tx0Id);
			var tx1Id = bfr.TransactionId;
			await Task.Delay(2000); // Waits for the replacement transaction get to the mempool.
			Assert.Single(wallet.Coins);
			Assert.True(wallet.Coins.First().IsReplaceable());
			Assert.Equal(tx1Id, wallet.Coins.First().TransactionId);

			bfr = await rpc.BumpFeeAsync(tx1Id);
			var tx2Id = bfr.TransactionId;
			await Task.Delay(2000); // Waits for the replacement transaction get to the mempool.
			Assert.Single(wallet.Coins);
			Assert.True(wallet.Coins.First().IsReplaceable());
			Assert.Equal(tx2Id, wallet.Coins.First().TransactionId);

			Interlocked.Exchange(ref setup.FiltersProcessedByWalletCount, 0);
			await rpc.GenerateAsync(1);
			await setup.WaitForFiltersToBeProcessedAsync(TimeSpan.FromSeconds(120), 1);

			var coin = Assert.Single(wallet.Coins);
			Assert.True(coin.Confirmed);
			Assert.False(coin.IsReplaceable());
			Assert.Equal(tx2Id, coin.TransactionId);
		}
		finally
		{
			await wallet.WalletFilterProcessor.StopAsync(testDeadlineCts.Token);
			await wallet.StopAsync(CancellationToken.None);
			await synchronizer.StopAsync();
			await feeProvider.StopAsync(CancellationToken.None);
			nodes?.Dispose();
			node?.Disconnect();
		}
	}

	private static MemoryCache CreateMemoryCache()
	{
		return new MemoryCache(new MemoryCacheOptions
		{
			SizeLimit = 1_000,
			ExpirationScanFrequency = TimeSpan.FromSeconds(30)
		});
	}

=======
>>>>>>> 6201bac0
	private static Script CreateSegwitScriptPubKey()
	{
		using Key key = new(); // We can dispose because Script is a sequence of bytes really.
		return key.GetScriptPubKey(ScriptPubKeyType.Segwit);
	}
}<|MERGE_RESOLUTION|>--- conflicted
+++ resolved
@@ -543,7 +543,6 @@
 		}
 	}
 
-<<<<<<< HEAD
 	[Fact]
 	public async Task SpendUnconfirmedTxTestAsync()
 	{
@@ -857,8 +856,6 @@
 		});
 	}
 
-=======
->>>>>>> 6201bac0
 	private static Script CreateSegwitScriptPubKey()
 	{
 		using Key key = new(); // We can dispose because Script is a sequence of bytes really.
