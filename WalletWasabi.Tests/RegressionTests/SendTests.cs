--- conflicted
+++ resolved
@@ -70,13 +70,8 @@
 			new P2PBlockProvider(network, nodes, httpClientFactory.IsTorEnabled),
 			cache);
 
-<<<<<<< HEAD
-		WalletManager walletManager = new(network, workDir, new WalletDirectories(network, workDir));
-		walletManager.RegisterServices(bitcoinStore, synchronizer, serviceConfiguration, feeProvider, blockProvider, coinPrison: new(""));
-=======
 		WalletManager walletManager = new(network, workDir, new WalletDirectories(network, workDir), bitcoinStore, synchronizer, serviceConfiguration);
-		walletManager.RegisterServices(feeProvider, blockProvider);
->>>>>>> c80c1c8d
+		walletManager.RegisterServices(feeProvider, blockProvider, coinPrison: new(""));
 
 		// Get some money, make it confirm.
 		var key = keyManager.GetNextReceiveKey("foo label");
@@ -564,13 +559,8 @@
 			new P2PBlockProvider(network, nodes, httpClientFactory.IsTorEnabled),
 			cache);
 
-<<<<<<< HEAD
-		WalletManager walletManager = new(network, workDir, new WalletDirectories(network, workDir));
-		walletManager.RegisterServices(bitcoinStore, synchronizer, serviceConfiguration, feeProvider, blockProvider, coinPrison: new(""));
-=======
 		WalletManager walletManager = new(network, workDir, new WalletDirectories(network, workDir), bitcoinStore, synchronizer, serviceConfiguration);
-		walletManager.RegisterServices(feeProvider, blockProvider);
->>>>>>> c80c1c8d
+		walletManager.RegisterServices(feeProvider, blockProvider, coinPrison: new(""));
 
 		// Get some money, make it confirm.
 		var key = keyManager.GetNextReceiveKey("foo label");
