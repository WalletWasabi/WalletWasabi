using System;
using System.Collections.Generic;
using System.Net;
using System.Net.Http;
using System.Threading;
using System.Threading.Tasks;
using WalletWasabi.Tests.Helpers;
using WalletWasabi.Tor;
using WalletWasabi.Tor.Http;
using WalletWasabi.Tor.Socks5;
using Xunit;

namespace WalletWasabi.Tests.IntegrationTests
{
	public class TorTests : IAsyncLifetime
	{
		public TorTests()
		{
			TorSocks5ClientPool = TorSocks5ClientPool.Create(Common.TorSocks5Endpoint);
		}

		private TorSocks5ClientPool TorSocks5ClientPool { get; }

		public async Task InitializeAsync()
		{
			TorProcessManager torManager = new(Common.TorSettings, Common.TorSocks5Endpoint);
			bool started = await torManager.StartAsync(ensureRunning: true);
			Assert.True(started, "Tor failed to start.");
		}

		public Task DisposeAsync()
		{
			TorSocks5ClientPool.Dispose();
			return Task.CompletedTask;
		}

		[Fact]
		public async Task CanDoRequestManyDifferentAsync()
		{
			TorHttpClient client = MakeTorHttpClient(new Uri("http://api.qbit.ninja"));
			await QBitTestAsync(client, 10, alterRequests: true);
		}

		[Fact]
		public async Task CanRequestChunkEncodedAsync()
		{
			using CancellationTokenSource ctsTimeout = new(TimeSpan.FromMinutes(2));

			TorHttpClient client = MakeTorHttpClient(new Uri("http://anglesharp.azurewebsites.net/"));
			var response = await client.SendAsync(HttpMethod.Get, "Chunked", null, ctsTimeout.Token);
			var content = await response.Content.ReadAsStringAsync(ctsTimeout.Token);
			Assert.Contains("Chunked transfer encoding test", content);
			Assert.Contains("This is a chunked response after 100 ms.", content);
			Assert.Contains("This is a chunked response after 1 second. The server should not close the stream before all chunks are sent to a client.", content);
		}

		[Fact]
		public async Task CanDoBasicPostHttpRequestAsync()
		{
			TorHttpClient client = MakeTorHttpClient(new Uri("http://postman-echo.com"));
			using var content = new StringContent("This is expected to be sent back as part of response body.");

			using HttpResponseMessage message = await client.SendAsync(HttpMethod.Post, "post", content);
			string responseContentString = await message.Content.ReadAsStringAsync();

			Assert.Contains("{\"args\":{},\"data\":\"This is expected to be sent back as part of response body.\"", responseContentString);
		}

		[Fact]
		public async Task CanDoBasicPostHttpsRequestAsync()
		{
			using CancellationTokenSource ctsTimeout = new(TimeSpan.FromMinutes(2));

			TorHttpClient client = MakeTorHttpClient(new Uri("https://postman-echo.com"));
			using HttpContent content = new StringContent("This is expected to be sent back as part of response body.");

			HttpResponseMessage message = await client.SendAsync(HttpMethod.Post, "post", content, ctsTimeout.Token);
			string responseContentString = await message.Content.ReadAsStringAsync(ctsTimeout.Token);

			Assert.Contains("{\"args\":{},\"data\":\"This is expected to be sent back as part of response body.\"", responseContentString);
		}

		[Fact]
		public async Task TorIpIsNotTheRealOneAsync()
		{
			using CancellationTokenSource ctsTimeout = new(TimeSpan.FromMinutes(2));

			var requestUri = "https://api.ipify.org/";
			IPAddress? realIp;
			IPAddress? torIp;

			// 1. Get real IP
			using (var httpClient = new HttpClient())
			{
				string content = await (await httpClient.GetAsync(requestUri)).Content.ReadAsStringAsync(ctsTimeout.Token);
				var gotIp = IPAddress.TryParse(content.Replace("\n", ""), out realIp);
				Assert.True(gotIp);
			}

			// 2. Get Tor IP
			{
				TorHttpClient client = MakeTorHttpClient(new Uri(requestUri));
				string content = await (await client.SendAsync(HttpMethod.Get, "", null, ctsTimeout.Token)).Content.ReadAsStringAsync(ctsTimeout.Token);
				var gotIp = IPAddress.TryParse(content.Replace("\n", ""), out torIp);
				Assert.True(gotIp);
			}

			Assert.NotEqual(realIp, torIp);
		}

		[Fact]
		public async Task CanDoHttpsAsync()
		{
			using CancellationTokenSource ctsTimeout = new(TimeSpan.FromMinutes(2));

			TorHttpClient client = MakeTorHttpClient(new Uri("https://postman-echo.com"));
			using HttpResponseMessage httpResponseMessage = await client.SendAsync(HttpMethod.Get, "get?foo1=bar1&foo2=bar2", null, ctsTimeout.Token);
			var content = await httpResponseMessage.Content.ReadAsStringAsync(ctsTimeout.Token);

			Assert.Contains("{\"args\":{\"foo1\":\"bar1\",\"foo2\":\"bar2\"}", content);
		}

		[Fact]
		public async Task CanDoIpAddressAsync()
		{
			using CancellationTokenSource ctsTimeout = new(TimeSpan.FromMinutes(2));

<<<<<<< HEAD
			TorHttpClient client = MakeTorHttpClient(new Uri("http://172.217.6.142"));
			var content = await (await client.SendAsync(HttpMethod.Get, "")).Content.ReadAsStringAsync(ctsTimeout.Token);
=======
			using var client = MakeTorHttpClient(new Uri("http://172.217.6.142"));
			HttpResponseMessage httpResponseMessage = await client.SendAsync(HttpMethod.Get, relativeUri: "", content: null, ctsTimeout.Token);
			string content = await httpResponseMessage.Content.ReadAsStringAsync(ctsTimeout.Token);
>>>>>>> 56bff1ba

			Assert.NotEmpty(content);
		}

		[Fact]
		public async Task CanRequestInRowAsync()
		{
			using CancellationTokenSource ctsTimeout = new(TimeSpan.FromMinutes(2));

			TorHttpClient client = MakeTorHttpClient(new Uri("http://api.qbit.ninja"));
			await (await client.SendAsync(HttpMethod.Get, "/transactions/38d4cfeb57d6685753b7a3b3534c3cb576c34ca7344cd4582f9613ebf0c2b02a?format=json&headeronly=true", null, ctsTimeout.Token)).Content.ReadAsStringAsync(ctsTimeout.Token);
			await (await client.SendAsync(HttpMethod.Get, "/balances/15sYbVpRh6dyWycZMwPdxJWD4xbfxReeHe?unspentonly=true", null, ctsTimeout.Token)).Content.ReadAsStringAsync(ctsTimeout.Token);
			await (await client.SendAsync(HttpMethod.Get, "balances/akEBcY5k1dn2yeEdFnTMwdhVbHxtgHb6GGi?from=tip&until=336000", null, ctsTimeout.Token)).Content.ReadAsStringAsync(ctsTimeout.Token);
		}

		[Fact]
		public async Task CanRequestOnionV2Async()
		{
			using CancellationTokenSource ctsTimeout = new(TimeSpan.FromMinutes(2));

			var client = MakeTorHttpClient(new Uri("http://expyuzz4wqqyqhjn.onion/"));
			HttpResponseMessage response = await client.SendAsync(HttpMethod.Get, relativeUri: "", null, ctsTimeout.Token);
			var content = await response.Content.ReadAsStringAsync(ctsTimeout.Token);

			Assert.Equal(HttpStatusCode.OK, response.StatusCode);

			Assert.Contains("tor", content, StringComparison.OrdinalIgnoreCase);
		}

		[Fact]
		public async Task CanRequestOnionV3Async()
		{
			using CancellationTokenSource ctsTimeout = new(TimeSpan.FromMinutes(2));

			TorHttpClient client = MakeTorHttpClient(new Uri("http://www.dds6qkxpwdeubwucdiaord2xgbbeyds25rbsgr73tbfpqpt4a6vjwsyd.onion"));
			HttpResponseMessage response = await client.SendAsync(HttpMethod.Get, "", null, ctsTimeout.Token);
			var content = await response.Content.ReadAsStringAsync();

			Assert.Equal(HttpStatusCode.OK, response.StatusCode);

			Assert.Contains("whonix", content, StringComparison.OrdinalIgnoreCase);
		}

		[Fact]
		public async Task DoesntIsolateStreamsAsync()
		{
			using CancellationTokenSource ctsTimeout = new(TimeSpan.FromMinutes(2));

			var c1 = MakeTorHttpClient(new Uri("http://api.ipify.org"));
			var c2 = MakeTorHttpClient(new Uri("http://api.ipify.org"));
			var c3 = MakeTorHttpClient(new Uri("http://api.ipify.org"));
			Task<HttpResponseMessage> t1 = c1.SendAsync(HttpMethod.Get, "", null, ctsTimeout.Token);
			Task<HttpResponseMessage> t2 = c2.SendAsync(HttpMethod.Get, "", null, ctsTimeout.Token);
			Task<HttpResponseMessage> t3 = c3.SendAsync(HttpMethod.Get, "", null, ctsTimeout.Token);

			var ips = new HashSet<IPAddress>
				{
					IPAddress.Parse(await (await t1).Content.ReadAsStringAsync(ctsTimeout.Token)),
					IPAddress.Parse(await (await t2).Content.ReadAsStringAsync(ctsTimeout.Token)),
					IPAddress.Parse(await (await t3).Content.ReadAsStringAsync(ctsTimeout.Token))
				};

			Assert.True(ips.Count < 3);
		}

		[Fact]
		public async Task IsolatesStreamsAsync()
		{
			using CancellationTokenSource ctsTimeout = new(TimeSpan.FromMinutes(2));

			var c1 = MakeTorHttpClient(new Uri("http://api.ipify.org"), isolateStream: true);
			var c2 = MakeTorHttpClient(new Uri("http://api.ipify.org"), isolateStream: true);
			var c3 = MakeTorHttpClient(new Uri("http://api.ipify.org"), isolateStream: true);
			Task<HttpResponseMessage> t1 = c1.SendAsync(HttpMethod.Get, "", null, ctsTimeout.Token);
			Task<HttpResponseMessage> t2 = c2.SendAsync(HttpMethod.Get, "", null, ctsTimeout.Token);
			Task<HttpResponseMessage> t3 = c3.SendAsync(HttpMethod.Get, "", null, ctsTimeout.Token);

			var ips = new HashSet<IPAddress>
				{
					IPAddress.Parse(await (await t1).Content.ReadAsStringAsync(ctsTimeout.Token)),
					IPAddress.Parse(await (await t2).Content.ReadAsStringAsync(ctsTimeout.Token)),
					IPAddress.Parse(await (await t3).Content.ReadAsStringAsync(ctsTimeout.Token))
				};

			Assert.True(ips.Count >= 2); // very rarely it fails to isolate
		}

		[Fact]
		public async Task TorRunningAsync()
		{
			Assert.True(await new TorSocks5ClientFactory(new IPEndPoint(IPAddress.Loopback, 9050)).IsTorRunningAsync());
			Assert.False(await new TorSocks5ClientFactory(new IPEndPoint(IPAddress.Loopback, 9054)).IsTorRunningAsync());
		}

		private async Task<List<string>> QBitTestAsync(TorHttpClient client, int times, bool alterRequests = false)
		{
			using CancellationTokenSource ctsTimeout = new(TimeSpan.FromMinutes(2));

			var relativetUri = "/whatisit/what%20is%20my%20future";

			var tasks = new List<Task<HttpResponseMessage>>();
			for (var i = 0; i < times; i++)
			{
				var task = client.SendAsync(HttpMethod.Get, relativetUri);
				if (alterRequests)
				{
					TorHttpClient ipClient = MakeTorHttpClient(new Uri("https://api.ipify.org/"));
					var task2 = ipClient.SendAsync(HttpMethod.Get, "/", null, ctsTimeout.Token);
					tasks.Add(task2);
				}
				tasks.Add(task);
			}

			await Task.WhenAll(tasks);

			var contents = new List<string>();
			foreach (var task in tasks)
			{
				contents.Add(await (await task).Content.ReadAsStringAsync(ctsTimeout.Token));
			}

			return contents;
		}

		private TorHttpClient MakeTorHttpClient(Uri uri, bool isolateStream = false)
		{
			return new TorHttpClient(TorSocks5ClientPool, () => uri, isolateStream);
		}
	}
}<|MERGE_RESOLUTION|>--- conflicted
+++ resolved
@@ -125,14 +125,9 @@
 		{
 			using CancellationTokenSource ctsTimeout = new(TimeSpan.FromMinutes(2));
 
-<<<<<<< HEAD
 			TorHttpClient client = MakeTorHttpClient(new Uri("http://172.217.6.142"));
-			var content = await (await client.SendAsync(HttpMethod.Get, "")).Content.ReadAsStringAsync(ctsTimeout.Token);
-=======
-			using var client = MakeTorHttpClient(new Uri("http://172.217.6.142"));
 			HttpResponseMessage httpResponseMessage = await client.SendAsync(HttpMethod.Get, relativeUri: "", content: null, ctsTimeout.Token);
 			string content = await httpResponseMessage.Content.ReadAsStringAsync(ctsTimeout.Token);
->>>>>>> 56bff1ba
 
 			Assert.NotEmpty(content);
 		}
