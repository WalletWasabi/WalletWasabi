--- conflicted
+++ resolved
@@ -97,12 +97,7 @@
 		[Fact]
 		public async Task CanDoRequestManyDifferentAsync()
 		{
-<<<<<<< HEAD
-			Logger.SetMinimumLevel(Logging.LogLevel.Trace);
-			using var client = new TorHttpClient(new Uri("http://api.qbit.ninja"), Common.TorSocks5Endpoint);
-=======
 			using var client = MakeTorHttpClient(new Uri("http://api.qbit.ninja"));
->>>>>>> dda78253
 			await QBitTestAsync(client, 10, alterRequests: true);
 		}
 
