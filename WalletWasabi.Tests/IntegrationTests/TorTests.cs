--- conflicted
+++ resolved
@@ -17,11 +17,10 @@
 	{
 		public async Task InitializeAsync()
 		{
+			EndPoint endPoint = Global.Instance.TorSocks5Endpoint;
 			string distributionFolder = Path.Combine(EnvironmentHelpers.GetFullBaseDirectory(), "TorDaemons");
 			string logsFilePath = Global.Instance.TorLogsFile;
 			string dataDir = Path.GetFullPath(AppContext.BaseDirectory);
-<<<<<<< HEAD
-			EndPoint endPoint = Global.Instance.TorSocks5Endpoint;
 
 			var settings = new TorSettings(dataDir: dataDir, logsFilePath, distributionFolder);
 			var installer = new TorInstallator(settings);
@@ -29,14 +28,6 @@
 
 			var manager = new TorProcessManager(settings, endPoint);
 			manager.Start(ensureRunning: true);
-=======
-			string logFilePath = Global.Instance.TorLogsFile;
-
-			var settings = new TorSettings(dataDir: dataDir, logFilePath);
-
-			var torManager = new TorProcessManager(settings, endpoint);
-			torManager.Start(ensureRunning: true);
->>>>>>> b0f5466b
 			await Task.Delay(3000);
 		}
 
