using System;
using System.Collections.Generic;
using System.Net;
using System.Net.Http;
using System.Threading;
using System.Threading.Tasks;
using WalletWasabi.Tests.Helpers;
using WalletWasabi.Tor;
using WalletWasabi.Tor.Http;
using WalletWasabi.Tor.Socks5;
using Xunit;

namespace WalletWasabi.Tests.IntegrationTests
{
	public class TorTests : IAsyncLifetime
	{
		public TorTests()
		{
			TorSocks5ClientPool = TorSocks5ClientPool.Create(Common.TorSocks5Endpoint);
		}

		private TorSocks5ClientPool TorSocks5ClientPool { get; }

		public async Task InitializeAsync()
		{
			var torManager = new TorProcessManager(Common.TorSettings, Common.TorSocks5Endpoint);
			bool started = await torManager.StartAsync(ensureRunning: true);
			Assert.True(started, "Tor failed to start.");
		}

		public Task DisposeAsync()
		{
			TorSocks5ClientPool.Dispose();
			return Task.CompletedTask;
		}

		[Fact]
		public async Task CanDoRequestManyDifferentAsync()
		{
			var client = MakeTorHttpClient(new Uri("http://api.qbit.ninja"));
			await QBitTestAsync(client, 10, alterRequests: true);
		}

		[Fact]
		public async Task CanRequestChunkEncodedAsync()
		{
<<<<<<< HEAD
			var client = MakeTorHttpClient(new Uri("http://anglesharp.azurewebsites.net/"));
			using HttpResponseMessage response = await client.SendAsync(HttpMethod.Get, "Chunked");
			string content = await response.Content.ReadAsStringAsync();
=======
			using CancellationTokenSource ctsTimeout = new(TimeSpan.FromMinutes(2));

			using var client = MakeTorHttpClient(new Uri("http://anglesharp.azurewebsites.net/"));
			var response = await client.SendAsync(HttpMethod.Get, "Chunked", null, ctsTimeout.Token);
			var content = await response.Content.ReadAsStringAsync(ctsTimeout.Token);
>>>>>>> 9d702c9d
			Assert.Contains("Chunked transfer encoding test", content);
			Assert.Contains("This is a chunked response after 100 ms.", content);
			Assert.Contains("This is a chunked response after 1 second. The server should not close the stream before all chunks are sent to a client.", content);
		}

		[Fact]
		public async Task CanDoBasicPostHttpRequestAsync()
		{
			var client = MakeTorHttpClient(new Uri("http://postman-echo.com"));
			using var content = new StringContent("This is expected to be sent back as part of response body.");

			using HttpResponseMessage message = await client.SendAsync(HttpMethod.Post, "post", content);
			string responseContentString = await message.Content.ReadAsStringAsync();

			Assert.Contains("{\"args\":{},\"data\":\"This is expected to be sent back as part of response body.\"", responseContentString);
		}

		[Fact]
		public async Task CanDoBasicPostHttpsRequestAsync()
		{
<<<<<<< HEAD
			var client = MakeTorHttpClient(new Uri("https://postman-echo.com"));
			using var content = new StringContent("This is expected to be sent back as part of response body.");

			using HttpResponseMessage message = await client.SendAsync(HttpMethod.Post, "post", content);
			string responseContentString = await message.Content.ReadAsStringAsync();
=======
			using CancellationTokenSource ctsTimeout = new(TimeSpan.FromMinutes(2));

			using var client = MakeTorHttpClient(new Uri("https://postman-echo.com"));
			using HttpContent content = new StringContent("This is expected to be sent back as part of response body.");

			HttpResponseMessage message = await client.SendAsync(HttpMethod.Post, "post", content, ctsTimeout.Token);
			var responseContentString = await message.Content.ReadAsStringAsync(ctsTimeout.Token);
>>>>>>> 9d702c9d

			Assert.Contains("{\"args\":{},\"data\":\"This is expected to be sent back as part of response body.\"", responseContentString);
		}

		[Fact]
		public async Task TorIpIsNotTheRealOneAsync()
		{
			using CancellationTokenSource ctsTimeout = new(TimeSpan.FromMinutes(2));

			var requestUri = "https://api.ipify.org/";
			IPAddress? realIp;
			IPAddress? torIp;

			// 1. Get real IP
			using (var httpClient = new HttpClient())
			{
<<<<<<< HEAD
				string content = await (await httpClient.GetAsync(requestUri)).Content.ReadAsStringAsync();
=======
				var content = await (await httpClient.GetAsync(requestUri)).Content.ReadAsStringAsync(ctsTimeout.Token);
>>>>>>> 9d702c9d
				var gotIp = IPAddress.TryParse(content.Replace("\n", ""), out realIp);
				Assert.True(gotIp);
			}

			// 2. Get Tor IP
			{
<<<<<<< HEAD
				var client = MakeTorHttpClient(new Uri(requestUri));
				string content = await (await client.SendAsync(HttpMethod.Get, "")).Content.ReadAsStringAsync();
=======
				var content = await (await client.SendAsync(HttpMethod.Get, "", null, ctsTimeout.Token)).Content.ReadAsStringAsync(ctsTimeout.Token);
>>>>>>> 9d702c9d
				var gotIp = IPAddress.TryParse(content.Replace("\n", ""), out torIp);
				Assert.True(gotIp);
			}

			Assert.NotEqual(realIp, torIp);
		}

		[Fact]
		public async Task CanDoHttpsAsync()
		{
<<<<<<< HEAD
			var client = MakeTorHttpClient(new Uri("https://postman-echo.com"));
			string content = await (await client.SendAsync(HttpMethod.Get, "get?foo1=bar1&foo2=bar2")).Content.ReadAsStringAsync();
=======
			using CancellationTokenSource ctsTimeout = new(TimeSpan.FromMinutes(2));

			using var client = MakeTorHttpClient(new Uri("https://postman-echo.com"));
			using HttpResponseMessage httpResponseMessage = await client.SendAsync(HttpMethod.Get, "get?foo1=bar1&foo2=bar2", null, ctsTimeout.Token);
			var content = await httpResponseMessage.Content.ReadAsStringAsync(ctsTimeout.Token);
>>>>>>> 9d702c9d

			Assert.Contains("{\"args\":{\"foo1\":\"bar1\",\"foo2\":\"bar2\"}", content);
		}

		[Fact]
		public async Task CanDoIpAddressAsync()
		{
<<<<<<< HEAD
			var client = MakeTorHttpClient(new Uri("http://172.217.6.142"));
			string content = await (await client.SendAsync(HttpMethod.Get, "")).Content.ReadAsStringAsync();
=======
			using CancellationTokenSource ctsTimeout = new(TimeSpan.FromMinutes(2));

			using var client = MakeTorHttpClient(new Uri("http://172.217.6.142"));
			var content = await (await client.SendAsync(HttpMethod.Get, "")).Content.ReadAsStringAsync(ctsTimeout.Token);
>>>>>>> 9d702c9d

			Assert.NotEmpty(content);
		}

		[Fact]
		public async Task CanRequestInRowAsync()
		{
<<<<<<< HEAD
			var client = MakeTorHttpClient(new Uri("http://api.qbit.ninja"));
			await (await client.SendAsync(HttpMethod.Get, "/transactions/38d4cfeb57d6685753b7a3b3534c3cb576c34ca7344cd4582f9613ebf0c2b02a?format=json&headeronly=true")).Content.ReadAsStringAsync();
			await (await client.SendAsync(HttpMethod.Get, "/balances/15sYbVpRh6dyWycZMwPdxJWD4xbfxReeHe?unspentonly=true")).Content.ReadAsStringAsync();
			await (await client.SendAsync(HttpMethod.Get, "balances/akEBcY5k1dn2yeEdFnTMwdhVbHxtgHb6GGi?from=tip&until=336000")).Content.ReadAsStringAsync();
=======
			using CancellationTokenSource ctsTimeout = new(TimeSpan.FromMinutes(2));

			using var client = MakeTorHttpClient(new Uri("http://api.qbit.ninja"));
			await (await client.SendAsync(HttpMethod.Get, "/transactions/38d4cfeb57d6685753b7a3b3534c3cb576c34ca7344cd4582f9613ebf0c2b02a?format=json&headeronly=true", null, ctsTimeout.Token)).Content.ReadAsStringAsync(ctsTimeout.Token);
			await (await client.SendAsync(HttpMethod.Get, "/balances/15sYbVpRh6dyWycZMwPdxJWD4xbfxReeHe?unspentonly=true", null, ctsTimeout.Token)).Content.ReadAsStringAsync(ctsTimeout.Token);
			await (await client.SendAsync(HttpMethod.Get, "balances/akEBcY5k1dn2yeEdFnTMwdhVbHxtgHb6GGi?from=tip&until=336000", null, ctsTimeout.Token)).Content.ReadAsStringAsync(ctsTimeout.Token);
>>>>>>> 9d702c9d
		}

		[Fact]
		public async Task CanRequestOnionV2Async()
		{
<<<<<<< HEAD
			var client = MakeTorHttpClient(new Uri("http://expyuzz4wqqyqhjn.onion/"));
			HttpResponseMessage response = await client.SendAsync(HttpMethod.Get, "");
			string content = await response.Content.ReadAsStringAsync();
=======
			using CancellationTokenSource ctsTimeout = new(TimeSpan.FromMinutes(2));

			using var client = MakeTorHttpClient(new Uri("http://expyuzz4wqqyqhjn.onion/"));
			HttpResponseMessage response = await client.SendAsync(HttpMethod.Get, relativeUri: "", null, ctsTimeout.Token);
			var content = await response.Content.ReadAsStringAsync(ctsTimeout.Token);
>>>>>>> 9d702c9d

			Assert.Equal(HttpStatusCode.OK, response.StatusCode);

			Assert.Contains("tor", content, StringComparison.OrdinalIgnoreCase);
		}

		[Fact]
		public async Task CanRequestOnionV3Async()
		{
<<<<<<< HEAD
			var client = MakeTorHttpClient(new Uri("http://www.dds6qkxpwdeubwucdiaord2xgbbeyds25rbsgr73tbfpqpt4a6vjwsyd.onion"));
			HttpResponseMessage response = await client.SendAsync(HttpMethod.Get, "");
			string content = await response.Content.ReadAsStringAsync();
=======
			using CancellationTokenSource ctsTimeout = new(TimeSpan.FromMinutes(2));

			using var client = MakeTorHttpClient(new Uri("http://www.dds6qkxpwdeubwucdiaord2xgbbeyds25rbsgr73tbfpqpt4a6vjwsyd.onion"));
			HttpResponseMessage response = await client.SendAsync(HttpMethod.Get, "", null, ctsTimeout.Token);
			var content = await response.Content.ReadAsStringAsync();
>>>>>>> 9d702c9d

			Assert.Equal(HttpStatusCode.OK, response.StatusCode);

			Assert.Contains("whonix", content, StringComparison.OrdinalIgnoreCase);
		}

		[Fact]
		public async Task DoesntIsolateStreamsAsync()
		{
<<<<<<< HEAD
			var c1 = MakeTorHttpClient(new Uri("http://api.ipify.org"));
			var c2 = MakeTorHttpClient(new Uri("http://api.ipify.org"));
			var c3 = MakeTorHttpClient(new Uri("http://api.ipify.org"));
			Task<HttpResponseMessage> t1 = c1.SendAsync(HttpMethod.Get, "");
			Task<HttpResponseMessage> t2 = c2.SendAsync(HttpMethod.Get, "");
			Task<HttpResponseMessage> t3 = c3.SendAsync(HttpMethod.Get, "");
=======
			using CancellationTokenSource ctsTimeout = new(TimeSpan.FromMinutes(2));

			using var c1 = MakeTorHttpClient(new Uri("http://api.ipify.org"));
			using var c2 = MakeTorHttpClient(new Uri("http://api.ipify.org"));
			using var c3 = MakeTorHttpClient(new Uri("http://api.ipify.org"));
			Task<HttpResponseMessage> t1 = c1.SendAsync(HttpMethod.Get, "", null, ctsTimeout.Token);
			Task<HttpResponseMessage> t2 = c2.SendAsync(HttpMethod.Get, "", null, ctsTimeout.Token);
			Task<HttpResponseMessage> t3 = c3.SendAsync(HttpMethod.Get, "", null, ctsTimeout.Token);
>>>>>>> 9d702c9d

			var ips = new HashSet<IPAddress>
				{
					IPAddress.Parse(await (await t1).Content.ReadAsStringAsync(ctsTimeout.Token)),
					IPAddress.Parse(await (await t2).Content.ReadAsStringAsync(ctsTimeout.Token)),
					IPAddress.Parse(await (await t3).Content.ReadAsStringAsync(ctsTimeout.Token))
				};

			Assert.True(ips.Count < 3);
		}

		[Fact]
		public async Task IsolatesStreamsAsync()
		{
<<<<<<< HEAD
			var c1 = MakeTorHttpClient(new Uri("http://api.ipify.org"), isolateStream: true);
			var c2 = MakeTorHttpClient(new Uri("http://api.ipify.org"), isolateStream: true);
			var c3 = MakeTorHttpClient(new Uri("http://api.ipify.org"), isolateStream: true);
			Task<HttpResponseMessage> t1 = c1.SendAsync(HttpMethod.Get, "");
			Task<HttpResponseMessage> t2 = c2.SendAsync(HttpMethod.Get, "");
			Task<HttpResponseMessage> t3 = c3.SendAsync(HttpMethod.Get, "");
=======
			using CancellationTokenSource ctsTimeout = new(TimeSpan.FromMinutes(2));

			using var c1 = MakeTorHttpClient(new Uri("http://api.ipify.org"), isolateStream: true);
			using var c2 = MakeTorHttpClient(new Uri("http://api.ipify.org"), isolateStream: true);
			using var c3 = MakeTorHttpClient(new Uri("http://api.ipify.org"), isolateStream: true);
			Task<HttpResponseMessage> t1 = c1.SendAsync(HttpMethod.Get, "", null, ctsTimeout.Token);
			Task<HttpResponseMessage> t2 = c2.SendAsync(HttpMethod.Get, "", null, ctsTimeout.Token);
			Task<HttpResponseMessage> t3 = c3.SendAsync(HttpMethod.Get, "", null, ctsTimeout.Token);
>>>>>>> 9d702c9d

			var ips = new HashSet<IPAddress>
				{
					IPAddress.Parse(await (await t1).Content.ReadAsStringAsync(ctsTimeout.Token)),
					IPAddress.Parse(await (await t2).Content.ReadAsStringAsync(ctsTimeout.Token)),
					IPAddress.Parse(await (await t3).Content.ReadAsStringAsync(ctsTimeout.Token))
				};

			Assert.True(ips.Count >= 2); // very rarely it fails to isolate
		}

		[Fact]
		public async Task TorRunningAsync()
		{
<<<<<<< HEAD
			Assert.True(await new TorSocks5ClientFactory(new IPEndPoint(IPAddress.Loopback, 9050)).IsTorRunningAsync());
			Assert.False(await new TorSocks5ClientFactory(new IPEndPoint(IPAddress.Loopback, 9054)).IsTorRunningAsync());
=======
			using TorSocks5Client client1 = new(new IPEndPoint(IPAddress.Loopback, 9050));
			Assert.True(await client1.IsTorRunningAsync());

			using TorSocks5Client client2 = new(new IPEndPoint(IPAddress.Loopback, 9054));
			Assert.False(await client2.IsTorRunningAsync());
>>>>>>> 9d702c9d
		}

		private async Task<List<string>> QBitTestAsync(TorHttpClient client, int times, bool alterRequests = false)
		{
			using CancellationTokenSource ctsTimeout = new(TimeSpan.FromMinutes(2));

			var relativetUri = "/whatisit/what%20is%20my%20future";

			var tasks = new List<Task<HttpResponseMessage>>();
			for (var i = 0; i < times; i++)
			{
				var task = client.SendAsync(HttpMethod.Get, relativetUri);
				if (alterRequests)
				{
<<<<<<< HEAD
					var ipClient = MakeTorHttpClient(new Uri("https://api.ipify.org/"));
					var task2 = ipClient.SendAsync(HttpMethod.Get, "/");
=======
					using var ipClient = MakeTorHttpClient(new Uri("https://api.ipify.org/"));
					var task2 = ipClient.SendAsync(HttpMethod.Get, "/", null, ctsTimeout.Token);
>>>>>>> 9d702c9d
					tasks.Add(task2);
				}
				tasks.Add(task);
			}

			await Task.WhenAll(tasks);

			var contents = new List<string>();
			foreach (var task in tasks)
			{
				contents.Add(await (await task).Content.ReadAsStringAsync(ctsTimeout.Token));
			}

			return contents;
		}

		private TorHttpClient MakeTorHttpClient(Uri uri, bool isolateStream = false)
		{
			return new TorHttpClient(TorSocks5ClientPool, () => uri, isolateStream);
		}
	}
}<|MERGE_RESOLUTION|>--- conflicted
+++ resolved
@@ -23,7 +23,7 @@
 
 		public async Task InitializeAsync()
 		{
-			var torManager = new TorProcessManager(Common.TorSettings, Common.TorSocks5Endpoint);
+			TorProcessManager torManager = new(Common.TorSettings, Common.TorSocks5Endpoint);
 			bool started = await torManager.StartAsync(ensureRunning: true);
 			Assert.True(started, "Tor failed to start.");
 		}
@@ -37,24 +37,18 @@
 		[Fact]
 		public async Task CanDoRequestManyDifferentAsync()
 		{
-			var client = MakeTorHttpClient(new Uri("http://api.qbit.ninja"));
+			TorHttpClient client = MakeTorHttpClient(new Uri("http://api.qbit.ninja"));
 			await QBitTestAsync(client, 10, alterRequests: true);
 		}
 
 		[Fact]
 		public async Task CanRequestChunkEncodedAsync()
 		{
-<<<<<<< HEAD
-			var client = MakeTorHttpClient(new Uri("http://anglesharp.azurewebsites.net/"));
-			using HttpResponseMessage response = await client.SendAsync(HttpMethod.Get, "Chunked");
-			string content = await response.Content.ReadAsStringAsync();
-=======
-			using CancellationTokenSource ctsTimeout = new(TimeSpan.FromMinutes(2));
-
-			using var client = MakeTorHttpClient(new Uri("http://anglesharp.azurewebsites.net/"));
+			using CancellationTokenSource ctsTimeout = new(TimeSpan.FromMinutes(2));
+
+			TorHttpClient client = MakeTorHttpClient(new Uri("http://anglesharp.azurewebsites.net/"));
 			var response = await client.SendAsync(HttpMethod.Get, "Chunked", null, ctsTimeout.Token);
 			var content = await response.Content.ReadAsStringAsync(ctsTimeout.Token);
->>>>>>> 9d702c9d
 			Assert.Contains("Chunked transfer encoding test", content);
 			Assert.Contains("This is a chunked response after 100 ms.", content);
 			Assert.Contains("This is a chunked response after 1 second. The server should not close the stream before all chunks are sent to a client.", content);
@@ -63,7 +57,7 @@
 		[Fact]
 		public async Task CanDoBasicPostHttpRequestAsync()
 		{
-			var client = MakeTorHttpClient(new Uri("http://postman-echo.com"));
+			TorHttpClient client = MakeTorHttpClient(new Uri("http://postman-echo.com"));
 			using var content = new StringContent("This is expected to be sent back as part of response body.");
 
 			using HttpResponseMessage message = await client.SendAsync(HttpMethod.Post, "post", content);
@@ -75,21 +69,13 @@
 		[Fact]
 		public async Task CanDoBasicPostHttpsRequestAsync()
 		{
-<<<<<<< HEAD
-			var client = MakeTorHttpClient(new Uri("https://postman-echo.com"));
-			using var content = new StringContent("This is expected to be sent back as part of response body.");
-
-			using HttpResponseMessage message = await client.SendAsync(HttpMethod.Post, "post", content);
-			string responseContentString = await message.Content.ReadAsStringAsync();
-=======
-			using CancellationTokenSource ctsTimeout = new(TimeSpan.FromMinutes(2));
-
-			using var client = MakeTorHttpClient(new Uri("https://postman-echo.com"));
+			using CancellationTokenSource ctsTimeout = new(TimeSpan.FromMinutes(2));
+
+			TorHttpClient client = MakeTorHttpClient(new Uri("https://postman-echo.com"));
 			using HttpContent content = new StringContent("This is expected to be sent back as part of response body.");
 
 			HttpResponseMessage message = await client.SendAsync(HttpMethod.Post, "post", content, ctsTimeout.Token);
-			var responseContentString = await message.Content.ReadAsStringAsync(ctsTimeout.Token);
->>>>>>> 9d702c9d
+			string responseContentString = await message.Content.ReadAsStringAsync(ctsTimeout.Token);
 
 			Assert.Contains("{\"args\":{},\"data\":\"This is expected to be sent back as part of response body.\"", responseContentString);
 		}
@@ -106,23 +92,15 @@
 			// 1. Get real IP
 			using (var httpClient = new HttpClient())
 			{
-<<<<<<< HEAD
-				string content = await (await httpClient.GetAsync(requestUri)).Content.ReadAsStringAsync();
-=======
-				var content = await (await httpClient.GetAsync(requestUri)).Content.ReadAsStringAsync(ctsTimeout.Token);
->>>>>>> 9d702c9d
+				string content = await (await httpClient.GetAsync(requestUri)).Content.ReadAsStringAsync(ctsTimeout.Token);
 				var gotIp = IPAddress.TryParse(content.Replace("\n", ""), out realIp);
 				Assert.True(gotIp);
 			}
 
 			// 2. Get Tor IP
 			{
-<<<<<<< HEAD
-				var client = MakeTorHttpClient(new Uri(requestUri));
-				string content = await (await client.SendAsync(HttpMethod.Get, "")).Content.ReadAsStringAsync();
-=======
-				var content = await (await client.SendAsync(HttpMethod.Get, "", null, ctsTimeout.Token)).Content.ReadAsStringAsync(ctsTimeout.Token);
->>>>>>> 9d702c9d
+				TorHttpClient client = MakeTorHttpClient(new Uri(requestUri));
+				string content = await (await client.SendAsync(HttpMethod.Get, "", null, ctsTimeout.Token)).Content.ReadAsStringAsync(ctsTimeout.Token);
 				var gotIp = IPAddress.TryParse(content.Replace("\n", ""), out torIp);
 				Assert.True(gotIp);
 			}
@@ -133,16 +111,11 @@
 		[Fact]
 		public async Task CanDoHttpsAsync()
 		{
-<<<<<<< HEAD
-			var client = MakeTorHttpClient(new Uri("https://postman-echo.com"));
-			string content = await (await client.SendAsync(HttpMethod.Get, "get?foo1=bar1&foo2=bar2")).Content.ReadAsStringAsync();
-=======
-			using CancellationTokenSource ctsTimeout = new(TimeSpan.FromMinutes(2));
-
-			using var client = MakeTorHttpClient(new Uri("https://postman-echo.com"));
+			using CancellationTokenSource ctsTimeout = new(TimeSpan.FromMinutes(2));
+
+			TorHttpClient client = MakeTorHttpClient(new Uri("https://postman-echo.com"));
 			using HttpResponseMessage httpResponseMessage = await client.SendAsync(HttpMethod.Get, "get?foo1=bar1&foo2=bar2", null, ctsTimeout.Token);
 			var content = await httpResponseMessage.Content.ReadAsStringAsync(ctsTimeout.Token);
->>>>>>> 9d702c9d
 
 			Assert.Contains("{\"args\":{\"foo1\":\"bar1\",\"foo2\":\"bar2\"}", content);
 		}
@@ -150,15 +123,10 @@
 		[Fact]
 		public async Task CanDoIpAddressAsync()
 		{
-<<<<<<< HEAD
-			var client = MakeTorHttpClient(new Uri("http://172.217.6.142"));
-			string content = await (await client.SendAsync(HttpMethod.Get, "")).Content.ReadAsStringAsync();
-=======
-			using CancellationTokenSource ctsTimeout = new(TimeSpan.FromMinutes(2));
-
-			using var client = MakeTorHttpClient(new Uri("http://172.217.6.142"));
+			using CancellationTokenSource ctsTimeout = new(TimeSpan.FromMinutes(2));
+
+			TorHttpClient client = MakeTorHttpClient(new Uri("http://172.217.6.142"));
 			var content = await (await client.SendAsync(HttpMethod.Get, "")).Content.ReadAsStringAsync(ctsTimeout.Token);
->>>>>>> 9d702c9d
 
 			Assert.NotEmpty(content);
 		}
@@ -166,35 +134,22 @@
 		[Fact]
 		public async Task CanRequestInRowAsync()
 		{
-<<<<<<< HEAD
-			var client = MakeTorHttpClient(new Uri("http://api.qbit.ninja"));
-			await (await client.SendAsync(HttpMethod.Get, "/transactions/38d4cfeb57d6685753b7a3b3534c3cb576c34ca7344cd4582f9613ebf0c2b02a?format=json&headeronly=true")).Content.ReadAsStringAsync();
-			await (await client.SendAsync(HttpMethod.Get, "/balances/15sYbVpRh6dyWycZMwPdxJWD4xbfxReeHe?unspentonly=true")).Content.ReadAsStringAsync();
-			await (await client.SendAsync(HttpMethod.Get, "balances/akEBcY5k1dn2yeEdFnTMwdhVbHxtgHb6GGi?from=tip&until=336000")).Content.ReadAsStringAsync();
-=======
-			using CancellationTokenSource ctsTimeout = new(TimeSpan.FromMinutes(2));
-
-			using var client = MakeTorHttpClient(new Uri("http://api.qbit.ninja"));
+			using CancellationTokenSource ctsTimeout = new(TimeSpan.FromMinutes(2));
+
+			TorHttpClient client = MakeTorHttpClient(new Uri("http://api.qbit.ninja"));
 			await (await client.SendAsync(HttpMethod.Get, "/transactions/38d4cfeb57d6685753b7a3b3534c3cb576c34ca7344cd4582f9613ebf0c2b02a?format=json&headeronly=true", null, ctsTimeout.Token)).Content.ReadAsStringAsync(ctsTimeout.Token);
 			await (await client.SendAsync(HttpMethod.Get, "/balances/15sYbVpRh6dyWycZMwPdxJWD4xbfxReeHe?unspentonly=true", null, ctsTimeout.Token)).Content.ReadAsStringAsync(ctsTimeout.Token);
 			await (await client.SendAsync(HttpMethod.Get, "balances/akEBcY5k1dn2yeEdFnTMwdhVbHxtgHb6GGi?from=tip&until=336000", null, ctsTimeout.Token)).Content.ReadAsStringAsync(ctsTimeout.Token);
->>>>>>> 9d702c9d
 		}
 
 		[Fact]
 		public async Task CanRequestOnionV2Async()
 		{
-<<<<<<< HEAD
+			using CancellationTokenSource ctsTimeout = new(TimeSpan.FromMinutes(2));
+
 			var client = MakeTorHttpClient(new Uri("http://expyuzz4wqqyqhjn.onion/"));
-			HttpResponseMessage response = await client.SendAsync(HttpMethod.Get, "");
-			string content = await response.Content.ReadAsStringAsync();
-=======
-			using CancellationTokenSource ctsTimeout = new(TimeSpan.FromMinutes(2));
-
-			using var client = MakeTorHttpClient(new Uri("http://expyuzz4wqqyqhjn.onion/"));
 			HttpResponseMessage response = await client.SendAsync(HttpMethod.Get, relativeUri: "", null, ctsTimeout.Token);
 			var content = await response.Content.ReadAsStringAsync(ctsTimeout.Token);
->>>>>>> 9d702c9d
 
 			Assert.Equal(HttpStatusCode.OK, response.StatusCode);
 
@@ -204,17 +159,11 @@
 		[Fact]
 		public async Task CanRequestOnionV3Async()
 		{
-<<<<<<< HEAD
-			var client = MakeTorHttpClient(new Uri("http://www.dds6qkxpwdeubwucdiaord2xgbbeyds25rbsgr73tbfpqpt4a6vjwsyd.onion"));
-			HttpResponseMessage response = await client.SendAsync(HttpMethod.Get, "");
-			string content = await response.Content.ReadAsStringAsync();
-=======
-			using CancellationTokenSource ctsTimeout = new(TimeSpan.FromMinutes(2));
-
-			using var client = MakeTorHttpClient(new Uri("http://www.dds6qkxpwdeubwucdiaord2xgbbeyds25rbsgr73tbfpqpt4a6vjwsyd.onion"));
+			using CancellationTokenSource ctsTimeout = new(TimeSpan.FromMinutes(2));
+
+			TorHttpClient client = MakeTorHttpClient(new Uri("http://www.dds6qkxpwdeubwucdiaord2xgbbeyds25rbsgr73tbfpqpt4a6vjwsyd.onion"));
 			HttpResponseMessage response = await client.SendAsync(HttpMethod.Get, "", null, ctsTimeout.Token);
 			var content = await response.Content.ReadAsStringAsync();
->>>>>>> 9d702c9d
 
 			Assert.Equal(HttpStatusCode.OK, response.StatusCode);
 
@@ -224,23 +173,14 @@
 		[Fact]
 		public async Task DoesntIsolateStreamsAsync()
 		{
-<<<<<<< HEAD
+			using CancellationTokenSource ctsTimeout = new(TimeSpan.FromMinutes(2));
+
 			var c1 = MakeTorHttpClient(new Uri("http://api.ipify.org"));
 			var c2 = MakeTorHttpClient(new Uri("http://api.ipify.org"));
 			var c3 = MakeTorHttpClient(new Uri("http://api.ipify.org"));
-			Task<HttpResponseMessage> t1 = c1.SendAsync(HttpMethod.Get, "");
-			Task<HttpResponseMessage> t2 = c2.SendAsync(HttpMethod.Get, "");
-			Task<HttpResponseMessage> t3 = c3.SendAsync(HttpMethod.Get, "");
-=======
-			using CancellationTokenSource ctsTimeout = new(TimeSpan.FromMinutes(2));
-
-			using var c1 = MakeTorHttpClient(new Uri("http://api.ipify.org"));
-			using var c2 = MakeTorHttpClient(new Uri("http://api.ipify.org"));
-			using var c3 = MakeTorHttpClient(new Uri("http://api.ipify.org"));
 			Task<HttpResponseMessage> t1 = c1.SendAsync(HttpMethod.Get, "", null, ctsTimeout.Token);
 			Task<HttpResponseMessage> t2 = c2.SendAsync(HttpMethod.Get, "", null, ctsTimeout.Token);
 			Task<HttpResponseMessage> t3 = c3.SendAsync(HttpMethod.Get, "", null, ctsTimeout.Token);
->>>>>>> 9d702c9d
 
 			var ips = new HashSet<IPAddress>
 				{
@@ -255,23 +195,14 @@
 		[Fact]
 		public async Task IsolatesStreamsAsync()
 		{
-<<<<<<< HEAD
+			using CancellationTokenSource ctsTimeout = new(TimeSpan.FromMinutes(2));
+
 			var c1 = MakeTorHttpClient(new Uri("http://api.ipify.org"), isolateStream: true);
 			var c2 = MakeTorHttpClient(new Uri("http://api.ipify.org"), isolateStream: true);
 			var c3 = MakeTorHttpClient(new Uri("http://api.ipify.org"), isolateStream: true);
-			Task<HttpResponseMessage> t1 = c1.SendAsync(HttpMethod.Get, "");
-			Task<HttpResponseMessage> t2 = c2.SendAsync(HttpMethod.Get, "");
-			Task<HttpResponseMessage> t3 = c3.SendAsync(HttpMethod.Get, "");
-=======
-			using CancellationTokenSource ctsTimeout = new(TimeSpan.FromMinutes(2));
-
-			using var c1 = MakeTorHttpClient(new Uri("http://api.ipify.org"), isolateStream: true);
-			using var c2 = MakeTorHttpClient(new Uri("http://api.ipify.org"), isolateStream: true);
-			using var c3 = MakeTorHttpClient(new Uri("http://api.ipify.org"), isolateStream: true);
 			Task<HttpResponseMessage> t1 = c1.SendAsync(HttpMethod.Get, "", null, ctsTimeout.Token);
 			Task<HttpResponseMessage> t2 = c2.SendAsync(HttpMethod.Get, "", null, ctsTimeout.Token);
 			Task<HttpResponseMessage> t3 = c3.SendAsync(HttpMethod.Get, "", null, ctsTimeout.Token);
->>>>>>> 9d702c9d
 
 			var ips = new HashSet<IPAddress>
 				{
@@ -286,16 +217,8 @@
 		[Fact]
 		public async Task TorRunningAsync()
 		{
-<<<<<<< HEAD
 			Assert.True(await new TorSocks5ClientFactory(new IPEndPoint(IPAddress.Loopback, 9050)).IsTorRunningAsync());
 			Assert.False(await new TorSocks5ClientFactory(new IPEndPoint(IPAddress.Loopback, 9054)).IsTorRunningAsync());
-=======
-			using TorSocks5Client client1 = new(new IPEndPoint(IPAddress.Loopback, 9050));
-			Assert.True(await client1.IsTorRunningAsync());
-
-			using TorSocks5Client client2 = new(new IPEndPoint(IPAddress.Loopback, 9054));
-			Assert.False(await client2.IsTorRunningAsync());
->>>>>>> 9d702c9d
 		}
 
 		private async Task<List<string>> QBitTestAsync(TorHttpClient client, int times, bool alterRequests = false)
@@ -310,13 +233,8 @@
 				var task = client.SendAsync(HttpMethod.Get, relativetUri);
 				if (alterRequests)
 				{
-<<<<<<< HEAD
-					var ipClient = MakeTorHttpClient(new Uri("https://api.ipify.org/"));
-					var task2 = ipClient.SendAsync(HttpMethod.Get, "/");
-=======
-					using var ipClient = MakeTorHttpClient(new Uri("https://api.ipify.org/"));
+					TorHttpClient ipClient = MakeTorHttpClient(new Uri("https://api.ipify.org/"));
 					var task2 = ipClient.SendAsync(HttpMethod.Get, "/", null, ctsTimeout.Token);
->>>>>>> 9d702c9d
 					tasks.Add(task2);
 				}
 				tasks.Add(task);
