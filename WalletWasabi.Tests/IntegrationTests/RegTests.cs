--- conflicted
+++ resolved
@@ -1877,10 +1877,7 @@
 			Uri baseUri = new Uri(RegTestFixture.BackendEndPoint);
 			using var torClient = new TorHttpClient(baseUri, Global.Instance.TorSocks5Endpoint);
 			using var satoshiClient = new SatoshiClient(baseUri, null);
-<<<<<<< HEAD
-
-=======
->>>>>>> 059a7c39
+      
 			#region PostInputsGetStates
 
 			// <-------------------------->
@@ -2221,11 +2218,7 @@
 				Assert.NotEqual(Guid.Empty, aliceClient.UniqueId);
 				Assert.True(aliceClient.RoundId > 0);
 				await aliceClient.PostUnConfirmationAsync();
-<<<<<<< HEAD
 				using HttpResponseMessage response = await torClient.SendAsync(HttpMethod.Post, $"/api/v{Constants.BackendMajorVersion}/btc/chaumiancoinjoin/unconfirmation?uniqueId={aliceClient.UniqueId}&roundId={aliceClient.RoundId}");
-=======
-				using var response = await torClient.SendAsync(HttpMethod.Post, $"/api/v{Constants.BackendMajorVersion}/btc/chaumiancoinjoin/unconfirmation?uniqueId={aliceClient.UniqueId}&roundId={aliceClient.RoundId}");
->>>>>>> 059a7c39
 				Assert.True(response.IsSuccessStatusCode);
 				Assert.Equal(HttpStatusCode.OK, response.StatusCode);
 				Assert.Equal("Alice not found.", await response.Content.ReadAsJsonAsync<string>());
@@ -2369,19 +2362,11 @@
 					if (input.PrevOut == input1)
 					{
 						myDic1.Add(i, partSignedCj1.Inputs[i].WitScript);
-<<<<<<< HEAD
 					}
 					if (input.PrevOut == input2)
 					{
 						myDic2.Add(i, partSignedCj2.Inputs[i].WitScript);
 					}
-=======
-					}
-					if (input.PrevOut == input2)
-					{
-						myDic2.Add(i, partSignedCj2.Inputs[i].WitScript);
-					}
->>>>>>> 059a7c39
 				}
 
 				await aliceClient1.PostSignaturesAsync(myDic1);
@@ -2433,21 +2418,10 @@
 					var blindedScript = requester.BlindScript(level.Signer.Key.PubKey, level.Signer.R.PubKey, scriptPubKey);
 					outputs.Add((requester, outputsAddress, blindedScript));
 				}
-<<<<<<< HEAD
-
 				// Calculate the SHA256( blind1 || blind2 || .....|| blindN )
 				var blindedOutputScriptList = outputs.Select(x => x.blindedScript);
 				var blindedOutputScriptListBytes = ByteHelpers.Combine(blindedOutputScriptList.Select(x => x.ToBytes()));
 				var blindedOutputScriptsHash = new uint256(Hashes.SHA256(blindedOutputScriptListBytes));
-
-=======
-
-				// Calculate the SHA256( blind1 || blind2 || .....|| blindN )
-				var blindedOutputScriptList = outputs.Select(x => x.blindedScript);
-				var blindedOutputScriptListBytes = ByteHelpers.Combine(blindedOutputScriptList.Select(x => x.ToBytes()));
-				var blindedOutputScriptsHash = new uint256(Hashes.SHA256(blindedOutputScriptListBytes));
-
->>>>>>> 059a7c39
 				// Create 4 new coins that we want to mix
 				var inputs = new List<(TxoRef input, byte[] proof, Coin coin, Key key)>();
 				for (var inputIdx = 0; inputIdx < 4; inputIdx++)
@@ -2491,19 +2465,8 @@
 				activeOutputs.Add(res.activeOutputs);
 				j++;
 			}
-<<<<<<< HEAD
-
-			// OUTPUTS REGISTRATION PHASE --
 			var roundState = await satoshiClient.GetRoundStateAsync(roundId);
 			Assert.Equal(CcjRoundPhase.OutputRegistration, roundState.Phase);
-
-=======
-
-			// OUTPUTS REGISTRATION PHASE --
-			var roundState = await satoshiClient.GetRoundStateAsync(roundId);
-			Assert.Equal(CcjRoundPhase.OutputRegistration, roundState.Phase);
-
->>>>>>> 059a7c39
 			var l = 0;
 			foreach (var (aliceClient, outputs, _) in participants)
 			{
@@ -3082,11 +3045,7 @@
 			// 1. Prepare and start services.
 			for (int i = 0; i < anonymitySet; i++)
 			{
-<<<<<<< HEAD
 				var damount = i switch
-=======
-				double damount = i switch
->>>>>>> 059a7c39
 				{
 					0 => 1,
 					1 => 1.1,
@@ -3095,14 +3054,8 @@
 					4 => 4.1,
 					5 => 7.1,
 					6 => 8.1,
-<<<<<<< HEAD
 					_ => 1,
 				};
-=======
-					_ => 1
-				};
-
->>>>>>> 059a7c39
 				var amount = Money.Coins((decimal)damount);
 
 				var keyManager = KeyManager.CreateNew(out _, password);
