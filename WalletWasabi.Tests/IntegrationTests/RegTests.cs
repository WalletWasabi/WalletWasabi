using NBitcoin;
using NBitcoin.BouncyCastle.Math;
using NBitcoin.Crypto;
using NBitcoin.Protocol;
using NBitcoin.RPC;
using System;
using System.Collections.Generic;
using System.Collections.Immutable;
using System.Diagnostics;
using System.IO;
using System.Linq;
using System.Net;
using System.Net.Http;
using System.Runtime.CompilerServices;
using System.Security;
using System.Text;
using System.Threading;
using System.Threading.Tasks;
using WalletWasabi.Backend;
using WalletWasabi.Backend.Models;
using WalletWasabi.Backend.Models.Requests;
using WalletWasabi.Backend.Models.Responses;
using WalletWasabi.Crypto;
using WalletWasabi.Exceptions;
using WalletWasabi.Helpers;
using WalletWasabi.KeyManagement;
using WalletWasabi.Logging;
using WalletWasabi.Mempool;
using WalletWasabi.Models;
using WalletWasabi.Models.ChaumianCoinJoin;
using WalletWasabi.Models.TransactionBuilding;
using WalletWasabi.Services;
using WalletWasabi.Stores;
using WalletWasabi.Tests.XunitConfiguration;
using WalletWasabi.TorSocks5;
using WalletWasabi.WebClients.Wasabi;
using WalletWasabi.WebClients.Wasabi.ChaumianCoinJoin;
using Xunit;
using static NBitcoin.Crypto.SchnorrBlinding;

namespace WalletWasabi.Tests.IntegrationTests
{
	[Collection("RegTest collection")]
	public class RegTests
	{
#pragma warning disable IDE0059 // Value assigned to symbol is never used
		private RegTestFixture RegTestFixture { get; }

		public RegTests(RegTestFixture regTestFixture)
		{
			RegTestFixture = regTestFixture;
		}

		private async Task AssertFiltersInitializedAsync(Backend.Global global)
		{
			var firstHash = await global.RpcClient.GetBlockHashAsync(0);
			while (true)
			{
				using var client = new WasabiClient(new Uri(RegTestFixture.BackendEndPoint), null);
				FiltersResponse filtersResponse = await client.GetFiltersAsync(firstHash, 1000);
				Assert.NotNull(filtersResponse);

				var filterCount = filtersResponse.Filters.Count();
				if (filterCount >= 101)
				{
					break;
				}
				else
				{
					await Task.Delay(100);
				}
			}
		}

		private async Task<(string password, RPCClient rpc, Network network, CcjCoordinator coordinator, ServiceConfiguration serviceConfiguration, BitcoinStore bitcoinStore, Backend.Global global)> InitializeTestEnvironmentAsync(int numberOfBlocksToGenerate, [CallerMemberName] string caller = null)
		{
			var global = RegTestFixture.Global;
			await AssertFiltersInitializedAsync(global); // Make sure fitlers are created on the server side.
			if (numberOfBlocksToGenerate != 0)
			{
				await global.RpcClient.GenerateAsync(numberOfBlocksToGenerate); // Make sure everything is confirmed.
			}
			global.Coordinator.UtxoReferee.Clear();

			var network = global.RpcClient.Network;
			var serviceConfiguration = new ServiceConfiguration(2, 2, 21, 50, RegTestFixture.BackendRegTestNode.P2pEndPoint, Money.Coins(0.0001m));
			var bitcoinStore = new BitcoinStore();
			var dir = Path.Combine(Global.Instance.DataDir, caller);
			await bitcoinStore.InitializeAsync(dir, network);
			return ("password", global.RpcClient, network, global.Coordinator, serviceConfiguration, bitcoinStore, global);
		}

		#region BackendTests

		[Fact]
		public async Task GetExchangeRatesAsync()
		{
			using var client = new TorHttpClient(new Uri(RegTestFixture.BackendEndPoint), null);
			using var response = await client.SendAsync(HttpMethod.Get, $"/api/v{Constants.BackendMajorVersion}/btc/offchain/exchange-rates");
			Assert.True(response.StatusCode == HttpStatusCode.OK);

			var exchangeRates = await response.Content.ReadAsJsonAsync<List<ExchangeRate>>();
			Assert.Single(exchangeRates);

			var rate = exchangeRates[0];
			Assert.Equal("USD", rate.Ticker);
			Assert.True(rate.Rate > 0);
		}

		[Fact]
		public async Task GetClientVersionAsync()
		{
			using var client = new WasabiClient(new Uri(RegTestFixture.BackendEndPoint), null);
			var uptodate = await client.CheckUpdatesAsync(CancellationToken.None);
			Assert.True(uptodate.BackendCompatible);
			Assert.True(uptodate.ClientUpToDate);
		}

		[Fact]
		public async Task BroadcastReplayTxAsync()
		{
			(string password, RPCClient rpc, Network network, CcjCoordinator coordinator, ServiceConfiguration serviceConfiguration, BitcoinStore bitcoinStore, Backend.Global global) = await InitializeTestEnvironmentAsync(1);

			var utxos = await rpc.ListUnspentAsync();
			var utxo = utxos[0];
			var tx = await rpc.GetRawTransactionAsync(utxo.OutPoint.Hash);
			var content = new StringContent($"'{tx.ToHex()}'", Encoding.UTF8, "application/json");

			Logger.TurnOff();
			using (var client = new TorHttpClient(new Uri(RegTestFixture.BackendEndPoint), null))
			using (var response = await client.SendAsync(HttpMethod.Post, $"/api/v{Constants.BackendMajorVersion}/btc/blockchain/broadcast", content))
			{
				Assert.Equal(HttpStatusCode.OK, response.StatusCode);
				Assert.Equal("Transaction is already in the blockchain.", await response.Content.ReadAsJsonAsync<string>());
			}
			Logger.TurnOn();
		}

		[Fact]
		public async Task BroadcastInvalidTxAsync()
		{
			(string password, RPCClient rpc, Network network, CcjCoordinator coordinator, ServiceConfiguration serviceConfiguration, BitcoinStore bitcoinStore, Backend.Global global) = await InitializeTestEnvironmentAsync(1);

			var content = new StringContent($"''", Encoding.UTF8, "application/json");

			Logger.TurnOff();
			using (var client = new TorHttpClient(new Uri(RegTestFixture.BackendEndPoint), null))
			using (var response = await client.SendAsync(HttpMethod.Post, $"/api/v{Constants.BackendMajorVersion}/btc/blockchain/broadcast", content))
			{
				Assert.NotEqual(HttpStatusCode.OK, response.StatusCode);
				Assert.Equal(HttpStatusCode.BadRequest, response.StatusCode);
				Assert.Equal("Invalid hex.", await response.Content.ReadAsJsonAsync<string>());
			}
			Logger.TurnOn();
		}

		[Fact]
		public async Task FilterBuilderTestAsync()
		{
			(string password, RPCClient rpc, Network network, CcjCoordinator coordinator, ServiceConfiguration serviceConfiguration, BitcoinStore bitcoinStore, Backend.Global global) = await InitializeTestEnvironmentAsync(1);

			var indexBuilderServiceDir = Path.Combine(Global.Instance.DataDir, EnvironmentHelpers.GetMethodName());
			var indexFilePath = Path.Combine(indexBuilderServiceDir, $"Index{rpc.Network}.dat");
			var utxoSetFilePath = Path.Combine(indexBuilderServiceDir, $"UtxoSet{rpc.Network}.dat");

			var indexBuilderService = new IndexBuilderService(rpc, global.TrustedNodeNotifyingBehavior, indexFilePath, utxoSetFilePath);
			try
			{
				indexBuilderService.Synchronize();

				// Test initial synchronization.
				var times = 0;
				uint256 firstHash = await rpc.GetBlockHashAsync(0);
				while (indexBuilderService.GetFilterLinesExcluding(firstHash, 101, out _).filters.Count() != 101)
				{
					if (times > 500) // 30 sec
					{
						throw new TimeoutException($"{nameof(IndexBuilderService)} test timed out.");
					}
					await Task.Delay(100);
					times++;
				}

				// Test later synchronization.
				await rpc.GenerateAsync(10);
				times = 0;
				while (indexBuilderService.GetFilterLinesExcluding(firstHash, 111, out bool found5).filters.Count() != 111)
				{
					Assert.True(found5);
					if (times > 500) // 30 sec
					{
						throw new TimeoutException($"{nameof(IndexBuilderService)} test timed out.");
					}
					await Task.Delay(100);
					times++;
				}

				// Test correct number of filters is received.
				var hundredthHash = await rpc.GetBlockHashAsync(100);
				Assert.Equal(11, indexBuilderService.GetFilterLinesExcluding(hundredthHash, 11, out bool found).filters.Count());
				Assert.True(found);
				var bestHash = await rpc.GetBestBlockHashAsync();
				Assert.Empty(indexBuilderService.GetFilterLinesExcluding(bestHash, 1, out bool found2).filters);
				Assert.Empty(indexBuilderService.GetFilterLinesExcluding(uint256.Zero, 1, out bool found3).filters);
				Assert.False(found3);

				// Test filter block hashes are correct.
				var filters = indexBuilderService.GetFilterLinesExcluding(firstHash, 111, out bool found4).filters.ToArray();
				Assert.True(found4);
				for (int i = 0; i < 111; i++)
				{
					var expectedHash = await rpc.GetBlockHashAsync(i + 1);
					var filterModel = filters[i];
					Assert.Equal(expectedHash, filterModel.BlockHash);
				}
			}
			finally
			{
				if (indexBuilderService != null)
				{
					await indexBuilderService.StopAsync();
				}
			}
		}

		[Fact]
		public async Task AllFeeEstimateRpcAsync()
		{
			(string password, RPCClient rpc, Network network, CcjCoordinator coordinator, ServiceConfiguration serviceConfiguration, BitcoinStore bitcoinStore, Backend.Global global) = await InitializeTestEnvironmentAsync(1);

			var estimations = await rpc.EstimateAllFeeAsync(EstimateSmartFeeMode.Conservative, simulateIfRegTest: true, tolerateBitcoinCoreBrainfuck: true);
			Assert.Equal(Constants.OneDayConfirmationTarget, estimations.Estimations.Count);
			Assert.True(estimations.Estimations.First().Key < estimations.Estimations.Last().Key);
			Assert.True(estimations.Estimations.First().Value > estimations.Estimations.Last().Value);
			Assert.Equal(EstimateSmartFeeMode.Conservative, estimations.Type);
			estimations = await rpc.EstimateAllFeeAsync(EstimateSmartFeeMode.Economical, simulateIfRegTest: true, tolerateBitcoinCoreBrainfuck: true);
			Assert.Equal(145, estimations.Estimations.Count);
			Assert.True(estimations.Estimations.First().Key < estimations.Estimations.Last().Key);
			Assert.True(estimations.Estimations.First().Value > estimations.Estimations.Last().Value);
			Assert.Equal(EstimateSmartFeeMode.Economical, estimations.Type);
			estimations = await rpc.EstimateAllFeeAsync(EstimateSmartFeeMode.Economical, simulateIfRegTest: true, tolerateBitcoinCoreBrainfuck: false);
			Assert.Equal(145, estimations.Estimations.Count);
			Assert.True(estimations.Estimations.First().Key < estimations.Estimations.Last().Key);
			Assert.True(estimations.Estimations.First().Value > estimations.Estimations.Last().Value);
			Assert.Equal(EstimateSmartFeeMode.Economical, estimations.Type);
		}

		#endregion BackendTests

		#region ServicesTests

		[Fact]
		public async Task MempoolAsync()
		{
			(string password, RPCClient rpc, Network network, CcjCoordinator coordinator, ServiceConfiguration serviceConfiguration, BitcoinStore bitcoinStore, Backend.Global global) = await InitializeTestEnvironmentAsync(1);

			Node node = await RegTestFixture.BackendRegTestNode.CreateNodeClientAsync();
			node.Behaviors.Add(bitcoinStore.CreateMempoolBehavior());
			node.VersionHandshake();

			try
			{
				bitcoinStore.MempoolService.TransactionReceived += MempoolAsync_MempoolService_TransactionReceived;

				// Using the interlocked, not because it makes sense in this context, but to
				// set an example that these values are often concurrency sensitive
				for (int i = 0; i < 10; i++)
				{
					var addr = await rpc.GetNewAddressAsync();
					var res = await rpc.SendToAddressAsync(addr, Money.Coins(0.01m));
					Assert.NotNull(res);
				}

				var times = 0;
				while (Interlocked.Read(ref _mempoolTransactionCount) < 10)
				{
					if (times > 100) // 10 seconds
					{
						throw new TimeoutException($"{nameof(MempoolService)} test timed out.");
					}
					await Task.Delay(100);
					times++;
				}
			}
			finally
			{
				bitcoinStore.MempoolService.TransactionReceived -= MempoolAsync_MempoolService_TransactionReceived;
			}
		}

		private long _mempoolTransactionCount = 0;

		private void MempoolAsync_MempoolService_TransactionReceived(object sender, SmartTransaction e)
		{
			Interlocked.Increment(ref _mempoolTransactionCount);
			Logger.LogDebug($"Mempool transaction received: {e.GetHash()}.");
		}

		[Fact]
		public async Task FilterDownloaderTestAsync()
		{
			(string password, RPCClient rpc, Network network, CcjCoordinator coordinator, ServiceConfiguration serviceConfiguration, BitcoinStore bitcoinStore, Backend.Global global) = await InitializeTestEnvironmentAsync(1);

			var synchronizer = new WasabiSynchronizer(rpc.Network, bitcoinStore, new Uri(RegTestFixture.BackendEndPoint), null);
			try
			{
				synchronizer.Start(requestInterval: TimeSpan.FromSeconds(1), TimeSpan.FromSeconds(5), 1000);

				var blockCount = await rpc.GetBlockCountAsync() + 1; // Plus one because of the zeroth.
																	 // Test initial synchronization.
				var times = 0;
				int filterCount;
				while ((filterCount = bitcoinStore.HashChain.HashCount) < blockCount)
				{
					if (times > 500) // 30 sec
					{
						throw new TimeoutException($"{nameof(WasabiSynchronizer)} test timed out. Needed filters: {blockCount}, got only: {filterCount}.");
					}
					await Task.Delay(100);
					times++;
				}

				Assert.Equal(blockCount, bitcoinStore.HashChain.HashCount);

				// Test later synchronization.
				RegTestFixture.BackendRegTestNode.Generate(10);
				times = 0;
				while ((filterCount = bitcoinStore.HashChain.HashCount) < blockCount + 10)
				{
					if (times > 500) // 30 sec
					{
						throw new TimeoutException($"{nameof(WasabiSynchronizer)} test timed out. Needed filters: {blockCount + 10}, got only: {filterCount}.");
					}
					await Task.Delay(100);
					times++;
				}

				// Test correct number of filters is received.
				Assert.Equal(blockCount + 10, bitcoinStore.HashChain.HashCount);

				// Test filter block hashes are correct.
				var filterList = new List<FilterModel>();
				await bitcoinStore.IndexStore.ForeachFiltersAsync(async x =>
				{
					filterList.Add(x);
					await Task.CompletedTask;
				},
				new Height(0));
				FilterModel[] filters = filterList.ToArray();
				for (int i = 0; i < 101; i++)
				{
					var expectedHash = await rpc.GetBlockHashAsync(i);
					var filter = filters[i];
					Assert.Equal(i, filter.BlockHeight.Value);
					Assert.Equal(expectedHash, filter.BlockHash);
					Assert.Null(filter.Filter);
				}
			}
			finally
			{
				await synchronizer?.StopAsync();
			}
		}

		[Fact]
		public async Task ReorgTestAsync()
		{
			(string password, RPCClient rpc, Network network, CcjCoordinator coordinator, ServiceConfiguration serviceConfiguration, BitcoinStore bitcoinStore, Backend.Global global) = await InitializeTestEnvironmentAsync(1);

			var keyManager = KeyManager.CreateNew(out _, password);

			// Mine some coins, make a few bech32 transactions then make it confirm.
			await rpc.GenerateAsync(1);
			var key = keyManager.GenerateNewKey(SmartLabel.Empty, KeyState.Clean, isInternal: false);
			var tx2 = await rpc.SendToAddressAsync(key.GetP2wpkhAddress(network), Money.Coins(0.1m));
			key = keyManager.GenerateNewKey(SmartLabel.Empty, KeyState.Clean, isInternal: false);
			var tx3 = await rpc.SendToAddressAsync(key.GetP2wpkhAddress(network), Money.Coins(0.1m));
			var tx4 = await rpc.SendToAddressAsync(key.GetP2pkhAddress(network), Money.Coins(0.1m));
			var tx5 = await rpc.SendToAddressAsync(key.GetP2shOverP2wpkhAddress(network), Money.Coins(0.1m));
			var tx1 = await rpc.SendToAddressAsync(key.GetP2wpkhAddress(network), Money.Coins(0.1m), replaceable: true);

			await rpc.GenerateAsync(2); // Generate two, so we can test for two reorg

			_reorgTestAsync_ReorgCount = 0;

			var node = RegTestFixture.BackendRegTestNode;

			var synchronizer = new WasabiSynchronizer(rpc.Network, bitcoinStore, new Uri(RegTestFixture.BackendEndPoint), null);

			try
			{
				synchronizer.Start(requestInterval: TimeSpan.FromSeconds(3), TimeSpan.FromSeconds(5), 1000);

				bitcoinStore.IndexStore.Reorged += ReorgTestAsync_Downloader_Reorged;

				// Test initial synchronization.
				await WaitForIndexesToSyncAsync(global, TimeSpan.FromSeconds(90), bitcoinStore);

				var tip = await rpc.GetBestBlockHashAsync();
				Assert.Equal(tip, bitcoinStore.HashChain.TipHash);
				var tipBlock = await rpc.GetBlockHeaderAsync(tip);
				Assert.Equal(tipBlock.HashPrevBlock, bitcoinStore.HashChain.GetChain().Select(x => x.hash).ToArray()[bitcoinStore.HashChain.HashCount - 2]);

				var utxoPath = global.IndexBuilderService.Bech32UtxoSetFilePath;
				var utxoLines = await File.ReadAllTextAsync(utxoPath);
				Assert.Contains(tx1.ToString(), utxoLines);
				Assert.Contains(tx2.ToString(), utxoLines);
				Assert.Contains(tx3.ToString(), utxoLines);
				Assert.DoesNotContain(tx4.ToString(), utxoLines); // make sure only bech is recorded
				Assert.DoesNotContain(tx5.ToString(), utxoLines); // make sure only bech is recorded

				// Test synchronization after fork.
				await rpc.InvalidateBlockAsync(tip); // Reorg 1
				tip = await rpc.GetBestBlockHashAsync();
				await rpc.InvalidateBlockAsync(tip); // Reorg 2
				var tx1bumpRes = await rpc.BumpFeeAsync(tx1); // RBF it

				await rpc.GenerateAsync(5);
				await WaitForIndexesToSyncAsync(global, TimeSpan.FromSeconds(90), bitcoinStore);

				utxoLines = await File.ReadAllTextAsync(utxoPath);
				Assert.Contains(tx1bumpRes.TransactionId.ToString(), utxoLines); // assert the tx1bump is the correct tx
				Assert.DoesNotContain(tx1.ToString(), utxoLines); // assert tx1 is abandoned (despite it confirmed previously)
				Assert.Contains(tx2.ToString(), utxoLines);
				Assert.Contains(tx3.ToString(), utxoLines);
				Assert.DoesNotContain(tx4.ToString(), utxoLines);
				Assert.DoesNotContain(tx5.ToString(), utxoLines);

				var hashes = bitcoinStore.HashChain.GetChain().Select(x => x.hash).ToArray();
				Assert.DoesNotContain(tip, hashes);
				Assert.DoesNotContain(tipBlock.HashPrevBlock, hashes);

				tip = await rpc.GetBestBlockHashAsync();
				Assert.Equal(tip, bitcoinStore.HashChain.TipHash);

				var filterList = new List<FilterModel>();
				await bitcoinStore.IndexStore.ForeachFiltersAsync(async x =>
				{
					filterList.Add(x);
					await Task.CompletedTask;
				},
				new Height(0));
				var filterTip = filterList.Last();
				Assert.Equal(tip, filterTip.BlockHash);

				// Test filter block hashes are correct after fork.
				var blockCountIncludingGenesis = await rpc.GetBlockCountAsync() + 1;

				filterList.Clear();
				await bitcoinStore.IndexStore.ForeachFiltersAsync(async x =>
				{
					filterList.Add(x);
					await Task.CompletedTask;
				},
				new Height(0));
				FilterModel[] filters = filterList.ToArray();
				for (int i = 0; i < blockCountIncludingGenesis; i++)
				{
					var expectedHash = await rpc.GetBlockHashAsync(i);
					var filter = filters[i];
					Assert.Equal(i, filter.BlockHeight.Value);
					Assert.Equal(expectedHash, filter.BlockHash);
					if (i < 101) // Later other tests may fill the filter.
					{
						Assert.Null(filter.Filter);
					}
				}

				// Test the serialization, too.
				tip = await rpc.GetBestBlockHashAsync();
				var blockHash = tip;
				for (var i = 0; i < hashes.Length; i++)
				{
					var block = await rpc.GetBlockHeaderAsync(blockHash);
					Assert.Equal(blockHash, hashes[hashes.Length - i - 1]);
					blockHash = block.HashPrevBlock;
				}

				// Assert reorg happened exactly as many times as we reorged.
				Assert.Equal(2, Interlocked.Read(ref _reorgTestAsync_ReorgCount));
			}
			finally
			{
				bitcoinStore.IndexStore.Reorged -= ReorgTestAsync_Downloader_Reorged;
				await synchronizer?.StopAsync();
			}
		}

		private async Task WaitForIndexesToSyncAsync(Backend.Global global, TimeSpan timeout, BitcoinStore bitcoinStore)
		{
			var bestHash = await global.RpcClient.GetBestBlockHashAsync();

			var times = 0;
			while (bitcoinStore.HashChain.TipHash != bestHash)
			{
				if (times > timeout.TotalSeconds)
				{
					throw new TimeoutException($"{nameof(WasabiSynchronizer)} test timed out. Filter was not downloaded.");
				}
				await Task.Delay(TimeSpan.FromSeconds(1));
				times++;
			}
		}

		private long _reorgTestAsync_ReorgCount;

		private void ReorgTestAsync_Downloader_Reorged(object sender, FilterModel e)
		{
			Assert.NotNull(e);
			Interlocked.Increment(ref _reorgTestAsync_ReorgCount);
		}

		#endregion ServicesTests

		#region ClientTests

		[Fact]
		public async Task WalletTestsAsync()
		{
			(string password, RPCClient rpc, Network network, CcjCoordinator coordinator, ServiceConfiguration serviceConfiguration, BitcoinStore bitcoinStore, Backend.Global global) = await InitializeTestEnvironmentAsync(1);

			// Create the services.
			// 1. Create connection service.
			var nodes = new NodesGroup(global.Config.Network, requirements: Constants.NodeRequirements);
			nodes.ConnectedNodes.Add(await RegTestFixture.BackendRegTestNode.CreateNodeClientAsync());

			// 2. Create mempool service.
<<<<<<< HEAD
=======

>>>>>>> df7d4233
			bitcoinStore.MempoolService.TransactionReceived += WalletTestsAsync_MempoolService_TransactionReceived;
			Node node = await RegTestFixture.BackendRegTestNode.CreateNodeClientAsync();
			node.Behaviors.Add(bitcoinStore.CreateMempoolBehavior());

			// 3. Create wasabi synchronizer service.
			var synchronizer = new WasabiSynchronizer(rpc.Network, bitcoinStore, new Uri(RegTestFixture.BackendEndPoint), null);

			// 4. Create key manager service.
			var keyManager = KeyManager.CreateNew(out _, password);

			// 5. Create chaumian coinjoin client.
			var chaumianClient = new CcjClient(synchronizer, rpc.Network, keyManager, new Uri(RegTestFixture.BackendEndPoint), null);

			// 5. Create wallet service.
			var workDir = Path.Combine(Global.Instance.DataDir, EnvironmentHelpers.GetMethodName());
			var wallet = new WalletService(bitcoinStore, keyManager, synchronizer, chaumianClient, nodes, workDir, serviceConfiguration);
			wallet.NewFilterProcessed += Wallet_NewFilterProcessed;

			// Get some money, make it confirm.
			var key = wallet.GetReceiveKey(new SmartLabel("foo label"));
			var txId = await rpc.SendToAddressAsync(key.GetP2wpkhAddress(network), Money.Coins(0.1m));
			await rpc.GenerateAsync(1);

			try
			{
				Interlocked.Exchange(ref _filtersProcessedByWalletCount, 0);
				nodes.Connect(); // Start connection service.
				node.VersionHandshake(); // Start mempool service.
				synchronizer.Start(requestInterval: TimeSpan.FromSeconds(3), TimeSpan.FromSeconds(5), 1000); // Start wasabi synchronizer service.
				chaumianClient.Start(); // Start chaumian coinjoin client.

				// Wait until the filter our previous transaction is present.
				var blockCount = await rpc.GetBlockCountAsync();
				await WaitForFiltersToBeProcessedAsync(TimeSpan.FromSeconds(120), blockCount);

				using (var cts = new CancellationTokenSource(TimeSpan.FromSeconds(30)))
				{
					await wallet.InitializeAsync(cts.Token); // Initialize wallet service.
				}
				Assert.Equal(1, await wallet.CountBlocksAsync());

				Assert.Single(wallet.Coins);
				var firstCoin = wallet.Coins.Single();
				Assert.Equal(Money.Coins(0.1m), firstCoin.Amount);
				Assert.Equal(new Height(bitcoinStore.HashChain.TipHeight), firstCoin.Height);
				Assert.InRange(firstCoin.Index, 0U, 1U);
				Assert.False(firstCoin.Unavailable);
				Assert.Equal(new SmartLabel("foo label"), firstCoin.Label);
				Assert.Equal(key.P2wpkhScript, firstCoin.ScriptPubKey);
				Assert.Null(firstCoin.SpenderTransactionId);
				Assert.NotNull(firstCoin.SpentOutputs);
				Assert.NotEmpty(firstCoin.SpentOutputs);
				Assert.Equal(txId, firstCoin.TransactionId);
				Assert.Single(keyManager.GetKeys(KeyState.Used, false));
				Assert.Equal(new SmartLabel("foo label"), keyManager.GetKeys(KeyState.Used, false).Single().Label);

				// Get some money, make it confirm.
				var key2 = wallet.GetReceiveKey(new SmartLabel("bar label"));
				var txId2 = await rpc.SendToAddressAsync(key2.GetP2wpkhAddress(network), Money.Coins(0.01m));
				Interlocked.Exchange(ref _filtersProcessedByWalletCount, 0);
				await rpc.GenerateAsync(1);
				var txId3 = await rpc.SendToAddressAsync(key2.GetP2wpkhAddress(network), Money.Coins(0.02m));
				await rpc.GenerateAsync(1);

				await WaitForFiltersToBeProcessedAsync(TimeSpan.FromSeconds(120), 2);
				Assert.Equal(3, await wallet.CountBlocksAsync());

				Assert.Equal(3, wallet.Coins.Count);
				firstCoin = wallet.Coins.OrderBy(x => x.Height).First();
				var secondCoin = wallet.Coins.OrderBy(x => x.Height).Take(2).Last();
				var thirdCoin = wallet.Coins.OrderBy(x => x.Height).Last();
				Assert.Equal(Money.Coins(0.01m), secondCoin.Amount);
				Assert.Equal(Money.Coins(0.02m), thirdCoin.Amount);
				Assert.Equal(new Height(bitcoinStore.HashChain.TipHeight).Value - 2, firstCoin.Height.Value);
				Assert.Equal(new Height(bitcoinStore.HashChain.TipHeight).Value - 1, secondCoin.Height.Value);
				Assert.Equal(new Height(bitcoinStore.HashChain.TipHeight), thirdCoin.Height);
				Assert.False(thirdCoin.Unavailable);
				Assert.Equal(new SmartLabel("foo label"), firstCoin.Label);
				Assert.Equal(new SmartLabel("bar label"), secondCoin.Label);
				Assert.Equal(new SmartLabel("bar label"), thirdCoin.Label);
				Assert.Equal(key.P2wpkhScript, firstCoin.ScriptPubKey);
				Assert.Equal(key2.P2wpkhScript, secondCoin.ScriptPubKey);
				Assert.Equal(key2.P2wpkhScript, thirdCoin.ScriptPubKey);
				Assert.Null(thirdCoin.SpenderTransactionId);
				Assert.NotNull(firstCoin.SpentOutputs);
				Assert.NotNull(secondCoin.SpentOutputs);
				Assert.NotNull(thirdCoin.SpentOutputs);
				Assert.NotEmpty(firstCoin.SpentOutputs);
				Assert.NotEmpty(secondCoin.SpentOutputs);
				Assert.NotEmpty(thirdCoin.SpentOutputs);
				Assert.Equal(txId, firstCoin.TransactionId);
				Assert.Equal(txId2, secondCoin.TransactionId);
				Assert.Equal(txId3, thirdCoin.TransactionId);

				Assert.Equal(2, keyManager.GetKeys(KeyState.Used, false).Count());
				Assert.Empty(keyManager.GetKeys(KeyState.Used, true));
				Assert.Equal(2, keyManager.GetKeys(KeyState.Used).Count());
				Assert.Empty(keyManager.GetKeys(KeyState.Locked, false));
				Assert.Equal(14, keyManager.GetKeys(KeyState.Locked, true).Count());
				Assert.Equal(14, keyManager.GetKeys(KeyState.Locked).Count());
				Assert.Equal(21, keyManager.GetKeys(KeyState.Clean, true).Count());
				Assert.Equal(21, keyManager.GetKeys(KeyState.Clean, false).Count());
				Assert.Equal(42, keyManager.GetKeys(KeyState.Clean).Count());
				Assert.Equal(58, keyManager.GetKeys().Count());

				Assert.Single(keyManager.GetKeys(x => x.Label == new SmartLabel("foo label") && x.KeyState == KeyState.Used && !x.IsInternal));
				Assert.Single(keyManager.GetKeys(x => x.Label == new SmartLabel("bar label") && x.KeyState == KeyState.Used && !x.IsInternal));

				// REORG TESTS
				var txId4 = await rpc.SendToAddressAsync(key2.GetP2wpkhAddress(network), Money.Coins(0.03m), replaceable: true);
				Interlocked.Exchange(ref _filtersProcessedByWalletCount, 0);
				await rpc.GenerateAsync(2);
				await WaitForFiltersToBeProcessedAsync(TimeSpan.FromSeconds(120), 2);

				Assert.NotEmpty(wallet.Coins.Where(x => x.TransactionId == txId4));
				var tip = await rpc.GetBestBlockHashAsync();
				await rpc.InvalidateBlockAsync(tip); // Reorg 1
				tip = await rpc.GetBestBlockHashAsync();
				await rpc.InvalidateBlockAsync(tip); // Reorg 2
				var tx4bumpRes = await rpc.BumpFeeAsync(txId4); // RBF it
				Interlocked.Exchange(ref _filtersProcessedByWalletCount, 0);
				await rpc.GenerateAsync(3);
				await WaitForFiltersToBeProcessedAsync(TimeSpan.FromSeconds(120), 3);

				Assert.Equal(4, await wallet.CountBlocksAsync());

				Assert.Equal(4, wallet.Coins.Count);
				Assert.Empty(wallet.Coins.Where(x => x.TransactionId == txId4));
				Assert.NotEmpty(wallet.Coins.Where(x => x.TransactionId == tx4bumpRes.TransactionId));
				var rbfCoin = wallet.Coins.Single(x => x.TransactionId == tx4bumpRes.TransactionId);

				Assert.Equal(Money.Coins(0.03m), rbfCoin.Amount);
				Assert.Equal(new Height(bitcoinStore.HashChain.TipHeight).Value - 2, rbfCoin.Height.Value);
				Assert.False(rbfCoin.Unavailable);
				Assert.Equal(new SmartLabel("bar label"), rbfCoin.Label);
				Assert.Equal(key2.P2wpkhScript, rbfCoin.ScriptPubKey);
				Assert.Null(rbfCoin.SpenderTransactionId);
				Assert.NotNull(rbfCoin.SpentOutputs);
				Assert.NotEmpty(rbfCoin.SpentOutputs);
				Assert.Equal(tx4bumpRes.TransactionId, rbfCoin.TransactionId);

				Assert.Equal(2, keyManager.GetKeys(KeyState.Used, false).Count());
				Assert.Empty(keyManager.GetKeys(KeyState.Used, true));
				Assert.Equal(2, keyManager.GetKeys(KeyState.Used).Count());
				Assert.Empty(keyManager.GetKeys(KeyState.Locked, false));
				Assert.Equal(14, keyManager.GetKeys(KeyState.Locked, true).Count());
				Assert.Equal(14, keyManager.GetKeys(KeyState.Locked).Count());
				Assert.Equal(21, keyManager.GetKeys(KeyState.Clean, true).Count());
				Assert.Equal(21, keyManager.GetKeys(KeyState.Clean, false).Count());
				Assert.Equal(42, keyManager.GetKeys(KeyState.Clean).Count());
				Assert.Equal(58, keyManager.GetKeys().Count());

				Assert.Single(keyManager.GetKeys(KeyState.Used, false).Where(x => x.Label == new SmartLabel("foo label")));
				Assert.Single(keyManager.GetKeys(KeyState.Used, false).Where(x => x.Label == new SmartLabel("bar label")));

				// TEST MEMPOOL
				var txId5 = await rpc.SendToAddressAsync(key.GetP2wpkhAddress(network), Money.Coins(0.1m));
				await Task.Delay(1000); // Wait tx to arrive and get processed.
				Assert.NotEmpty(wallet.Coins.Where(x => x.TransactionId == txId5));
				var mempoolCoin = wallet.Coins.Single(x => x.TransactionId == txId5);
				Assert.Equal(Height.Mempool, mempoolCoin.Height);

				Interlocked.Exchange(ref _filtersProcessedByWalletCount, 0);
				await rpc.GenerateAsync(1);
				await WaitForFiltersToBeProcessedAsync(TimeSpan.FromSeconds(120), 1);
				var res = await rpc.GetTxOutAsync(mempoolCoin.TransactionId, (int)mempoolCoin.Index, true);
				Assert.Equal(new Height(bitcoinStore.HashChain.TipHeight), mempoolCoin.Height);
			}
			finally
			{
				wallet.NewFilterProcessed -= Wallet_NewFilterProcessed;
				if (wallet != null)
				{
					await wallet.StopAsync();
				}
				// Dispose wasabi synchronizer service.
				await synchronizer?.StopAsync();

				// Dispose mempool service.
				bitcoinStore.MempoolService.TransactionReceived -= WalletTestsAsync_MempoolService_TransactionReceived;

				// Dispose connection service.
				nodes?.Dispose();

				// Dispose mempool serving node.
				node?.Disconnect();

				// Dispose chaumian coinjoin client.
				if (chaumianClient != null)
				{
					await chaumianClient.StopAsync();
				}
			}
		}

		private async Task WaitForFiltersToBeProcessedAsync(TimeSpan timeout, int numberOfFiltersToWaitFor)
		{
			var times = 0;
			while (Interlocked.Read(ref _filtersProcessedByWalletCount) < numberOfFiltersToWaitFor)
			{
				if (times > timeout.TotalSeconds)
				{
					throw new TimeoutException($"{nameof(WalletService)} test timed out. Filter was not processed. Needed: {numberOfFiltersToWaitFor}, got only: {Interlocked.Read(ref _filtersProcessedByWalletCount)}.");
				}
				await Task.Delay(TimeSpan.FromSeconds(1));
				times++;
			}
		}

		private long _filtersProcessedByWalletCount;

		private void Wallet_NewFilterProcessed(object sender, FilterModel e)
		{
			Interlocked.Increment(ref _filtersProcessedByWalletCount);
		}

		private void WalletTestsAsync_MempoolService_TransactionReceived(object sender, SmartTransaction e)
		{
		}

		[Fact]
		public async Task SendTestsAsync()
		{
			(string password, RPCClient rpc, Network network, CcjCoordinator coordinator, ServiceConfiguration serviceConfiguration, BitcoinStore bitcoinStore, Backend.Global global) = await InitializeTestEnvironmentAsync(1);

			// Create the services.
			// 1. Create connection service.
			var nodes = new NodesGroup(global.Config.Network, requirements: Constants.NodeRequirements);
			nodes.ConnectedNodes.Add(await RegTestFixture.BackendRegTestNode.CreateNodeClientAsync());

			// 2. Create mempool service.
<<<<<<< HEAD
=======

>>>>>>> df7d4233
			Node node = await RegTestFixture.BackendRegTestNode.CreateNodeClientAsync();
			node.Behaviors.Add(bitcoinStore.CreateMempoolBehavior());

			// 3. Create wasabi synchronizer service.
			var synchronizer = new WasabiSynchronizer(rpc.Network, bitcoinStore, new Uri(RegTestFixture.BackendEndPoint), null);

			// 4. Create key manager service.
			var keyManager = KeyManager.CreateNew(out _, password);

			// 5. Create chaumian coinjoin client.
			var chaumianClient = new CcjClient(synchronizer, rpc.Network, keyManager, new Uri(RegTestFixture.BackendEndPoint), null);

			// 6. Create wallet service.
			var workDir = Path.Combine(Global.Instance.DataDir, EnvironmentHelpers.GetMethodName());
			var wallet = new WalletService(bitcoinStore, keyManager, synchronizer, chaumianClient, nodes, workDir, serviceConfiguration);
			wallet.NewFilterProcessed += Wallet_NewFilterProcessed;

			// Get some money, make it confirm.
			var key = wallet.GetReceiveKey(new SmartLabel("foo label"));
			var key2 = wallet.GetReceiveKey(new SmartLabel("foo label"));
			var txId = await rpc.SendToAddressAsync(key.GetP2wpkhAddress(network), Money.Coins(1m));
			Assert.NotNull(txId);
			await rpc.GenerateAsync(1);
			var txId2 = await rpc.SendToAddressAsync(key2.GetP2wpkhAddress(network), Money.Coins(1m));
			Assert.NotNull(txId2);
			await rpc.GenerateAsync(1);

			try
			{
				Interlocked.Exchange(ref _filtersProcessedByWalletCount, 0);
				nodes.Connect(); // Start connection service.
				node.VersionHandshake(); // Start mempool service.
				synchronizer.Start(requestInterval: TimeSpan.FromSeconds(3), TimeSpan.FromSeconds(5), 10000); // Start wasabi synchronizer service.
				chaumianClient.Start(); // Start chaumian coinjoin client.

				// Wait until the filter our previous transaction is present.
				var blockCount = await rpc.GetBlockCountAsync();
				await WaitForFiltersToBeProcessedAsync(TimeSpan.FromSeconds(120), blockCount);

				using (var cts = new CancellationTokenSource(TimeSpan.FromSeconds(30)))
				{
					await wallet.InitializeAsync(cts.Token); // Initialize wallet service.
				}

				var waitCount = 0;
				while (wallet.Coins.Sum(x => x.Amount) == Money.Zero)
				{
					await Task.Delay(1000);
					waitCount++;
					if (waitCount >= 21)
					{
						Logger.LogInfo("Funding transaction to the wallet did not arrive.");
						return; // Very rarely this test fails. I have no clue why. Probably because all these RegTests are interconnected, anyway let's not bother the CI with it.
					}
				}

				var scp = new Key().ScriptPubKey;
				var res2 = wallet.BuildTransaction(password, new PaymentIntent(scp, Money.Coins(0.05m), label: new SmartLabel("foo")), FeeStrategy.CreateFromConfirmationTarget(5), allowUnconfirmed: false);

				Assert.NotNull(res2.Transaction);
				Assert.Single(res2.OuterWalletOutputs);
				Assert.Equal(scp, res2.OuterWalletOutputs.Single().ScriptPubKey);
				Assert.Single(res2.InnerWalletOutputs);
				Assert.True(res2.Fee > Money.Satoshis(2 * 100)); // since there is a sanity check of 2sat/vb in the server
				Assert.InRange(res2.FeePercentOfSent, 0, 1);
				Assert.Single(res2.SpentCoins);
				var spentCoin = Assert.Single(res2.SpentCoins);
				Assert.Contains(new[] { key.P2wpkhScript, key2.P2wpkhScript }, x => x == spentCoin.ScriptPubKey);
				Assert.Equal(Money.Coins(1m), res2.SpentCoins.Single().Amount);
				Assert.False(res2.SpendsUnconfirmed);

				await wallet.SendTransactionAsync(res2.Transaction);

				Assert.Contains(res2.InnerWalletOutputs.Single(), wallet.Coins);

				#region Basic

				Script receive = wallet.GetReceiveKey(new SmartLabel("Basic")).P2wpkhScript;
				Money amountToSend = wallet.Coins.Where(x => !x.Unavailable).Sum(x => x.Amount) / 2;
				var res = wallet.BuildTransaction(password, new PaymentIntent(receive, amountToSend, label: new SmartLabel("foo")), FeeStrategy.SevenDaysConfirmationTargetStrategy, allowUnconfirmed: true);

				foreach (SmartCoin coin in res.SpentCoins)
				{
					Assert.False(coin.CoinJoinInProgress);
					Assert.True(coin.Confirmed);
					Assert.Null(coin.SpenderTransactionId);
					Assert.True(coin.Unspent);
				}

				Assert.Equal(2, res.InnerWalletOutputs.Count());
				Assert.Empty(res.OuterWalletOutputs);
				var activeOutput = res.InnerWalletOutputs.Single(x => x.ScriptPubKey == receive);
				var changeOutput = res.InnerWalletOutputs.Single(x => x.ScriptPubKey != receive);

				Assert.Equal(receive, activeOutput.ScriptPubKey);
				Assert.Equal(amountToSend, activeOutput.Amount);
				if (res.SpentCoins.Sum(x => x.Amount) - activeOutput.Amount == res.Fee) // this happens when change is too small
				{
					Assert.Contains(res.Transaction.Transaction.Outputs, x => x.Value == activeOutput.Amount);
					Logger.LogInfo($"Change Output: {changeOutput.Amount.ToString(false, true)} {changeOutput.ScriptPubKey.GetDestinationAddress(network)}");
				}
				Logger.LogInfo($"{nameof(res.Fee)}: {res.Fee}");
				Logger.LogInfo($"{nameof(res.FeePercentOfSent)}: {res.FeePercentOfSent} %");
				Logger.LogInfo($"{nameof(res.SpendsUnconfirmed)}: {res.SpendsUnconfirmed}");
				Logger.LogInfo($"Active Output: {activeOutput.Amount.ToString(false, true)} {activeOutput.ScriptPubKey.GetDestinationAddress(network)}");
				Logger.LogInfo($"TxId: {res.Transaction.GetHash()}");

				var foundReceive = false;
				Assert.InRange(res.Transaction.Transaction.Outputs.Count, 1, 2);
				foreach (var output in res.Transaction.Transaction.Outputs)
				{
					if (output.ScriptPubKey == receive)
					{
						foundReceive = true;
						Assert.Equal(amountToSend, output.Value);
					}
				}
				Assert.True(foundReceive);

				await wallet.SendTransactionAsync(res.Transaction);

				#endregion Basic

				#region SubtractFeeFromAmount

				receive = wallet.GetReceiveKey(new SmartLabel("SubtractFeeFromAmount")).P2wpkhScript;
				amountToSend = wallet.Coins.Where(x => !x.Unavailable).Sum(x => x.Amount) / 3;
				res = wallet.BuildTransaction(password, new PaymentIntent(receive, amountToSend, subtractFee: true, label: new SmartLabel("foo")), FeeStrategy.SevenDaysConfirmationTargetStrategy, allowUnconfirmed: true);

				Assert.Equal(2, res.InnerWalletOutputs.Count());
				Assert.Empty(res.OuterWalletOutputs);
				activeOutput = res.InnerWalletOutputs.Single(x => x.ScriptPubKey == receive);
				changeOutput = res.InnerWalletOutputs.Single(x => x.ScriptPubKey != receive);

				Assert.Equal(receive, activeOutput.ScriptPubKey);
				Assert.Equal(amountToSend - res.Fee, activeOutput.Amount);
				Assert.Contains(res.Transaction.Transaction.Outputs, x => x.Value == changeOutput.Amount);
				Logger.LogInfo($"{nameof(res.Fee)}: {res.Fee}");
				Logger.LogInfo($"{nameof(res.FeePercentOfSent)}: {res.FeePercentOfSent} %");
				Logger.LogInfo($"{nameof(res.SpendsUnconfirmed)}: {res.SpendsUnconfirmed}");
				Logger.LogInfo($"Active Output: {activeOutput.Amount.ToString(false, true)} {activeOutput.ScriptPubKey.GetDestinationAddress(network)}");
				Logger.LogInfo($"Change Output: {changeOutput.Amount.ToString(false, true)} {changeOutput.ScriptPubKey.GetDestinationAddress(network)}");
				Logger.LogInfo($"TxId: {res.Transaction.GetHash()}");

				foundReceive = false;
				Assert.InRange(res.Transaction.Transaction.Outputs.Count, 1, 2);
				foreach (var output in res.Transaction.Transaction.Outputs)
				{
					if (output.ScriptPubKey == receive)
					{
						foundReceive = true;
						Assert.Equal(amountToSend - res.Fee, output.Value);
					}
				}
				Assert.True(foundReceive);

				#endregion SubtractFeeFromAmount

				#region LowFee

				res = wallet.BuildTransaction(password, new PaymentIntent(receive, amountToSend, label: new SmartLabel("foo")), FeeStrategy.SevenDaysConfirmationTargetStrategy, allowUnconfirmed: true);

				Assert.Equal(2, res.InnerWalletOutputs.Count());
				Assert.Empty(res.OuterWalletOutputs);
				activeOutput = res.InnerWalletOutputs.Single(x => x.ScriptPubKey == receive);
				changeOutput = res.InnerWalletOutputs.Single(x => x.ScriptPubKey != receive);

				Assert.Equal(receive, activeOutput.ScriptPubKey);
				Assert.Equal(amountToSend, activeOutput.Amount);
				Assert.Contains(res.Transaction.Transaction.Outputs, x => x.Value == changeOutput.Amount);
				Logger.LogInfo($"{nameof(res.Fee)}: {res.Fee}");
				Logger.LogInfo($"{nameof(res.FeePercentOfSent)}: {res.FeePercentOfSent} %");
				Logger.LogInfo($"{nameof(res.SpendsUnconfirmed)}: {res.SpendsUnconfirmed}");
				Logger.LogInfo($"Active Output: {activeOutput.Amount.ToString(false, true)} {activeOutput.ScriptPubKey.GetDestinationAddress(network)}");
				Logger.LogInfo($"Change Output: {changeOutput.Amount.ToString(false, true)} {changeOutput.ScriptPubKey.GetDestinationAddress(network)}");
				Logger.LogInfo($"TxId: {res.Transaction.GetHash()}");

				foundReceive = false;
				Assert.InRange(res.Transaction.Transaction.Outputs.Count, 1, 2);
				foreach (var output in res.Transaction.Transaction.Outputs)
				{
					if (output.ScriptPubKey == receive)
					{
						foundReceive = true;
						Assert.Equal(amountToSend, output.Value);
					}
				}
				Assert.True(foundReceive);

				#endregion LowFee

				#region MediumFee

				res = wallet.BuildTransaction(password, new PaymentIntent(receive, amountToSend, label: new SmartLabel("foo")), FeeStrategy.OneDayConfirmationTargetStrategy, allowUnconfirmed: true);

				Assert.Equal(2, res.InnerWalletOutputs.Count());
				Assert.Empty(res.OuterWalletOutputs);
				activeOutput = res.InnerWalletOutputs.Single(x => x.ScriptPubKey == receive);
				changeOutput = res.InnerWalletOutputs.Single(x => x.ScriptPubKey != receive);

				Assert.Equal(receive, activeOutput.ScriptPubKey);
				Assert.Equal(amountToSend, activeOutput.Amount);
				Assert.Contains(res.Transaction.Transaction.Outputs, x => x.Value == changeOutput.Amount);
				Logger.LogInfo($"{nameof(res.Fee)}: {res.Fee}");
				Logger.LogInfo($"{nameof(res.FeePercentOfSent)}: {res.FeePercentOfSent} %");
				Logger.LogInfo($"{nameof(res.SpendsUnconfirmed)}: {res.SpendsUnconfirmed}");
				Logger.LogInfo($"Active Output: {activeOutput.Amount.ToString(false, true)} {activeOutput.ScriptPubKey.GetDestinationAddress(network)}");
				Logger.LogInfo($"Change Output: {changeOutput.Amount.ToString(false, true)} {changeOutput.ScriptPubKey.GetDestinationAddress(network)}");
				Logger.LogInfo($"TxId: {res.Transaction.GetHash()}");

				foundReceive = false;
				Assert.InRange(res.Transaction.Transaction.Outputs.Count, 1, 2);
				foreach (var output in res.Transaction.Transaction.Outputs)
				{
					if (output.ScriptPubKey == receive)
					{
						foundReceive = true;
						Assert.Equal(amountToSend, output.Value);
					}
				}
				Assert.True(foundReceive);

				#endregion MediumFee

				#region HighFee

				res = wallet.BuildTransaction(password, new PaymentIntent(receive, amountToSend, label: new SmartLabel("foo")), FeeStrategy.TwentyMinutesConfirmationTargetStrategy, allowUnconfirmed: true);

				Assert.Equal(2, res.InnerWalletOutputs.Count());
				Assert.Empty(res.OuterWalletOutputs);
				activeOutput = res.InnerWalletOutputs.Single(x => x.ScriptPubKey == receive);
				changeOutput = res.InnerWalletOutputs.Single(x => x.ScriptPubKey != receive);

				Assert.Equal(receive, activeOutput.ScriptPubKey);
				Assert.Equal(amountToSend, activeOutput.Amount);
				Assert.Contains(res.Transaction.Transaction.Outputs, x => x.Value == changeOutput.Amount);
				Logger.LogInfo($"{nameof(res.Fee)}: {res.Fee}");
				Logger.LogInfo($"{nameof(res.FeePercentOfSent)}: {res.FeePercentOfSent} %");
				Logger.LogInfo($"{nameof(res.SpendsUnconfirmed)}: {res.SpendsUnconfirmed}");
				Logger.LogInfo($"Active Output: {activeOutput.Amount.ToString(false, true)} {activeOutput.ScriptPubKey.GetDestinationAddress(network)}");
				Logger.LogInfo($"Change Output: {changeOutput.Amount.ToString(false, true)} {changeOutput.ScriptPubKey.GetDestinationAddress(network)}");
				Logger.LogInfo($"TxId: {res.Transaction.GetHash()}");

				foundReceive = false;
				Assert.InRange(res.Transaction.Transaction.Outputs.Count, 1, 2);
				foreach (var output in res.Transaction.Transaction.Outputs)
				{
					if (output.ScriptPubKey == receive)
					{
						foundReceive = true;
						Assert.Equal(amountToSend, output.Value);
					}
				}
				Assert.True(foundReceive);

				Assert.InRange(res.Fee, Money.Zero, res.Fee);
				Assert.InRange(res.Fee, res.Fee, res.Fee);

				await wallet.SendTransactionAsync(res.Transaction);

				#endregion HighFee

				#region MaxAmount

				receive = wallet.GetReceiveKey(new SmartLabel("MaxAmount")).P2wpkhScript;

				res = wallet.BuildTransaction(password, new PaymentIntent(receive, MoneyRequest.CreateAllRemaining(), new SmartLabel("foo")), FeeStrategy.SevenDaysConfirmationTargetStrategy, allowUnconfirmed: true);

				Assert.Single(res.InnerWalletOutputs);
				Assert.Empty(res.OuterWalletOutputs);
				activeOutput = res.InnerWalletOutputs.Single();

				Assert.Equal(receive, activeOutput.ScriptPubKey);

				Assert.Single(res.Transaction.Transaction.Outputs);
				var maxBuiltTxOutput = res.Transaction.Transaction.Outputs.Single();
				Assert.Equal(receive, maxBuiltTxOutput.ScriptPubKey);
				Assert.Equal(wallet.Coins.Where(x => !x.Unavailable).Sum(x => x.Amount) - res.Fee, maxBuiltTxOutput.Value);

				await wallet.SendTransactionAsync(res.Transaction);

				#endregion MaxAmount

				#region InputSelection

				receive = wallet.GetReceiveKey(new SmartLabel("InputSelection")).P2wpkhScript;

				var inputCountBefore = res.SpentCoins.Count();

				res = wallet.BuildTransaction(password, new PaymentIntent(receive, MoneyRequest.CreateAllRemaining(), new SmartLabel("foo")), FeeStrategy.SevenDaysConfirmationTargetStrategy,
					allowUnconfirmed: true,
					allowedInputs: wallet.Coins.Where(x => !x.Unavailable).Select(x => new TxoRef(x.TransactionId, x.Index)).Take(1));

				Assert.Single(res.InnerWalletOutputs);
				Assert.Empty(res.OuterWalletOutputs);
				activeOutput = res.InnerWalletOutputs.Single(x => x.ScriptPubKey == receive);

				Assert.True(inputCountBefore >= res.SpentCoins.Count());
				Assert.Equal(res.SpentCoins.Count(), res.Transaction.Transaction.Inputs.Count);

				Assert.Equal(receive, activeOutput.ScriptPubKey);
				Logger.LogInfo($"{nameof(res.Fee)}: {res.Fee}");
				Logger.LogInfo($"{nameof(res.FeePercentOfSent)}: {res.FeePercentOfSent} %");
				Logger.LogInfo($"{nameof(res.SpendsUnconfirmed)}: {res.SpendsUnconfirmed}");
				Logger.LogInfo($"Active Output: {activeOutput.Amount.ToString(false, true)} {activeOutput.ScriptPubKey.GetDestinationAddress(network)}");
				Logger.LogInfo($"TxId: {res.Transaction.GetHash()}");

				Assert.Single(res.Transaction.Transaction.Outputs);

				res = wallet.BuildTransaction(password, new PaymentIntent(receive, MoneyRequest.CreateAllRemaining(), new SmartLabel("foo")), FeeStrategy.SevenDaysConfirmationTargetStrategy,
					allowUnconfirmed: true,
					allowedInputs: new[] { res.SpentCoins.Select(x => new TxoRef(x.TransactionId, x.Index)).First() });

				Assert.Single(res.InnerWalletOutputs);
				Assert.Empty(res.OuterWalletOutputs);
				activeOutput = res.InnerWalletOutputs.Single(x => x.ScriptPubKey == receive);

				Assert.Single(res.Transaction.Transaction.Inputs);
				Assert.Single(res.Transaction.Transaction.Outputs);
				Assert.Single(res.SpentCoins);

				#endregion InputSelection

				#region Labeling

				Script receive2 = wallet.GetReceiveKey(SmartLabel.Empty).P2wpkhScript;
				res = wallet.BuildTransaction(password, new PaymentIntent(receive2, MoneyRequest.CreateAllRemaining(), new SmartLabel("my label")), FeeStrategy.SevenDaysConfirmationTargetStrategy, allowUnconfirmed: true);

				Assert.Single(res.InnerWalletOutputs);
				Assert.Equal(new SmartLabel("my label"), res.InnerWalletOutputs.Single().Label);

				amountToSend = wallet.Coins.Where(x => !x.Unavailable).Sum(x => x.Amount) / 3;
				res = wallet.BuildTransaction(
					password,
					new PaymentIntent(
						new DestinationRequest(new Key(), amountToSend, label: new SmartLabel("outgoing")),
						new DestinationRequest(new Key(), amountToSend, label: new SmartLabel("outgoing2"))),
					FeeStrategy.SevenDaysConfirmationTargetStrategy,
					allowUnconfirmed: true);

				Assert.Single(res.InnerWalletOutputs);
				Assert.Equal(2, res.OuterWalletOutputs.Count());
				Assert.Contains("outgoing", res.InnerWalletOutputs.Single().Label.Labels);
				Assert.Contains("outgoing2", res.InnerWalletOutputs.Single().Label.Labels);

				await wallet.SendTransactionAsync(res.Transaction);

				Assert.Contains(new SmartLabel("outgoing, outgoing2"), wallet.Coins.Where(x => x.Height == Height.Mempool).Select(x => x.Label));
				Assert.Contains(new SmartLabel("outgoing, outgoing2"), keyManager.GetKeys().Select(x => x.Label));

				Interlocked.Exchange(ref _filtersProcessedByWalletCount, 0);
				await rpc.GenerateAsync(1);
				await WaitForFiltersToBeProcessedAsync(TimeSpan.FromSeconds(120), 1);

				var bestHeight = new Height(bitcoinStore.HashChain.TipHeight);
				Assert.Contains(new SmartLabel("outgoing, outgoing2"), wallet.Coins.Where(x => x.Height == bestHeight).Select(x => x.Label));
				Assert.Contains(new SmartLabel("outgoing, outgoing2"), keyManager.GetKeys().Select(x => x.Label));

				#endregion Labeling

				#region AllowedInputsDisallowUnconfirmed

				inputCountBefore = res.SpentCoins.Count();

				receive = wallet.GetReceiveKey(new SmartLabel("AllowedInputsDisallowUnconfirmed")).P2wpkhScript;

				var allowedInputs = wallet.Coins.Where(x => !x.Unavailable).Select(x => new TxoRef(x.TransactionId, x.Index)).Take(1);
				var toSend = new PaymentIntent(receive, MoneyRequest.CreateAllRemaining(), new SmartLabel("fizz"));

				// covers:
				// disallow unconfirmed with allowed inputs
				res = wallet.BuildTransaction(password, toSend, FeeStrategy.TwentyMinutesConfirmationTargetStrategy, false, allowedInputs: allowedInputs);

				activeOutput = res.InnerWalletOutputs.Single(x => x.ScriptPubKey == receive);
				Assert.Single(res.InnerWalletOutputs);
				Assert.Empty(res.OuterWalletOutputs);

				Assert.Equal(receive, activeOutput.ScriptPubKey);
				Logger.LogDebug($"{nameof(res.Fee)}: {res.Fee}");
				Logger.LogDebug($"{nameof(res.FeePercentOfSent)}: {res.FeePercentOfSent} %");
				Logger.LogDebug($"{nameof(res.SpendsUnconfirmed)}: {res.SpendsUnconfirmed}");
				Logger.LogDebug($"Active Output: {activeOutput.Amount.ToString(false, true)} {activeOutput.ScriptPubKey.GetDestinationAddress(network)}");
				Logger.LogDebug($"TxId: {res.Transaction.GetHash()}");

				Assert.True(inputCountBefore >= res.SpentCoins.Count());
				Assert.False(res.SpendsUnconfirmed);

				Assert.Single(res.Transaction.Transaction.Inputs);
				Assert.Single(res.Transaction.Transaction.Outputs);
				Assert.Single(res.SpentCoins);

				Assert.True(inputCountBefore >= res.SpentCoins.Count());
				Assert.Equal(res.SpentCoins.Count(), res.Transaction.Transaction.Inputs.Count);

				#endregion AllowedInputsDisallowUnconfirmed

				#region CustomChange

				// covers:
				// customchange
				// feePc > 1
				var k1 = new Key();
				var k2 = new Key();
				res = wallet.BuildTransaction(
					password,
					new PaymentIntent(
						new DestinationRequest(k1, MoneyRequest.CreateChange()),
						new DestinationRequest(k2, Money.Coins(0.0003m), label: new SmartLabel("outgoing"))),
					FeeStrategy.TwentyMinutesConfirmationTargetStrategy);

				Assert.Contains(k1.ScriptPubKey, res.OuterWalletOutputs.Select(x => x.ScriptPubKey));
				Assert.Contains(k2.ScriptPubKey, res.OuterWalletOutputs.Select(x => x.ScriptPubKey));

				#endregion CustomChange

				#region FeePcHigh

				res = wallet.BuildTransaction(
					password,
					new PaymentIntent(new Key(), Money.Coins(0.0003m), label: new SmartLabel("outgoing")),
					FeeStrategy.TwentyMinutesConfirmationTargetStrategy);

				Assert.True(res.FeePercentOfSent > 1);

				var newChangeK = keyManager.GenerateNewKey(new SmartLabel("foo"), KeyState.Clean, isInternal: true);
				res = wallet.BuildTransaction(
					password,
					new PaymentIntent(
						new DestinationRequest(newChangeK.P2wpkhScript, MoneyRequest.CreateChange(), new SmartLabel("boo")),
						new DestinationRequest(new Key(), Money.Coins(0.0003m), label: new SmartLabel("outgoing"))),
					FeeStrategy.TwentyMinutesConfirmationTargetStrategy);

				Assert.True(res.FeePercentOfSent > 1);
				Assert.Single(res.OuterWalletOutputs);
				Assert.Single(res.InnerWalletOutputs);
				SmartCoin changeRes = res.InnerWalletOutputs.Single();
				Assert.Equal(newChangeK.P2wpkhScript, changeRes.ScriptPubKey);
				Assert.Equal(newChangeK.Label, changeRes.Label);
				Assert.Equal(KeyState.Clean, newChangeK.KeyState); // Still clean, because the tx wasn't yet propagated.

				#endregion FeePcHigh
			}
			finally
			{
				wallet.NewFilterProcessed -= Wallet_NewFilterProcessed;
				if (wallet != null)
				{
					await wallet.StopAsync();
				}
				// Dispose wasabi synchronizer service.
				await synchronizer?.StopAsync();
				// Dispose connection service.
				nodes?.Dispose();
				// Dispose mempool serving node.
				node?.Disconnect();
				// Dispose chaumian coinjoin client.
				if (chaumianClient != null)
				{
					await chaumianClient.StopAsync();
				}
			}
		}

		[Fact]
		public async Task BuildTransactionValidationsTestAsync()
		{
			(string password, RPCClient rpc, Network network, CcjCoordinator coordinator, ServiceConfiguration serviceConfiguration, BitcoinStore bitcoinStore, Backend.Global global) = await InitializeTestEnvironmentAsync(1);

			// Create the services.
			// 1. Create connection service.
			var nodes = new NodesGroup(global.Config.Network, requirements: Constants.NodeRequirements);
			nodes.ConnectedNodes.Add(await RegTestFixture.BackendRegTestNode.CreateNodeClientAsync());

			// 2. Create mempool service.
<<<<<<< HEAD
=======

>>>>>>> df7d4233
			Node node = await RegTestFixture.BackendRegTestNode.CreateNodeClientAsync();
			node.Behaviors.Add(bitcoinStore.CreateMempoolBehavior());

			// 3. Create wasabi synchronizer service.
			var synchronizer = new WasabiSynchronizer(rpc.Network, bitcoinStore, new Uri(RegTestFixture.BackendEndPoint), null);

			// 4. Create key manager service.
			var keyManager = KeyManager.CreateNew(out _, password);

			// 5. Create chaumian coinjoin client.
			var chaumianClient = new CcjClient(synchronizer, rpc.Network, keyManager, new Uri(RegTestFixture.BackendEndPoint), null);

			// 6. Create wallet service.
			var workDir = Path.Combine(Global.Instance.DataDir, EnvironmentHelpers.GetMethodName());
			var wallet = new WalletService(bitcoinStore, keyManager, synchronizer, chaumianClient, nodes, workDir, serviceConfiguration);
			wallet.NewFilterProcessed += Wallet_NewFilterProcessed;

			var scp = new Key().ScriptPubKey;

			var validIntent = new PaymentIntent(scp, Money.Coins(1));
			var invalidIntent = new PaymentIntent(
				new DestinationRequest(scp, Money.Coins(10 * 1000 * 1000)),
				new DestinationRequest(scp, Money.Coins(12 * 1000 * 1000)));

			Assert.Throws<OverflowException>(() => new PaymentIntent(
				new DestinationRequest(scp, Money.Satoshis(long.MaxValue)),
				new DestinationRequest(scp, Money.Satoshis(long.MaxValue)),
				new DestinationRequest(scp, Money.Satoshis(5))));

			Logger.TurnOff();
			Assert.Throws<ArgumentNullException>(() => wallet.BuildTransaction(null, null, FeeStrategy.CreateFromConfirmationTarget(4)));

			// toSend cannot have a null element
			Assert.Throws<ArgumentNullException>(() => wallet.BuildTransaction(null, new PaymentIntent(new[] { (DestinationRequest)null }), FeeStrategy.CreateFromConfirmationTarget(0)));

			// toSend cannot have a zero element
			Assert.Throws<ArgumentException>(() => wallet.BuildTransaction(null, new PaymentIntent(new DestinationRequest[] { }), FeeStrategy.SevenDaysConfirmationTargetStrategy));

			// feeTarget has to be in the range 0 to 1008
			Assert.Throws<ArgumentOutOfRangeException>(() => wallet.BuildTransaction(null, validIntent, FeeStrategy.CreateFromConfirmationTarget(-10)));
			Assert.Throws<ArgumentOutOfRangeException>(() => wallet.BuildTransaction(null, validIntent, FeeStrategy.CreateFromConfirmationTarget(2000)));

			// toSend amount sum has to be in range 0 to 2099999997690000
			Assert.Throws<ArgumentOutOfRangeException>(() => wallet.BuildTransaction(null, invalidIntent, FeeStrategy.TwentyMinutesConfirmationTargetStrategy));

			// toSend negative sum amount
			Assert.Throws<ArgumentOutOfRangeException>(() => wallet.BuildTransaction(null, new PaymentIntent(scp, Money.Satoshis(-10000)), FeeStrategy.TwentyMinutesConfirmationTargetStrategy));

			// toSend negative operation amount
			Assert.Throws<ArgumentOutOfRangeException>(() => wallet.BuildTransaction(
				null,
				new PaymentIntent(
					new DestinationRequest(scp, Money.Satoshis(20000)),
					new DestinationRequest(scp, Money.Satoshis(-10000))),
				FeeStrategy.TwentyMinutesConfirmationTargetStrategy));

			// allowedInputs cannot be empty
			Assert.Throws<ArgumentException>(() => wallet.BuildTransaction(null, validIntent, FeeStrategy.TwentyMinutesConfirmationTargetStrategy, allowedInputs: new TxoRef[0]));

			// "Only one element can contain the AllRemaining flag.
			Assert.Throws<ArgumentException>(() => wallet.BuildTransaction(
				password,
				new PaymentIntent(
					new DestinationRequest(scp, MoneyRequest.CreateAllRemaining(), new SmartLabel("zero")),
					new DestinationRequest(scp, MoneyRequest.CreateAllRemaining(), new SmartLabel("zero"))),
				FeeStrategy.SevenDaysConfirmationTargetStrategy,
				false));

			// Get some money, make it confirm.
			var key = wallet.GetReceiveKey(new SmartLabel("foo label"));
			var txId = await rpc.SendToAddressAsync(key.GetP2wpkhAddress(network), Money.Coins(1m));

			// Generate some coins
			await rpc.GenerateAsync(2);

			try
			{
				nodes.Connect(); // Start connection service.
				node.VersionHandshake(); // Start mempool service.
				synchronizer.Start(requestInterval: TimeSpan.FromSeconds(3), TimeSpan.FromSeconds(5), 10000); // Start wasabi synchronizer service.
				chaumianClient.Start(); // Start chaumian coinjoin client.

				// Wait until the filter our previous transaction is present.
				var blockCount = await rpc.GetBlockCountAsync();
				await WaitForFiltersToBeProcessedAsync(TimeSpan.FromSeconds(120), blockCount);

				using (var cts = new CancellationTokenSource(TimeSpan.FromSeconds(30)))
				{
					await wallet.InitializeAsync(cts.Token); // Initialize wallet service.
				}

				// subtract Fee from amount index with no enough money
				var operations = new PaymentIntent(
					new DestinationRequest(scp, Money.Coins(1m), subtractFee: true),
					new DestinationRequest(scp, Money.Coins(0.5m)));
				Assert.Throws<InsufficientBalanceException>(() => wallet.BuildTransaction(password, operations, FeeStrategy.TwentyMinutesConfirmationTargetStrategy, false));

				// No enough money (only one confirmed coin, no unconfirmed allowed)
				operations = new PaymentIntent(scp, Money.Coins(1.5m));
				Assert.Throws<InsufficientBalanceException>(() => wallet.BuildTransaction(null, operations, FeeStrategy.TwentyMinutesConfirmationTargetStrategy));

				// No enough money (only one confirmed coin, unconfirmed allowed)
				Assert.Throws<InsufficientBalanceException>(() => wallet.BuildTransaction(null, operations, FeeStrategy.TwentyMinutesConfirmationTargetStrategy, true));

				// Add new money with no confirmation
				var txId2 = await rpc.SendToAddressAsync(key.GetP2wpkhAddress(network), Money.Coins(2m));
				await Task.Delay(1000); // Wait tx to arrive and get processed.

				// Enough money (one confirmed coin and one unconfirmed coin, unconfirmed are NOT allowed)
				Assert.Throws<InsufficientBalanceException>(() => wallet.BuildTransaction(null, operations, FeeStrategy.TwentyMinutesConfirmationTargetStrategy, false));

				// Enough money (one confirmed coin and one unconfirmed coin, unconfirmed are allowed)
				var btx = wallet.BuildTransaction(password, operations, FeeStrategy.TwentyMinutesConfirmationTargetStrategy, true);
				Assert.Equal(2, btx.SpentCoins.Count());
				Assert.Equal(1, btx.SpentCoins.Count(c => c.Confirmed));
				Assert.Equal(1, btx.SpentCoins.Count(c => !c.Confirmed));

				// Only one operation with AllRemainingFlag

				Assert.Throws<ArgumentException>(() => wallet.BuildTransaction(
					null,
					new PaymentIntent(
						new DestinationRequest(scp, MoneyRequest.CreateAllRemaining()),
						new DestinationRequest(scp, MoneyRequest.CreateAllRemaining())),
					FeeStrategy.TwentyMinutesConfirmationTargetStrategy));

				Logger.TurnOn();

				operations = new PaymentIntent(scp, Money.Coins(0.5m));
				btx = wallet.BuildTransaction(password, operations, FeeStrategy.TwentyMinutesConfirmationTargetStrategy);
			}
			finally
			{
				if (wallet != null)
				{
					await wallet.StopAsync();
				}
				// Dispose wasabi synchronizer service.
				await synchronizer?.StopAsync();
				// Dispose connection service.
				nodes?.Dispose();
				// Dispose mempool serving node.
				node?.Disconnect();
				// Dispose chaumian coinjoin client.
				if (chaumianClient != null)
				{
					await chaumianClient.StopAsync();
				}
			}
		}

		[Fact]
		public async Task BuildTransactionReorgsTestAsync()
		{
			(string password, RPCClient rpc, Network network, CcjCoordinator coordinator, ServiceConfiguration serviceConfiguration, BitcoinStore bitcoinStore, Backend.Global global) = await InitializeTestEnvironmentAsync(1);

			// Create the services.
			// 1. Create connection service.
			var nodes = new NodesGroup(global.Config.Network, requirements: Constants.NodeRequirements);
			nodes.ConnectedNodes.Add(await RegTestFixture.BackendRegTestNode.CreateNodeClientAsync());

			// 2. Create mempool service.
<<<<<<< HEAD
=======

>>>>>>> df7d4233
			Node node = await RegTestFixture.BackendRegTestNode.CreateNodeClientAsync();
			node.Behaviors.Add(bitcoinStore.CreateMempoolBehavior());

			// 3. Create wasabi synchronizer service.
			var synchronizer = new WasabiSynchronizer(rpc.Network, bitcoinStore, new Uri(RegTestFixture.BackendEndPoint), null);

			// 4. Create key manager service.
			var keyManager = KeyManager.CreateNew(out _, password);

			// 5. Create chaumian coinjoin client.
			var chaumianClient = new CcjClient(synchronizer, rpc.Network, keyManager, new Uri(RegTestFixture.BackendEndPoint), null);

			// 6. Create wallet service.
			var workDir = Path.Combine(Global.Instance.DataDir, EnvironmentHelpers.GetMethodName());
			var wallet = new WalletService(bitcoinStore, keyManager, synchronizer, chaumianClient, nodes, workDir, serviceConfiguration);
			wallet.NewFilterProcessed += Wallet_NewFilterProcessed;

			Assert.Empty(wallet.Coins);
			var baseTip = await rpc.GetBestBlockHashAsync();

			// Generate script
			var scp = new Key().ScriptPubKey;

			// Get some money, make it confirm.
			var key = wallet.GetReceiveKey(new SmartLabel("foo label"));
			var fundingTxId = await rpc.SendToAddressAsync(key.GetP2wpkhAddress(network), Money.Coins(0.1m));

			// Generate some coins
			await rpc.GenerateAsync(2);

			try
			{
				nodes.Connect(); // Start connection service.
				node.VersionHandshake(); // Start mempool service.
				synchronizer.Start(requestInterval: TimeSpan.FromSeconds(3), TimeSpan.FromSeconds(5), 10000); // Start wasabi synchronizer service.
				chaumianClient.Start(); // Start chaumian coinjoin client.

				// Wait until the filter our previous transaction is present.
				var blockCount = await rpc.GetBlockCountAsync();
				await WaitForFiltersToBeProcessedAsync(TimeSpan.FromSeconds(120), blockCount);

				using (var cts = new CancellationTokenSource(TimeSpan.FromSeconds(30)))
				{
					await wallet.InitializeAsync(cts.Token); // Initialize wallet service.
				}
				Assert.Single(wallet.Coins);

				// Send money before reorg.
				var operations = new PaymentIntent(scp, Money.Coins(0.011m));
				var btx1 = wallet.BuildTransaction(password, operations, FeeStrategy.TwentyMinutesConfirmationTargetStrategy);
				await wallet.SendTransactionAsync(btx1.Transaction);

				operations = new PaymentIntent(scp, Money.Coins(0.012m));
				var btx2 = wallet.BuildTransaction(password, operations, FeeStrategy.TwentyMinutesConfirmationTargetStrategy, allowUnconfirmed: true);
				await wallet.SendTransactionAsync(btx2.Transaction);

				// Test synchronization after fork.
				// Invalidate the blocks containing the funding transaction
				var tip = await rpc.GetBestBlockHashAsync();
				await rpc.InvalidateBlockAsync(tip); // Reorg 1
				tip = await rpc.GetBestBlockHashAsync();
				await rpc.InvalidateBlockAsync(tip); // Reorg 2

				// Generate three new blocks (replace the previous invalidated ones)
				Interlocked.Exchange(ref _filtersProcessedByWalletCount, 0);
				await rpc.GenerateAsync(3);
				await WaitForFiltersToBeProcessedAsync(TimeSpan.FromSeconds(120), 3);

				// Send money after reorg.
				// When we invalidate a block, the transactions set in the invalidated block
				// are reintroduced when we generate a new block through the rpc call
				operations = new PaymentIntent(scp, Money.Coins(0.013m));
				var btx3 = wallet.BuildTransaction(password, operations, FeeStrategy.TwentyMinutesConfirmationTargetStrategy);
				await wallet.SendTransactionAsync(btx3.Transaction);

				operations = new PaymentIntent(scp, Money.Coins(0.014m));
				var btx4 = wallet.BuildTransaction(password, operations, FeeStrategy.TwentyMinutesConfirmationTargetStrategy, allowUnconfirmed: true);
				await wallet.SendTransactionAsync(btx4.Transaction);

				// Test synchronization after fork with different transactions.
				// Create a fork that invalidates the blocks containing the funding transaction
				Interlocked.Exchange(ref _filtersProcessedByWalletCount, 0);
				await rpc.InvalidateBlockAsync(baseTip);
				try
				{
					await rpc.AbandonTransactionAsync(fundingTxId);
				}
				catch
				{
					return; // Occassionally this fails on Linux or OSX, I have no idea why.
				}
				await rpc.GenerateAsync(10);
				await WaitForFiltersToBeProcessedAsync(TimeSpan.FromSeconds(120), 10);

				var curBlockHash = await rpc.GetBestBlockHashAsync();
				blockCount = await rpc.GetBlockCountAsync();

				// Make sure the funding transaction is not in any block of the chain
				while (curBlockHash != rpc.Network.GenesisHash)
				{
					var block = await rpc.GetBlockAsync(curBlockHash);

					if (block.Transactions.Any(tx => tx.GetHash() == fundingTxId))
					{
						throw new Exception($"Transaction found in block at height {blockCount} hash: {block.GetHash()}");
					}
					curBlockHash = block.Header.HashPrevBlock;
					blockCount--;
				}

				// There shouldn't be any `confirmed` coin
				Assert.Empty(wallet.Coins.Where(x => x.Confirmed));

				// Get some money, make it confirm.
				// this is necesary because we are in a fork now.
				fundingTxId = await rpc.SendToAddressAsync(key.GetP2wpkhAddress(network), Money.Coins(1m), replaceable: true);
				await Task.Delay(1000); // Waits for the funding transaction get to the mempool.
				Assert.Single(wallet.Coins.Where(x => !x.Confirmed));

				var fundingBumpTxId = await rpc.BumpFeeAsync(fundingTxId);
				await Task.Delay(2000); // Waits for the funding transaction get to the mempool.
				Assert.Single(wallet.Coins.Where(x => !x.Confirmed));
				Assert.Single(wallet.Coins.Where(x => x.TransactionId == fundingBumpTxId.TransactionId));

				// Confirm the coin
				Interlocked.Exchange(ref _filtersProcessedByWalletCount, 0);
				await rpc.GenerateAsync(1);
				await WaitForFiltersToBeProcessedAsync(TimeSpan.FromSeconds(120), 1);

				Assert.Single(wallet.Coins.Where(x => x.Confirmed && x.TransactionId == fundingBumpTxId.TransactionId));
			}
			finally
			{
				if (wallet != null)
				{
					await wallet.StopAsync();
				}
				// Dispose wasabi synchronizer service.
				await synchronizer?.StopAsync();
				// Dispose connection service.
				nodes?.Dispose();
				// Dispose mempool serving node.
				node?.Disconnect();
				// Dispose chaumian coinjoin client.
				if (chaumianClient != null)
				{
					await chaumianClient.StopAsync();
				}
			}
		}

		[Fact]
		public async Task SpendUnconfirmedTxTestAsync()
		{
			(string password, RPCClient rpc, Network network, CcjCoordinator coordinator, ServiceConfiguration serviceConfiguration, BitcoinStore bitcoinStore, Backend.Global global) = await InitializeTestEnvironmentAsync(1);

			// Create the services.
			// 1. Create connection service.
			var nodes = new NodesGroup(global.Config.Network, requirements: Constants.NodeRequirements);
			nodes.ConnectedNodes.Add(await RegTestFixture.BackendRegTestNode.CreateNodeClientAsync());

			// 2. Create mempool service.
<<<<<<< HEAD
=======

>>>>>>> df7d4233
			Node node = await RegTestFixture.BackendRegTestNode.CreateNodeClientAsync();
			node.Behaviors.Add(bitcoinStore.CreateMempoolBehavior());

			// 3. Create wasabi synchronizer service.
			var synchronizer = new WasabiSynchronizer(rpc.Network, bitcoinStore, new Uri(RegTestFixture.BackendEndPoint), null);

			// 4. Create key manager service.
			var keyManager = KeyManager.CreateNew(out _, password);

			// 5. Create chaumian coinjoin client.
			var chaumianClient = new CcjClient(synchronizer, rpc.Network, keyManager, new Uri(RegTestFixture.BackendEndPoint), null);

			// 6. Create wallet service.
			var workDir = Path.Combine(Global.Instance.DataDir, EnvironmentHelpers.GetMethodName());
			var wallet = new WalletService(bitcoinStore, keyManager, synchronizer, chaumianClient, nodes, workDir, serviceConfiguration);
			wallet.NewFilterProcessed += Wallet_NewFilterProcessed;

			Assert.Empty(wallet.Coins);

			// Get some money, make it confirm.
			var key = wallet.GetReceiveKey(new SmartLabel("foo label"));

			try
			{
				nodes.Connect(); // Start connection service.
				node.VersionHandshake(); // Start mempool service.
				synchronizer.Start(requestInterval: TimeSpan.FromSeconds(3), TimeSpan.FromSeconds(5), 10000); // Start wasabi synchronizer service.
				chaumianClient.Start(); // Start chaumian coinjoin client.

				// Wait until the filter our previous transaction is present.
				var blockCount = await rpc.GetBlockCountAsync();
				await WaitForFiltersToBeProcessedAsync(TimeSpan.FromSeconds(120), blockCount);

				using (var cts = new CancellationTokenSource(TimeSpan.FromSeconds(30)))
				{
					await wallet.InitializeAsync(cts.Token); // Initialize wallet service.
				}

				Assert.Empty(wallet.Coins);

				// Get some money, make it confirm.
				// this is necesary because we are in a fork now.
				var tx0Id = await rpc.SendToAddressAsync(key.GetP2wpkhAddress(network), Money.Coins(1m),
					replaceable: true);
				while (wallet.Coins.Count == 0)
				{
					await Task.Delay(500); // Waits for the funding transaction get to the mempool.
				}

				Assert.Single(wallet.Coins);

				var operations = new PaymentIntent(
					new DestinationRequest(key.P2wpkhScript, Money.Coins(0.01m)),
					new DestinationRequest(new Key().ScriptPubKey, Money.Coins(0.01m)),
					new DestinationRequest(new Key().ScriptPubKey, Money.Coins(0.01m)));
				var tx1Res = wallet.BuildTransaction(password, operations, FeeStrategy.TwentyMinutesConfirmationTargetStrategy, allowUnconfirmed: true);
				Assert.Equal(2, tx1Res.InnerWalletOutputs.Count());
				Assert.Equal(2, tx1Res.OuterWalletOutputs.Count());

				// Spend the unconfirmed coin (send it to ourself)
				operations = new PaymentIntent(key.PubKey.WitHash.ScriptPubKey, Money.Coins(0.5m));
				tx1Res = wallet.BuildTransaction(password, operations, FeeStrategy.TwentyMinutesConfirmationTargetStrategy, allowUnconfirmed: true);
				await wallet.SendTransactionAsync(tx1Res.Transaction);

				while (wallet.Coins.Count != 3)
				{
					await Task.Delay(500); // Waits for the funding transaction get to the mempool.
				}

				// There is a coin created by the latest spending transaction
				Assert.Contains(wallet.Coins, x => x.TransactionId == tx1Res.Transaction.GetHash());

				// There is a coin destroyed
				Assert.Equal(1, wallet.Coins.Count(x => x.Unavailable && x.SpenderTransactionId == tx1Res.Transaction.GetHash()));

				// There is at least one coin created from the destruction of the first coin
				Assert.Contains(wallet.Coins, x => x.SpentOutputs.Any(o => o.TransactionId == tx0Id));

				var totalWallet = wallet.Coins.Where(c => !c.Unavailable).Sum(c => c.Amount);
				Assert.Equal((1 * Money.COIN) - tx1Res.Fee.Satoshi, totalWallet);

				// Spend the unconfirmed and unspent coin (send it to ourself)
				operations = new PaymentIntent(key.PubKey.WitHash.ScriptPubKey, Money.Coins(0.5m), subtractFee: true);
				var tx2Res = wallet.BuildTransaction(password, operations, FeeStrategy.TwentyMinutesConfirmationTargetStrategy, allowUnconfirmed: true);
				await wallet.SendTransactionAsync(tx2Res.Transaction);

				while (wallet.Coins.Count != 4)
				{
					await Task.Delay(500); // Waits for the transaction get to the mempool.
				}

				// There is a coin created by the latest spending transaction
				Assert.Contains(wallet.Coins, x => x.TransactionId == tx2Res.Transaction.GetHash());

				// There is a coin destroyed
				Assert.Equal(1, wallet.Coins.Count(x => x.Unavailable && x.SpenderTransactionId == tx2Res.Transaction.GetHash()));

				// There is at least one coin created from the destruction of the first coin
				Assert.Contains(wallet.Coins, x => x.SpentOutputs.Any(o => o.TransactionId == tx1Res.Transaction.GetHash()));

				totalWallet = wallet.Coins.Where(c => !c.Unavailable).Sum(c => c.Amount);
				Assert.Equal((1 * Money.COIN) - tx1Res.Fee.Satoshi - tx2Res.Fee.Satoshi, totalWallet);

				Interlocked.Exchange(ref _filtersProcessedByWalletCount, 0);
				var blockId = (await rpc.GenerateAsync(1)).Single();
				try
				{
					await WaitForFiltersToBeProcessedAsync(TimeSpan.FromSeconds(120), 1);
				}
				catch (TimeoutException)
				{
					Logger.LogInfo("Index was not processed.");
					return; // Very rarely this test fails. I have no clue why. Probably because all these RegTests are interconnected, anyway let's not bother the CI with it.
				}

				// Verify transactions are confirmed in the blockchain
				var block = await rpc.GetBlockAsync(blockId);
				Assert.Contains(block.Transactions, x => x.GetHash() == tx2Res.Transaction.GetHash());
				Assert.Contains(block.Transactions, x => x.GetHash() == tx1Res.Transaction.GetHash());
				Assert.Contains(block.Transactions, x => x.GetHash() == tx0Id);

				Assert.True(wallet.Coins.All(x => x.Confirmed));

				// Test coin basic count.
				var coinCount = wallet.Coins.Count;
				var to = wallet.GetReceiveKey(new SmartLabel("foo"));
				var res = wallet.BuildTransaction(password, new PaymentIntent(to.P2wpkhScript, Money.Coins(0.2345m), label: new SmartLabel("bar")), FeeStrategy.TwentyMinutesConfirmationTargetStrategy, allowUnconfirmed: true);
				await wallet.SendTransactionAsync(res.Transaction);
				Assert.Equal(coinCount + 2, wallet.Coins.Count);
				Assert.Equal(2, wallet.Coins.Count(x => !x.Confirmed));
				Interlocked.Exchange(ref _filtersProcessedByWalletCount, 0);
				await rpc.GenerateAsync(1);
				await WaitForFiltersToBeProcessedAsync(TimeSpan.FromSeconds(120), 1);
				Assert.Equal(coinCount + 2, wallet.Coins.Count);
				Assert.Equal(0, wallet.Coins.Count(x => !x.Confirmed));
			}
			finally
			{
				if (wallet != null)
				{
					await wallet.StopAsync();
				}
				// Dispose wasabi synchronizer service.
				await synchronizer?.StopAsync();
				// Dispose connection service.
				nodes?.Dispose();
				// Dispose mempool serving node.
				node?.Disconnect();
				// Dispose chaumian coinjoin client.
				if (chaumianClient != null)
				{
					await chaumianClient.StopAsync();
				}
			}
		}

		[Fact]
		public async Task ReplaceByFeeTxTestAsync()
		{
			(string password, RPCClient rpc, Network network, CcjCoordinator coordinator, ServiceConfiguration serviceConfiguration, BitcoinStore bitcoinStore, Backend.Global global) = await InitializeTestEnvironmentAsync(1);

			// Create the services.
			// 1. Create connection service.
			var nodes = new NodesGroup(global.Config.Network, requirements: Constants.NodeRequirements);
			nodes.ConnectedNodes.Add(await RegTestFixture.BackendRegTestNode.CreateNodeClientAsync());

			// 2. Create mempool service.
<<<<<<< HEAD
=======

>>>>>>> df7d4233
			Node node = await RegTestFixture.BackendRegTestNode.CreateNodeClientAsync();
			node.Behaviors.Add(bitcoinStore.CreateMempoolBehavior());

			// 3. Create wasabi synchronizer service.
			var synchronizer = new WasabiSynchronizer(rpc.Network, bitcoinStore, new Uri(RegTestFixture.BackendEndPoint), null);

			// 4. Create key manager service.
			var keyManager = KeyManager.CreateNew(out _, password);

			// 5. Create chaumian coinjoin client.
			var chaumianClient = new CcjClient(synchronizer, rpc.Network, keyManager, new Uri(RegTestFixture.BackendEndPoint), null);

			// 6. Create wallet service.
			var workDir = Path.Combine(Global.Instance.DataDir, EnvironmentHelpers.GetMethodName());
			var wallet = new WalletService(bitcoinStore, keyManager, synchronizer, chaumianClient, nodes, workDir, serviceConfiguration);
			wallet.NewFilterProcessed += Wallet_NewFilterProcessed;

			Assert.Empty(wallet.Coins);

			// Get some money, make it confirm.
			var key = wallet.GetReceiveKey(new SmartLabel("foo label"));

			try
			{
				nodes.Connect(); // Start connection service.
				node.VersionHandshake(); // Start mempool service.
				synchronizer.Start(requestInterval: TimeSpan.FromSeconds(3), TimeSpan.FromSeconds(5), 10000); // Start wasabi synchronizer service.
				chaumianClient.Start(); // Start chaumian coinjoin client.

				// Wait until the filter our previous transaction is present.
				var blockCount = await rpc.GetBlockCountAsync();
				await WaitForFiltersToBeProcessedAsync(TimeSpan.FromSeconds(120), blockCount);

				using (var cts = new CancellationTokenSource(TimeSpan.FromSeconds(30)))
				{
					await wallet.InitializeAsync(cts.Token); // Initialize wallet service.
				}

				Assert.Empty(wallet.Coins);

				var tx0Id = await rpc.SendToAddressAsync(key.GetP2wpkhAddress(network), Money.Coins(1m), replaceable: true);
				while (wallet.Coins.Count == 0)
				{
					await Task.Delay(500); // Waits for the funding transaction get to the mempool.
				}

				Assert.Single(wallet.Coins);
				Assert.True(wallet.Coins.First().IsReplaceable);

				var bfr = await rpc.BumpFeeAsync(tx0Id);
				var tx1Id = bfr.TransactionId;
				await Task.Delay(2000); // Waits for the replacement transaction get to the mempool.
				Assert.Single(wallet.Coins);
				Assert.True(wallet.Coins.First().IsReplaceable);
				Assert.Equal(tx1Id, wallet.Coins.First().TransactionId);

				bfr = await rpc.BumpFeeAsync(tx1Id);
				var tx2Id = bfr.TransactionId;
				await Task.Delay(2000); // Waits for the replacement transaction get to the mempool.
				Assert.Single(wallet.Coins);
				Assert.True(wallet.Coins.First().IsReplaceable);
				Assert.Equal(tx2Id, wallet.Coins.First().TransactionId);

				Interlocked.Exchange(ref _filtersProcessedByWalletCount, 0);
				await rpc.GenerateAsync(1);
				await WaitForFiltersToBeProcessedAsync(TimeSpan.FromSeconds(120), 1);
				using (var cts = new CancellationTokenSource(TimeSpan.FromSeconds(30)))
				{
					await wallet.InitializeAsync(cts.Token); // Initialize wallet service.
				}

				var coin = wallet.Coins.First();
				Assert.Single(wallet.Coins);
				Assert.True(coin.Confirmed);
				Assert.False(coin.IsReplaceable);
				Assert.Equal(tx2Id, coin.TransactionId);
			}
			finally
			{
				if (wallet != null)
				{
					await wallet.StopAsync();
				}
				// Dispose wasabi synchronizer service.
				await synchronizer?.StopAsync();
				// Dispose connection service.
				nodes?.Dispose();
				// Dispose mempool serving node.
				node?.Disconnect();
				// Dispose chaumian coinjoin client.
				if (chaumianClient != null)
				{
					await chaumianClient.StopAsync();
				}
			}
		}

		[Fact]
		public async Task CcjCoordinatorCtorTestsAsync()
		{
			(string password, RPCClient rpc, Network network, CcjCoordinator coordinator, ServiceConfiguration serviceConfiguration, BitcoinStore bitcoinStore, Backend.Global global) = await InitializeTestEnvironmentAsync(1);

			Logger.TurnOff(); // turn off at the end, otherwise, the tests logs would have of warnings

			var bestBlockHash = await rpc.GetBestBlockHashAsync();
			var bestBlock = await rpc.GetBlockAsync(bestBlockHash);
			var coinbaseTxId = bestBlock.Transactions[0].GetHash();
			var offchainTxId = network.Consensus.ConsensusFactory.CreateTransaction().GetHash();
			var mempoolTxId = rpc.SendToAddress(new Key().PubKey.GetSegwitAddress(network), Money.Coins(1));

			var folder = Path.Combine(Global.Instance.DataDir, EnvironmentHelpers.GetMethodName());
			await IoHelpers.DeleteRecursivelyWithMagicDustAsync(folder);
			Directory.CreateDirectory(folder);
			var cjfile = Path.Combine(folder, $"CoinJoins{network}.txt");
			File.WriteAllLines(cjfile, new[] { coinbaseTxId.ToString(), offchainTxId.ToString(), mempoolTxId.ToString() });

			using (var coordinatorToTest = new CcjCoordinator(network, global.TrustedNodeNotifyingBehavior, folder, rpc, coordinator.RoundConfig))
			{
				var txIds = await File.ReadAllLinesAsync(cjfile);

				Assert.Contains(coinbaseTxId.ToString(), txIds);
				Assert.Contains(mempoolTxId.ToString(), txIds);
				Assert.DoesNotContain(offchainTxId.ToString(), txIds);

				await IoHelpers.DeleteRecursivelyWithMagicDustAsync(folder);
				Directory.CreateDirectory(folder);
				File.WriteAllLines(cjfile, new[] { coinbaseTxId.ToString(), "This line is invalid (the file is corrupted)", offchainTxId.ToString() });

				var coordinatorToTest2 = new CcjCoordinator(network, global.TrustedNodeNotifyingBehavior, folder, rpc, coordinatorToTest.RoundConfig);
				coordinatorToTest2?.Dispose();
				txIds = await File.ReadAllLinesAsync(cjfile);
				Assert.Single(txIds);
				Assert.Contains(coinbaseTxId.ToString(), txIds);
				Assert.DoesNotContain(offchainTxId.ToString(), txIds);
				Assert.DoesNotContain("This line is invalid (the file is corrupted)", txIds);
			}

			Logger.TurnOn();
		}

		[Fact]
		public async Task CcjTestsAsync()
		{
			(string password, RPCClient rpc, Network network, CcjCoordinator coordinator, ServiceConfiguration serviceConfiguration, BitcoinStore bitcoinStore, Backend.Global global) = await InitializeTestEnvironmentAsync(1);

			Money denomination = Money.Coins(0.2m);
			decimal coordinatorFeePercent = 0.2m;
			int anonymitySet = 2;
			int connectionConfirmationTimeout = 50;
			var roundConfig = RegTestFixture.CreateRoundConfig(denomination, 2, 0.7, coordinatorFeePercent, anonymitySet, 100, connectionConfirmationTimeout, 50, 50, 2, 24, false, 11);
			await coordinator.RoundConfig.UpdateOrDefaultAsync(roundConfig, toFile: true);
			coordinator.AbortAllRoundsInInputRegistration("");

			Uri baseUri = new Uri(RegTestFixture.BackendEndPoint);
			using var torClient = new TorHttpClient(baseUri, Global.Instance.TorSocks5Endpoint);
			using var satoshiClient = new SatoshiClient(baseUri, null);

			#region PostInputsGetStates

			// <-------------------------->
			// POST INPUTS and GET STATES tests
			// <-------------------------->

			IEnumerable<CcjRunningRoundState> states = await satoshiClient.GetAllRoundStatesAsync();
			Assert.Equal(2, states.Count());
			foreach (CcjRunningRoundState rs in states)
			{
				// Never changes.
				Assert.True(0 < rs.RoundId);
				Assert.Equal(Money.Coins(0.00009648m), rs.FeePerInputs);
				Assert.Equal(Money.Coins(0.00004752m), rs.FeePerOutputs);
				Assert.Equal(7, rs.MaximumInputCountPerPeer);
				// Changes per rounds.
				Assert.Equal(denomination, rs.Denomination);
				Assert.Equal(coordinatorFeePercent, rs.CoordinatorFeePercent);
				Assert.Equal(anonymitySet, rs.RequiredPeerCount);
				Assert.Equal(connectionConfirmationTimeout, rs.RegistrationTimeout);
				// Changes per phases.
				Assert.Equal(CcjRoundPhase.InputRegistration, rs.Phase);
				Assert.Equal(0, rs.RegisteredPeerCount);
			}

			// Inputs request tests
			var inputsRequest = new InputsRequest
			{
				BlindedOutputScripts = null,
				ChangeOutputAddress = null,
				Inputs = null,
			};

			var round = coordinator.GetCurrentInputRegisterableRoundOrDefault();
			var roundId = round.RoundId;
			inputsRequest.RoundId = roundId;
			var registeredAddresses = new BitcoinAddress[] { };
			var schnorrPubKeys = round.MixingLevels.SchnorrPubKeys;
			var requesters = new Requester[] { };

			HttpRequestException httpRequestException = await Assert.ThrowsAsync<HttpRequestException>(async () => await AliceClient.CreateNewAsync(roundId, registeredAddresses, schnorrPubKeys, requesters, network, inputsRequest, baseUri, null));
			Assert.Equal($"{HttpStatusCode.BadRequest.ToReasonString()}\nInvalid request.", httpRequestException.Message);

			byte[] dummySignature = new byte[65];

			inputsRequest.BlindedOutputScripts = Enumerable.Range(0, round.MixingLevels.Count() + 1).Select(x => uint256.One);
			inputsRequest.ChangeOutputAddress = new Key().PubKey.GetAddress(ScriptPubKeyType.Segwit, network);
			inputsRequest.Inputs = new List<InputProofModel> { new InputProofModel { Input = new TxoRef(uint256.One, 0), Proof = dummySignature } };
			httpRequestException = await Assert.ThrowsAsync<HttpRequestException>(async () => await AliceClient.CreateNewAsync(roundId, registeredAddresses, schnorrPubKeys, requesters, network, inputsRequest, baseUri, null));
			Assert.StartsWith($"{HttpStatusCode.BadRequest.ToReasonString()}\nToo many blinded output was provided", httpRequestException.Message);

			inputsRequest.BlindedOutputScripts = Enumerable.Range(0, round.MixingLevels.Count() - 2).Select(x => uint256.One);
			inputsRequest.ChangeOutputAddress = new Key().PubKey.GetAddress(ScriptPubKeyType.Segwit, network);
			inputsRequest.Inputs = new List<InputProofModel> { new InputProofModel { Input = new TxoRef(uint256.One, 0), Proof = dummySignature } };
			httpRequestException = await Assert.ThrowsAsync<HttpRequestException>(async () => await AliceClient.CreateNewAsync(roundId, registeredAddresses, schnorrPubKeys, requesters, network, inputsRequest, baseUri, null));
			Assert.StartsWith($"{HttpStatusCode.BadRequest.ToReasonString()}\nDuplicate blinded output found", httpRequestException.Message);

			inputsRequest.BlindedOutputScripts = new[] { uint256.Zero };
			inputsRequest.ChangeOutputAddress = new Key().PubKey.GetAddress(ScriptPubKeyType.Segwit, network);
			inputsRequest.Inputs = new List<InputProofModel> { new InputProofModel { Input = new TxoRef(uint256.One, 0), Proof = dummySignature } };
			httpRequestException = await Assert.ThrowsAsync<HttpRequestException>(async () => await AliceClient.CreateNewAsync(roundId, registeredAddresses, schnorrPubKeys, requesters, network, inputsRequest, baseUri, null));
			Assert.StartsWith($"{HttpStatusCode.BadRequest.ToReasonString()}\nProvided input is not unspent", httpRequestException.Message);

			var addr = await rpc.GetNewAddressAsync();
			var hash = await rpc.SendToAddressAsync(addr, Money.Coins(0.01m));
			var tx = await rpc.GetRawTransactionAsync(hash);
			var coin = tx.Outputs.GetCoins(addr.ScriptPubKey).Single();

			inputsRequest.Inputs = new List<InputProofModel> { new InputProofModel { Input = coin.Outpoint.ToTxoRef(), Proof = dummySignature } };
			httpRequestException = await Assert.ThrowsAsync<HttpRequestException>(async () => await AliceClient.CreateNewAsync(roundId, registeredAddresses, schnorrPubKeys, requesters, network, inputsRequest, baseUri, null));
			Assert.Equal($"{HttpStatusCode.BadRequest.ToReasonString()}\nProvided input is neither confirmed, nor is from an unconfirmed coinjoin.", httpRequestException.Message);

			var blocks = await rpc.GenerateAsync(1);
			httpRequestException = await Assert.ThrowsAsync<HttpRequestException>(async () => await AliceClient.CreateNewAsync(roundId, registeredAddresses, schnorrPubKeys, requesters, network, inputsRequest, baseUri, null));
			Assert.Equal($"{HttpStatusCode.BadRequest.ToReasonString()}\nProvided input must be witness_v0_keyhash.", httpRequestException.Message);

			var blockHash = blocks.Single();
			var block = await rpc.GetBlockAsync(blockHash);
			var coinbase = block.Transactions.First();
			inputsRequest.Inputs = new List<InputProofModel> { new InputProofModel { Input = new TxoRef(coinbase.GetHash(), 0), Proof = dummySignature } };
			httpRequestException = await Assert.ThrowsAsync<HttpRequestException>(async () => await AliceClient.CreateNewAsync(roundId, registeredAddresses, schnorrPubKeys, requesters, network, inputsRequest, baseUri, null));
			Assert.Equal($"{HttpStatusCode.BadRequest.ToReasonString()}\nProvided input is immature.", httpRequestException.Message);

			var key = new Key();
			var witnessAddress = key.PubKey.GetSegwitAddress(network);
			hash = await rpc.SendToAddressAsync(witnessAddress, Money.Coins(0.01m));
			await rpc.GenerateAsync(1);
			tx = await rpc.GetRawTransactionAsync(hash);
			coin = tx.Outputs.GetCoins(witnessAddress.ScriptPubKey).Single();
			inputsRequest.Inputs = new List<InputProofModel> { new InputProofModel { Input = coin.Outpoint.ToTxoRef(), Proof = dummySignature } };
			httpRequestException = await Assert.ThrowsAsync<HttpRequestException>(async () => await AliceClient.CreateNewAsync(roundId, registeredAddresses, schnorrPubKeys, requesters, network, inputsRequest, baseUri, null));
			Assert.StartsWith($"{HttpStatusCode.BadRequest.ToReasonString()}", httpRequestException.Message);

			var proof = key.SignCompact(uint256.One);
			inputsRequest.Inputs.First().Proof = proof;
			httpRequestException = await Assert.ThrowsAsync<HttpRequestException>(async () => await AliceClient.CreateNewAsync(roundId, registeredAddresses, schnorrPubKeys, requesters, network, inputsRequest, baseUri, null));
			Assert.Equal($"{HttpStatusCode.BadRequest.ToReasonString()}\nProvided proof is invalid.", httpRequestException.Message);

			round = coordinator.GetCurrentInputRegisterableRoundOrDefault();
			var requester = new Requester();
			uint256 msg = new uint256(Hashes.SHA256(network.Consensus.ConsensusFactory.CreateTransaction().ToBytes()));
			uint256 blindedData = requester.BlindMessage(msg, round.MixingLevels.GetBaseLevel().SchnorrKey.SchnorrPubKey);
			inputsRequest.BlindedOutputScripts = new[] { blindedData };
			uint256 blindedOutputScriptsHash = new uint256(Hashes.SHA256(blindedData.ToBytes()));

			proof = key.SignCompact(blindedOutputScriptsHash);
			inputsRequest.Inputs.First().Proof = proof;
			httpRequestException = await Assert.ThrowsAsync<HttpRequestException>(async () => await AliceClient.CreateNewAsync(roundId, registeredAddresses, schnorrPubKeys, requesters, network, inputsRequest, baseUri, null));
			Assert.StartsWith($"{HttpStatusCode.BadRequest.ToReasonString()}\nNot enough inputs are provided. Fee to pay:", httpRequestException.Message);

			roundConfig.Denomination = Money.Coins(0.01m); // exactly the same as our output
			await coordinator.RoundConfig.UpdateOrDefaultAsync(roundConfig, toFile: true);
			coordinator.AbortAllRoundsInInputRegistration("");
			round = coordinator.GetCurrentInputRegisterableRoundOrDefault();
			roundId = round.RoundId;
			inputsRequest.RoundId = roundId;
			schnorrPubKeys = round.MixingLevels.SchnorrPubKeys;
			httpRequestException = await Assert.ThrowsAsync<HttpRequestException>(async () => await AliceClient.CreateNewAsync(roundId, registeredAddresses, schnorrPubKeys, requesters, network, inputsRequest, baseUri, null));
			Assert.StartsWith($"{HttpStatusCode.BadRequest.ToReasonString()}\nNot enough inputs are provided. Fee to pay:", httpRequestException.Message);

			roundConfig.Denomination = Money.Coins(0.00999999m); // one satoshi less than our output
			await coordinator.RoundConfig.UpdateOrDefaultAsync(roundConfig, toFile: true);
			coordinator.AbortAllRoundsInInputRegistration("");
			round = coordinator.GetCurrentInputRegisterableRoundOrDefault();
			roundId = round.RoundId;
			inputsRequest.RoundId = roundId;
			schnorrPubKeys = round.MixingLevels.SchnorrPubKeys;
			httpRequestException = await Assert.ThrowsAsync<HttpRequestException>(async () => await AliceClient.CreateNewAsync(roundId, registeredAddresses, schnorrPubKeys, requesters, network, inputsRequest, baseUri, null));
			Assert.StartsWith($"{HttpStatusCode.BadRequest.ToReasonString()}\nNot enough inputs are provided. Fee to pay:", httpRequestException.Message);

			roundConfig.Denomination = Money.Coins(0.008m); // one satoshi less than our output
			roundConfig.ConnectionConfirmationTimeout = 2;
			await coordinator.RoundConfig.UpdateOrDefaultAsync(roundConfig, toFile: true);
			coordinator.AbortAllRoundsInInputRegistration("");
			round = coordinator.GetCurrentInputRegisterableRoundOrDefault();
			roundId = round.RoundId;
			inputsRequest.RoundId = roundId;
			schnorrPubKeys = round.MixingLevels.SchnorrPubKeys;
			requester = new Requester();
			requesters = new[] { requester };
			msg = network.Consensus.ConsensusFactory.CreateTransaction().GetHash();
			blindedData = requester.BlindMessage(msg, round.MixingLevels.GetBaseLevel().SchnorrKey.SchnorrPubKey);
			inputsRequest.BlindedOutputScripts = new[] { blindedData };
			blindedOutputScriptsHash = new uint256(Hashes.SHA256(blindedData.ToBytes()));
			proof = key.SignCompact(blindedOutputScriptsHash);
			inputsRequest.Inputs.First().Proof = proof;
			using (var aliceClient = await AliceClient.CreateNewAsync(roundId, registeredAddresses, schnorrPubKeys, requesters, network, inputsRequest, baseUri, null))
			{
				// Test DelayedClientRoundRegistration logic.
				ClientRoundRegistration first = null;
				var second = new ClientRoundRegistration(aliceClient,
					new[] { new SmartCoin(uint256.One, 1, Script.Empty, Money.Zero, new[] { new TxoRef(uint256.One, 1) }, Height.Unknown, true, 2, isLikelyCoinJoinOutput: false) },
					BitcoinAddress.Create("12Rty3c8j3QiZSwLVaBtch6XUMZaja3RC7", Network.Main));
				first = second;
				second = null;
				Assert.NotNull(first);
				Assert.Null(second);

				Assert.NotEqual(Guid.Empty, aliceClient.UniqueId);
				Assert.True(aliceClient.RoundId > 0);

				CcjRunningRoundState roundState = await satoshiClient.GetRoundStateAsync(aliceClient.RoundId);
				Assert.Equal(CcjRoundPhase.InputRegistration, roundState.Phase);
				Assert.Equal(1, roundState.RegisteredPeerCount);

				httpRequestException = await Assert.ThrowsAsync<HttpRequestException>(async () => await AliceClient.CreateNewAsync(roundId, registeredAddresses, schnorrPubKeys, requesters, network, inputsRequest, baseUri, null));
				Assert.Equal($"{HttpStatusCode.BadRequest.ToReasonString()}\nBlinded output has already been registered.", httpRequestException.Message);

				roundState = await satoshiClient.GetRoundStateAsync(aliceClient.RoundId);
				Assert.Equal(CcjRoundPhase.InputRegistration, roundState.Phase);
				Assert.Equal(1, roundState.RegisteredPeerCount);

				roundState = await satoshiClient.GetRoundStateAsync(aliceClient.RoundId);
				Assert.Equal(CcjRoundPhase.InputRegistration, roundState.Phase);
				Assert.Equal(1, roundState.RegisteredPeerCount);
			}

			round = coordinator.GetCurrentInputRegisterableRoundOrDefault();
			requester = new Requester();
			blindedData = requester.BlindScript(round.MixingLevels.GetBaseLevel().SchnorrKey.SchnorrPubKey.SignerPubKey, round.MixingLevels.GetBaseLevel().SchnorrKey.SchnorrPubKey.RpubKey, key.ScriptPubKey);
			inputsRequest.BlindedOutputScripts = new[] { blindedData };
			blindedOutputScriptsHash = new uint256(Hashes.SHA256(blindedData.ToBytes()));
			proof = key.SignCompact(blindedOutputScriptsHash);
			inputsRequest.Inputs.First().Proof = proof;
			using (var aliceClient = await AliceClient.CreateNewAsync(roundId, registeredAddresses, schnorrPubKeys, requesters, network, inputsRequest, baseUri, null))
			{
				Assert.NotEqual(Guid.Empty, aliceClient.UniqueId);
				Assert.True(aliceClient.RoundId > 0);

				var roundState = await satoshiClient.GetRoundStateAsync(aliceClient.RoundId);
				Assert.Equal(CcjRoundPhase.InputRegistration, roundState.Phase);
				Assert.Equal(1, roundState.RegisteredPeerCount);
			}

			inputsRequest.BlindedOutputScripts = new[] { uint256.One };
			blindedOutputScriptsHash = new uint256(Hashes.SHA256(uint256.One.ToBytes()));
			proof = key.SignCompact(blindedOutputScriptsHash);
			inputsRequest.Inputs.First().Proof = proof;
			inputsRequest.Inputs = new List<InputProofModel> { inputsRequest.Inputs.First(), inputsRequest.Inputs.First() };
			httpRequestException = await Assert.ThrowsAsync<HttpRequestException>(async () => await AliceClient.CreateNewAsync(roundId, registeredAddresses, schnorrPubKeys, requesters, network, inputsRequest, baseUri, null));
			Assert.Equal($"{HttpStatusCode.BadRequest.ToReasonString()}\nCannot register an input twice.", httpRequestException.Message);

			var inputProofs = new List<InputProofModel>();
			for (int j = 0; j < 8; j++)
			{
				key = new Key();
				witnessAddress = key.PubKey.GetSegwitAddress(network);
				hash = await rpc.SendToAddressAsync(witnessAddress, Money.Coins(0.01m));
				await rpc.GenerateAsync(1);
				tx = await rpc.GetRawTransactionAsync(hash);
				coin = tx.Outputs.GetCoins(witnessAddress.ScriptPubKey).Single();
				proof = key.SignCompact(blindedOutputScriptsHash);
				inputProofs.Add(new InputProofModel { Input = coin.Outpoint.ToTxoRef(), Proof = proof });
			}
			await rpc.GenerateAsync(1);

			inputsRequest.Inputs = inputProofs;
			httpRequestException = await Assert.ThrowsAsync<HttpRequestException>(async () => await AliceClient.CreateNewAsync(roundId, registeredAddresses, schnorrPubKeys, requesters, network, inputsRequest, baseUri, null));
			Assert.Equal($"{HttpStatusCode.BadRequest.ToReasonString()}\nMaximum 7 inputs can be registered.", httpRequestException.Message);
			inputProofs.RemoveLast();
			inputsRequest.Inputs = inputProofs;
			using (var aliceClient = await AliceClient.CreateNewAsync(roundId, registeredAddresses, schnorrPubKeys, requesters, network, inputsRequest, baseUri, null))
			{
				Assert.NotEqual(Guid.Empty, aliceClient.UniqueId);
				Assert.True(aliceClient.RoundId > 0);

				await Task.Delay(1000);
				var roundState = await satoshiClient.GetRoundStateAsync(aliceClient.RoundId);
				Assert.Equal(CcjRoundPhase.ConnectionConfirmation, roundState.Phase);
				Assert.Equal(2, roundState.RegisteredPeerCount);
				var inputRegistrableRoundState = await satoshiClient.GetRegistrableRoundStateAsync();
				Assert.Equal(0, inputRegistrableRoundState.RegisteredPeerCount);

				roundConfig.ConnectionConfirmationTimeout = 1; // One second.
				await coordinator.RoundConfig.UpdateOrDefaultAsync(roundConfig, toFile: true);
				coordinator.AbortAllRoundsInInputRegistration("");
				round = coordinator.GetCurrentInputRegisterableRoundOrDefault();
				roundId = round.RoundId;
				inputsRequest.RoundId = roundId;
				schnorrPubKeys = round.MixingLevels.SchnorrPubKeys;

				roundState = await satoshiClient.GetRoundStateAsync(aliceClient.RoundId);
				Assert.Equal(CcjRoundPhase.ConnectionConfirmation, roundState.Phase);
				Assert.Equal(2, roundState.RegisteredPeerCount);
			}

			httpRequestException = await Assert.ThrowsAsync<HttpRequestException>(async () => await AliceClient.CreateNewAsync(roundId, registeredAddresses, schnorrPubKeys, requesters, network, inputsRequest, baseUri, null));
			Assert.Equal($"{HttpStatusCode.BadRequest.ToReasonString()}\nInput is already registered in another round.", httpRequestException.Message);

			// Wait until input registration times out.
			await Task.Delay(3000);
			httpRequestException = await Assert.ThrowsAsync<HttpRequestException>(async () => await AliceClient.CreateNewAsync(roundId, registeredAddresses, schnorrPubKeys, requesters, network, inputsRequest, baseUri, null));
			Assert.StartsWith($"{HttpStatusCode.BadRequest.ToReasonString()}\nInput is banned from participation for", httpRequestException.Message);

			var spendingTx = network.Consensus.ConsensusFactory.CreateTransaction();
			var bannedCoin = inputsRequest.Inputs.First().Input;
			var utxos = coordinator.UtxoReferee;
			Assert.NotNull(await utxos.TryGetBannedAsync(bannedCoin.ToOutPoint(), false));
			spendingTx.Inputs.Add(new TxIn(bannedCoin.ToOutPoint()));
			spendingTx.Outputs.Add(new TxOut(Money.Coins(1), new Key().PubKey.GetSegwitAddress(network)));
			await coordinator.ProcessTransactionAsync(spendingTx);

			Assert.NotNull(await utxos.TryGetBannedAsync(new OutPoint(spendingTx.GetHash(), 0), false));
			Assert.Null(await utxos.TryGetBannedAsync(bannedCoin.ToOutPoint(), false));

			states = await satoshiClient.GetAllRoundStatesAsync();
			foreach (var rs in states.Where(x => x.Phase == CcjRoundPhase.InputRegistration))
			{
				Assert.Equal(0, rs.RegisteredPeerCount);
			}

			#endregion PostInputsGetStates

			#region PostConfirmationPostUnconfirmation

			// <-------------------------->
			// POST CONFIRMATION and POST UNCONFIRMATION tests
			// <-------------------------->

			key = new Key();
			witnessAddress = key.PubKey.GetSegwitAddress(network);
			hash = await rpc.SendToAddressAsync(witnessAddress, Money.Coins(0.01m));
			await rpc.GenerateAsync(1);
			tx = await rpc.GetRawTransactionAsync(hash);
			coin = tx.Outputs.GetCoins(witnessAddress.ScriptPubKey).Single();
			round = coordinator.GetCurrentInputRegisterableRoundOrDefault();
			requester = new Requester();
			requesters = new[] { requester };
			BitcoinWitPubKeyAddress bitcoinWitPubKeyAddress = new Key().PubKey.GetSegwitAddress(network);
			registeredAddresses = new[] { bitcoinWitPubKeyAddress };
			Script script = bitcoinWitPubKeyAddress.ScriptPubKey;
			blindedData = requester.BlindScript(round.MixingLevels.GetBaseLevel().Signer.Key.PubKey, round.MixingLevels.GetBaseLevel().Signer.R.PubKey, script);
			blindedOutputScriptsHash = new uint256(Hashes.SHA256(blindedData.ToBytes()));

			using (var aliceClient = await AliceClient.CreateNewAsync(roundId, registeredAddresses, schnorrPubKeys, requesters, network, new Key().PubKey.GetAddress(ScriptPubKeyType.Segwit, network), new[] { blindedData }, new InputProofModel[] { new InputProofModel { Input = coin.Outpoint.ToTxoRef(), Proof = key.SignCompact(blindedOutputScriptsHash) } }, baseUri, null))
			{
				Assert.NotEqual(Guid.Empty, aliceClient.UniqueId);
				Assert.True(aliceClient.RoundId > 0);
				// Double the request.
				// badrequests
				using (var response = await torClient.SendAsync(HttpMethod.Post, $"/api/v{Constants.BackendMajorVersion}/btc/chaumiancoinjoin/confirmation"))
				{
					Assert.Equal(HttpStatusCode.BadRequest, response.StatusCode);
				}
				using (var response = await torClient.SendAsync(HttpMethod.Post, $"/api/v{Constants.BackendMajorVersion}/btc/chaumiancoinjoin/confirmation?uniqueId={aliceClient.UniqueId}"))
				{
					Assert.Equal(HttpStatusCode.NotFound, response.StatusCode);
				}
				using (var response = await torClient.SendAsync(HttpMethod.Post, $"/api/v{Constants.BackendMajorVersion}/btc/chaumiancoinjoin/confirmation?roundId={aliceClient.RoundId}"))
				{
					Assert.Equal(HttpStatusCode.BadRequest, response.StatusCode);
					Assert.Equal("Invalid uniqueId provided.", await response.Content.ReadAsJsonAsync<string>());
				}
				using (var response = await torClient.SendAsync(HttpMethod.Post, $"/api/v{Constants.BackendMajorVersion}/btc/chaumiancoinjoin/confirmation?uniqueId=foo&roundId={aliceClient.RoundId}"))
				{
					Assert.Equal(HttpStatusCode.BadRequest, response.StatusCode);
					Assert.Equal("Invalid uniqueId provided.", await response.Content.ReadAsJsonAsync<string>());
				}
				using (var response = await torClient.SendAsync(HttpMethod.Post, $"/api/v{Constants.BackendMajorVersion}/btc/chaumiancoinjoin/confirmation?uniqueId={aliceClient.UniqueId}&roundId=bar"))
				{
					Assert.Equal(HttpStatusCode.BadRequest, response.StatusCode);
					Assert.Null(await response.Content.ReadAsJsonAsync<string>());
				}

				roundConfig.ConnectionConfirmationTimeout = 60;
				await coordinator.RoundConfig.UpdateOrDefaultAsync(roundConfig, toFile: true);
				coordinator.AbortAllRoundsInInputRegistration("");
				round = coordinator.GetCurrentInputRegisterableRoundOrDefault();
				roundId = round.RoundId;
				inputsRequest.RoundId = roundId;
				schnorrPubKeys = round.MixingLevels.SchnorrPubKeys;
				httpRequestException = await Assert.ThrowsAsync<HttpRequestException>(async () => await aliceClient.PostConfirmationAsync());
				Assert.Equal($"{HttpStatusCode.Gone.ToReasonString()}\nRound is not running.", httpRequestException.Message);
			}

			using (var aliceClient = await AliceClient.CreateNewAsync(roundId, registeredAddresses, schnorrPubKeys, requesters, network, new Key().PubKey.GetAddress(ScriptPubKeyType.Segwit, network), new[] { blindedData }, new InputProofModel[] { new InputProofModel { Input = coin.Outpoint.ToTxoRef(), Proof = key.SignCompact(blindedOutputScriptsHash) } }, baseUri, null))
			{
				Assert.NotEqual(Guid.Empty, aliceClient.UniqueId);
				Assert.True(aliceClient.RoundId > 0);
				await aliceClient.PostUnConfirmationAsync();
				using HttpResponseMessage response = await torClient.SendAsync(HttpMethod.Post, $"/api/v{Constants.BackendMajorVersion}/btc/chaumiancoinjoin/unconfirmation?uniqueId={aliceClient.UniqueId}&roundId={aliceClient.RoundId}");
				Assert.True(response.IsSuccessStatusCode);
				Assert.Equal(HttpStatusCode.OK, response.StatusCode);
				Assert.Equal("Alice not found.", await response.Content.ReadAsJsonAsync<string>());
			}

			#endregion PostConfirmationPostUnconfirmation

			#region PostOutput

			// <-------------------------->
			// POST OUTPUT tests
			// <-------------------------->

			var key1 = new Key();
			var key2 = new Key();
			var outputAddress1 = key1.PubKey.GetSegwitAddress(network);
			var outputAddress2 = key2.PubKey.GetSegwitAddress(network);
			var hash1 = await rpc.SendToAddressAsync(outputAddress1, Money.Coins(0.01m));
			var hash2 = await rpc.SendToAddressAsync(outputAddress2, Money.Coins(0.01m));
			await rpc.GenerateAsync(1);
			var tx1 = await rpc.GetRawTransactionAsync(hash1);
			var tx2 = await rpc.GetRawTransactionAsync(hash2);
			var index1 = 0;
			for (int i = 0; i < tx1.Outputs.Count; i++)
			{
				var output = tx1.Outputs[i];
				if (output.ScriptPubKey == outputAddress1.ScriptPubKey)
				{
					index1 = i;
				}
			}
			var index2 = 0;
			for (int i = 0; i < tx2.Outputs.Count; i++)
			{
				var output = tx2.Outputs[i];
				if (output.ScriptPubKey == outputAddress2.ScriptPubKey)
				{
					index2 = i;
				}
			}

			round = coordinator.GetCurrentInputRegisterableRoundOrDefault();
			schnorrPubKeys = round.MixingLevels.SchnorrPubKeys;
			roundId = round.RoundId;

			var requester1 = new Requester();
			var requester2 = new Requester();

			uint256 blinded1 = requester1.BlindScript(round.MixingLevels.GetBaseLevel().Signer.Key.PubKey, round.MixingLevels.GetBaseLevel().Signer.R.PubKey, outputAddress1.ScriptPubKey);
			uint256 blindedOutputScriptsHash1 = new uint256(Hashes.SHA256(blinded1.ToBytes()));
			uint256 blinded2 = requester2.BlindScript(round.MixingLevels.GetBaseLevel().Signer.Key.PubKey, round.MixingLevels.GetBaseLevel().Signer.R.PubKey, outputAddress2.ScriptPubKey);
			uint256 blindedOutputScriptsHash2 = new uint256(Hashes.SHA256(blinded2.ToBytes()));

			var input1 = new OutPoint(hash1, index1);
			var input2 = new OutPoint(hash2, index2);

			using (var aliceClient1 = await AliceClient.CreateNewAsync(roundId, new[] { outputAddress1 }, schnorrPubKeys, new[] { requester1 }, network, new Key().PubKey.GetAddress(ScriptPubKeyType.Segwit, network), new[] { blinded1 }, new InputProofModel[] { new InputProofModel { Input = input1.ToTxoRef(), Proof = key1.SignCompact(blindedOutputScriptsHash1) } }, baseUri, null))
			using (var aliceClient2 = await AliceClient.CreateNewAsync(roundId, new[] { outputAddress2 }, schnorrPubKeys, new[] { requester2 }, network, new Key().PubKey.GetAddress(ScriptPubKeyType.Segwit, network), new[] { blinded2 }, new InputProofModel[] { new InputProofModel { Input = input2.ToTxoRef(), Proof = key2.SignCompact(blindedOutputScriptsHash2) } }, baseUri, null))
			{
				Assert.Equal(aliceClient2.RoundId, aliceClient1.RoundId);
				Assert.NotEqual(aliceClient2.UniqueId, aliceClient1.UniqueId);

				var connConfResp = await aliceClient1.PostConfirmationAsync();
				Assert.Equal(connConfResp.currentPhase, (await aliceClient1.PostConfirmationAsync()).currentPhase); // Make sure it won't throw error for double confirming.
				var connConfResp2 = await aliceClient2.PostConfirmationAsync();

				Assert.Equal(connConfResp.currentPhase, connConfResp2.currentPhase);
				httpRequestException = await Assert.ThrowsAsync<HttpRequestException>(async () => await aliceClient2.PostConfirmationAsync());
				Assert.Equal($"{HttpStatusCode.Gone.ToReasonString()}\nParticipation can be only confirmed from InputRegistration or ConnectionConfirmation phase. Current phase: OutputRegistration.", httpRequestException.Message);

				var roundState = await satoshiClient.GetRoundStateAsync(aliceClient1.RoundId);
				Assert.Equal(CcjRoundPhase.OutputRegistration, roundState.Phase);

				if (!round.MixingLevels.GetBaseLevel().Signer.VerifyUnblindedSignature(connConfResp2.activeOutputs.First().Signature, outputAddress2.ScriptPubKey.ToBytes()))
				{
					throw new NotSupportedException("Coordinator did not sign the blinded output properly.");
				}

				using (var bobClient1 = new BobClient(baseUri, null))
				using (var bobClient2 = new BobClient(baseUri, null))
				{
					await bobClient1.PostOutputAsync(aliceClient1.RoundId, new ActiveOutput(outputAddress1, connConfResp.activeOutputs.First().Signature, 0));
					await bobClient2.PostOutputAsync(aliceClient2.RoundId, new ActiveOutput(outputAddress2, connConfResp2.activeOutputs.First().Signature, 0));
				}

				roundState = await satoshiClient.GetRoundStateAsync(aliceClient1.RoundId);
				Assert.Equal(CcjRoundPhase.Signing, roundState.Phase);
				Assert.Equal(2, roundState.RegisteredPeerCount);
				Assert.Equal(2, roundState.RequiredPeerCount);

				#endregion PostOutput

				#region GetCoinjoin

				// <-------------------------->
				// GET COINJOIN tests
				// <-------------------------->

				Transaction unsignedCoinJoin = await aliceClient1.GetUnsignedCoinJoinAsync();
				Assert.Equal(unsignedCoinJoin.ToHex(), (await aliceClient1.GetUnsignedCoinJoinAsync()).ToHex());
				Assert.Equal(unsignedCoinJoin.ToHex(), (await aliceClient2.GetUnsignedCoinJoinAsync()).ToHex());

				Assert.Contains(outputAddress1.ScriptPubKey, unsignedCoinJoin.Outputs.Select(x => x.ScriptPubKey));
				Assert.Contains(outputAddress2.ScriptPubKey, unsignedCoinJoin.Outputs.Select(x => x.ScriptPubKey));
				Assert.True(2 == unsignedCoinJoin.Outputs.Count); // Because the two input is equal, so change addresses won't be used, nor coordinator fee will be taken.
				Assert.Contains(input1, unsignedCoinJoin.Inputs.Select(x => x.PrevOut));
				Assert.Contains(input2, unsignedCoinJoin.Inputs.Select(x => x.PrevOut));
				Assert.True(2 == unsignedCoinJoin.Inputs.Count);

				#endregion GetCoinjoin

				#region PostSignatures

				// <-------------------------->
				// POST SIGNATURES tests
				// <-------------------------->

				var partSignedCj1 = Transaction.Parse(unsignedCoinJoin.ToHex(), network);
				var partSignedCj2 = Transaction.Parse(unsignedCoinJoin.ToHex(), network);

				var builder = Network.RegTest.CreateTransactionBuilder();
				partSignedCj1 = builder
					.ContinueToBuild(partSignedCj1)
					.AddKeys(key1)
					.AddCoins(new Coin(tx1, input1.N))
					.BuildTransaction(true);

				builder = Network.RegTest.CreateTransactionBuilder();
				partSignedCj2 = builder
					.ContinueToBuild(partSignedCj2)
					.AddKeys(key2)
					.AddCoins(new Coin(tx2, input2.N))
					.BuildTransaction(true);

				var myDic1 = new Dictionary<int, WitScript>();
				var myDic2 = new Dictionary<int, WitScript>();

				for (int i = 0; i < unsignedCoinJoin.Inputs.Count; i++)
				{
					var input = unsignedCoinJoin.Inputs[i];
					if (input.PrevOut == input1)
					{
						myDic1.Add(i, partSignedCj1.Inputs[i].WitScript);
					}
					if (input.PrevOut == input2)
					{
						myDic2.Add(i, partSignedCj2.Inputs[i].WitScript);
					}
				}

				await aliceClient1.PostSignaturesAsync(myDic1);
				await aliceClient2.PostSignaturesAsync(myDic2);

				uint256[] mempooltxs = await rpc.GetRawMempoolAsync();
				Assert.Contains(unsignedCoinJoin.GetHash(), mempooltxs);

				#endregion PostSignatures
			}
		}

		[Fact]
		public async Task CcjEqualInputTestsAsync()
		{
			(string password, RPCClient rpc, Network network, CcjCoordinator coordinator, ServiceConfiguration serviceConfiguration, BitcoinStore bitcoinStore, Backend.Global global) = await InitializeTestEnvironmentAsync(1);

			Money denomination = Money.Coins(0.1m);
			decimal coordinatorFeePercent = 0.0002m;
			int anonymitySet = 4;
			int connectionConfirmationTimeout = 50;
			var roundConfig = RegTestFixture.CreateRoundConfig(denomination, 2, 0.7, coordinatorFeePercent, anonymitySet, 100, connectionConfirmationTimeout, 50, 50, 2, 24, false, 11);
			await coordinator.RoundConfig.UpdateOrDefaultAsync(roundConfig, toFile: true);
			coordinator.AbortAllRoundsInInputRegistration("");

			Uri baseUri = new Uri(RegTestFixture.BackendEndPoint);
			using var torClient = new TorHttpClient(baseUri, Global.Instance.TorSocks5Endpoint);
			using var satoshiClient = new SatoshiClient(baseUri, null);
			var round = coordinator.GetCurrentInputRegisterableRoundOrDefault();
			var roundId = round.RoundId;

			// We have to 4 participant so, this data structure is for keeping track of
			// important data for each of the participants in the coinjoin session.
			var participants = new List<(AliceClient aliceClient,
										 List<(Requester requester, BitcoinWitPubKeyAddress outputAddress, uint256 blindedScript)> outouts,
										 List<(TxoRef input, byte[] proof, Coin coin, Key key)> inputs)>();

			// INPUS REGISTRATION PHASE --
			for (var anosetIdx = 0; anosetIdx < anonymitySet; anosetIdx++)
			{
				// Create as many outputs as mixin levels (even when we do not have funds enough)
				var outputs = new List<(Requester requester, BitcoinWitPubKeyAddress outputAddress, uint256 blindedScript)>();
				foreach (var level in round.MixingLevels.Levels)
				{
					var requester = new Requester();
					var outputsAddress = new Key().PubKey.GetSegwitAddress(network);
					var scriptPubKey = outputsAddress.ScriptPubKey;
					// We blind the scriptPubKey with a new requester by mixin level
					var blindedScript = requester.BlindScript(level.Signer.Key.PubKey, level.Signer.R.PubKey, scriptPubKey);
					outputs.Add((requester, outputsAddress, blindedScript));
				}
				// Calculate the SHA256( blind1 || blind2 || .....|| blindN )
				var blindedOutputScriptList = outputs.Select(x => x.blindedScript);
				var blindedOutputScriptListBytes = ByteHelpers.Combine(blindedOutputScriptList.Select(x => x.ToBytes()));
				var blindedOutputScriptsHash = new uint256(Hashes.SHA256(blindedOutputScriptListBytes));
				// Create 4 new coins that we want to mix
				var inputs = new List<(TxoRef input, byte[] proof, Coin coin, Key key)>();
				for (var inputIdx = 0; inputIdx < 4; inputIdx++)
				{
					var key = new Key();
					var outputAddress = key.PubKey.GetSegwitAddress(network);
					var hash = await rpc.SendToAddressAsync(outputAddress, Money.Coins(0.1m));
					await rpc.GenerateAsync(1);
					var tx = await rpc.GetRawTransactionAsync(hash);
					var index = tx.Outputs.FindIndex(x => x.ScriptPubKey == outputAddress.ScriptPubKey);
					var input = new OutPoint(hash, index);

					inputs.Add((
						input.ToTxoRef(),
						key.SignCompact(blindedOutputScriptsHash),
						new Coin(tx, (uint)index),
						key
					));
				}

				// Save alice client and the outputs, requesters, etc
				var changeOutput = new Key().PubKey.GetAddress(ScriptPubKeyType.Segwit, network);
				var inputProof = inputs.Select(x => new InputProofModel { Input = x.input, Proof = x.proof });
				var aliceClient = await AliceClient.CreateNewAsync(
					round.RoundId,
					outputs.Select(x => x.outputAddress),
					round.MixingLevels.SchnorrPubKeys,
					outputs.Select(x => x.requester),
					network, changeOutput, blindedOutputScriptList, inputProof, baseUri, null);

				// We check the coordinator signed all the alice blinded outputs
				participants.Add((aliceClient, outputs, inputs));
			}

			// CONNECTION CONFIRMATION PHASE --
			var activeOutputs = new List<IEnumerable<ActiveOutput>>();
			var j = 0;
			foreach (var (aliceClient, _, _) in participants)
			{
				var res = await aliceClient.PostConfirmationAsync();
				activeOutputs.Add(res.activeOutputs);
				j++;
			}
			var roundState = await satoshiClient.GetRoundStateAsync(roundId);
			Assert.Equal(CcjRoundPhase.OutputRegistration, roundState.Phase);
			var l = 0;
			foreach (var (aliceClient, outputs, _) in participants)
			{
				using (var bobClient = new BobClient(baseUri, null))
				{
					var i = 0;
					foreach (var output in outputs.Take(activeOutputs[l].Count()))
					{
						await bobClient.PostOutputAsync(aliceClient.RoundId, new ActiveOutput(output.outputAddress, activeOutputs[l].ElementAt(i).Signature, i));
						i++;
					}
				}
				l++;
			}

			// SIGNING PHASE --
			roundState = await satoshiClient.GetRoundStateAsync(roundId);
			Assert.Equal(CcjRoundPhase.Signing, roundState.Phase);

			uint256 transactionId = null;
			foreach (var (aliceClient, outputs, inputs) in participants)
			{
				var unsignedTransaction = await aliceClient.GetUnsignedCoinJoinAsync();
				transactionId = unsignedTransaction.GetHash();

				// Verify the transaction contains the expected inputs and outputs

				// Verify the inputs are the expected ones.
				foreach (var input in inputs)
				{
					Assert.Contains(input.input, unsignedTransaction.Inputs.Select(x => x.PrevOut.ToTxoRef()));
				}

				// Sign the transaction
				var builder = Network.RegTest.CreateTransactionBuilder();
				var partSignedCj = builder
					.ContinueToBuild(unsignedTransaction)
					.AddKeys(inputs.Select(x => x.key).ToArray())
					.AddCoins(inputs.Select(x => x.coin))
					.BuildTransaction(true);

				var witnesses = partSignedCj.Inputs
					.AsIndexedInputs()
					.Where(x => x.WitScript != WitScript.Empty)
					.ToDictionary(x => (int)x.Index, x => x.WitScript);

				await aliceClient.PostSignaturesAsync(witnesses);
			}

			uint256[] mempooltxs = await rpc.GetRawMempoolAsync();
			Assert.Contains(transactionId, mempooltxs);
		}

		[Fact]
		public async Task NotingTestsAsync()
		{
			(string password, RPCClient rpc, Network network, CcjCoordinator coordinator, ServiceConfiguration serviceConfiguration, BitcoinStore bitcoinStore, Backend.Global global) = await InitializeTestEnvironmentAsync(1);

			Money denomination = Money.Coins(1m);
			decimal coordinatorFeePercent = 0.1m;
			int anonymitySet = 2;
			int connectionConfirmationTimeout = 1;
			bool doesNoteBeforeBan = true;
			CcjRoundConfig roundConfig = RegTestFixture.CreateRoundConfig(denomination, 140, 0.7, coordinatorFeePercent, anonymitySet, 240, connectionConfirmationTimeout, 1, 1, 1, 24, doesNoteBeforeBan, 11);
			await coordinator.RoundConfig.UpdateOrDefaultAsync(roundConfig, toFile: true);
			coordinator.AbortAllRoundsInInputRegistration("");

			Uri baseUri = new Uri(RegTestFixture.BackendEndPoint);

			var registerRequests = new List<(BitcoinWitPubKeyAddress changeOutputAddress, uint256 blindedData, InputProofModel[] inputsProofs)>();
			AliceClient aliceClientBackup = null;
			CcjRound round = coordinator.GetCurrentInputRegisterableRoundOrDefault();
			for (int i = 0; i < roundConfig.AnonymitySet; i++)
			{
				BitcoinWitPubKeyAddress activeOutputAddress = new Key().PubKey.GetSegwitAddress(network);
				BitcoinWitPubKeyAddress changeOutputAddress = new Key().PubKey.GetSegwitAddress(network);
				Key inputKey = new Key();
				BitcoinWitPubKeyAddress inputAddress = inputKey.PubKey.GetSegwitAddress(network);

				var requester = new Requester();
				uint256 blinded = requester.BlindScript(round.MixingLevels.GetBaseLevel().Signer.Key.PubKey, round.MixingLevels.GetBaseLevel().Signer.R.PubKey, activeOutputAddress.ScriptPubKey);
				uint256 blindedOutputScriptsHash = new uint256(Hashes.SHA256(blinded.ToBytes()));

				uint256 txHash = await rpc.SendToAddressAsync(inputAddress, Money.Coins(2));
				await rpc.GenerateAsync(1);
				Transaction transaction = await rpc.GetRawTransactionAsync(txHash);
				Coin coin = transaction.Outputs.GetCoins(inputAddress.ScriptPubKey).Single();
				OutPoint input = coin.Outpoint;

				InputProofModel inputProof = new InputProofModel { Input = input.ToTxoRef(), Proof = inputKey.SignCompact(blindedOutputScriptsHash) };
				InputProofModel[] inputsProofs = new InputProofModel[] { inputProof };
				registerRequests.Add((changeOutputAddress, blinded, inputsProofs));
				aliceClientBackup = await AliceClient.CreateNewAsync(round.RoundId, new[] { activeOutputAddress }, new[] { round.MixingLevels.GetBaseLevel().SchnorrKey.SchnorrPubKey }, new[] { requester }, network, changeOutputAddress, new[] { blinded }, inputsProofs, baseUri, null);
			}

			await WaitForTimeoutAsync(baseUri);

			int bannedCount = coordinator.UtxoReferee.CountBanned(false);
			Assert.Equal(0, bannedCount);
			int notedCount = coordinator.UtxoReferee.CountBanned(true);
			Assert.Equal(anonymitySet, notedCount);

			round = coordinator.GetCurrentInputRegisterableRoundOrDefault();

			foreach (var registerRequest in registerRequests)
			{
				await AliceClient.CreateNewAsync(round.RoundId, aliceClientBackup.RegisteredAddresses, round.MixingLevels.GetAllLevels().Select(x => x.SchnorrKey.SchnorrPubKey), aliceClientBackup.Requesters, network, registerRequest.changeOutputAddress, new[] { registerRequest.blindedData }, registerRequest.inputsProofs, baseUri, null);
			}

			await WaitForTimeoutAsync(baseUri);

			bannedCount = coordinator.UtxoReferee.CountBanned(false);
			Assert.Equal(anonymitySet, bannedCount);
			notedCount = coordinator.UtxoReferee.CountBanned(true);
			Assert.Equal(anonymitySet, notedCount);
		}

		private static async Task WaitForTimeoutAsync(Uri baseUri)
		{
			using var satoshiClient = new SatoshiClient(baseUri, null);
			var times = 0;
			while (!(await satoshiClient.GetAllRoundStatesAsync()).All(x => x.Phase == CcjRoundPhase.InputRegistration))
			{
				await Task.Delay(100);
				if (times > 50) // 5 sec, 3 should be enough
				{
					throw new TimeoutException("Not all rounds were in InputRegistration.");
				}
				times++;
			}
		}

		[Fact]
		public async Task BanningTestsAsync()
		{
			(string password, RPCClient rpc, Network network, CcjCoordinator coordinator, ServiceConfiguration serviceConfiguration, BitcoinStore bitcoinStore, Backend.Global global) = await InitializeTestEnvironmentAsync(1);

			Money denomination = Money.Coins(0.1m);
			decimal coordinatorFeePercent = 0.1m;
			int anonymitySet = 3;
			int connectionConfirmationTimeout = 120;
			var roundConfig = RegTestFixture.CreateRoundConfig(denomination, 140, 0.7, coordinatorFeePercent, anonymitySet, 240, connectionConfirmationTimeout, 1, 1, 1, 24, true, 11);
			await coordinator.RoundConfig.UpdateOrDefaultAsync(roundConfig, toFile: true);
			coordinator.AbortAllRoundsInInputRegistration("");

			await rpc.GenerateAsync(3); // So to make sure we have enough money.

			Uri baseUri = new Uri(RegTestFixture.BackendEndPoint);
			var fundingTxCount = 0;
			var inputRegistrationUsers = new List<(Requester requester, uint256 blinded, BitcoinAddress activeOutputAddress, BitcoinAddress changeOutputAddress, IEnumerable<InputProofModel> inputProofModels, List<(Key key, BitcoinWitPubKeyAddress address, uint256 txHash, Transaction tx, OutPoint input)> userInputData)>();
			CcjRound round = null;
			for (int i = 0; i < roundConfig.AnonymitySet; i++)
			{
				var userInputData = new List<(Key key, BitcoinWitPubKeyAddress inputAddress, uint256 txHash, Transaction tx, OutPoint input)>();
				var activeOutputAddress = new Key().PubKey.GetAddress(ScriptPubKeyType.Segwit, network);
				var changeOutputAddress = new Key().PubKey.GetAddress(ScriptPubKeyType.Segwit, network);
				round = coordinator.GetCurrentInputRegisterableRoundOrDefault();
				Requester requester = new Requester();
				uint256 blinded = requester.BlindScript(round.MixingLevels.GetBaseLevel().Signer.Key.PubKey, round.MixingLevels.GetBaseLevel().Signer.R.PubKey, activeOutputAddress.ScriptPubKey);
				uint256 blindedOutputScriptsHash = new uint256(Hashes.SHA256(blinded.ToBytes()));

				var inputProofModels = new List<InputProofModel>();
				int numberOfInputs = new Random().Next(1, 7);
				var receiveSatoshiSum = 0;
				for (int j = 0; j < numberOfInputs; j++)
				{
					var key = new Key();
					var receiveSatoshi = new Random().Next(1000, 100000000);
					receiveSatoshiSum += receiveSatoshi;
					if (j == numberOfInputs - 1)
					{
						receiveSatoshi = 100000000;
					}
					BitcoinWitPubKeyAddress inputAddress = key.PubKey.GetSegwitAddress(network);
					uint256 txHash = await rpc.SendToAddressAsync(inputAddress, Money.Satoshis(receiveSatoshi));
					fundingTxCount++;
					Assert.NotNull(txHash);
					Transaction transaction = await rpc.GetRawTransactionAsync(txHash);

					var coin = transaction.Outputs.GetCoins(inputAddress.ScriptPubKey).Single();

					OutPoint input = coin.Outpoint;
					var inputProof = new InputProofModel { Input = input.ToTxoRef(), Proof = key.SignCompact(blindedOutputScriptsHash) };
					inputProofModels.Add(inputProof);

					GetTxOutResponse getTxOutResponse = await rpc.GetTxOutAsync(input.Hash, (int)input.N, includeMempool: true);
					// Check if inputs are unspent.
					Assert.NotNull(getTxOutResponse);

					userInputData.Add((key, inputAddress, txHash, transaction, input));
				}

				inputRegistrationUsers.Add((requester, blinded, activeOutputAddress, changeOutputAddress, inputProofModels, userInputData));
			}

			var mempool = await rpc.GetRawMempoolAsync();
			Assert.Equal(inputRegistrationUsers.SelectMany(x => x.userInputData).Count(), mempool.Length);

			while ((await rpc.GetRawMempoolAsync()).Length != 0)
			{
				await rpc.GenerateAsync(1);
			}

			var aliceClients = new List<Task<AliceClient>>();

			foreach (var user in inputRegistrationUsers)
			{
				aliceClients.Add(AliceClient.CreateNewAsync(round.RoundId, new[] { user.activeOutputAddress }, new[] { round.MixingLevels.GetBaseLevel().SchnorrKey.SchnorrPubKey }, new[] { user.requester }, network, user.changeOutputAddress, new[] { user.blinded }, user.inputProofModels, baseUri, null));
			}

			long roundId = 0;
			var users = new List<(Requester requester, uint256 blinded, BitcoinAddress activeOutputAddress, BitcoinAddress changeOutputAddress, IEnumerable<InputProofModel> inputProofModels, List<(Key key, BitcoinWitPubKeyAddress address, uint256 txHash, Transaction tx, OutPoint input)> userInputData, AliceClient aliceClient, UnblindedSignature unblindedSignature)>();
			for (int i = 0; i < inputRegistrationUsers.Count; i++)
			{
				var user = inputRegistrationUsers[i];
				var request = aliceClients[i];

				var aliceClient = await request;

				if (roundId == 0)
				{
					roundId = aliceClient.RoundId;
				}
				else
				{
					Assert.Equal(roundId, aliceClient.RoundId);
				}
				// Because it's valuetuple.
				users.Add((user.requester, user.blinded, user.activeOutputAddress, user.changeOutputAddress, user.inputProofModels, user.userInputData, aliceClient, null));
			}

			Assert.Equal(users.Count, roundConfig.AnonymitySet);

			var confirmationRequests = new List<Task<(CcjRoundPhase currentPhase, IEnumerable<ActiveOutput>)>>();

			foreach (var user in users)
			{
				confirmationRequests.Add(user.aliceClient.PostConfirmationAsync());
			}

			CcjRoundPhase roundPhase = CcjRoundPhase.InputRegistration;
			int k = 0;
			foreach (var request in confirmationRequests)
			{
				var resp = await request;
				if (roundPhase == CcjRoundPhase.InputRegistration)
				{
					roundPhase = resp.currentPhase;
				}
				else
				{
					Assert.Equal(roundPhase, resp.currentPhase);
				}

				var user = users.ElementAt(k);
				user.unblindedSignature = resp.Item2.First().Signature;
			}

			using (var satoshiClient = new SatoshiClient(baseUri, null))
			{
				var times = 0;
				while (!(await satoshiClient.GetAllRoundStatesAsync()).All(x => x.Phase == CcjRoundPhase.InputRegistration))
				{
					await Task.Delay(100);
					if (times > 50) // 5 sec, 3 should be enough
					{
						throw new TimeoutException("Not all rounds were in InputRegistration.");
					}
					times++;
				}
			}

			int bannedCount = coordinator.UtxoReferee.CountBanned(false);
			Assert.Equal(0, bannedCount);

			aliceClients.Clear();
			round = coordinator.GetCurrentInputRegisterableRoundOrDefault();
			foreach (var user in inputRegistrationUsers)
			{
				aliceClients.Add(AliceClient.CreateNewAsync(round.RoundId, new[] { user.activeOutputAddress }, new[] { round.MixingLevels.GetBaseLevel().SchnorrKey.SchnorrPubKey }, new[] { user.requester }, network, user.changeOutputAddress, new[] { user.blinded }, user.inputProofModels, baseUri, null));
			}

			roundId = 0;
			users = new List<(Requester requester, uint256 blinded, BitcoinAddress activeOutputAddress, BitcoinAddress changeOutputAddress, IEnumerable<InputProofModel> inputProofModels, List<(Key key, BitcoinWitPubKeyAddress address, uint256 txHash, Transaction tx, OutPoint input)> userInputData, AliceClient aliceClient, UnblindedSignature unblindedSignature)>();
			for (int i = 0; i < inputRegistrationUsers.Count; i++)
			{
				var user = inputRegistrationUsers[i];
				var request = aliceClients[i];

				var aliceClient = await request;
				if (roundId == 0)
				{
					roundId = aliceClient.RoundId;
				}
				else
				{
					Assert.Equal(roundId, aliceClient.RoundId);
				}
				// Because it's valuetuple.
				users.Add((user.requester, user.blinded, user.activeOutputAddress, user.changeOutputAddress, user.inputProofModels, user.userInputData, aliceClient, null));
			}

			Assert.Equal(users.Count, roundConfig.AnonymitySet);

			confirmationRequests = new List<Task<(CcjRoundPhase currentPhase, IEnumerable<ActiveOutput>)>>();

			foreach (var user in users)
			{
				confirmationRequests.Add(user.aliceClient.PostConfirmationAsync());
			}

			using (var satoshiClient = new SatoshiClient(baseUri, null))
			{
				var times = 0;
				while (!(await satoshiClient.GetAllRoundStatesAsync()).All(x => x.Phase == CcjRoundPhase.InputRegistration))
				{
					await Task.Delay(100);
					if (times > 50) // 5 sec, 3 should be enough
					{
						throw new TimeoutException("Not all rounds were in InputRegistration.");
					}
					times++;
				}
			}

			bannedCount = coordinator.UtxoReferee.CountBanned(false);
			Assert.True(bannedCount >= roundConfig.AnonymitySet);

			foreach (var aliceClient in aliceClients)
			{
				aliceClient?.Dispose();
			}
		}

		[Fact]
		public async Task Ccj100ParticipantsTestsAsync()
		{
			(string password, RPCClient rpc, Network network, CcjCoordinator coordinator, ServiceConfiguration serviceConfiguration, BitcoinStore bitcoinStore, Backend.Global global) = await InitializeTestEnvironmentAsync(1);

			Money denomination = Money.Coins(0.1m);
			decimal coordinatorFeePercent = 0.003m;
			int anonymitySet = 100;
			int connectionConfirmationTimeout = 120;
			var roundConfig = RegTestFixture.CreateRoundConfig(denomination, Constants.OneDayConfirmationTarget, 0.7, coordinatorFeePercent, anonymitySet, 240, connectionConfirmationTimeout, 50, 50, 1, 24, true, 11);
			await coordinator.RoundConfig.UpdateOrDefaultAsync(roundConfig, toFile: true);
			coordinator.AbortAllRoundsInInputRegistration("");
			await rpc.GenerateAsync(100); // So to make sure we have enough money.

			Uri baseUri = new Uri(RegTestFixture.BackendEndPoint);
			var spentCoins = new List<Coin>();
			var fundingTxCount = 0;
			var inputRegistrationUsers = new List<(Requester requester, uint256 blinded, BitcoinAddress activeOutputAddress, BitcoinAddress changeOutputAddress, IEnumerable<InputProofModel> inputProofModels, List<(Key key, BitcoinWitPubKeyAddress address, uint256 txHash, Transaction tx, OutPoint input)> userInputData)>();
			for (int i = 0; i < roundConfig.AnonymitySet; i++)
			{
				var userInputData = new List<(Key key, BitcoinWitPubKeyAddress inputAddress, uint256 txHash, Transaction tx, OutPoint input)>();
				var activeOutputAddress = new Key().PubKey.GetAddress(ScriptPubKeyType.Segwit, network);
				var changeOutputAddress = new Key().PubKey.GetAddress(ScriptPubKeyType.Segwit, network);
				CcjRound round = coordinator.GetCurrentInputRegisterableRoundOrDefault();
				var requester = new Requester();
				uint256 blinded = requester.BlindScript(round.MixingLevels.GetBaseLevel().Signer.Key.PubKey, round.MixingLevels.GetBaseLevel().Signer.R.PubKey, activeOutputAddress.ScriptPubKey);
				uint256 blindedOutputScriptsHash = new uint256(Hashes.SHA256(blinded.ToBytes()));

				var inputProofModels = new List<InputProofModel>();
				int numberOfInputs = new Random().Next(1, 7);
				var receiveSatoshiSum = 0;
				for (int j = 0; j < numberOfInputs; j++)
				{
					var key = new Key();
					var receiveSatoshi = new Random().Next(1000, 100000000);
					receiveSatoshiSum += receiveSatoshi;
					if (j == numberOfInputs - 1)
					{
						receiveSatoshi = 100000000;
					}
					BitcoinWitPubKeyAddress inputAddress = key.PubKey.GetSegwitAddress(network);
					uint256 txHash = await rpc.SendToAddressAsync(inputAddress, Money.Satoshis(receiveSatoshi));
					fundingTxCount++;
					Assert.NotNull(txHash);
					Transaction transaction = await rpc.GetRawTransactionAsync(txHash);

					var coin = transaction.Outputs.GetCoins(inputAddress.ScriptPubKey).Single();
					spentCoins.Add(coin);

					OutPoint input = coin.Outpoint;
					var inputProof = new InputProofModel { Input = input.ToTxoRef(), Proof = key.SignCompact(blindedOutputScriptsHash) };
					inputProofModels.Add(inputProof);

					GetTxOutResponse getTxOutResponse = await rpc.GetTxOutAsync(input.Hash, (int)input.N, includeMempool: true);
					// Check if inputs are unspent.
					Assert.NotNull(getTxOutResponse);

					userInputData.Add((key, inputAddress, txHash, transaction, input));
				}

				inputRegistrationUsers.Add((requester, blinded, activeOutputAddress, changeOutputAddress, inputProofModels, userInputData));
			}

			var mempool = await rpc.GetRawMempoolAsync();
			Assert.Equal(inputRegistrationUsers.SelectMany(x => x.userInputData).Count(), mempool.Length);

			while ((await rpc.GetRawMempoolAsync()).Length != 0)
			{
				await rpc.GenerateAsync(1);
			}

			Logger.TurnOff();

			var aliceClients = new List<Task<AliceClient>>();

			var currentRound = coordinator.GetCurrentInputRegisterableRoundOrDefault();

			foreach (var user in inputRegistrationUsers)
			{
				aliceClients.Add(AliceClient.CreateNewAsync(currentRound.RoundId, new[] { user.activeOutputAddress }, currentRound.MixingLevels.SchnorrPubKeys, new[] { user.requester }, network, user.changeOutputAddress, new[] { user.blinded }, user.inputProofModels, baseUri, null));
			}

			long roundId = 0;
			var users = new List<(Requester requester, uint256 blinded, BitcoinAddress activeOutputAddress, BitcoinAddress changeOutputAddress, IEnumerable<InputProofModel> inputProofModels, List<(Key key, BitcoinWitPubKeyAddress address, uint256 txHash, Transaction tx, OutPoint input)> userInputData, AliceClient aliceClient, UnblindedSignature unblindedSignature)>();
			for (int i = 0; i < inputRegistrationUsers.Count; i++)
			{
				var user = inputRegistrationUsers[i];
				var request = aliceClients[i];

				var aliceClient = await request;
				if (roundId == 0)
				{
					roundId = aliceClient.RoundId;
				}
				else
				{
					Assert.Equal(roundId, aliceClient.RoundId);
				}
				// Because it's valuetuple.
				users.Add((user.requester, user.blinded, user.activeOutputAddress, user.changeOutputAddress, user.inputProofModels, user.userInputData, aliceClient, null));
			}

			Logger.TurnOn();

			Assert.Equal(users.Count, roundConfig.AnonymitySet);
			var confirmationRequests = new List<Task<(CcjRoundPhase currentPhase, IEnumerable<ActiveOutput>)>>();

			foreach (var user in users)
			{
				confirmationRequests.Add(user.aliceClient.PostConfirmationAsync());
			}

			CcjRoundPhase roundPhase = CcjRoundPhase.InputRegistration;
			int k = 0;
			foreach (var request in confirmationRequests)
			{
				var resp = await request;
				if (roundPhase == CcjRoundPhase.InputRegistration)
				{
					roundPhase = resp.currentPhase;
				}
				else
				{
					Assert.Equal(roundPhase, resp.currentPhase);
				}

				// Because it's valuetuple.
				var user = users.ElementAt(k);
				users.RemoveAt(k);
				users.Add((user.requester, user.blinded, user.activeOutputAddress, user.changeOutputAddress, user.inputProofModels, user.userInputData, user.aliceClient, resp.Item2.First().Signature));
			}

			var outputRequests = new List<(BobClient, Task)>();
			foreach (var user in users)
			{
				var bobClient = new BobClient(baseUri, null);
				outputRequests.Add((bobClient, bobClient.PostOutputAsync(roundId, new ActiveOutput(user.activeOutputAddress, user.unblindedSignature, 0))));
			}

			foreach (var request in outputRequests)
			{
				await request.Item2;
				request.Item1?.Dispose();
			}

			var coinjoinRequests = new List<Task<Transaction>>();
			foreach (var user in users)
			{
				coinjoinRequests.Add(user.aliceClient.GetUnsignedCoinJoinAsync());
			}

			Transaction unsignedCoinJoin = null;
			foreach (var request in coinjoinRequests)
			{
				if (unsignedCoinJoin is null)
				{
					unsignedCoinJoin = await request;
				}
				else
				{
					Assert.Equal(unsignedCoinJoin.ToHex(), (await request).ToHex());
				}
			}

			var signatureRequests = new List<Task>();
			foreach (var user in users)
			{
				var partSignedCj = Transaction.Parse(unsignedCoinJoin.ToHex(), network);
				partSignedCj = Network.RegTest.CreateTransactionBuilder()
							.ContinueToBuild(partSignedCj)
							.AddKeys(user.userInputData.Select(x => x.key).ToArray())
							.AddCoins(user.userInputData.Select(x => new Coin(x.tx, x.input.N)))
							.BuildTransaction(true);

				var myDic = new Dictionary<int, WitScript>();

				long previousAmount = -1;
				for (int i = 0; i < unsignedCoinJoin.Inputs.Count; i++)
				{
					var input = unsignedCoinJoin.Inputs[i];
					long currentAmount = spentCoins.Single(x => x.Outpoint == unsignedCoinJoin.Inputs[i].PrevOut).Amount;
					Assert.True(previousAmount <= currentAmount);
					previousAmount = currentAmount;
					if (user.userInputData.Select(x => x.input).Contains(input.PrevOut))
					{
						myDic.Add(i, partSignedCj.Inputs[i].WitScript);
					}
				}

				signatureRequests.Add(user.aliceClient.PostSignaturesAsync(myDic));
			}

			await Task.WhenAll(signatureRequests);

			uint256[] mempooltxs = await rpc.GetRawMempoolAsync();
			Assert.Contains(unsignedCoinJoin.GetHash(), mempooltxs);

			var coins = new List<Coin>();
			var finalCoinjoin = await rpc.GetRawTransactionAsync(mempooltxs.First());
			foreach (var input in finalCoinjoin.Inputs)
			{
				var getTxOut = await rpc.GetTxOutAsync(input.PrevOut.Hash, (int)input.PrevOut.N, includeMempool: false);

				coins.Add(new Coin(input.PrevOut.Hash, input.PrevOut.N, getTxOut.TxOut.Value, getTxOut.TxOut.ScriptPubKey));
			}

			FeeRate feeRateTx = finalCoinjoin.GetFeeRate(coins.ToArray());
			var esr = await rpc.EstimateSmartFeeAsync(roundConfig.ConfirmationTarget, EstimateSmartFeeMode.Conservative, simulateIfRegTest: true, tryOtherFeeRates: true);
			FeeRate feeRateReal = esr.FeeRate;

			Assert.True(feeRateReal.FeePerK - (feeRateReal.FeePerK / 2) < feeRateTx.FeePerK); // Max 50% mistake.
			Assert.True(2 * feeRateReal.FeePerK > feeRateTx.FeePerK); // Max 200% mistake.

			var activeOutput = finalCoinjoin.GetIndistinguishableOutputs(includeSingle: true).OrderByDescending(x => x.count).First();
			Assert.True(activeOutput.value >= roundConfig.Denomination);
			Assert.True(activeOutput.count >= roundConfig.AnonymitySet);

			foreach (var aliceClient in aliceClients)
			{
				aliceClient?.Dispose();
			}
		}

		[Fact]
		public async Task CcjFeeTestsAsync()
		{
			(string password, RPCClient rpc, Network network, CcjCoordinator coordinator, ServiceConfiguration serviceConfiguration, BitcoinStore bitcoinStore, Backend.Global global) = await InitializeTestEnvironmentAsync(1);

			var synchronizer = new WasabiSynchronizer(network, bitcoinStore, new Uri(RegTestFixture.BackendEndPoint), null);
			synchronizer.Start(requestInterval: TimeSpan.FromSeconds(3), TimeSpan.FromSeconds(5), 10000); // Start wasabi synchronizer service.

			Money denomination = Money.Coins(0.9m);
			decimal coordinatorFeePercent = 0.1m;
			int anonymitySet = 7;
			int connectionConfirmationTimeout = 14;
			var roundConfig = RegTestFixture.CreateRoundConfig(denomination, 140, 0.7, coordinatorFeePercent, anonymitySet, 240, connectionConfirmationTimeout, 50, 50, 1, 24, true, 11);
			await coordinator.RoundConfig.UpdateOrDefaultAsync(roundConfig, toFile: true);
			coordinator.AbortAllRoundsInInputRegistration("");

			var participants = new List<dynamic>();

			// 1. Prepare and start services.
			for (int i = 0; i < anonymitySet; i++)
			{
				var damount = i switch
				{
					0 => 1,
					1 => 1.1,
					2 => 1.2,
					3 => 3.1,
					4 => 4.1,
					5 => 7.1,
					6 => 8.1,
					_ => 1,
				};
				var amount = Money.Coins((decimal)damount);

				var keyManager = KeyManager.CreateNew(out _, password);
				var key = keyManager.GenerateNewKey(new SmartLabel("foo"), KeyState.Clean, false);
				var bech = key.GetP2wpkhAddress(network);
				var txId = await rpc.SendToAddressAsync(bech, amount, replaceable: false);
				key.SetKeyState(KeyState.Used);
				var tx = await rpc.GetRawTransactionAsync(txId);
				var height = await rpc.GetBlockCountAsync();
				var bechCoin = tx.Outputs.GetCoins(bech.ScriptPubKey).Single();

				var smartCoin = new SmartCoin(bechCoin, tx.Inputs.Select(x => new TxoRef(x.PrevOut)).ToArray(), height + 1, replaceable: false, anonymitySet: tx.GetAnonymitySet(bechCoin.Outpoint.N), isLikelyCoinJoinOutput: false);

				var chaumianClient = new CcjClient(synchronizer, rpc.Network, keyManager, new Uri(RegTestFixture.BackendEndPoint), null);

				participants.Add((smartCoin, chaumianClient));
			}

			await rpc.GenerateAsync(1);

			try
			{
				// 2. Start mixing.
				foreach (var participant in participants)
				{
					SmartCoin coin = participant.Item1;
					CcjClient chaumianClient = participant.Item2;
					chaumianClient.Start();
					await chaumianClient.QueueCoinsToMixAsync(password, coin);
				}

				Task timeout = Task.Delay(TimeSpan.FromSeconds(connectionConfirmationTimeout * 2 + 7 * 2 + 7 * 2 + 7 * 2));
				while ((await rpc.GetRawMempoolAsync()).Length == 0)
				{
					if (timeout.IsCompletedSuccessfully)
					{
						throw new TimeoutException("CoinJoin was not propagated.");
					}
					await Task.Delay(1000);
				}
			}
			finally
			{
				foreach (var participant in participants)
				{
					SmartCoin coin = participant.Item1;
					CcjClient chaumianClient = participant.Item2;

					Task timeout = Task.Delay(3000);
					while (chaumianClient.State.GetActivelyMixingRounds().Any())
					{
						if (timeout.IsCompletedSuccessfully)
						{
							throw new TimeoutException("CoinJoin was not noticed.");
						}
						await Task.Delay(1000);
					}

					if (chaumianClient != null)
					{
						await chaumianClient.DequeueAllCoinsFromMixAsync("");
						await chaumianClient.StopAsync();
					}
				}
			}
		}

		[Fact]
		public async Task CcjClientTestsAsync()
		{
			(string password, RPCClient rpc, Network network, CcjCoordinator coordinator, ServiceConfiguration serviceConfiguration, BitcoinStore bitcoinStore, Backend.Global global) = await InitializeTestEnvironmentAsync(1);

			var synchronizer = new WasabiSynchronizer(network, bitcoinStore, new Uri(RegTestFixture.BackendEndPoint), null);
			synchronizer.Start(requestInterval: TimeSpan.FromSeconds(3), TimeSpan.FromSeconds(5), 10000); // Start wasabi synchronizer service.

			Money denomination = Money.Coins(0.1m);
			decimal coordinatorFeePercent = 0.1m;
			int anonymitySet = 2;
			int connectionConfirmationTimeout = 14;
			var roundConfig = RegTestFixture.CreateRoundConfig(denomination, 140, 0.7, coordinatorFeePercent, anonymitySet, 240, connectionConfirmationTimeout, 50, 50, 1, 24, true, 11);
			await coordinator.RoundConfig.UpdateOrDefaultAsync(roundConfig, toFile: true);
			coordinator.AbortAllRoundsInInputRegistration("");
			await rpc.GenerateAsync(3); // So to make sure we have enough money.
			var keyManager = KeyManager.CreateNew(out _, password);
			var key1 = keyManager.GenerateNewKey(new SmartLabel("foo"), KeyState.Clean, false);
			var key2 = keyManager.GenerateNewKey(new SmartLabel("bar"), KeyState.Clean, false);
			var key3 = keyManager.GenerateNewKey(new SmartLabel("baz"), KeyState.Clean, false);
			var key4 = keyManager.GenerateNewKey(new SmartLabel("qux"), KeyState.Clean, false);
			var bech1 = key1.GetP2wpkhAddress(network);
			var bech2 = key2.GetP2wpkhAddress(network);
			var bech3 = key3.GetP2wpkhAddress(network);
			var bech4 = key4.GetP2wpkhAddress(network);
			var amount1 = Money.Coins(0.03m);
			var amount2 = Money.Coins(0.08m);
			var amount3 = Money.Coins(0.3m);
			var amount4 = Money.Coins(0.4m);
			var txId1 = await rpc.SendToAddressAsync(bech1, amount1, replaceable: false);
			var txId2 = await rpc.SendToAddressAsync(bech2, amount2, replaceable: false);
			var txId3 = await rpc.SendToAddressAsync(bech3, amount3, replaceable: false);
			var txId4 = await rpc.SendToAddressAsync(bech4, amount4, replaceable: false);
			key1.SetKeyState(KeyState.Used);
			key2.SetKeyState(KeyState.Used);
			key3.SetKeyState(KeyState.Used);
			key4.SetKeyState(KeyState.Used);
			var tx1 = await rpc.GetRawTransactionAsync(txId1);
			var tx2 = await rpc.GetRawTransactionAsync(txId2);
			var tx3 = await rpc.GetRawTransactionAsync(txId3);
			var tx4 = await rpc.GetRawTransactionAsync(txId4);
			await rpc.GenerateAsync(1);
			var height = await rpc.GetBlockCountAsync();
			var bech1Coin = tx1.Outputs.GetCoins(bech1.ScriptPubKey).Single();
			var bech2Coin = tx2.Outputs.GetCoins(bech2.ScriptPubKey).Single();
			var bech3Coin = tx3.Outputs.GetCoins(bech3.ScriptPubKey).Single();
			var bech4Coin = tx4.Outputs.GetCoins(bech4.ScriptPubKey).Single();

			var smartCoin1 = new SmartCoin(bech1Coin, tx1.Inputs.Select(x => new TxoRef(x.PrevOut)).ToArray(), height, replaceable: false, anonymitySet: tx1.GetAnonymitySet(bech1Coin.Outpoint.N), isLikelyCoinJoinOutput: false);
			var smartCoin2 = new SmartCoin(bech2Coin, tx2.Inputs.Select(x => new TxoRef(x.PrevOut)).ToArray(), height, replaceable: false, anonymitySet: tx2.GetAnonymitySet(bech2Coin.Outpoint.N), isLikelyCoinJoinOutput: false);
			var smartCoin3 = new SmartCoin(bech3Coin, tx3.Inputs.Select(x => new TxoRef(x.PrevOut)).ToArray(), height, replaceable: false, anonymitySet: tx3.GetAnonymitySet(bech3Coin.Outpoint.N), isLikelyCoinJoinOutput: false);
			var smartCoin4 = new SmartCoin(bech4Coin, tx4.Inputs.Select(x => new TxoRef(x.PrevOut)).ToArray(), height, replaceable: false, anonymitySet: tx4.GetAnonymitySet(bech4Coin.Outpoint.N), isLikelyCoinJoinOutput: false);

			var chaumianClient1 = new CcjClient(synchronizer, rpc.Network, keyManager, new Uri(RegTestFixture.BackendEndPoint), null);
			var chaumianClient2 = new CcjClient(synchronizer, rpc.Network, keyManager, new Uri(RegTestFixture.BackendEndPoint), null);
			try
			{
				chaumianClient1.Start(); // Exactly delay it for 2 seconds, this will make sure of timeout later.
				chaumianClient2.Start();

				smartCoin1.CoinJoinInProgress = true;
				Assert.False((await chaumianClient1.QueueCoinsToMixAsync(password, smartCoin1)).Any()); // Inconsistent internal state, so do not try to add.
				Assert.True(smartCoin1.CoinJoinInProgress);

				await Assert.ThrowsAsync<SecurityException>(async () => await chaumianClient1.QueueCoinsToMixAsync("asdasdasd", smartCoin1, smartCoin2));
				Assert.True(smartCoin1.CoinJoinInProgress);
				Assert.False(smartCoin2.CoinJoinInProgress);
				smartCoin1.CoinJoinInProgress = false;

				await chaumianClient1.QueueCoinsToMixAsync(password, smartCoin1, smartCoin2);
				Assert.True(smartCoin1.CoinJoinInProgress);
				Assert.True(smartCoin2.CoinJoinInProgress);

				// Make sure it does not throw.
				await chaumianClient1.DequeueCoinsFromMixAsync(new SmartCoin((network.Consensus.ConsensusFactory.CreateTransaction()).GetHash(), 1, new Script(), Money.Parse("3"), new TxoRef[] { new TxoRef((network.Consensus.ConsensusFactory.CreateTransaction()).GetHash(), 0) }, Height.Mempool, replaceable: false, anonymitySet: 1, isLikelyCoinJoinOutput: false), "");

				Assert.True(2 == (await chaumianClient1.QueueCoinsToMixAsync(password, smartCoin1, smartCoin2)).Count());
				await chaumianClient1.DequeueCoinsFromMixAsync(smartCoin1, "");
				Assert.False(smartCoin1.CoinJoinInProgress);
				await chaumianClient1.DequeueCoinsFromMixAsync(new[] { smartCoin1, smartCoin2 }, "");
				Assert.False(smartCoin1.CoinJoinInProgress);
				Assert.False(smartCoin2.CoinJoinInProgress);
				Assert.True(2 == (await chaumianClient1.QueueCoinsToMixAsync(password, smartCoin1, smartCoin2)).Count());
				Assert.True(smartCoin1.CoinJoinInProgress);
				Assert.True(smartCoin2.CoinJoinInProgress);
				await chaumianClient1.DequeueCoinsFromMixAsync(smartCoin1, "");
				await chaumianClient1.DequeueCoinsFromMixAsync(smartCoin2, "");
				Assert.False(smartCoin1.CoinJoinInProgress);
				Assert.False(smartCoin2.CoinJoinInProgress);

				Assert.True(2 == (await chaumianClient1.QueueCoinsToMixAsync(password, smartCoin1, smartCoin2)).Count());
				Assert.True(smartCoin1.CoinJoinInProgress);
				Assert.True(smartCoin2.CoinJoinInProgress);
				Assert.True(1 == (await chaumianClient2.QueueCoinsToMixAsync(password, smartCoin3)).Count());

				Task timeout = Task.Delay(TimeSpan.FromSeconds(connectionConfirmationTimeout * 2 + 7 * 2 + 7 * 2 + 7 * 2));
				while ((await rpc.GetRawMempoolAsync()).Length == 0)
				{
					if (timeout.IsCompletedSuccessfully)
					{
						throw new TimeoutException("CoinJoin was not propagated.");
					}
					await Task.Delay(1000);
				}

				var cj = (await rpc.GetRawMempoolAsync()).Single();
				smartCoin1.SpenderTransactionId = cj;
				smartCoin2.SpenderTransactionId = cj;
				smartCoin3.SpenderTransactionId = cj;

				// Make sure if times out, it tries again.
				connectionConfirmationTimeout = 1;
				roundConfig = RegTestFixture.CreateRoundConfig(denomination, 140, 0.7, coordinatorFeePercent, anonymitySet, 240, connectionConfirmationTimeout, 50, 50, 1, 24, true, 11);
				await coordinator.RoundConfig.UpdateOrDefaultAsync(roundConfig, toFile: true);
				coordinator.AbortAllRoundsInInputRegistration("");
				Assert.NotEmpty(chaumianClient1.State.GetAllQueuedCoins());
				await chaumianClient1.DequeueAllCoinsFromMixAsync("");
				Assert.Empty(chaumianClient1.State.GetAllQueuedCoins());
				await chaumianClient1.QueueCoinsToMixAsync(password, smartCoin4);
				Assert.NotEmpty(chaumianClient1.State.GetAllQueuedCoins());
				Assert.NotEmpty(chaumianClient1.State.GetAllWaitingCoins());
				Assert.Empty(chaumianClient1.State.GetAllRegisteredCoins());
				while (chaumianClient1.State.GetAllWaitingCoins().Any())
				{
					await Task.Delay(1000);
				}
				Assert.NotEmpty(chaumianClient1.State.GetAllQueuedCoins());
				Assert.Empty(chaumianClient1.State.GetAllWaitingCoins());
				Assert.NotEmpty(chaumianClient1.State.GetAllRegisteredCoins());
				int times = 0;
				while (!chaumianClient1.State.GetAllWaitingCoins().Any()) // // Make sure to wait until times out.
				{
					await Task.Delay(1000);
					if (times > 21)
					{
						throw new TimeoutException($"{nameof(chaumianClient1.State)}.{nameof(chaumianClient1.State.GetAllWaitingCoins)}() always empty.");
					}
					times++;
				}

				Assert.NotEmpty(chaumianClient1.State.GetAllQueuedCoins());
				Assert.Empty(chaumianClient1.State.GetAllRegisteredCoins());
			}
			finally
			{
				if (chaumianClient1 != null)
				{
					await chaumianClient1.StopAsync();
				}
				if (chaumianClient2 != null)
				{
					await chaumianClient2.StopAsync();
				}
			}
		}

		[Fact]
		public async Task CoinJoinMultipleRoundTestsAsync()
		{
			(string password, RPCClient rpc, Network network, CcjCoordinator coordinator, ServiceConfiguration serviceConfiguration, BitcoinStore bitcoinStore, Backend.Global global) = await InitializeTestEnvironmentAsync(3);

			Money denomination = Money.Coins(0.1m);
			decimal coordinatorFeePercent = 0.1m;
			int anonymitySet = 2;
			int connectionConfirmationTimeout = 14;
			var roundConfig = RegTestFixture.CreateRoundConfig(denomination, 140, 0.7, coordinatorFeePercent, anonymitySet, 240, connectionConfirmationTimeout, 50, 50, 1, 24, true, 11);
			await coordinator.RoundConfig.UpdateOrDefaultAsync(roundConfig, toFile: true);
			coordinator.AbortAllRoundsInInputRegistration("");

			// Create the services.
			// 1. Create connection service.
			var nodes = new NodesGroup(global.Config.Network, requirements: Constants.NodeRequirements);
			nodes.ConnectedNodes.Add(await RegTestFixture.BackendRegTestNode.CreateNodeClientAsync());

			var nodes2 = new NodesGroup(global.Config.Network, requirements: Constants.NodeRequirements);
			nodes2.ConnectedNodes.Add(await RegTestFixture.BackendRegTestNode.CreateNodeClientAsync());

			// 2. Create mempool service.
<<<<<<< HEAD
=======

>>>>>>> df7d4233
			Node node = await RegTestFixture.BackendRegTestNode.CreateNodeClientAsync();
			node.Behaviors.Add(bitcoinStore.CreateMempoolBehavior());

			Node node2 = await RegTestFixture.BackendRegTestNode.CreateNodeClientAsync();
			node2.Behaviors.Add(bitcoinStore.CreateMempoolBehavior());

			// 3. Create wasabi synchronizer service.
			var synchronizer = new WasabiSynchronizer(network, bitcoinStore, new Uri(RegTestFixture.BackendEndPoint), null);

			var indexFilePath2 = Path.Combine(Global.Instance.DataDir, EnvironmentHelpers.GetMethodName(), $"Index{network}2.dat");
			var synchronizer2 = new WasabiSynchronizer(network, bitcoinStore, new Uri(RegTestFixture.BackendEndPoint), null);

			// 4. Create key manager service.
			var keyManager = KeyManager.CreateNew(out _, password);

			var keyManager2 = KeyManager.CreateNew(out _, password);

			// 5. Create chaumian coinjoin client.
			var chaumianClient = new CcjClient(synchronizer, network, keyManager, new Uri(RegTestFixture.BackendEndPoint), null);

			var chaumianClient2 = new CcjClient(synchronizer, network, keyManager2, new Uri(RegTestFixture.BackendEndPoint), null);

			// 6. Create wallet service.
			var workDir = Path.Combine(Global.Instance.DataDir, EnvironmentHelpers.GetMethodName());
			var wallet = new WalletService(bitcoinStore, keyManager, synchronizer, chaumianClient, nodes, workDir, serviceConfiguration);
			wallet.NewFilterProcessed += Wallet_NewFilterProcessed;

			var workDir2 = Path.Combine(Global.Instance.DataDir, $"{EnvironmentHelpers.GetMethodName()}2");
			var wallet2 = new WalletService(bitcoinStore, keyManager2, synchronizer2, chaumianClient2, nodes2, workDir2, serviceConfiguration);

			// Get some money, make it confirm.
			var key = wallet.GetReceiveKey(new SmartLabel("fundZeroLink"));
			var txId = await rpc.SendToAddressAsync(key.GetP2wpkhAddress(network), Money.Coins(1m));
			Assert.NotNull(txId);
			var key2 = wallet2.GetReceiveKey(new SmartLabel("fundZeroLink"));
			var key3 = wallet2.GetReceiveKey(new SmartLabel("fundZeroLink"));
			var key4 = wallet2.GetReceiveKey(new SmartLabel("fundZeroLink"));
			var txId2 = await rpc.SendToAddressAsync(key2.GetP2wpkhAddress(network), Money.Coins(0.11m));
			var txId3 = await rpc.SendToAddressAsync(key3.GetP2wpkhAddress(network), Money.Coins(0.12m));
			var txId4 = await rpc.SendToAddressAsync(key4.GetP2wpkhAddress(network), Money.Coins(0.13m));

			await rpc.GenerateAsync(1);

			try
			{
				Interlocked.Exchange(ref _filtersProcessedByWalletCount, 0);
				nodes.Connect(); // Start connection service.
				node.VersionHandshake(); // Start mempool service.
				synchronizer.Start(requestInterval: TimeSpan.FromSeconds(3), TimeSpan.FromSeconds(5), 10000); // Start wasabi synchronizer service.
				chaumianClient.Start(); // Start chaumian coinjoin client.
				nodes2.Connect(); // Start connection service.
				node2.VersionHandshake(); // Start mempool service.
				synchronizer2.Start(requestInterval: TimeSpan.FromSeconds(3), TimeSpan.FromSeconds(5), 10000); // Start wasabi synchronizer service.
				chaumianClient2.Start(); // Start chaumian coinjoin client.

				// Wait until the filter our previous transaction is present.
				var blockCount = await rpc.GetBlockCountAsync();
				await WaitForFiltersToBeProcessedAsync(TimeSpan.FromSeconds(120), blockCount);

				using (var cts = new CancellationTokenSource(TimeSpan.FromSeconds(30)))
				{
					await wallet.InitializeAsync(cts.Token); // Initialize wallet service.
				}
				using (var cts = new CancellationTokenSource(TimeSpan.FromSeconds(30)))
				{
					await wallet2.InitializeAsync(cts.Token); // Initialize wallet service.
				}

				var waitCount = 0;
				while (wallet.Coins.Sum(x => x.Amount) == Money.Zero)
				{
					await Task.Delay(1000);
					waitCount++;
					if (waitCount >= 21)
					{
						throw new TimeoutException("Funding transaction to the wallet1 did not arrive.");
					}
				}
				waitCount = 0;
				while (wallet2.Coins.Sum(x => x.Amount) == Money.Zero)
				{
					await Task.Delay(1000);
					waitCount++;
					if (waitCount >= 21)
					{
						throw new TimeoutException("Funding transaction to the wallet2 did not arrive.");
					}
				}

				Assert.True(1 == (await chaumianClient.QueueCoinsToMixAsync(password, wallet.Coins.ToArray())).Count());
				Assert.True(3 == (await chaumianClient2.QueueCoinsToMixAsync(password, wallet2.Coins.ToArray())).Count());

				Task timeout = Task.Delay(TimeSpan.FromSeconds(2 * (1 + 11 + 7 + 3 * (3 + 7))));
				while (wallet.Coins.Count != 7)
				{
					if (timeout.IsCompletedSuccessfully)
					{
						throw new TimeoutException("CoinJoin was not propagated or did not arrive.");
					}
					await Task.Delay(1000);
				}

				var times = 0;
				while (wallet.Coins.FirstOrDefault(x => x.Label.IsEmpty && x.Unspent) is null)
				{
					await Task.Delay(1000);
					times++;
					if (times >= 21)
					{
						throw new TimeoutException("Wallet spends were not recognized.");
					}
				}
				await wallet.ChaumianClient.DequeueAllCoinsFromMixAsync("");

				Assert.Equal(4, wallet.Coins.Count(x => x.Label.IsEmpty && !x.Unavailable));
				Assert.Equal(3, wallet2.Coins.Count(x => x.Label.IsEmpty && !x.Unavailable));
				Assert.Equal(2, wallet.Coins.Count(x => x.Label.IsEmpty && !x.Unspent));
				Assert.Equal(0, wallet2.Coins.Count(x => x.Label.IsEmpty && !x.Unspent));
				Assert.Equal(3, wallet2.Coins.Count(x => x.Label.IsEmpty));
				Assert.Equal(4, wallet.Coins.Count(x => x.Label.IsEmpty && x.Unspent));
			}
			finally
			{
				wallet.NewFilterProcessed -= Wallet_NewFilterProcessed;
				if (wallet != null)
				{
					await wallet.StopAsync();
				}
				// Dispose connection service.
				nodes?.Dispose();
				// Dispose mempool serving node.
				node?.Disconnect();
				// Dispose chaumian coinjoin client.
				if (chaumianClient != null)
				{
					await chaumianClient.StopAsync();
				}
				if (wallet2 != null)
				{
					await wallet2.StopAsync();
				}
				// Dispose wasabi synchronizer service.
				await synchronizer?.StopAsync();
				// Dispose connection service.
				nodes2?.Dispose();
				// Dispose chaumian coinjoin client.
				if (chaumianClient2 != null)
				{
					await chaumianClient2.StopAsync();
				}
			}
		}

		#endregion ClientTests

#pragma warning restore IDE0059 // Value assigned to symbol is never used
	}
}<|MERGE_RESOLUTION|>--- conflicted
+++ resolved
@@ -525,10 +525,6 @@
 			nodes.ConnectedNodes.Add(await RegTestFixture.BackendRegTestNode.CreateNodeClientAsync());
 
 			// 2. Create mempool service.
-<<<<<<< HEAD
-=======
-
->>>>>>> df7d4233
 			bitcoinStore.MempoolService.TransactionReceived += WalletTestsAsync_MempoolService_TransactionReceived;
 			Node node = await RegTestFixture.BackendRegTestNode.CreateNodeClientAsync();
 			node.Behaviors.Add(bitcoinStore.CreateMempoolBehavior());
@@ -760,10 +756,6 @@
 			nodes.ConnectedNodes.Add(await RegTestFixture.BackendRegTestNode.CreateNodeClientAsync());
 
 			// 2. Create mempool service.
-<<<<<<< HEAD
-=======
-
->>>>>>> df7d4233
 			Node node = await RegTestFixture.BackendRegTestNode.CreateNodeClientAsync();
 			node.Behaviors.Add(bitcoinStore.CreateMempoolBehavior());
 
@@ -1238,10 +1230,7 @@
 			nodes.ConnectedNodes.Add(await RegTestFixture.BackendRegTestNode.CreateNodeClientAsync());
 
 			// 2. Create mempool service.
-<<<<<<< HEAD
-=======
-
->>>>>>> df7d4233
+      
 			Node node = await RegTestFixture.BackendRegTestNode.CreateNodeClientAsync();
 			node.Behaviors.Add(bitcoinStore.CreateMempoolBehavior());
 
@@ -1404,10 +1393,6 @@
 			nodes.ConnectedNodes.Add(await RegTestFixture.BackendRegTestNode.CreateNodeClientAsync());
 
 			// 2. Create mempool service.
-<<<<<<< HEAD
-=======
-
->>>>>>> df7d4233
 			Node node = await RegTestFixture.BackendRegTestNode.CreateNodeClientAsync();
 			node.Behaviors.Add(bitcoinStore.CreateMempoolBehavior());
 
@@ -1570,10 +1555,6 @@
 			nodes.ConnectedNodes.Add(await RegTestFixture.BackendRegTestNode.CreateNodeClientAsync());
 
 			// 2. Create mempool service.
-<<<<<<< HEAD
-=======
-
->>>>>>> df7d4233
 			Node node = await RegTestFixture.BackendRegTestNode.CreateNodeClientAsync();
 			node.Behaviors.Add(bitcoinStore.CreateMempoolBehavior());
 
@@ -1741,10 +1722,6 @@
 			nodes.ConnectedNodes.Add(await RegTestFixture.BackendRegTestNode.CreateNodeClientAsync());
 
 			// 2. Create mempool service.
-<<<<<<< HEAD
-=======
-
->>>>>>> df7d4233
 			Node node = await RegTestFixture.BackendRegTestNode.CreateNodeClientAsync();
 			node.Behaviors.Add(bitcoinStore.CreateMempoolBehavior());
 
@@ -3325,10 +3302,6 @@
 			nodes2.ConnectedNodes.Add(await RegTestFixture.BackendRegTestNode.CreateNodeClientAsync());
 
 			// 2. Create mempool service.
-<<<<<<< HEAD
-=======
-
->>>>>>> df7d4233
 			Node node = await RegTestFixture.BackendRegTestNode.CreateNodeClientAsync();
 			node.Behaviors.Add(bitcoinStore.CreateMempoolBehavior());
 
