using NBitcoin;
using NBitcoin.Protocol;
using NBitcoin.Protocol.Behaviors;
using NBitcoin.RPC;
using System;
using System.Collections.Generic;
using System.IO;
using System.Linq;
using System.Net;
using System.Runtime.CompilerServices;
using System.Threading;
using System.Threading.Tasks;
using WalletWasabi.Backend.Models;
using WalletWasabi.Blockchain.Keys;
using WalletWasabi.Blockchain.Transactions;
using WalletWasabi.CoinJoin.Client.Clients;
using WalletWasabi.Crypto;
using WalletWasabi.Exceptions;
using WalletWasabi.Helpers;
using WalletWasabi.Logging;
using WalletWasabi.Models;
using WalletWasabi.Services;
using WalletWasabi.Stores;
using WalletWasabi.Tests.XunitConfiguration;
using WalletWasabi.Wallets;
using Xunit;

namespace WalletWasabi.Tests.IntegrationTests
{
	public class P2pTests
	{
		[Theory]
		// [InlineData("test")] - ToDo, this test fails for some reason.
		[InlineData("main")]
		public async Task TestServicesAsync(string networkString)
		{
			await RuntimeParams.LoadAsync();
			var network = Network.GetNetwork(networkString);
			var blocksToDownload = new List<uint256>();
			if (network == Network.Main)
			{
				blocksToDownload.Add(new uint256("00000000000000000037c2de35bd85f3e57f14ddd741ce6cee5b28e51473d5d0"));
				blocksToDownload.Add(new uint256("000000000000000000115315a43cb0cdfc4ea54a0e92bed127f4e395e718d8f9"));
				blocksToDownload.Add(new uint256("00000000000000000011b5b042ad0522b69aae36f7de796f563c895714bbd629"));
			}
			else if (network == Network.TestNet)
			{
				blocksToDownload.Add(new uint256("0000000097a664c4084b49faa6fd4417055cb8e5aac480abc31ddc57a8208524"));
				blocksToDownload.Add(new uint256("000000009ed5b82259ecd2aa4cd1f119db8da7a70e7ea78d9c9f603e01f93bcc"));
				blocksToDownload.Add(new uint256("00000000e6da8c2da304e9f5ad99c079df2c3803b49efded3061ecaf206ddc66"));
			}
			else
			{
				throw new NotSupportedNetworkException(network);
			}
			var dataDir = Path.Combine(Global.Instance.DataDir, EnvironmentHelpers.GetCallerFileName());

			BitcoinStore bitcoinStore = new BitcoinStore();
			await bitcoinStore.InitializeAsync(Path.Combine(dataDir, EnvironmentHelpers.GetMethodName()), network);

			var addressManagerFolderPath = Path.Combine(dataDir, "AddressManager");
			var addressManagerFilePath = Path.Combine(addressManagerFolderPath, $"AddressManager{network}.dat");
			var blocksFolderPath = Path.Combine(dataDir, "Blocks", network.ToString());
			var connectionParameters = new NodeConnectionParameters();
			AddressManager addressManager = null;
			try
			{
				addressManager = await NBitcoinHelpers.LoadAddressManagerFromPeerFileAsync(addressManagerFilePath);
				Logger.LogInfo($"Loaded {nameof(AddressManager)} from `{addressManagerFilePath}`.");
			}
			catch (DirectoryNotFoundException)
			{
				addressManager = new AddressManager();
			}
			catch (FileNotFoundException)
			{
				addressManager = new AddressManager();
			}
			catch (OverflowException)
			{
				File.Delete(addressManagerFilePath);
				addressManager = new AddressManager();
			}
			catch (FormatException)
			{
				File.Delete(addressManagerFilePath);
				addressManager = new AddressManager();
			}

			connectionParameters.TemplateBehaviors.Add(new AddressManagerBehavior(addressManager));
			connectionParameters.TemplateBehaviors.Add(bitcoinStore.CreateUntrustedP2pBehavior());

			using var nodes = new NodesGroup(network, connectionParameters, requirements: Constants.NodeRequirements);

			KeyManager keyManager = KeyManager.CreateNew(out _, "password");
			WasabiSynchronizer syncer = new WasabiSynchronizer(network, bitcoinStore, new Uri("http://localhost:12345"), Global.Instance.TorSocks5Endpoint);
<<<<<<< HEAD
			Wallet wallet = new Wallet(dataDir, keyManager);
			wallet.RegisterServices(
=======
			using Wallet wallet = new Wallet(
>>>>>>> 74b180ac
				bitcoinStore,
				syncer,
				nodes,
				new ServiceConfiguration(50, 2, 21, 50, new IPEndPoint(IPAddress.Loopback, network.DefaultPort), Money.Coins(Constants.DefaultDustThreshold)),
				syncer,
				null);
			Assert.True(Directory.Exists(blocksFolderPath));

			try
			{
				var mempoolTransactionAwaiter = new EventsAwaiter<SmartTransaction>(
					h => bitcoinStore.MempoolService.TransactionReceived += h,
					h => bitcoinStore.MempoolService.TransactionReceived -= h,
					3);

				var nodeConnectionAwaiter = new EventsAwaiter<NodeEventArgs>(
					h => nodes.ConnectedNodes.Added += h,
					h => nodes.ConnectedNodes.Added -= h,
					3);

				nodes.Connect();

				var downloadTasks = new List<Task<Block>>();
				using var cts = new CancellationTokenSource(TimeSpan.FromMinutes(4));
				foreach (var hash in blocksToDownload)
				{
					downloadTasks.Add(wallet.FetchBlockAsync(hash, cts.Token));
				}

				await nodeConnectionAwaiter.WaitAsync(TimeSpan.FromMinutes(3));

				var i = 0;
				var hashArray = blocksToDownload.ToArray();
				foreach (var block in await Task.WhenAll(downloadTasks))
				{
					Assert.True(File.Exists(Path.Combine(blocksFolderPath, hashArray[i].ToString())));
					i++;
				}

				await mempoolTransactionAwaiter.WaitAsync(TimeSpan.FromMinutes(1));
			}
			finally
			{
				// So next test will download the block.
				foreach (var hash in blocksToDownload)
				{
					await wallet?.DeleteBlockAsync(hash);
				}
				if (wallet is { })
				{
					await wallet.StopAsync(CancellationToken.None);
				}

				if (Directory.Exists(blocksFolderPath))
				{
					Directory.Delete(blocksFolderPath, recursive: true);
				}

				IoHelpers.EnsureContainingDirectoryExists(addressManagerFilePath);
				addressManager?.SavePeerFile(addressManagerFilePath, network);
				Logger.LogInfo($"Saved {nameof(AddressManager)} to `{addressManagerFilePath}`.");

				await syncer?.StopAsync();
			}
		}
	}
}<|MERGE_RESOLUTION|>--- conflicted
+++ resolved
@@ -94,12 +94,9 @@
 
 			KeyManager keyManager = KeyManager.CreateNew(out _, "password");
 			WasabiSynchronizer syncer = new WasabiSynchronizer(network, bitcoinStore, new Uri("http://localhost:12345"), Global.Instance.TorSocks5Endpoint);
-<<<<<<< HEAD
+
 			Wallet wallet = new Wallet(dataDir, keyManager);
 			wallet.RegisterServices(
-=======
-			using Wallet wallet = new Wallet(
->>>>>>> 74b180ac
 				bitcoinStore,
 				syncer,
 				nodes,
