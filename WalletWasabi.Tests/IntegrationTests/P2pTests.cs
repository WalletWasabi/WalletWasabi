using NBitcoin;
using NBitcoin.Protocol;
using NBitcoin.Protocol.Behaviors;
using System.Collections.Generic;
using System.IO;
using System.Net;
using System.Threading;
using System.Threading.Tasks;
using Microsoft.Extensions.Caching.Memory;
using WalletWasabi.Blockchain.Analysis.FeesEstimation;
using WalletWasabi.Blockchain.Blocks;
using WalletWasabi.Blockchain.Keys;
using WalletWasabi.Blockchain.Mempool;
using WalletWasabi.Blockchain.Transactions;
using WalletWasabi.Exceptions;
using WalletWasabi.Helpers;
using WalletWasabi.Logging;
using WalletWasabi.Models;
using WalletWasabi.Services;
using WalletWasabi.Stores;
using WalletWasabi.Tests.Helpers;
using WalletWasabi.Wallets;
using WalletWasabi.Wallets.BlockProvider;
using WalletWasabi.Wallets.FilterProcessor;
using WalletWasabi.WebClients.Wasabi;
using Xunit;

namespace WalletWasabi.Tests.IntegrationTests;

public class P2pTests
{
	[Theory]
	[InlineData("test")]
	[InlineData("main")]
	public async Task TestServicesAsync(string networkString)
	{
		await RuntimeParams.LoadAsync();
		var network = Network.GetNetwork(networkString);
		var blocksToDownload = new List<uint256>();

		if (network == Network.Main)
		{
			blocksToDownload.Add(new uint256("00000000000000000037c2de35bd85f3e57f14ddd741ce6cee5b28e51473d5d0"));
			blocksToDownload.Add(new uint256("000000000000000000115315a43cb0cdfc4ea54a0e92bed127f4e395e718d8f9"));
			blocksToDownload.Add(new uint256("00000000000000000011b5b042ad0522b69aae36f7de796f563c895714bbd629"));
		}
		else if (network == Network.TestNet)
		{
			blocksToDownload.Add(new uint256("0000000097a664c4084b49faa6fd4417055cb8e5aac480abc31ddc57a8208524"));
			blocksToDownload.Add(new uint256("000000009ed5b82259ecd2aa4cd1f119db8da7a70e7ea78d9c9f603e01f93bcc"));
			blocksToDownload.Add(new uint256("00000000e6da8c2da304e9f5ad99c079df2c3803b49efded3061ecaf206ddc66"));
		}
		else
		{
			throw new NotSupportedNetworkException(network);
		}

		var dataDir = Common.GetWorkDir();

		SmartHeaderChain smartHeaderChain = new();
		await using var indexStore = new IndexStore(Path.Combine(dataDir, "indexStore"), network, smartHeaderChain);
		await using var transactionStore = new AllTransactionStore(Path.Combine(dataDir, "transactionStore"), network);
		var mempoolService = new MempoolService();
		var blocks = new FileSystemBlockRepository(Path.Combine(dataDir, "blocks"), network);
		BitcoinStore bitcoinStore = new(indexStore, transactionStore, mempoolService, smartHeaderChain, blocks);
		await bitcoinStore.InitializeAsync();

		var addressManagerFolderPath = Path.Combine(dataDir, "AddressManager");
		var addressManagerFilePath = Path.Combine(addressManagerFolderPath, $"AddressManager{network}.dat");
		var connectionParameters = new NodeConnectionParameters();
		AddressManager addressManager;

		try
		{
			addressManager = await NBitcoinHelpers.LoadAddressManagerFromPeerFileAsync(addressManagerFilePath);
			Logger.LogInfo($"Loaded {nameof(AddressManager)} from `{addressManagerFilePath}`.");
		}
		catch (DirectoryNotFoundException)
		{
			addressManager = new AddressManager();
		}
		catch (FileNotFoundException)
		{
			addressManager = new AddressManager();
		}
		catch (OverflowException)
		{
			File.Delete(addressManagerFilePath);
			addressManager = new AddressManager();
		}
		catch (FormatException)
		{
			File.Delete(addressManagerFilePath);
			addressManager = new AddressManager();
		}

		connectionParameters.TemplateBehaviors.Add(new AddressManagerBehavior(addressManager));
		connectionParameters.TemplateBehaviors.Add(bitcoinStore.CreateUntrustedP2pBehavior());

		using var nodes = new NodesGroup(network, connectionParameters, requirements: Constants.NodeRequirements);

		KeyManager keyManager = KeyManager.CreateNew(out _, "password", network);
		await using WasabiHttpClientFactory httpClientFactory = new(Common.TorSocks5Endpoint, backendUriGetter: () => new Uri("http://localhost:12345"));
		using WasabiSynchronizer synchronizer = new(period: TimeSpan.FromSeconds(3), 10000, bitcoinStore, httpClientFactory);
		var feeProvider = new HybridFeeProvider(synchronizer, null);

		ServiceConfiguration serviceConfig = new(new IPEndPoint(IPAddress.Loopback, network.DefaultPort), Money.Coins(Constants.DefaultDustThreshold));
		using MemoryCache cache = new(new MemoryCacheOptions
		{
			SizeLimit = 1_000,
			ExpirationScanFrequency = TimeSpan.FromSeconds(30)
		});

		IFileSystemBlockRepository blockRepository = bitcoinStore.BlockRepository;
		await using SpecificNodeBlockProvider specificNodeBlockProvider = new(network, serviceConfig, httpClientFactory.TorEndpoint);

		using BlockDownloadService blockDownloadService = new(
			bitcoinStore.BlockRepository,
			trustedFullNodeBlockProviders: [specificNodeBlockProvider],
			new P2PBlockProvider(network, nodes, httpClientFactory.IsTorEnabled));

<<<<<<< HEAD
		using Wallet wallet = Wallet.CreateAndRegisterServices(
			network,
			bitcoinStore,
			keyManager,
			synchronizer,
			dataDir,
			new ServiceConfiguration(new IPEndPoint(IPAddress.Loopback, network.DefaultPort), Money.Coins(Constants.DefaultDustThreshold)),
			feeProvider,
			blockDownloadService);
=======
		ServiceConfiguration serviceConfiguration = new(new IPEndPoint(IPAddress.Loopback, network.DefaultPort), Money.Coins(Constants.DefaultDustThreshold));
		WalletFactory walletFactory = new(dataDir, network, bitcoinStore, synchronizer, serviceConfiguration, feeProvider, blockProvider);
		using Wallet wallet = walletFactory.CreateAndInitialize(keyManager);

>>>>>>> 0dc050cd
		Assert.True(Directory.Exists(blocks.BlocksFolderPath));

		try
		{
			var mempoolTransactionAwaiter = new EventsAwaiter<SmartTransaction>(
				h => bitcoinStore.MempoolService.TransactionReceived += h,
				h => bitcoinStore.MempoolService.TransactionReceived -= h,
				3);

			var nodeConnectionAwaiter = new EventsAwaiter<NodeEventArgs>(
				h => nodes.ConnectedNodes.Added += h,
				h => nodes.ConnectedNodes.Added -= h,
				3);

			nodes.Connect();

			var downloadTasks = new List<Task<BlockDownloadService.IResult>>();
			using var cts = new CancellationTokenSource(TimeSpan.FromMinutes(4));
			foreach (var hash in blocksToDownload)
			{
				downloadTasks.Add(blockDownloadService.TryGetBlockAsync(P2pSourceRequest.Automatic, hash, new Priority(SyncType.Complete), cts.Token));
			}

			await nodeConnectionAwaiter.WaitAsync(TimeSpan.FromMinutes(3));

			var i = 0;
			var hashArray = blocksToDownload.ToArray();
			foreach (var result in await Task.WhenAll(downloadTasks))
			{
				Assert.True(File.Exists(Path.Combine(blocks.BlocksFolderPath, hashArray[i].ToString())));
				i++;
			}

			await mempoolTransactionAwaiter.WaitAsync(TimeSpan.FromMinutes(3));
		}
		finally
		{
			// So next test will download the block.
			foreach (var hash in blocksToDownload)
			{
				await blockRepository.RemoveAsync(hash, CancellationToken.None);
			}

			if (wallet is { })
			{
				await wallet.StopAsync(CancellationToken.None);
			}

			if (Directory.Exists(blocks.BlocksFolderPath))
			{
				Directory.Delete(blocks.BlocksFolderPath, recursive: true);
			}

			IoHelpers.EnsureContainingDirectoryExists(addressManagerFilePath);
			addressManager?.SavePeerFile(addressManagerFilePath, network);
			Logger.LogInfo($"Saved {nameof(AddressManager)} to `{addressManagerFilePath}`.");
			cache.Dispose();
		}
	}
}<|MERGE_RESOLUTION|>--- conflicted
+++ resolved
@@ -119,22 +119,10 @@
 			trustedFullNodeBlockProviders: [specificNodeBlockProvider],
 			new P2PBlockProvider(network, nodes, httpClientFactory.IsTorEnabled));
 
-<<<<<<< HEAD
-		using Wallet wallet = Wallet.CreateAndRegisterServices(
-			network,
-			bitcoinStore,
-			keyManager,
-			synchronizer,
-			dataDir,
-			new ServiceConfiguration(new IPEndPoint(IPAddress.Loopback, network.DefaultPort), Money.Coins(Constants.DefaultDustThreshold)),
-			feeProvider,
-			blockDownloadService);
-=======
 		ServiceConfiguration serviceConfiguration = new(new IPEndPoint(IPAddress.Loopback, network.DefaultPort), Money.Coins(Constants.DefaultDustThreshold));
-		WalletFactory walletFactory = new(dataDir, network, bitcoinStore, synchronizer, serviceConfiguration, feeProvider, blockProvider);
+		WalletFactory walletFactory = new(dataDir, network, bitcoinStore, synchronizer, serviceConfiguration, feeProvider, blockDownloadService);
 		using Wallet wallet = walletFactory.CreateAndInitialize(keyManager);
 
->>>>>>> 0dc050cd
 		Assert.True(Directory.Exists(blocks.BlocksFolderPath));
 
 		try
