--- conflicted
+++ resolved
@@ -685,15 +685,9 @@
 				// TEST MEMPOOL
 				var txId5 = await rpc.SendToAddressAsync(key.GetP2wpkhAddress(network), Money.Coins(0.1m));
 				await Task.Delay(1000); // Wait tx to arrive and get processed.
-<<<<<<< HEAD
 				Assert.NotEmpty(wallet.Coins.Where(x => x.TransactionId == txId5));
 				var mempoolCoin = wallet.Coins.Single(x => x.TransactionId == txId5);
-				Assert.Equal(Height.MemPool, mempoolCoin.Height);
-=======
-				Assert.NotEmpty(wallet.Coins.Where(x => x.TransactionId == txid5));
-				var mempoolCoin = wallet.Coins.Single(x => x.TransactionId == txid5);
 				Assert.Equal(Height.Mempool, mempoolCoin.Height);
->>>>>>> 210a13ec
 
 				Interlocked.Exchange(ref _filtersProcessedByWalletCount, 0);
 				await rpc.GenerateAsync(1);
