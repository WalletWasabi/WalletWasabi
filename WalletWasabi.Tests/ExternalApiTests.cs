--- conflicted
+++ resolved
@@ -25,20 +25,10 @@
 		{
 			if (await TestAsync("https://api.smartbit.com.au/v1/blockchain/stats"))
 			{
-<<<<<<< HEAD
 				var network = Network.GetNetwork(networkString);
 				using (var client = new SmartBitClient(network))
 				{
 					IEnumerable<SmartBitExchangeRate> rates = rates = await client.GetExchangeRatesAsync(CancellationToken.None);
-=======
-				return; // If website does not work, don't bother failing.
-			}
-
-			var network = Network.GetNetwork(networkString);
-			using (var client = new SmartBitClient(network))
-			{
-				IEnumerable<SmartBitExchangeRate> rates = rates = await client.GetExchangeRatesAsync(CancellationToken.None);
->>>>>>> 615bf279
 
 					Assert.Contains("AUD", rates.Select(x => x.Code));
 					Assert.Contains("USD", rates.Select(x => x.Code));
@@ -48,9 +38,9 @@
 					Logger.TurnOn();
 				}
 			}
-			else // If website doesn't work, don't bother failing.
+			else
 			{
-				return;
+				return; // If website does not work, don't bother failing.
 			}
 		}
 
@@ -61,42 +51,8 @@
 		{
 			if (await TestAsync("https://api.blockcypher.com/v1/btc/main"))
 			{
-<<<<<<< HEAD
 				var network = Network.GetNetwork(networkString);
 				using (var client = new BlockCypherClient(network))
-=======
-				return; // If website does not work, don't bother failing.
-			}
-
-			var network = Network.GetNetwork(networkString);
-			using (var client = new BlockCypherClient(network))
-			{
-				BlockCypherGeneralInformation response = null;
-				try
-				{
-					response = await client.GetGeneralInformationAsync(CancellationToken.None);
-				}
-				catch // stupid CI internet connection sometimes fails
-				{
-					await Task.Delay(3000);
-					response = await client.GetGeneralInformationAsync(CancellationToken.None);
-				}
-				Assert.NotNull(response.Hash);
-				Assert.NotNull(response.LastForkHash);
-				Assert.NotNull(response.PreviousHash);
-				Assert.True(response.UnconfirmedCount > 0);
-				Assert.InRange(response.LowFee.FeePerK, Money.Zero, response.MediumFee.FeePerK);
-				Assert.InRange(response.MediumFee.FeePerK, response.LowFee.FeePerK, response.HighFee.FeePerK);
-				Assert.InRange(response.HighFee.FeePerK, response.MediumFee.FeePerK, Money.Coins(0.1m));
-				Assert.True(response.Height >= 491999);
-				Assert.Equal(new Uri(client.BaseAddress + "/blocks/" + response.Hash), response.LatestUrl);
-				Assert.Equal(new Uri(client.BaseAddress + "/blocks/" + response.PreviousHash), response.PreviousUrl);
-				if (network == Network.Main)
-				{
-					Assert.Equal("BTC.main", response.Name);
-				}
-				else
->>>>>>> 615bf279
 				{
 					BlockCypherGeneralInformation response = null;
 					try
@@ -116,8 +72,8 @@
 					Assert.InRange(response.MediumFee.FeePerK, response.LowFee.FeePerK, response.HighFee.FeePerK);
 					Assert.InRange(response.HighFee.FeePerK, response.MediumFee.FeePerK, Money.Coins(0.1m));
 					Assert.True(response.Height >= 491999);
-					Assert.Equal(new Uri(client.BaseAddress.ToString() + "/blocks/" + response.Hash), response.LatestUrl);
-					Assert.Equal(new Uri(client.BaseAddress.ToString() + "/blocks/" + response.PreviousHash), response.PreviousUrl);
+					Assert.Equal(new Uri(client.BaseAddress + "/blocks/" + response.Hash), response.LatestUrl);
+					Assert.Equal(new Uri(client.BaseAddress + "/blocks/" + response.PreviousHash), response.PreviousUrl);
 					if (network == Network.Main)
 					{
 						Assert.Equal("BTC.main", response.Name);
@@ -129,9 +85,9 @@
 					Assert.True(response.PeerCount > 0);
 				}
 			}
-			else // If website doesn't work, don't bother failing.
+			else
 			{
-				return;
+				return; // If website does not work, don't bother failing.
 			}
 		}
 
