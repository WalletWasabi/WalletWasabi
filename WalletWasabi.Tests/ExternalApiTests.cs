--- conflicted
+++ resolved
@@ -51,42 +51,8 @@
 		{
 			if (await TestAsync("https://api.blockcypher.com/v1/btc/main"))
 			{
-<<<<<<< HEAD
 				var network = Network.GetNetwork(networkString);
 				using (var client = new BlockCypherClient(network))
-=======
-				return; // If website doesn't work, don't bother failing.
-			}
-
-			var network = Network.GetNetwork(networkString);
-			using (var client = new BlockCypherClient(network))
-			{
-				BlockCypherGeneralInformation response = null;
-				try
-				{
-					response = await client.GetGeneralInformationAsync(CancellationToken.None);
-				}
-				catch // stupid CI internet connection sometimes fails
-				{
-					await Task.Delay(3000);
-					response = await client.GetGeneralInformationAsync(CancellationToken.None);
-				}
-				Assert.NotNull(response.Hash);
-				Assert.NotNull(response.LastForkHash);
-				Assert.NotNull(response.PreviousHash);
-				Assert.True(response.UnconfirmedCount > 0);
-				Assert.InRange(response.LowFee.FeePerK, Money.Zero, response.MediumFee.FeePerK);
-				Assert.InRange(response.MediumFee.FeePerK, response.LowFee.FeePerK, response.HighFee.FeePerK);
-				Assert.InRange(response.HighFee.FeePerK, response.MediumFee.FeePerK, Money.Coins(0.1m));
-				Assert.True(response.Height >= 491999);
-				Assert.Equal(new Uri(client.BaseAddress + "/blocks/" + response.Hash), response.LatestUrl);
-				Assert.Equal(new Uri(client.BaseAddress + "/blocks/" + response.PreviousHash), response.PreviousUrl);
-				if (network == Network.Main)
-				{
-					Assert.Equal("BTC.main", response.Name);
-				}
-				else
->>>>>>> 22790969
 				{
 					BlockCypherGeneralInformation response = null;
 					try
