--- conflicted
+++ resolved
@@ -1,12 +1,7 @@
 ﻿<Project Sdk="Microsoft.NET.Sdk">
 
   <PropertyGroup>
-<<<<<<< HEAD
-    <TargetFramework>netcoreapp3.0</TargetFramework>
-=======
-    <PlatformTarget>x64</PlatformTarget>
     <TargetFramework>netcoreapp3.1</TargetFramework>
->>>>>>> 0c51d948
     <IsPackable>false</IsPackable>
     <LangVersion>latest</LangVersion>
     <NoWarn>1701;1702;1705;1591;CA1031</NoWarn>
