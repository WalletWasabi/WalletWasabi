using NBitcoin.Secp256k1;
using System;
using System.Linq;
using WalletWasabi.Crypto;
using WalletWasabi.Crypto.Groups;
using WalletWasabi.Crypto.Randomness;
using WalletWasabi.Crypto.ZeroKnowledge;
using WalletWasabi.Crypto.ZeroKnowledge.LinearRelation;
using WalletWasabi.Tests.Helpers;
using Xunit;

namespace WalletWasabi.Tests.UnitTests.Crypto.ZeroKnowledge
{
	public class KnowledgeOfRepTests
	{
		[Theory]
		[InlineData(1, 1)]
		[InlineData(1, 2)]
		[InlineData(3, 5)]
		[InlineData(5, 7)]
		[InlineData(7, 11)]
		[InlineData(short.MaxValue, uint.MaxValue)]
		[InlineData(int.MaxValue, uint.MaxValue)]
		[InlineData(uint.MaxValue, uint.MaxValue)]
		public void End2EndVerificationSimple(uint scalarSeed1, uint scalarSeed2)
		{
			var secrets = new ScalarVector(new Scalar(scalarSeed1), new Scalar(scalarSeed2));
			var generators = new GroupElementVector(Generators.G, Generators.Ga);
			var publicPoint = secrets * generators;

			var statement = new Statement(publicPoint, generators);
			var random = new MockRandom();
			random.GetBytesResults.Add(new byte[32]);
			var proof = ProofSystemHelpers.Prove(statement, secrets, random);
			Assert.True(ProofSystemHelpers.Verify(statement, proof));
		}

		[Fact]
		public void End2EndVerification()
		{
			var goodScalars = CryptoHelpers.GetScalars(x => !x.IsOverflow && !x.IsZero);
			foreach (var secret1 in goodScalars)
			{
				foreach (var secret2 in goodScalars.Where(x => x != secret1))
				{
					var secrets = new ScalarVector(secret1, secret2);
					var generators = new GroupElementVector(Generators.G, Generators.Ga);
					var publicPoint = secrets * generators;
					var statement = new Statement(publicPoint, generators);
<<<<<<< HEAD
					using SecureRandom random = new();
					var proof = ProofSystemHelpers.Prove(statement, secrets, random);
=======
					using var rand = new SecureRandom();
					var proof = ProofSystemHelpers.Prove(statement, secrets, rand);
>>>>>>> 174af503
					Assert.True(ProofSystemHelpers.Verify(statement, proof));
				}
			}
		}

		[Fact]
		public void KnowledgeThrows()
		{
			var two = new Scalar(2);
			var three = new Scalar(3);

			// Public point must be sum(generator * secret).
			Assert.ThrowsAny<ArgumentException>(() => new Knowledge(new Statement(three * Generators.Ga, Generators.G, Generators.Ga), new ScalarVector(two, three)));
			Assert.ThrowsAny<ArgumentException>(() => new Knowledge(new Statement(two * Generators.G, Generators.G, Generators.Ga), new ScalarVector(two, three)));
			Assert.ThrowsAny<ArgumentException>(() => new Knowledge(new Statement(two * Generators.G + three * Generators.Ga, Generators.Ga, Generators.G), new ScalarVector(two, three)));
			Assert.ThrowsAny<ArgumentException>(() => new Knowledge(new Statement(two * Generators.G + three * Generators.Ga, Generators.G, Generators.Gg), new ScalarVector(two, three)));
			Assert.ThrowsAny<ArgumentException>(() => new Knowledge(new Statement(Generators.G + three * Generators.Ga, Generators.G, Generators.Ga), new ScalarVector(two, three)));
			Assert.ThrowsAny<ArgumentException>(() => new Knowledge(new Statement(two * Generators.G + Generators.Ga, Generators.G, Generators.Ga), new ScalarVector(two, three)));

			// Generators and secrets must be equal.
			Assert.ThrowsAny<ArgumentException>(() => new Knowledge(new Statement(two * Generators.G + three * Generators.Ga, Generators.Gg, Generators.Ga), new ScalarVector(two)));
			Assert.ThrowsAny<ArgumentException>(() => new Knowledge(new Statement(two * Generators.G + three * Generators.Ga), new ScalarVector(two, three)));
			Assert.ThrowsAny<ArgumentException>(() => new Knowledge(new Statement(two * Generators.G + three * Generators.Ga, Generators.Gg), new ScalarVector(two, three)));
			Assert.ThrowsAny<ArgumentException>(() => new Knowledge(new Statement(two * Generators.G + three * Generators.Ga, Generators.G, Generators.Ga, Generators.Gg), new ScalarVector(two, three)));
		}
	}
}<|MERGE_RESOLUTION|>--- conflicted
+++ resolved
@@ -47,13 +47,8 @@
 					var generators = new GroupElementVector(Generators.G, Generators.Ga);
 					var publicPoint = secrets * generators;
 					var statement = new Statement(publicPoint, generators);
-<<<<<<< HEAD
-					using SecureRandom random = new();
-					var proof = ProofSystemHelpers.Prove(statement, secrets, random);
-=======
 					using var rand = new SecureRandom();
 					var proof = ProofSystemHelpers.Prove(statement, secrets, rand);
->>>>>>> 174af503
 					Assert.True(ProofSystemHelpers.Verify(statement, proof));
 				}
 			}
