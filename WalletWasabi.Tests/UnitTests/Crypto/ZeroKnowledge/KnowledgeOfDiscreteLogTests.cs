--- conflicted
+++ resolved
@@ -82,61 +82,41 @@
 		public void BuildChallenge()
 		{
 			// Mostly superseded by transcript tests, can be removed apart from test vectors
+			var mockRandom = new MockRandom();
+			mockRandom.GetBytesResults.Add(new byte[32]);
+			mockRandom.GetBytesResults.Add(new byte[32]);
+			mockRandom.GetBytesResults.Add(new byte[32]);
 
 			var point1 = new Scalar(3) * Generators.G;
 			var point2 = new Scalar(7) * Generators.G;
 			var generator = Generators.Ga;
 
-			var mockRandom = new MockRandom();
-			mockRandom.GetBytesResults.Add(new byte[32]);
-			mockRandom.GetBytesResults.Add(new byte[32]);
-			mockRandom.GetBytesResults.Add(new byte[32]);
-
 			var publicPoint = point1;
 			var nonce = Generators.G;
-<<<<<<< HEAD
-			var tag = Encoding.UTF8.GetBytes("");
 			var transcript = new Transcript();
-			transcript.Statement(tag, publicPoint, Generators.G);
+			transcript.Statement(new Statement(publicPoint, generator));
 			Scalar randomScalar = transcript.GenerateNonce(Scalar.One, mockRandom);
 			transcript.NonceCommitment(nonce);
 			var challenge = transcript.GenerateChallenge();
-			Assert.Equal("secp256k1_scalar  = { 0x2A5B1BC7UL, 0xEBF35A1AUL, 0xB996152FUL, 0x3F33139FUL, 0x001C6628UL, 0x976CD8C4UL, 0xC3B77988UL, 0xC692E569UL }", challenge.ToC(""));
+			Assert.Equal("secp256k1_scalar  = { 0x0424C37EUL, 0x2B276403UL, 0xF63F4D09UL, 0xBD22FB8EUL, 0xFBABE75CUL, 0x7EFD3E1DUL, 0x3413E1B5UL, 0xC717EFB7UL }", challenge.ToC(""));
 
 			publicPoint = Generators.G;
 			nonce = point2;
 			transcript = new Transcript();
-			transcript.Statement(tag, publicPoint, Generators.G);
+			transcript.Statement(new Statement(publicPoint, generator));
 			randomScalar = transcript.GenerateNonce(Scalar.One, mockRandom);
 			transcript.NonceCommitment(nonce);
 			challenge = transcript.GenerateChallenge();
-			Assert.Equal("secp256k1_scalar  = { 0x5C135111UL, 0x7C4F01C9UL, 0x56562BCDUL, 0xFCFD7771UL, 0xB1E7BA66UL, 0xF4260CCEUL, 0x12E3DF36UL, 0x23264818UL }", challenge.ToC(""));
+			Assert.Equal("secp256k1_scalar  = { 0x846DF9D6UL, 0xED86ED32UL, 0x1F014B12UL, 0x16F2670CUL, 0x567C9019UL, 0xBE1804DBUL, 0x86E81D51UL, 0x3F8ECF84UL }", challenge.ToC(""));
 
 			publicPoint = point1;
 			nonce = point2;
 			transcript = new Transcript();
-			transcript.Statement(tag, publicPoint, Generators.G);
+			transcript.Statement(new Statement(publicPoint, generator));
 			randomScalar = transcript.GenerateNonce(Scalar.One, mockRandom);
 			transcript.NonceCommitment(nonce);
 			challenge = transcript.GenerateChallenge();
-			Assert.Equal("secp256k1_scalar  = { 0x935F76BAUL, 0x9BD463EAUL, 0x3930D47BUL, 0x2911ECEEUL, 0xD6C2CCEDUL, 0x725F12DEUL, 0xADEDE8DAUL, 0xADC7FB8FUL }", challenge.ToC(""));
-=======
-			var statement = new Statement(publicPoint, generator);
-			var challenge = Challenge.Build(nonce, statement);
-			Assert.Equal("secp256k1_scalar  = { 0x8626D370UL, 0x6D18AF98UL, 0xAE71F87DUL, 0x5008741FUL, 0x43515E2BUL, 0x666194D8UL, 0x97CCA524UL, 0x09E82A30UL }", challenge.ToC(""));
-
-			publicPoint = Generators.G;
-			nonce = point2;
-			statement = new Statement(publicPoint, generator);
-			challenge = Challenge.Build(nonce, statement);
-			Assert.Equal("secp256k1_scalar  = { 0x72CF8E90UL, 0x518E892FUL, 0xA7046699UL, 0x0C21C88FUL, 0xEE3DC26EUL, 0x83F833FBUL, 0x0B21A692UL, 0x404C3D01UL }", challenge.ToC(""));
-
-			publicPoint = point1;
-			nonce = point2;
-			statement = new Statement(publicPoint, generator);
-			challenge = Challenge.Build(nonce, statement);
-			Assert.Equal("secp256k1_scalar  = { 0x333575CAUL, 0x7D400596UL, 0x4C12B718UL, 0xD64F97BBUL, 0x5EBB4EB7UL, 0x2D5DFD8EUL, 0xFB2FE4DCUL, 0x49FD37B6UL }", challenge.ToC(""));
->>>>>>> 764d833e
+			Assert.Equal("secp256k1_scalar  = { 0xC8162314UL, 0x1C11F776UL, 0xC465D40CUL, 0xBF6B870DUL, 0x16C3DFBFUL, 0xCD4F30D8UL, 0x34641937UL, 0x5DEB799EUL }", challenge.ToC(""));
 		}
 
 		[Fact]
