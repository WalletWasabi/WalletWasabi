using NBitcoin.Secp256k1;
using System;
using System.Collections.Generic;
using System.Text;
using WalletWasabi.Crypto.Groups;
using WalletWasabi.Crypto.Randomness;
using WalletWasabi.Crypto.ZeroKnowledge;
using WalletWasabi.Tests.Helpers;
using Xunit;

namespace WalletWasabi.Tests.UnitTests.Crypto.ZeroKnowledge
{
	public class VerifierTests
	{
		[Fact]
		public void KnowledgeOfDiscreteLogVerifiesToFalse()
		{
			// Even if the challenge is correct, because the public input in the hash is right,
			// if the final response is not valid wrt the verification equation,
			// the verifier should still reject.
			var secret = new Scalar(7);
			var generator = Generators.G;
			var publicPoint = secret * generator;

			var transcript = new Transcript();
			transcript.Statement(Encoding.UTF8.GetBytes(Prover.KnowledgeOfRepresentationTag), publicPoint, generator);

			var mockRandom = new MockRandom();
			mockRandom.GetBytesResults.Add(new byte[32]);
			Scalar randomScalar = transcript.GenerateNonce(secret, mockRandom);

			// synthetic nonce should still include a hash of the state
			Assert.NotEqual(randomScalar, Scalar.Zero);
			Assert.NotEqual(randomScalar, Scalar.One);
			Assert.NotEqual(randomScalar, secret);

			var nonce = randomScalar * generator;
<<<<<<< HEAD

			transcript.NonceCommitment(nonce);

			var challenge = transcript.GenerateChallenge();
=======
			var statement = new Statement(publicPoint, generator);
			var challenge = Challenge.Build(nonce, statement);
>>>>>>> 764d833e

			var response = randomScalar + (secret + Scalar.One) * challenge;
			var proof = new KnowledgeOfDiscreteLog(nonce, response);
			Assert.False(Verifier.Verify(proof, statement));

			// Other false verification tests.
			var point1 = new Scalar(3) * Generators.G;
			var point2 = new Scalar(7) * Generators.G;
			var scalar = new Scalar(11);
			var gen = Generators.G;

			proof = new KnowledgeOfDiscreteLog(point1, scalar);
			var statement2 = new Statement(point2, gen);
			Assert.False(Verifier.Verify(proof, statement2));
		}

		[Fact]
		public void Throws()
		{
			var dlProof = new KnowledgeOfDiscreteLog(Generators.G, Scalar.One);
			var repProof = new KnowledgeOfRepresentation(Generators.G, Scalar.One, CryptoHelpers.ScalarThree);

			// Demonstrate when it shouldn't throw.
			var validStatement1 = new Statement(Generators.Ga, Generators.Gg);
			var validStatement2 = new Statement(Generators.Ga, Generators.Gg, Generators.Ga);
			Verifier.Verify(dlProof, validStatement1);
			Verifier.Verify(repProof, validStatement2);

			// Public point should not be equal to the random point of the proof.
			Assert.ThrowsAny<InvalidOperationException>(() => Verifier.Verify(dlProof, new Statement(Generators.G, Generators.Ga)));
			Assert.ThrowsAny<InvalidOperationException>(() => Verifier.Verify(repProof, new Statement(Generators.G, Generators.Gg, Generators.Ga)));

			// Same number of generators must be provided as the responses.
			Assert.ThrowsAny<InvalidOperationException>(() => Verifier.Verify(dlProof, new Statement(Generators.Ga, Generators.Gg, Generators.GV)));
			Assert.ThrowsAny<InvalidOperationException>(() => Verifier.Verify(repProof, new Statement(Generators.Ga, Generators.Gg)));
			Assert.ThrowsAny<InvalidOperationException>(() => Verifier.Verify(repProof, new Statement(Generators.Ga, Generators.Gg, Generators.Ga, Generators.GV)));
		}
	}
}<|MERGE_RESOLUTION|>--- conflicted
+++ resolved
@@ -22,12 +22,14 @@
 			var generator = Generators.G;
 			var publicPoint = secret * generator;
 
+			var statement = new Statement(publicPoint, generator);
+
 			var transcript = new Transcript();
-			transcript.Statement(Encoding.UTF8.GetBytes(Prover.KnowledgeOfRepresentationTag), publicPoint, generator);
+			transcript.Statement(statement);
 
 			var mockRandom = new MockRandom();
 			mockRandom.GetBytesResults.Add(new byte[32]);
-			Scalar randomScalar = transcript.GenerateNonce(secret, mockRandom);
+			var randomScalar = transcript.GenerateNonce(secret, mockRandom);
 
 			// synthetic nonce should still include a hash of the state
 			Assert.NotEqual(randomScalar, Scalar.Zero);
@@ -35,15 +37,9 @@
 			Assert.NotEqual(randomScalar, secret);
 
 			var nonce = randomScalar * generator;
-<<<<<<< HEAD
-
 			transcript.NonceCommitment(nonce);
 
 			var challenge = transcript.GenerateChallenge();
-=======
-			var statement = new Statement(publicPoint, generator);
-			var challenge = Challenge.Build(nonce, statement);
->>>>>>> 764d833e
 
 			var response = randomScalar + (secret + Scalar.One) * challenge;
 			var proof = new KnowledgeOfDiscreteLog(nonce, response);
