using System;
using System.Collections.Specialized;
using System.Net.Http;
using System.Threading;
using System.Threading.Tasks;
using System.Web;
using WalletWasabi.Tor.Http;

namespace WalletWasabi.Tests.UnitTests.Clients
{
	public class MockTorHttpClient : IRelativeHttpClient
	{
		public Func<Uri> DestinationUriAction => () => new Uri("https://payment.server.org/pj");
<<<<<<< HEAD
=======

>>>>>>> 3e725446
		public bool IsTorUsed => true;

		public Func<HttpMethod, string, NameValueCollection, string, Task<HttpResponseMessage>> OnSendAsync { get; set; }

		public async Task<HttpResponseMessage> SendAsync(HttpMethod method, string relativeUri, HttpContent? content = null, CancellationToken cancel = default)
		{
			string body = (content is { })
				? await content.ReadAsStringAsync().ConfigureAwait(false)
				: "";

			// It does not matter which URI is actually used here, we just need to construct absolute URI to be able to access `uri.Query`.
			Uri baseUri = new Uri("http://127.0.0.1");
			Uri uri = new Uri(baseUri, relativeUri);
			NameValueCollection parameters = HttpUtility.ParseQueryString(uri.Query);

			return await OnSendAsync(method, uri.AbsolutePath, parameters, body).ConfigureAwait(false);
		}

		public async Task<HttpResponseMessage> SendAsync(HttpRequestMessage request, CancellationToken cancel = default)
		{
			string body = (request.Content is { })
				? await request.Content.ReadAsStringAsync().ConfigureAwait(false)
				: "";

			Uri uri = request.RequestUri;
			NameValueCollection parameters = HttpUtility.ParseQueryString(uri.Query);

			return await OnSendAsync(request.Method, uri.AbsolutePath, parameters, body).ConfigureAwait(false);
		}
	}
}<|MERGE_RESOLUTION|>--- conflicted
+++ resolved
@@ -11,10 +11,7 @@
 	public class MockTorHttpClient : IRelativeHttpClient
 	{
 		public Func<Uri> DestinationUriAction => () => new Uri("https://payment.server.org/pj");
-<<<<<<< HEAD
-=======
 
->>>>>>> 3e725446
 		public bool IsTorUsed => true;
 
 		public Func<HttpMethod, string, NameValueCollection, string, Task<HttpResponseMessage>> OnSendAsync { get; set; }
