using NBitcoin;
using System.Collections.Generic;
using System.Collections.Immutable;
using System.Linq;
using System.Threading;
using WalletWasabi.Blockchain.Analysis;
using WalletWasabi.Blockchain.Keys;
using WalletWasabi.Tests.Helpers;
using WalletWasabi.WabiSabi.Client;
using WalletWasabi.WabiSabi.Models;
using WalletWasabi.WabiSabi;
using Xunit;
using WalletWasabi.Helpers;
using WalletWasabi.Extensions;
using WalletWasabi.Crypto.Randomness;
using WalletWasabi.WabiSabi.Backend.Rounds;
using DynamicData;
using WalletWasabi.Blockchain.TransactionOutputs;
using Xunit.Abstractions;
<<<<<<< HEAD
=======
using System.IO;
>>>>>>> 175a69d0

namespace WalletWasabi.Tests.UnitTests.Clients;

public class WhaleCoinjoinTests
{
<<<<<<< HEAD
	private static ITestOutputHelper _testOutputHelper;
=======
	private ITestOutputHelper TestOutputHelper { get; }
	private string OutputFilePath { get; }
>>>>>>> 175a69d0

	public WhaleCoinjoinTests(ITestOutputHelper testOutputHelper)
	{
		TestOutputHelper = testOutputHelper;
		var outputFolder = Directory.CreateDirectory(Common.GetWorkDir(nameof(WhaleCoinjoinTests), "Output"));
		var date = DateTime.Now.ToString("Md_HHmmss");
		OutputFilePath = Path.Combine(outputFolder.FullName, $"Outputs{date}.txt");
	}

	[Theory]
	[InlineData(1, 0.0005, 0.05, 1234)]
	[InlineData(1, 0.0005, 0.05, 6789)]
	[InlineData(1, 0.001, 0.1, 1234)]
	[InlineData(1, 0.0005, 0.2, 1234)]
	[InlineData(1, 0.0005, 0.01, 1234)]
	public void ScoreForWhales(double whaleAmountBtc, double otherClientsAmountMin, double otherClientsAmountMax, int randomSeed)
	{
		var nbOtherClients = 30;
		var otherNbInputsPerClient = 5;
		var mockSecureRandom = new TestRandomSeed(randomSeed);

		var anonScoreTarget = 100;
		var maxTestRounds = 1000;
		var displayWhaleCoinsEachRounds = int.MaxValue;

		var analyser = new BlockchainAnalyzer();
		var whaleMinInputAnonSet = 1.0;

		RoundParameters roundParams = CreateMultipartyTransactionParameters();
		KeyManager km = KeyManager.CreateNew(out _, "", Network.RegTest);
		HdPubKey hdPub = BitcoinFactory.CreateHdPubKey(km);
		HdPubKey[] otherHdPub = new HdPubKey[nbOtherClients];
		for (int i = 0; i < nbOtherClients; i++)
		{
			KeyManager kmTmp = KeyManager.CreateNew(out _, "", Network.RegTest);
			otherHdPub[i] = BitcoinFactory.CreateHdPubKey(kmTmp);
		}

		var whaleSmartCoins = new List<SmartCoin> { BitcoinFactory.CreateSmartCoin(hdPub, (decimal)whaleAmountBtc) };
		var totalVSizeWhale = 0;
		var counter = 0;
		while (whaleMinInputAnonSet < anonScoreTarget && counter <= maxTestRounds)
		{
			counter++;
			var whaleSelectedSmartCoins = SelectCoinsForRound(whaleSmartCoins, anonScoreTarget, roundParams, mockSecureRandom);
			var whaleSelectedCoins = whaleSelectedSmartCoins.Select(sm => sm.Coin);
			if (!whaleSelectedCoins.Any())
			{
				break;
			}

			whaleSmartCoins.Remove(whaleSelectedSmartCoins);

			var otherSmartCoins = CreateOtherSmartCoins(mockSecureRandom, otherHdPub, otherNbInputsPerClient, otherClientsAmountMin, otherClientsAmountMax);
			var otherSelectedSmartCoins = new List<List<SmartCoin>>();
			var otherSelectedCoins = new List<IEnumerable<Coin>>();
			var otherOutputs = new List<List<(Money, int)>>();

			foreach (var other in otherSmartCoins)
			{
				var tmpSelectedSmartCoins = SelectCoinsForRound(other, anonScoreTarget, roundParams, mockSecureRandom);
				otherSelectedSmartCoins.Add((tmpSelectedSmartCoins.ToList()));
				otherSelectedCoins.Add(tmpSelectedSmartCoins.Select(x => x.Coin));
			}

			foreach (var otherSelectedCoin in otherSelectedCoins)
			{
				otherOutputs.Add(DecomposeWithAnonSet(otherSelectedCoin, otherSelectedCoins.SelectMany(x => x).Except(otherSelectedCoin).Concat(whaleSelectedCoins), mockSecureRandom));
			}

			var whaleInputs = whaleSelectedSmartCoins.Select(x => (x.Amount, (int)x.HdPubKey.AnonymitySet));
			var whaleOutputs = DecomposeWithAnonSet(whaleSelectedCoins, otherSelectedCoins.SelectMany(x => x), mockSecureRandom);
<<<<<<< HEAD
=======
			WriteLine($"whaleSelectedCoins: {whaleSelectedCoins.Sum(x => x.Amount)}, otherSmartCoins: {otherSmartCoins.SelectMany(x => x).Sum(x => x.Amount)}, otherSelectedCoins: {otherSelectedCoins.SelectMany(x => x).Sum(x => x.Amount)}, whaleOutputs: {whaleOutputs.Sum(x => x.Item1.Satoshi)}, whaleOutputsCount: {whaleOutputs.Count}, whaleOutputs: {otherOutputs.SelectMany(x => x).Sum(x => x.Item1.Satoshi)}, otherOutputsCount: {otherOutputs.SelectMany(x => x).Count()}, whaleSum: {whaleInputs.Sum(x => x.Amount)} - otherSum: {otherSelectedCoins.SelectMany(x => x).Sum(x => x.Amount)}");
>>>>>>> 175a69d0
			var tx = BitcoinFactory.CreateSmartTransaction(otherSelectedCoins.SelectMany(x => x).Count(), otherOutputs.SelectMany(x => x).Select(x => x.Item1), whaleInputs, whaleOutputs);
			analyser.Analyze(tx);

			whaleSmartCoins.Add(tx.WalletOutputs.ToList());
			whaleMinInputAnonSet = whaleSmartCoins.Min(x => x.HdPubKey.AnonymitySet);
			totalVSizeWhale += tx.WalletInputs.Sum(x => x.ScriptPubKey.EstimateInputVsize());

			if (counter % displayWhaleCoinsEachRounds == 0)
			{
				DisplayWhaleCoinsAnonSet(counter, totalVSizeWhale, whaleSmartCoins);
			}
		}

		WriteLine($"whaleAmountBtc: {whaleAmountBtc}, otherClientsAmountMin: {otherClientsAmountMin}, otherClientsAmountMax: {otherClientsAmountMax}, randomSeed: {randomSeed}");
		WriteLine(counter >= maxTestRounds
			? $"FAILED whaleMinInputAnonSet only reached {whaleMinInputAnonSet} after {counter} rounds"
			: $"PASSED after {counter} rounds -> Total vSize Whale: {totalVSizeWhale}");
	}

	public class TestRandomSeed : SecureRandom
	{
		private readonly Random _seededInstance;
		public int CurrentDepth = 0;

		public TestRandomSeed(int seed)
		{
			_seededInstance = new Random(seed);
		}

		public override int GetInt(int fromInclusive, int toExclusive)
		{
			CurrentDepth++;
			return _seededInstance.Next(fromInclusive, toExclusive);
		}

		public double GetDouble()
		{
			CurrentDepth++;
			return _seededInstance.NextDouble();
		}
	}

	private void WriteLine(string content)
	{
		TestOutputHelper.WriteLine(content);
		using StreamWriter sw = new(OutputFilePath, append: true);
		sw.WriteLine(content);
	}

	private void DisplayWhaleCoinsAnonSet(int counter, int totalVSizeWhale, IEnumerable<SmartCoin> whaleSmartCoins)
	{
		WriteLine($"Total vSize Whale: {totalVSizeWhale}");
		WriteLine($"WhaleCoin after {counter} rounds");
		WriteLine($"Coin       AnonSet");
		var whaleSmartCoinsOrdered = whaleSmartCoins.OrderByDescending(x => (int)Math.Round(x.HdPubKey.AnonymitySet));
		foreach (var whaleSC in whaleSmartCoinsOrdered)
		{
			WriteLine($"{whaleSC.Amount} {(int)Math.Round(whaleSC.HdPubKey.AnonymitySet)}");
		}
	}

	private static List<List<SmartCoin>> CreateOtherSmartCoins(TestRandomSeed rnd, IReadOnlyList<HdPubKey> otherHdPub, int otherNbInputsPerClient, double otherClientsAmountMin, double otherClientsAmountMax)
	{
		var nbOtherClients = otherHdPub.Count;
		var otherSmartCoins = new List<List<SmartCoin>>();
		var otherIndex = 0;
		for (var i = 0; i < nbOtherClients; i++)
		{
			var listCoinsCurrentOther = new List<SmartCoin>();
			for (var j = 0; j < otherNbInputsPerClient; j++)
			{
				// Sleeping solves a weird inconsistency that sometimes occurs
				Thread.Sleep(1);
				var tmp = GetRandomDouble(rnd, otherClientsAmountMin, otherClientsAmountMax);
				listCoinsCurrentOther.Add(BitcoinFactory.CreateSmartCoin(otherHdPub[otherIndex], (decimal)tmp));
			}

			otherIndex++;
			otherSmartCoins.Add(listCoinsCurrentOther);
		}

		return otherSmartCoins;
	}

	private static ImmutableList<SmartCoin> SelectCoinsForRound(IEnumerable<SmartCoin> sc, int anonScoreTarget, RoundParameters roundParams, TestRandomSeed mockSecureRandom)
	{
		return CoinJoinClient.SelectCoinsForRound(
			coins: sc,
			roundParams,
			consolidationMode: false,
			anonScoreTarget: anonScoreTarget,
			redCoinIsolation: false,
			liquidityClue: Constants.MaximumNumberOfBitcoinsMoney,
			rnd: mockSecureRandom
		);
	}

	private static List<(Money, int)> DecomposeWithAnonSet(IEnumerable<Coin> ourCoins, IEnumerable<Coin> theirCoins, TestRandomSeed rnd)
	{
		decimal feeRateDecimal = 5;
		var minOutputAmount = 5000;
		var maxAvailableOutputs = 50;

		var availableVsize = maxAvailableOutputs * Constants.P2wpkhOutputVirtualSize;
		var feeRate = new FeeRate(feeRateDecimal);
		var feePerOutput = feeRate.GetFee(Constants.P2wpkhOutputVirtualSize);
		var registeredCoinEffectiveValues = ourCoins.Select(c => c.EffectiveValue(feeRate, CoordinationFeeRate.Zero)).ToList();
		var theirCoinEffectiveValues = theirCoins.Select(c => c.EffectiveValue(feeRate, CoordinationFeeRate.Zero)).ToList();
		var allowedOutputAmountRange = new MoneyRange(Money.Satoshis(minOutputAmount), Money.Satoshis(ProtocolConstants.MaxAmountPerAlice));

		var amountDecomposer = new AmountDecomposer(feeRate, allowedOutputAmountRange, Constants.P2wpkhOutputVirtualSize, Constants.P2wpkhInputVirtualSize, availableVsize, rnd);
		var whaleDecomposed = amountDecomposer.Decompose(registeredCoinEffectiveValues, theirCoinEffectiveValues);
		return whaleDecomposed.Select(output => (output, HdPubKey.DefaultHighAnonymitySet)).ToList();
	}

	private static RoundParameters CreateMultipartyTransactionParameters()
	{
		var roundParams = WabiSabiFactory.CreateRoundParameters(new()
		{
			MinRegistrableAmount = Money.Coins(0.00001m),
			MaxRegistrableAmount = Money.Coins(430)
		});
		return roundParams;
	}

	private static double GetRandomDouble(TestRandomSeed rnd, double min, double max, int precision = 6)
	{
<<<<<<< HEAD
		return rnd.GetInt((int)(Math.Pow(10, precision) * min), (int)(Math.Pow(10, precision) * max)) / Math.Pow(10, precision);
=======
		int div = Math.DivRem(numerator, denominator, out int rem);

		for (int i = 0; i < denominator; i++)
		{
			yield return i < rem ? div + 1 : div;
		}
>>>>>>> 175a69d0
	}
}<|MERGE_RESOLUTION|>--- conflicted
+++ resolved
@@ -2,7 +2,6 @@
 using System.Collections.Generic;
 using System.Collections.Immutable;
 using System.Linq;
-using System.Threading;
 using WalletWasabi.Blockchain.Analysis;
 using WalletWasabi.Blockchain.Keys;
 using WalletWasabi.Tests.Helpers;
@@ -17,21 +16,15 @@
 using DynamicData;
 using WalletWasabi.Blockchain.TransactionOutputs;
 using Xunit.Abstractions;
-<<<<<<< HEAD
-=======
 using System.IO;
->>>>>>> 175a69d0
 
 namespace WalletWasabi.Tests.UnitTests.Clients;
 
 public class WhaleCoinjoinTests
 {
-<<<<<<< HEAD
-	private static ITestOutputHelper _testOutputHelper;
-=======
 	private ITestOutputHelper TestOutputHelper { get; }
 	private string OutputFilePath { get; }
->>>>>>> 175a69d0
+	private string OutputFilePath { get; }
 
 	public WhaleCoinjoinTests(ITestOutputHelper testOutputHelper)
 	{
@@ -104,10 +97,6 @@
 
 			var whaleInputs = whaleSelectedSmartCoins.Select(x => (x.Amount, (int)x.HdPubKey.AnonymitySet));
 			var whaleOutputs = DecomposeWithAnonSet(whaleSelectedCoins, otherSelectedCoins.SelectMany(x => x), mockSecureRandom);
-<<<<<<< HEAD
-=======
-			WriteLine($"whaleSelectedCoins: {whaleSelectedCoins.Sum(x => x.Amount)}, otherSmartCoins: {otherSmartCoins.SelectMany(x => x).Sum(x => x.Amount)}, otherSelectedCoins: {otherSelectedCoins.SelectMany(x => x).Sum(x => x.Amount)}, whaleOutputs: {whaleOutputs.Sum(x => x.Item1.Satoshi)}, whaleOutputsCount: {whaleOutputs.Count}, whaleOutputs: {otherOutputs.SelectMany(x => x).Sum(x => x.Item1.Satoshi)}, otherOutputsCount: {otherOutputs.SelectMany(x => x).Count()}, whaleSum: {whaleInputs.Sum(x => x.Amount)} - otherSum: {otherSelectedCoins.SelectMany(x => x).Sum(x => x.Amount)}");
->>>>>>> 175a69d0
 			var tx = BitcoinFactory.CreateSmartTransaction(otherSelectedCoins.SelectMany(x => x).Count(), otherOutputs.SelectMany(x => x).Select(x => x.Item1), whaleInputs, whaleOutputs);
 			analyser.Analyze(tx);
 
@@ -149,6 +138,8 @@
 			return _seededInstance.NextDouble();
 		}
 	}
+
+
 
 	private void WriteLine(string content)
 	{
@@ -235,15 +226,6 @@
 
 	private static double GetRandomDouble(TestRandomSeed rnd, double min, double max, int precision = 6)
 	{
-<<<<<<< HEAD
 		return rnd.GetInt((int)(Math.Pow(10, precision) * min), (int)(Math.Pow(10, precision) * max)) / Math.Pow(10, precision);
-=======
-		int div = Math.DivRem(numerator, denominator, out int rem);
-
-		for (int i = 0; i < denominator; i++)
-		{
-			yield return i < rem ? div + 1 : div;
-		}
->>>>>>> 175a69d0
 	}
 }