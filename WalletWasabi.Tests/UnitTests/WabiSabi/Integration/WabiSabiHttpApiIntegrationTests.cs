using System;
using System.Linq;
using System.Net.Http;
using System.Threading;
using System.Threading.Tasks;
using Microsoft.Extensions.DependencyInjection;
using NBitcoin;
using WalletWasabi.BitcoinCore.Rpc;
using WalletWasabi.Blockchain.Keys;
using WalletWasabi.Tests.Helpers;
using WalletWasabi.WabiSabi.Backend;
using WalletWasabi.WabiSabi.Backend.Models;
using WalletWasabi.WabiSabi.Client;
using WalletWasabi.WabiSabi.Models.MultipartyTransaction;
using WalletWasabi.Wallets;
using Xunit;

namespace WalletWasabi.Tests.UnitTests.WabiSabi.Integration
{
	public class WabiSabiHttpApiIntegrationTests : IClassFixture<WabiSabiApiApplicationFactory<Startup>>
	{
		private readonly WabiSabiApiApplicationFactory<Startup> _apiApplicationFactory;

		public WabiSabiHttpApiIntegrationTests(WabiSabiApiApplicationFactory<Startup> apiApplicationFactory)
		{
			_apiApplicationFactory = apiApplicationFactory;
		}

		[Fact]
		public async Task RegisterSpentOrInNonExistentCoinAsync()
		{
			var httpClient = _apiApplicationFactory.CreateClient();

			var apiClient = await _apiApplicationFactory.CreateArenaClientAsync(httpClient);
			var rounds = await apiClient.GetStatusAsync(CancellationToken.None);
			var round = rounds.First(x => x.CoinjoinState is ConstructionState);

			// If an output is not in the utxo dataset then it is not unspent, this
			// means that the output is spent or simply doesn't even exist.
			var nonExistingOutPoint = new OutPoint();
			using var signingKey = new Key();

			var ex = await Assert.ThrowsAsync<HttpRequestException>(async () =>
			   await apiClient.RegisterInputAsync(nonExistingOutPoint, signingKey, round.Id, CancellationToken.None));

			var wex = Assert.IsType<WabiSabiProtocolException>(ex.InnerException);
			Assert.Equal(WabiSabiProtocolErrorCode.InputSpent, wex.ErrorCode);
		}

		[Fact]
		public async Task SoloCoinJoinTest()
		{
			const int InputCount = 2;

			// At the end of the test a coinjoin transaction has to be created and broadcasted.
			var transactionCompleted = new TaskCompletionSource<Transaction>();

			// Total test timeout.
			using var cts = new CancellationTokenSource(TimeSpan.FromSeconds(120));
			cts.Token.Register(() => transactionCompleted.TrySetCanceled(), useSynchronizationContext: false);

			// Create a key manager and use it to create two fake coins.
			var keyManager = KeyManager.CreateNew(out var _, password: "");
			keyManager.AssertCleanKeysIndexed();
			var coins = keyManager.GetKeys()
				.Take(InputCount)
				.Select(x => new Coin(
					BitcoinFactory.CreateOutPoint(),
					new TxOut(Money.Coins(1), x.P2wpkhScript)))
				.ToArray();

			var httpClient = _apiApplicationFactory.WithWebHostBuilder(builder =>
			{
				builder.ConfigureServices(services =>
				{
					var rpc = BitcoinFactory.GetMockMinimalRpc();

					// Make the coordinator to believe that those two coins are real and
					// that they exist in the blockchain with many confirmations.
					rpc.OnGetTxOutAsync = (txId, idx, _) => new()
					{
						Confirmations = 101,
						IsCoinBase = false,
						ScriptPubKeyType = "witness_v0_keyhash",
						TxOut = coins.Single(x => x.Outpoint.Hash == txId && x.Outpoint.N == idx).TxOut
					};

					// Make the coordinator believe that the transaction is being
					// broadcasted using the RPC interface. Once we receive this tx
					// (the `SendRawTransationAsync` was invoked) we stop waiting
					// and finish the waiting tasks to finish the test successfully.
					rpc.OnSendRawTransactionAsync = (tx) =>
					{
						transactionCompleted.SetResult(tx);
						return tx.GetHash();
					};

					// Instruct the coodinator DI container to use these two scoped
					// services to build everything (wabisabi controller, arena, etc)
					services.AddScoped<IRPCClient>(s => rpc);
					services.AddScoped<WabiSabiConfig>(s => new WabiSabiConfig { MaxInputCountByRound = InputCount });
				});
			}).CreateClient();

			// Create the coinjoin client
			var apiClient = _apiApplicationFactory.CreateWabiSabiHttpApiClient(httpClient);

			var rounds = await apiClient.GetStatusAsync(CancellationToken.None);
			var roundState = rounds.First(x => x.CoinjoinState is ConstructionState);
			var kitchen = new Kitchen();
			kitchen.Cook("");
<<<<<<< HEAD
			var coinJoinClient = new CoinJoinClient(roundState.Id, apiClient, coins, kitchen, keyManager);
=======

			using var roundStateUpdater = new RoundStateUpdater(TimeSpan.FromSeconds(1), apiClient);
			await roundStateUpdater.StartAsync(CancellationToken.None);

			using var coinJoinClient = new CoinJoinClient(apiClient, coins, kitchen, keyManager, roundStateUpdater);
>>>>>>> 1be33b49

			// Run the coinjoin client task.
			await coinJoinClient.StartCoinJoinAsync(cts.Token);

			var boadcastedTx = await transactionCompleted.Task.ConfigureAwait(false); // wait for the transaction to be broadcasted.
			Assert.NotNull(boadcastedTx);
<<<<<<< HEAD
=======

			await coinJoinClient.StopAsync(CancellationToken.None);
			await roundStateUpdater.StopAsync(CancellationToken.None);
>>>>>>> 1be33b49
		}

		[Fact]
		public async Task RegisterCoinAsync()
		{
			using var signingKey = new Key();
			var coinToRegister = new Coin(
				BitcoinFactory.CreateOutPoint(),
				new TxOut(Money.Coins(1), signingKey.PubKey.WitHash.ScriptPubKey));

			var httpClient = _apiApplicationFactory.WithWebHostBuilder(builder =>
			{
				builder.ConfigureServices(services =>
				{
					var rpc = BitcoinFactory.GetMockMinimalRpc();
					rpc.OnGetTxOutAsync = (_, _, _) => new()
					{
						Confirmations = 101,
						IsCoinBase = false,
						ScriptPubKeyType = "witness_v0_keyhash",
						TxOut = coinToRegister.TxOut
					};
					services.AddScoped<IRPCClient>(s => rpc);
				});
			}).CreateClient();

			var apiClient = await _apiApplicationFactory.CreateArenaClientAsync(httpClient);
			var rounds = await apiClient.GetStatusAsync(CancellationToken.None);
			var round = rounds.First(x => x.CoinjoinState is ConstructionState);

			var response = await apiClient.RegisterInputAsync(coinToRegister.Outpoint, signingKey, round.Id, CancellationToken.None);

			Assert.NotEqual(uint256.Zero, response.Value);
		}

		[Fact]
		public async Task RegisterCoinIdempotencyAsync()
		{
			using var signingKey = new Key();
			var coinToRegister = new Coin(
				BitcoinFactory.CreateOutPoint(),
				new TxOut(Money.Coins(1), signingKey.PubKey.WitHash.ScriptPubKey));

			var httpClient = _apiApplicationFactory.WithWebHostBuilder(builder =>
			{
				builder.ConfigureServices(services =>
				{
					var rpc = BitcoinFactory.GetMockMinimalRpc();
					rpc.OnGetTxOutAsync = (_, _, _) => new()
					{
						Confirmations = 101,
						IsCoinBase = false,
						ScriptPubKeyType = "witness_v0_keyhash",
						TxOut = coinToRegister.TxOut
					};
					services.AddScoped<IRPCClient>(s => rpc);
				});
			}).CreateClient();

			var apiClient = await _apiApplicationFactory.CreateArenaClientAsync(new StuttererHttpClient(httpClient));
			var rounds = await apiClient.GetStatusAsync(CancellationToken.None);
			var round = rounds.First(x => x.CoinjoinState is ConstructionState);

			var response = await apiClient.RegisterInputAsync(coinToRegister.Outpoint, signingKey, round.Id, CancellationToken.None);

			Assert.NotEqual(uint256.Zero, response.Value);
		}

		private class StuttererHttpClient : HttpClientWrapper
		{
			public StuttererHttpClient(HttpClient httpClient) : base(httpClient)
			{
			}

			public override async Task<HttpResponseMessage> SendAsync(HttpRequestMessage request, CancellationToken token = default)
			{
				var result1 = await base.SendAsync(request.Clone(), token);
				var result2 = await base.SendAsync(request.Clone(), token);
				var content1 = await result1.Content.ReadAsStringAsync();
				var content2 = await result2.Content.ReadAsStringAsync();
				Assert.Equal(content1, content2);
				return result2;
			}
		}
	}
}<|MERGE_RESOLUTION|>--- conflicted
+++ resolved
@@ -104,32 +104,21 @@
 
 			// Create the coinjoin client
 			var apiClient = _apiApplicationFactory.CreateWabiSabiHttpApiClient(httpClient);
-
-			var rounds = await apiClient.GetStatusAsync(CancellationToken.None);
-			var roundState = rounds.First(x => x.CoinjoinState is ConstructionState);
+			using var roundStateUpdater = new RoundStateUpdater(TimeSpan.FromSeconds(1), apiClient);
+			await roundStateUpdater.StartAsync(CancellationToken.None);
+
 			var kitchen = new Kitchen();
 			kitchen.Cook("");
-<<<<<<< HEAD
-			var coinJoinClient = new CoinJoinClient(roundState.Id, apiClient, coins, kitchen, keyManager);
-=======
-
-			using var roundStateUpdater = new RoundStateUpdater(TimeSpan.FromSeconds(1), apiClient);
-			await roundStateUpdater.StartAsync(CancellationToken.None);
-
-			using var coinJoinClient = new CoinJoinClient(apiClient, coins, kitchen, keyManager, roundStateUpdater);
->>>>>>> 1be33b49
+
+			var coinJoinClient = new CoinJoinClient(apiClient, coins, kitchen, keyManager, roundStateUpdater);
 
 			// Run the coinjoin client task.
 			await coinJoinClient.StartCoinJoinAsync(cts.Token);
 
 			var boadcastedTx = await transactionCompleted.Task.ConfigureAwait(false); // wait for the transaction to be broadcasted.
 			Assert.NotNull(boadcastedTx);
-<<<<<<< HEAD
-=======
-
-			await coinJoinClient.StopAsync(CancellationToken.None);
+
 			await roundStateUpdater.StopAsync(CancellationToken.None);
->>>>>>> 1be33b49
 		}
 
 		[Fact]
