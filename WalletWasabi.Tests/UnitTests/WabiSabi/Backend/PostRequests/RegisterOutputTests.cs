--- conflicted
+++ resolved
@@ -100,7 +100,6 @@
 		await arena.StopAsync(CancellationToken.None);
 	}
 
-<<<<<<< HEAD
 		[Fact]
 		public async Task TooMuchFundsAsync()
 		{
@@ -109,16 +108,6 @@
 			round.SetPhase(Phase.OutputRegistration);
 			round.Alices.Add(WabiSabiFactory.CreateAlice(Money.Coins(2), round));
 			using Arena arena = await WabiSabiFactory.CreateAndStartArenaAsync(cfg, round);
-=======
-	[Fact]
-	public async Task TooMuchFundsAsync()
-	{
-		WabiSabiConfig cfg = new() { MaxRegistrableAmount = Money.Coins(1.999m) }; // TODO migrate to MultipartyTransactionParameters
-		var round = WabiSabiFactory.CreateRound(cfg);
-		round.SetPhase(Phase.OutputRegistration);
-		round.Alices.Add(WabiSabiFactory.CreateAlice(Money.Coins(2), round));
-		using Arena arena = await WabiSabiFactory.CreateAndStartArenaAsync(cfg, round);
->>>>>>> 5e1ef197
 
 		var req = WabiSabiFactory.CreateOutputRegistrationRequest(round);
 
