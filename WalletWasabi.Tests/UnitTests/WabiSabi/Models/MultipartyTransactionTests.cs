--- conflicted
+++ resolved
@@ -18,7 +18,6 @@
 	private static readonly MoneyRange DefaultAllowedAmounts = new(Money.Zero, Money.Coins(1));
 
 	private static readonly RoundParameters DefaultParameters = WabiSabiFactory.CreateRoundParameters(new()
-<<<<<<< HEAD
 		{
 			MinRegistrableAmount = DefaultAllowedAmounts.Min,
 			MaxRegistrableAmount = DefaultAllowedAmounts.Max,
@@ -27,16 +26,6 @@
 		{
 			MiningFeeRate = new FeeRate(0m)
 		};
-=======
-	{
-		MinRegistrableAmount = DefaultAllowedAmounts.Min,
-		MaxRegistrableAmount = DefaultAllowedAmounts.Max,
-		MaxSuggestedAmountBase = Money.Coins(Constants.MaximumNumberOfBitcoins)
-	}) with
-	{
-		MiningFeeRate = new FeeRate(0m)
-	};
->>>>>>> a275f0c6
 
 	private static readonly CoinJoinInputCommitmentData CommitmentData = WabiSabiFactory.CreateCommitmentData();
 
