--- conflicted
+++ resolved
@@ -14,7 +14,7 @@
 
 public class PocketSelectionTests
 {
-	private LabelSelectionViewModel CreateLabelSelectionViewModel(Money amount)
+	private LabelSelectionViewModel CreateLabelSelectionViewModel(Money amount, SmartLabel recipient)
 	{
 		var pw = "";
 		var km = KeyManager.Recover(
@@ -26,7 +26,8 @@
 		var info = new TransactionInfo(address, 100)
 		{
 			Amount = amount,
-			FeeRate = new FeeRate(2m)
+			FeeRate = new FeeRate(2m),
+			UserLabels = recipient
 		};
 
 		return new LabelSelectionViewModel(km, pw, info);
@@ -35,11 +36,7 @@
 	[Fact]
 	public void WhiteListHighlightsAllLabelsInOtherPocketsThatContainTargetLabel()
 	{
-<<<<<<< HEAD
-		var selection = new LabelSelectionViewModel(Money.Parse("1.0"), new FeeRate(2m), SmartLabel.Empty);
-=======
-		var selection = CreateLabelSelectionViewModel(Money.Parse("1.0"));
->>>>>>> e626ffd6
+		var selection = CreateLabelSelectionViewModel(Money.Parse("1.0"), SmartLabel.Empty);
 
 		var pockets = new List<Pocket>();
 		pockets.AddPocket(1.0M, out _, "Target", "Dan", "Roland");
@@ -64,11 +61,7 @@
 	[Fact]
 	public void AllWhitelistPocketsAreOutput()
 	{
-<<<<<<< HEAD
-		var selection = new LabelSelectionViewModel(Money.Parse("1.0"), new FeeRate(2m), SmartLabel.Empty);
-=======
-		var selection = CreateLabelSelectionViewModel(Money.Parse("1.0"));
->>>>>>> e626ffd6
+		var selection = CreateLabelSelectionViewModel(Money.Parse("1.0"), SmartLabel.Empty);
 
 		var pockets = new List<Pocket>();
 		pockets.AddPocket(1.0M, out var pocket1, "Target", "Dan", "Roland");
@@ -89,11 +82,7 @@
 	[Fact]
 	public void WhiteListHighlightsAllLabelsInOtherPocketsThatContainTargetLabelExceptThoseAvailableInOtherPockets()
 	{
-<<<<<<< HEAD
-		var selection = new LabelSelectionViewModel(Money.Parse("1.0"), new FeeRate(2m), SmartLabel.Empty);
-=======
-		var selection = CreateLabelSelectionViewModel(Money.Parse("1.0"));
->>>>>>> e626ffd6
+		var selection = CreateLabelSelectionViewModel(Money.Parse("1.0"), SmartLabel.Empty);
 
 		var pockets = new List<Pocket>();
 		pockets.AddPocket(1.0M, out _, "Target", "Dan", "Roland");
@@ -111,11 +100,7 @@
 	[Fact]
 	public void WhiteListHighlightsAllLabelsInOtherPocketsThatContainTargetLabelAndTheOtherLabelsInThosePockets()
 	{
-<<<<<<< HEAD
-		var selection = new LabelSelectionViewModel(Money.Parse("1.0"), new FeeRate(2m), SmartLabel.Empty);
-=======
-		var selection = CreateLabelSelectionViewModel(Money.Parse("1.0"));
->>>>>>> e626ffd6
+		var selection = CreateLabelSelectionViewModel(Money.Parse("1.0"), SmartLabel.Empty);
 
 		var pockets = new List<Pocket>();
 		pockets.AddPocket(1.0M, out _, "Target", "Dan", "Roland");
@@ -133,11 +118,7 @@
 	[Fact]
 	public void WhiteListSwapsAllLabelsInOtherPocketsThatContainTargetLabelAndTheOtherLabelsInThosePockets()
 	{
-<<<<<<< HEAD
-		var selection = new LabelSelectionViewModel(Money.Parse("1.0"), new FeeRate(2m), SmartLabel.Empty);
-=======
-		var selection = CreateLabelSelectionViewModel(Money.Parse("1.0"));
->>>>>>> e626ffd6
+		var selection = CreateLabelSelectionViewModel(Money.Parse("1.0"), SmartLabel.Empty);
 
 		var pockets = new List<Pocket>();
 		pockets.AddPocket(1.0M, out _, "Target", "Dan", "Roland");
@@ -155,11 +136,7 @@
 	[Fact]
 	public void OutPutMatchesWhiteListScenario1()
 	{
-<<<<<<< HEAD
-		var selection = new LabelSelectionViewModel(Money.Parse("1.0"), new FeeRate(2m), SmartLabel.Empty);
-=======
-		var selection = CreateLabelSelectionViewModel(Money.Parse("1.0"));
->>>>>>> e626ffd6
+		var selection = CreateLabelSelectionViewModel(Money.Parse("1.0"), SmartLabel.Empty);
 
 		var pockets = new List<Pocket>();
 		pockets.AddPocket(1.0M, out var pocket1, "Target", "Dan", "Roland");
@@ -178,11 +155,7 @@
 	[Fact]
 	public void BlackListHighlightsLabelsExclusivelyThatExistInMultiplePockets()
 	{
-<<<<<<< HEAD
-		var selection = new LabelSelectionViewModel(Money.Parse("1.0"), new FeeRate(2m), SmartLabel.Empty);
-=======
-		var selection = CreateLabelSelectionViewModel(Money.Parse("1.0"));
->>>>>>> e626ffd6
+		var selection = CreateLabelSelectionViewModel(Money.Parse("1.0"), SmartLabel.Empty);
 
 		var pockets = new List<Pocket>();
 		pockets.AddPocket(1.0M, out var pocket1, "Target", "Dan", "Roland");
@@ -211,11 +184,7 @@
 	[Fact]
 	public void BlackListHighlightsDealWithMultipleOverlapsCorrectly()
 	{
-<<<<<<< HEAD
-		var selection = new LabelSelectionViewModel(Money.Parse("1.0"), new FeeRate(2m), SmartLabel.Empty);
-=======
-		var selection = CreateLabelSelectionViewModel(Money.Parse("1.0"));
->>>>>>> e626ffd6
+		var selection = CreateLabelSelectionViewModel(Money.Parse("1.0"), SmartLabel.Empty);
 
 		var pockets = new List<Pocket>();
 		pockets.AddPocket(1.0M, out var pocket1, "Target", "Dan");
@@ -246,11 +215,7 @@
 	[Fact]
 	public void WhiteListHighlightsDealWithMultipleOverlapsCorrectly()
 	{
-<<<<<<< HEAD
-		var selection = new LabelSelectionViewModel(Money.Parse("1.0"), new FeeRate(2m), SmartLabel.Empty);
-=======
-		var selection = CreateLabelSelectionViewModel(Money.Parse("1.0"));
->>>>>>> e626ffd6
+		var selection = CreateLabelSelectionViewModel(Money.Parse("1.0"), SmartLabel.Empty);
 
 		var pockets = new List<Pocket>();
 		pockets.AddPocket(1.0M, out _, "Target", "Dan");
@@ -269,11 +234,7 @@
 	[Fact]
 	public void WhiteListSwapsGroupedLabelsInOtherPocketsThatContainTargetLabelExceptThoseAvailableInOtherPockets()
 	{
-<<<<<<< HEAD
-		var selection = new LabelSelectionViewModel(Money.Parse("1.0"), new FeeRate(2m), SmartLabel.Empty);
-=======
-		var selection = CreateLabelSelectionViewModel(Money.Parse("1.0"));
->>>>>>> e626ffd6
+		var selection = CreateLabelSelectionViewModel(Money.Parse("1.0"), SmartLabel.Empty);
 
 		var pockets = new List<Pocket>();
 		pockets.AddPocket(1.0M, out var pocket1, "Target", "Dan");
@@ -298,11 +259,7 @@
 	[Fact]
 	public void MovesFromWhiteListHighlightsAllLabelsInOtherPocketsThatContainTargetLabel()
 	{
-<<<<<<< HEAD
-		var selection = new LabelSelectionViewModel(Money.Parse("1.0"), new FeeRate(2m), SmartLabel.Empty);
-=======
-		var selection = CreateLabelSelectionViewModel(Money.Parse("1.0"));
->>>>>>> e626ffd6
+		var selection = CreateLabelSelectionViewModel(Money.Parse("1.0"), SmartLabel.Empty);
 
 		var pockets = new List<Pocket>();
 		pockets.AddPocket(1.0M, out _, "Target", "Dan", "Roland");
@@ -336,11 +293,7 @@
 	[Fact]
 	public void PrivateAndSemiPrivatePocketsAreHidden()
 	{
-<<<<<<< HEAD
-		var selection = new LabelSelectionViewModel(Money.Parse("1.0"), new FeeRate(2m), SmartLabel.Empty);
-=======
-		var selection = CreateLabelSelectionViewModel(Money.Parse("1.0"));
->>>>>>> e626ffd6
+		var selection = CreateLabelSelectionViewModel(Money.Parse("1.0"), SmartLabel.Empty);
 
 		var pockets = new List<Pocket>();
 		pockets.AddPocket(1.0M, out var pocket1, CoinPocketHelper.PrivateFundsText);
@@ -359,11 +312,7 @@
 	[Fact]
 	public void UseOnlyPrivateFunds()
 	{
-<<<<<<< HEAD
-		var selection = new LabelSelectionViewModel(Money.Parse("1.0"), new FeeRate(2m), SmartLabel.Empty);
-=======
-		var selection = CreateLabelSelectionViewModel(Money.Parse("1.0"));
->>>>>>> e626ffd6
+		var selection = CreateLabelSelectionViewModel(Money.Parse("1.0"), SmartLabel.Empty);
 
 		var pockets = new List<Pocket>();
 		pockets.AddPocket(1.1M, out var pocket1, CoinPocketHelper.PrivateFundsText);
@@ -386,11 +335,7 @@
 	[Fact]
 	public void UsePrivateAndSemiPrivateFunds()
 	{
-<<<<<<< HEAD
-		var selection = new LabelSelectionViewModel(Money.Parse("1.5"), new FeeRate(2m), SmartLabel.Empty);
-=======
-		var selection = CreateLabelSelectionViewModel(Money.Parse("1.5"));
->>>>>>> e626ffd6
+		var selection = CreateLabelSelectionViewModel(Money.Parse("1.5"), SmartLabel.Empty);
 
 		var pockets = new List<Pocket>();
 		pockets.AddPocket(0.9M, out var pocket1, CoinPocketHelper.PrivateFundsText);
@@ -413,11 +358,7 @@
 	[Fact]
 	public void DoNotUsePrivateFunds()
 	{
-<<<<<<< HEAD
-		var selection = new LabelSelectionViewModel(Money.Parse("1.0"), new FeeRate(2m), "Dan");
-=======
-		var selection = CreateLabelSelectionViewModel(Money.Parse("1.0"));
->>>>>>> e626ffd6
+		var selection = CreateLabelSelectionViewModel(Money.Parse("1.0"), "Dan");
 
 		var pockets = new List<Pocket>();
 		pockets.AddPocket(1.0M, out var pocket1, CoinPocketHelper.PrivateFundsText);
@@ -438,11 +379,7 @@
 	[Fact]
 	public void IncludePrivateFunds()
 	{
-<<<<<<< HEAD
-		var selection = new LabelSelectionViewModel(Money.Parse("0.8"), new FeeRate(2m), SmartLabel.Empty);
-=======
-		var selection = CreateLabelSelectionViewModel(Money.Parse("2.5"));
->>>>>>> e626ffd6
+		var selection = CreateLabelSelectionViewModel(Money.Parse("2.5"), SmartLabel.Empty);
 
 		var pockets = new List<Pocket>();
 		pockets.AddPocket(1.0M, out var pocket1, CoinPocketHelper.PrivateFundsText);
@@ -462,11 +399,7 @@
 	[Fact]
 	public void IncludePrivateAndSemiPrivateFunds()
 	{
-<<<<<<< HEAD
-		var selection = new LabelSelectionViewModel(Money.Parse("2.5"), new FeeRate(2m), SmartLabel.Empty);
-=======
-		var selection = CreateLabelSelectionViewModel(Money.Parse("2.5"));
->>>>>>> e626ffd6
+		var selection = CreateLabelSelectionViewModel(Money.Parse("2.5"), SmartLabel.Empty);
 
 		var pockets = new List<Pocket>();
 		pockets.AddPocket(0.6M, out var pocket1, CoinPocketHelper.PrivateFundsText);
@@ -486,11 +419,7 @@
 	[Fact]
 	public void StillIncludePrivateFundsAfterSwap()
 	{
-<<<<<<< HEAD
-		var selection = new LabelSelectionViewModel(Money.Parse("1.0"), new FeeRate(2m), SmartLabel.Empty);
-=======
-		var selection = CreateLabelSelectionViewModel(Money.Parse("1.0"));
->>>>>>> e626ffd6
+		var selection = CreateLabelSelectionViewModel(Money.Parse("1.0"), SmartLabel.Empty);
 		var pockets = new List<Pocket>();
 
 		var privateCoin = LabelTestExtensions.CreateCoin(0.8m, "", 999);
@@ -523,11 +452,7 @@
 	[Fact]
 	public void NotEnoughSelected()
 	{
-<<<<<<< HEAD
-		var selection = new LabelSelectionViewModel(Money.Parse("1.0"), new FeeRate(2m), SmartLabel.Empty);
-=======
-		var selection = CreateLabelSelectionViewModel(Money.Parse("1.0"));
->>>>>>> e626ffd6
+		var selection = CreateLabelSelectionViewModel(Money.Parse("1.0"), SmartLabel.Empty);
 
 		var pockets = new List<Pocket>();
 		pockets.AddPocket(1.0M, out _, "David");
@@ -544,11 +469,7 @@
 	[Fact]
 	public void AutoSelectOnlyPrivatePocket()
 	{
-<<<<<<< HEAD
-		var selection = new LabelSelectionViewModel(Money.Parse("0.7"), new FeeRate(2m), "Dan");
-=======
-		var selection = CreateLabelSelectionViewModel(Money.Parse("0.7"));
->>>>>>> e626ffd6
+		var selection = CreateLabelSelectionViewModel(Money.Parse("0.7"), "Dan");
 
 		var pockets = new List<Pocket>();
 		pockets.AddPocket(0.8M, out var pocket1, CoinPocketHelper.PrivateFundsText);
@@ -568,11 +489,7 @@
 	[Fact]
 	public void AutoSelectPrivateAndSemiPrivatePockets()
 	{
-<<<<<<< HEAD
-		var selection = new LabelSelectionViewModel(Money.Parse("0.7"), new FeeRate(2m), "Dan");
-=======
-		var selection = CreateLabelSelectionViewModel(Money.Parse("0.7"));
->>>>>>> e626ffd6
+		var selection = CreateLabelSelectionViewModel(Money.Parse("0.7"), "Dan");
 
 		var pockets = new List<Pocket>();
 		pockets.AddPocket(0.4M, out var pocket1, CoinPocketHelper.PrivateFundsText);
@@ -592,11 +509,7 @@
 	[Fact]
 	public void AutoSelectPrivateAndSemiPrivateAndKnownPockets()
 	{
-<<<<<<< HEAD
-		var selection = new LabelSelectionViewModel(Money.Parse("1.0"), new FeeRate(2m), "Dan");
-=======
-		var selection = CreateLabelSelectionViewModel(Money.Parse("1.0"));
->>>>>>> e626ffd6
+		var selection = CreateLabelSelectionViewModel(Money.Parse("1.0"), "Dan");
 
 		var pockets = new List<Pocket>();
 		pockets.AddPocket(0.3M, out var pocket1, CoinPocketHelper.PrivateFundsText);
@@ -616,11 +529,7 @@
 	[Fact]
 	public void AutoSelectPrivateAndSemiPrivateAndUnknownPockets()
 	{
-<<<<<<< HEAD
-		var selection = new LabelSelectionViewModel(Money.Parse("1.0"), new FeeRate(2m), "Dan");
-=======
-		var selection = CreateLabelSelectionViewModel(Money.Parse("1.0"));
->>>>>>> e626ffd6
+		var selection = CreateLabelSelectionViewModel(Money.Parse("1.0"), "Dan");
 
 		var pockets = new List<Pocket>();
 		pockets.AddPocket(0.3M, out var pocket1, CoinPocketHelper.PrivateFundsText);
@@ -640,11 +549,7 @@
 	[Fact]
 	public void AutoSelectAllPockets()
 	{
-<<<<<<< HEAD
-		var selection = new LabelSelectionViewModel(Money.Parse("2.0"), new FeeRate(2m), "Dan");
-=======
-		var selection = CreateLabelSelectionViewModel(Money.Parse("2.0"));
->>>>>>> e626ffd6
+		var selection = CreateLabelSelectionViewModel(Money.Parse("2.0"), "Dan");
 
 		var pockets = new List<Pocket>();
 		pockets.AddPocket(0.8M, out var pocket1, CoinPocketHelper.PrivateFundsText);
@@ -664,11 +569,7 @@
 	[Fact]
 	public void AutoSelectOnlyKnownByRecipientPockets()
 	{
-<<<<<<< HEAD
-		var selection = new LabelSelectionViewModel(Money.Parse("1.0"), new FeeRate(2m), "David, Lucas");
-=======
-		var selection = CreateLabelSelectionViewModel(Money.Parse("1.0"));
->>>>>>> e626ffd6
+		var selection = CreateLabelSelectionViewModel(Money.Parse("1.0"), "David, Lucas");
 
 		var pockets = new List<Pocket>();
 		pockets.AddPocket(1.0M, out var pocket1, CoinPocketHelper.PrivateFundsText);
@@ -696,11 +597,7 @@
 	[Fact]
 	public void AutoSelectOnlyKnownByRecipientPocketsCaseInsensitive()
 	{
-<<<<<<< HEAD
-		var selection = new LabelSelectionViewModel(Money.Parse("1.0"), new FeeRate(2m), "dAN");
-=======
-		var selection = CreateLabelSelectionViewModel(Money.Parse("1.0"));
->>>>>>> e626ffd6
+		var selection = CreateLabelSelectionViewModel(Money.Parse("1.0"), "dAN");
 
 		var pockets = new List<Pocket>();
 		pockets.AddPocket(2.8M, out var pocket1, CoinPocketHelper.PrivateFundsText);
@@ -720,11 +617,7 @@
 	[Fact]
 	public void AutoSelectKnownByRecipientPockets()
 	{
-<<<<<<< HEAD
-		var selection = new LabelSelectionViewModel(Money.Parse("1.9"), new FeeRate(2m), "David");
-=======
-		var selection = CreateLabelSelectionViewModel(Money.Parse("1.9"));
->>>>>>> e626ffd6
+		var selection = CreateLabelSelectionViewModel(Money.Parse("1.9"), "David");
 
 		var pockets = new List<Pocket>();
 		pockets.AddPocket(0.8M, out var pocket1, CoinPocketHelper.PrivateFundsText);
@@ -746,11 +639,7 @@
 	[Fact]
 	public void AutoSelectKnownByMultipleRecipientPockets()
 	{
-<<<<<<< HEAD
-		var selection = new LabelSelectionViewModel(Money.Parse("1.9"), new FeeRate(2m), "David, Lucas");
-=======
-		var selection = CreateLabelSelectionViewModel(Money.Parse("1.9"));
->>>>>>> e626ffd6
+		var selection = CreateLabelSelectionViewModel(Money.Parse("1.9"), "David, Lucas");
 
 		var pockets = new List<Pocket>();
 		pockets.AddPocket(0.8M, out var pocket1, CoinPocketHelper.PrivateFundsText);
@@ -780,11 +669,7 @@
 	[Fact]
 	public void AutoSelectMultipleKnownByMultipleRecipientPockets()
 	{
-<<<<<<< HEAD
-		var selection = new LabelSelectionViewModel(Money.Parse("1.0"), new FeeRate(2m), "David, Lucas");
-=======
-		var selection = CreateLabelSelectionViewModel(Money.Parse("1.0"));
->>>>>>> e626ffd6
+		var selection = CreateLabelSelectionViewModel(Money.Parse("1.0"), "David, Lucas");
 
 		var pockets = new List<Pocket>();
 		pockets.AddPocket(0.2M, out var pocket1, CoinPocketHelper.PrivateFundsText);
@@ -814,11 +699,7 @@
 	[Fact]
 	public void AutoSelectRequiredKnownByRecipientPockets()
 	{
-<<<<<<< HEAD
-		var selection = new LabelSelectionViewModel(Money.Parse("1.3"), new FeeRate(2m), "David");
-=======
-		var selection = CreateLabelSelectionViewModel(Money.Parse("1.3"));
->>>>>>> e626ffd6
+		var selection = CreateLabelSelectionViewModel(Money.Parse("1.3"), "David");
 
 		var pockets = new List<Pocket>();
 		pockets.AddPocket(0.2M, out var pocket1, CoinPocketHelper.PrivateFundsText);
@@ -844,11 +725,7 @@
 	[Fact]
 	public void NotEnoughSelectedWhenSameLabelFoundInSeveralPockets()
 	{
-<<<<<<< HEAD
-		var selection = new LabelSelectionViewModel(Money.Parse("1.0"), new FeeRate(2m), "");
-=======
-		var selection = CreateLabelSelectionViewModel(Money.Parse("1.0"));
->>>>>>> e626ffd6
+		var selection = CreateLabelSelectionViewModel(Money.Parse("1.0"), SmartLabel.Empty);
 
 		var pockets = new List<Pocket>();
 		pockets.AddPocket(0.4M, out _, "Dan");
@@ -868,11 +745,7 @@
 	[Fact]
 	public void SetUsedLabelIgnoreCase()
 	{
-<<<<<<< HEAD
-		var selection = new LabelSelectionViewModel(Money.Parse("1.0"), new FeeRate(2m), "Dan");
-=======
-		var selection = CreateLabelSelectionViewModel(Money.Parse("1.0"));
->>>>>>> e626ffd6
+		var selection = CreateLabelSelectionViewModel(Money.Parse("1.0"), "Dan");
 
 		var pockets = new List<Pocket>();
 		pockets.AddPocket(1.2M, out var pocket1, "Dan");
@@ -895,11 +768,7 @@
 	[Fact]
 	public void SetUsedLabelIncludePrivateFunds()
 	{
-<<<<<<< HEAD
-		var selection = new LabelSelectionViewModel(Money.Parse("1.5"), new FeeRate(2m), "Dan");
-=======
-		var selection = CreateLabelSelectionViewModel(Money.Parse("1.5"));
->>>>>>> e626ffd6
+		var selection = CreateLabelSelectionViewModel(Money.Parse("1.5"), "Dan");
 
 		var pockets = new List<Pocket>();
 		pockets.AddPocket(1.0M, out _, "Dan");
@@ -925,11 +794,7 @@
 	[Fact]
 	public void SetUsedLabelIncludeSemiPrivateFunds()
 	{
-<<<<<<< HEAD
-		var selection = new LabelSelectionViewModel(Money.Parse("1.5"), new FeeRate(2m), "Dan");
-=======
-		var selection = CreateLabelSelectionViewModel(Money.Parse("1.5"));
->>>>>>> e626ffd6
+		var selection = CreateLabelSelectionViewModel(Money.Parse("1.5"), "Dan");
 
 		var pockets = new List<Pocket>();
 		pockets.AddPocket(1.0M, out _, "Dan");
@@ -955,11 +820,7 @@
 	[Fact]
 	public void SetUsedLabelIncludePrivateAndSemiPrivateFunds()
 	{
-<<<<<<< HEAD
-		var selection = new LabelSelectionViewModel(Money.Parse("2.5"), new FeeRate(2m), "Dan");
-=======
-		var selection = CreateLabelSelectionViewModel(Money.Parse("2.5"));
->>>>>>> e626ffd6
+		var selection = CreateLabelSelectionViewModel(Money.Parse("2.5"), "Dan");
 
 		var pockets = new List<Pocket>();
 		pockets.AddPocket(1.0M, out _, "Dan");
@@ -994,10 +855,6 @@
 	[Fact]
 	public void IsOtherSelectionPossibleCases()
 	{
-<<<<<<< HEAD
-=======
-		var selection = CreateLabelSelectionViewModel(Money.Parse("0.5"));
->>>>>>> e626ffd6
 		var pockets = new List<Pocket>();
 
 		var privatePocket = LabelTestExtensions.CreateSingleCoinPocket(1.0m, CoinPocketHelper.PrivateFundsText, anonSet: 999);
@@ -1008,20 +865,20 @@
 
 		// Other pocket can be used case.
 		var recipient = "Lucas";
-		var selection = new LabelSelectionViewModel(Money.Parse("0.5"), new FeeRate(2m), recipient);
+		var selection = CreateLabelSelectionViewModel(Money.Parse("0.5"), recipient);
 		selection.Reset(pockets.ToArray());
 		var output = selection.AutoSelectPockets();
 		Assert.True(selection.IsOtherSelectionPossible(output.SelectMany(x => x.Coins), recipient));
 
 		// No other pocket can be used case.
 		recipient = "Adam";
-		selection = new LabelSelectionViewModel(Money.Parse("0.5"), new FeeRate(2m), recipient);
+		selection = CreateLabelSelectionViewModel(Money.Parse("0.5"), recipient);
 		output = selection.AutoSelectPockets();
 		Assert.False(selection.IsOtherSelectionPossible(output.SelectMany(x => x.Coins), recipient));
 
 		// Exact match. Recipient == pocket, no better selection.
 		recipient = "Dan";
-		selection = new LabelSelectionViewModel(Money.Parse("0.5"), new FeeRate(2m), recipient);
+		selection = CreateLabelSelectionViewModel(Money.Parse("0.5"), recipient);
 		selection.Reset(pockets.ToArray());
 		output = selection.AutoSelectPockets();
 		Assert.False(selection.IsOtherSelectionPossible(output.SelectMany(x => x.Coins), recipient));
@@ -1031,17 +888,14 @@
 
 		// Private funds are enough for the payment, no better selection.
 		recipient = "Doesn't matter, it will use private coins";
-		selection = new LabelSelectionViewModel(Money.Parse("0.5"), new FeeRate(2m), recipient);
+		selection = CreateLabelSelectionViewModel(Money.Parse("0.5"), recipient);
 		selection.Reset(pockets.ToArray());
 		output = selection.AutoSelectPockets();
 		Assert.False(selection.IsOtherSelectionPossible(output.SelectMany(x => x.Coins), recipient));
 
 		pockets.Remove(privatePocket);
 		pockets.Add(semiPrivatePocket);
-<<<<<<< HEAD
-		selection = new LabelSelectionViewModel(Money.Parse("0.5"), new FeeRate(2m), recipient);
-=======
->>>>>>> e626ffd6
+		selection = CreateLabelSelectionViewModel(Money.Parse("0.5"), recipient);
 		selection.Reset(pockets.ToArray());
 
 		// Semi funds are enough for the payment, no better selection.
@@ -1049,11 +903,7 @@
 		Assert.False(selection.IsOtherSelectionPossible(output.SelectMany(x => x.Coins), recipient));
 
 		pockets.Add(privatePocket);
-<<<<<<< HEAD
-		selection = new LabelSelectionViewModel(Money.Parse("1.5"), new FeeRate(2m), recipient);
-=======
-		selection = CreateLabelSelectionViewModel(Money.Parse("1.5"));
->>>>>>> e626ffd6
+		selection = CreateLabelSelectionViewModel(Money.Parse("0.5"), recipient);
 		selection.Reset(pockets.ToArray());
 
 		// Private and semi funds are enough for the payment, no better selection.
