--- conflicted
+++ resolved
@@ -461,7 +461,6 @@
 	}
 
 	[Fact]
-<<<<<<< HEAD
 	public void UnlabelledPocketUsed()
 	{
 		var selection = new LabelSelectionViewModel(Money.Parse("0.7"));
@@ -491,7 +490,8 @@
 		var output = selection.GetSafeToUsePockets();
 		Assert.DoesNotContain(pocket1, output);
 		Assert.Contains(pocket2, output);
-=======
+	}
+
 	public void NotEnoughSelectedWhenSameLabelFoundInSeveralPocket()
 	{
 		var selection = new LabelSelectionViewModel(Money.Parse("1.0"));
@@ -509,7 +509,6 @@
 		Assert.DoesNotContain(selection.GetLabel("David"), selection.LabelsWhiteList);
 
 		Assert.False(selection.EnoughSelected);
->>>>>>> f5fceaed
 	}
 }
 
