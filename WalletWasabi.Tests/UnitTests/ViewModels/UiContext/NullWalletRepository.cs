--- conflicted
+++ resolved
@@ -12,18 +12,10 @@
 {
 	public NullWalletRepository()
 	{
-<<<<<<< HEAD
-		Wallets = Array.Empty<IWalletModel>()
-			.AsObservableChangeSet(x => x.Id);
+		Wallets = Array.Empty<IWalletModel>().AsObservableChangeSet(x => x.Id).AsObservableCache();
 	}
 
-	public IObservable<IChangeSet<IWalletModel, int>> Wallets { get; }
-=======
-		Wallets = Array.Empty<IWalletModel>().AsObservableChangeSet(x => x.Name).AsObservableCache();
-	}
-
-	public IObservableCache<IWalletModel, string> Wallets { get; }
->>>>>>> 73251034
+	public IObservableCache<IWalletModel, int> Wallets { get; }
 
 	public string? DefaultWalletName => null;
 
