using System.Reactive.Linq;
using Avalonia.Controls;
using NBitcoin;
using WalletWasabi.Daemon;
using WalletWasabi.Fluent.Models;
using WalletWasabi.Fluent.Models.UI;

namespace WalletWasabi.Tests.UnitTests.ViewModels.UIContext;

public class NullApplicationSettings : IApplicationSettings
{
<<<<<<< HEAD
	public bool IsOverridden => throw new NotImplementedException();
	public IObservable<bool> IsRestartNeeded => throw new NotImplementedException();
	public bool EnableGpu { get => throw new NotImplementedException(); set => throw new NotImplementedException(); }
	public Network Network { get => throw new NotImplementedException(); set => throw new NotImplementedException(); }
	public bool StartLocalBitcoinCoreOnStartup { get => throw new NotImplementedException(); set => throw new NotImplementedException(); }
	public string LocalBitcoinCoreDataDir { get => throw new NotImplementedException(); set => throw new NotImplementedException(); }
	public bool StopLocalBitcoinCoreOnShutdown { get => throw new NotImplementedException(); set => throw new NotImplementedException(); }
	public string BitcoinP2PEndPoint { get => throw new NotImplementedException(); set => throw new NotImplementedException(); }
	public string DustThreshold { get => throw new NotImplementedException(); set => throw new NotImplementedException(); }
	public bool DarkModeEnabled { get => throw new NotImplementedException(); set => throw new NotImplementedException(); }
	public bool AutoCopy { get => throw new NotImplementedException(); set => throw new NotImplementedException(); }
	public bool AutoPaste { get => throw new NotImplementedException(); set => throw new NotImplementedException(); }
	public bool CustomChangeAddress { get => throw new NotImplementedException(); set => throw new NotImplementedException(); }
	public FeeDisplayUnit SelectedFeeDisplayUnit { get => throw new NotImplementedException(); set => throw new NotImplementedException(); }
	public bool RunOnSystemStartup { get => throw new NotImplementedException(); set => throw new NotImplementedException(); }
	public bool HideOnClose { get => throw new NotImplementedException(); set => throw new NotImplementedException(); }
	public bool UseTor { get => throw new NotImplementedException(); set => throw new NotImplementedException(); }
	public bool TerminateTorOnExit { get => throw new NotImplementedException(); set => throw new NotImplementedException(); }
	public bool DownloadNewVersion { get => throw new NotImplementedException(); set => throw new NotImplementedException(); }
	public bool PrivacyMode { get => throw new NotImplementedException(); set => throw new NotImplementedException(); }
	public bool Oobe { get => throw new NotImplementedException(); set => throw new NotImplementedException(); }
	public WindowState WindowState { get => throw new NotImplementedException(); set => throw new NotImplementedException(); }
	public bool DoUpdateOnClose { get => throw new NotImplementedException(); set => throw new NotImplementedException(); }
	public bool ShowBuyAnythingInfo { get => throw new NotImplementedException(); set => throw new NotImplementedException(); }
=======
	public bool IsOverridden { get; } = false;
	public IObservable<bool> IsRestartNeeded { get; } = Observable.Return(false);
	public bool EnableGpu { get; set; }
	public Network Network { get; set; } = Network.RegTest;
	public bool StartLocalBitcoinCoreOnStartup { get; set; }
	public string LocalBitcoinCoreDataDir { get; set; } = "";
	public bool StopLocalBitcoinCoreOnShutdown { get; set; }
	public string BitcoinP2PEndPoint { get; set; } = "";
	public string DustThreshold { get; set; } = "";
	public bool DarkModeEnabled { get; set; }
	public bool AutoCopy { get; set; }
	public bool AutoPaste { get; set; }
	public bool CustomChangeAddress { get; set; }
	public FeeDisplayUnit SelectedFeeDisplayUnit { get; set; }
	public bool RunOnSystemStartup { get; set; }
	public bool HideOnClose { get; set; }
	public bool UseTor { get; set; }
	public bool TerminateTorOnExit { get; set; }
	public bool DownloadNewVersion { get; set; }
	public bool PrivacyMode { get; set; }
	public bool Oobe { get; set; }
	public WindowState WindowState { get; set; }
	public bool DoUpdateOnClose { get; set; }
>>>>>>> a46b9a75

	public bool CheckIfRestartIsNeeded(PersistentConfig config)
	{
		return false;
	}
}<|MERGE_RESOLUTION|>--- conflicted
+++ resolved
@@ -9,32 +9,6 @@
 
 public class NullApplicationSettings : IApplicationSettings
 {
-<<<<<<< HEAD
-	public bool IsOverridden => throw new NotImplementedException();
-	public IObservable<bool> IsRestartNeeded => throw new NotImplementedException();
-	public bool EnableGpu { get => throw new NotImplementedException(); set => throw new NotImplementedException(); }
-	public Network Network { get => throw new NotImplementedException(); set => throw new NotImplementedException(); }
-	public bool StartLocalBitcoinCoreOnStartup { get => throw new NotImplementedException(); set => throw new NotImplementedException(); }
-	public string LocalBitcoinCoreDataDir { get => throw new NotImplementedException(); set => throw new NotImplementedException(); }
-	public bool StopLocalBitcoinCoreOnShutdown { get => throw new NotImplementedException(); set => throw new NotImplementedException(); }
-	public string BitcoinP2PEndPoint { get => throw new NotImplementedException(); set => throw new NotImplementedException(); }
-	public string DustThreshold { get => throw new NotImplementedException(); set => throw new NotImplementedException(); }
-	public bool DarkModeEnabled { get => throw new NotImplementedException(); set => throw new NotImplementedException(); }
-	public bool AutoCopy { get => throw new NotImplementedException(); set => throw new NotImplementedException(); }
-	public bool AutoPaste { get => throw new NotImplementedException(); set => throw new NotImplementedException(); }
-	public bool CustomChangeAddress { get => throw new NotImplementedException(); set => throw new NotImplementedException(); }
-	public FeeDisplayUnit SelectedFeeDisplayUnit { get => throw new NotImplementedException(); set => throw new NotImplementedException(); }
-	public bool RunOnSystemStartup { get => throw new NotImplementedException(); set => throw new NotImplementedException(); }
-	public bool HideOnClose { get => throw new NotImplementedException(); set => throw new NotImplementedException(); }
-	public bool UseTor { get => throw new NotImplementedException(); set => throw new NotImplementedException(); }
-	public bool TerminateTorOnExit { get => throw new NotImplementedException(); set => throw new NotImplementedException(); }
-	public bool DownloadNewVersion { get => throw new NotImplementedException(); set => throw new NotImplementedException(); }
-	public bool PrivacyMode { get => throw new NotImplementedException(); set => throw new NotImplementedException(); }
-	public bool Oobe { get => throw new NotImplementedException(); set => throw new NotImplementedException(); }
-	public WindowState WindowState { get => throw new NotImplementedException(); set => throw new NotImplementedException(); }
-	public bool DoUpdateOnClose { get => throw new NotImplementedException(); set => throw new NotImplementedException(); }
-	public bool ShowBuyAnythingInfo { get => throw new NotImplementedException(); set => throw new NotImplementedException(); }
-=======
 	public bool IsOverridden { get; } = false;
 	public IObservable<bool> IsRestartNeeded { get; } = Observable.Return(false);
 	public bool EnableGpu { get; set; }
@@ -58,7 +32,7 @@
 	public bool Oobe { get; set; }
 	public WindowState WindowState { get; set; }
 	public bool DoUpdateOnClose { get; set; }
->>>>>>> a46b9a75
+    public bool ShowBuyAnythingInfo { get; set; }
 
 	public bool CheckIfRestartIsNeeded(PersistentConfig config)
 	{
