<<<<<<< HEAD
// TODO: UI Decoupling
//using System.Collections.Generic;
//using System.Reactive.Linq;
//using Avalonia.Input.Platform;
//using DynamicData;
//using FluentAssertions;
//using Moq;
//using NBitcoin;
//using WalletWasabi.Blockchain.Transactions;
//using WalletWasabi.Fluent.Models.UI;
//using WalletWasabi.Fluent.Models.Wallets;
//using WalletWasabi.Fluent.ViewModels.Navigation;
//using WalletWasabi.Fluent.ViewModels.Wallets.Labels;
//using WalletWasabi.Fluent.ViewModels.Wallets.Receive;
//using WalletWasabi.Tests.UnitTests.ViewModels.TestDoubles;
//using Xunit;

//namespace WalletWasabi.Tests.UnitTests.ViewModels;

//public class ReceiveAddressViewModelTests
//{
//	[Fact]
//	public void CopyCommandShouldSetAddressInClipboard()
//	{
//		var clipboard = Mock.Of<IClipboard>(MockBehavior.Loose);
//		var context = ContextWith(clipboard);
//		var sut = new ReceiveAddressViewModel(context, new TestWallet(), new TestAddress("SomeAddress"), false);

//		sut.CopyAddressCommand.Execute(null);

//		var mock = Mock.Get(clipboard);
//		mock.Verify(x => x.SetTextAsync("SomeAddress"));
//	}

//	[Fact]
//	public void AutoCopyEnabledShouldCopyToClipboard()
//	{
//		var clipboard = Mock.Of<IClipboard>(MockBehavior.Loose);
//		var context = ContextWith(clipboard);
//		new ReceiveAddressViewModel(context, new TestWallet(), new TestAddress("SomeAddress"), true);
//		var mock = Mock.Get(clipboard);
//		mock.Verify(x => x.SetTextAsync("SomeAddress"));
//	}

//	[Fact]
//	public void WhenAddressBecomesUsedNavigationGoesBack()
//	{
//		var myNavMock = new NavigationMock();
//		var uiContext = Mocks.ContextWith(myNavMock);
//		var address = new TestAddress("SomeAddress");
//		var wallet = WalletWithAddresses(address);
//		new ReceiveAddressViewModel(uiContext, wallet, address, true);

//		address.IsUsed = true;

//		myNavMock.BackCount.Should().Be(1);
//	}

//	private static IWalletModel WalletWithAddresses(TestAddress address)
//	{
//		return Mock.Of<IWalletModel>(x => x.Addresses == AddressList(address).Connect(null).AutoRefresh(null, null, null));
//	}

//	private static UiContext ContextWith(INavigationStack<RoutableViewModel> navigationStack)
//	{
//		var uiContext = new UiContext(Mock.Of<IQrCodeGenerator>(x => x.Generate(It.IsAny<string>()) == Observable.Return(new bool[0, 0])), Mock.Of<IQrCodeReader>(), Mock.Of<IClipboard>());
//		uiContext.RegisterNavigation(new TestNavigation(navigationStack));
//		return uiContext;
//	}

//	private static UiContext ContextWith(IClipboard clipboard)
//	{
//		var contextWith = new UiContext(Mock.Of<IQrCodeGenerator>(x => x.Generate(It.IsAny<string>()) == Observable.Return(new bool[0, 0])), Mock.Of<IQrCodeReader>(), clipboard);
//		contextWith.RegisterNavigation(Mock.Of<INavigate>());
//		return contextWith;
//	}

//	private static ISourceCache<IAddress, string> AddressList(params IAddress[] addresses)
//	{
//		var cache = new SourceCache<IAddress, string>(s => s.Text);
//		cache.PopulateFrom(addresses.ToObservable());
//		return cache;
//	}

//	private class TestWallet : IWalletModel
//	{
//		public string Name => throw new NotSupportedException();

//		public IObservable<IChangeSet<TransactionSummary, uint256>> Transactions => throw new NotSupportedException();

//		public IObservable<Money> Balance => throw new NotSupportedException();

//		public IObservable<IChangeSet<IAddress, string>> Addresses => Observable.Empty<IChangeSet<IAddress, string>>();

//		public IAddress GetNextReceiveAddress(IEnumerable<string> destinationLabels)
//		{
//			throw new NotImplementedException();
//		}

//		public IEnumerable<(string Label, int Score)> GetMostUsedLabels(Intent intent)
//		{
//			throw new NotImplementedException();
//		}

//		public bool IsHardwareWallet()
//		{
//			return false;
//		}
//	}

//	private class TestNavigation : INavigate
//	{
//		private readonly INavigationStack<RoutableViewModel> _ns;

//		public TestNavigation(INavigationStack<RoutableViewModel> ns)
//		{
//			_ns = ns;
//		}

//		public INavigationStack<RoutableViewModel> HomeScreen => throw new NotSupportedException();
//		public INavigationStack<RoutableViewModel> DialogScreen => throw new NotSupportedException();
//		public INavigationStack<RoutableViewModel> FullScreen => throw new NotSupportedException();
//		public INavigationStack<RoutableViewModel> CompactDialogScreen => throw new NotSupportedException();
//		public IObservable<bool> IsDialogOpen => throw new NotSupportedException();

//		public INavigationStack<RoutableViewModel> Navigate(NavigationTarget target)
//		{
//			return _ns;
//		}

//		public FluentNavigate To()
//		{
//			throw new NotSupportedException();
//		}

//		public Task<DialogResult<TResult>> NavigateDialogAsync<TResult>(DialogViewModelBase<TResult> dialog, NavigationTarget target = NavigationTarget.Default, NavigationMode navigationMode = NavigationMode.Normal)
//		{
//			throw new NotSupportedException();
//		}
//	}
//}
=======
using System.Collections.Generic;
using System.Reactive.Linq;
using System.Threading.Tasks;
using Avalonia.Input.Platform;
using DynamicData;
using Moq;
using NBitcoin;
using WalletWasabi.Blockchain.Transactions;
using WalletWasabi.Fluent;
using WalletWasabi.Fluent.Models.UI;
using WalletWasabi.Fluent.Models.Wallets;
using WalletWasabi.Fluent.ViewModels.Dialogs.Base;
using WalletWasabi.Fluent.ViewModels.Navigation;
using WalletWasabi.Fluent.ViewModels.Wallets.Labels;
using WalletWasabi.Fluent.ViewModels.Wallets.Receive;
using WalletWasabi.Tests.UnitTests.ViewModels.TestDoubles;
using Xunit;

namespace WalletWasabi.Tests.UnitTests.ViewModels;

public class ReceiveAddressViewModelTests
{
	[Fact]
	public void CopyCommandShouldSetAddressInClipboard()
	{
		var clipboard = Mock.Of<IClipboard>(MockBehavior.Loose);
		var context = ContextWith(clipboard);
		var sut = new ReceiveAddressViewModel(context, new TestWallet(), new TestAddress("SomeAddress"), false);

		sut.CopyAddressCommand.Execute(null);

		var mock = Mock.Get(clipboard);
		mock.Verify(x => x.SetTextAsync("SomeAddress"));
	}

	[Fact]
	public void AutoCopyEnabledShouldCopyToClipboard()
	{
		var clipboard = Mock.Of<IClipboard>(MockBehavior.Loose);
		var context = ContextWith(clipboard);
		new ReceiveAddressViewModel(context, new TestWallet(), new TestAddress("SomeAddress"), true);
		var mock = Mock.Get(clipboard);
		mock.Verify(x => x.SetTextAsync("SomeAddress"));
	}

	[Fact]
	public void WhenAddressBecomesUsedNavigationGoesBack()
	{
		var ns = Mock.Of<INavigationStack<RoutableViewModel>>(MockBehavior.Loose);
		var uiContext = ContextWith(ns);
		var address = new TestAddress("SomeAddress");
		var wallet = WalletWithAddresses(address);
		var vm = new ReceiveAddressViewModel(uiContext, wallet, address, true);
		vm.OnNavigatedTo(false);

		address.IsUsed = true;

		Mock.Get(ns).Verify(x => x.Back(), Times.Once);
	}

	private static IWalletModel WalletWithAddresses(TestAddress address)
	{
		return Mock.Of<IWalletModel>(x => x.Addresses == AddressList(address).Connect(null).AutoRefresh(null, null, null));
	}

	private static UiContext ContextWith(INavigationStack<RoutableViewModel> navigationStack)
	{
		var uiContext = new UiContext(Mock.Of<IQrCodeGenerator>(x => x.Generate(It.IsAny<string>()) == Observable.Return(new bool[0, 0])), Mock.Of<IQrCodeReader>(), Mock.Of<IClipboard>());
		uiContext.RegisterNavigation(new TestNavigation(navigationStack));
		return uiContext;
	}

	private static UiContext ContextWith(IClipboard clipboard)
	{
		var contextWith = new UiContext(Mock.Of<IQrCodeGenerator>(x => x.Generate(It.IsAny<string>()) == Observable.Return(new bool[0, 0])), Mock.Of<IQrCodeReader>(), clipboard);
		contextWith.RegisterNavigation(Mock.Of<INavigate>());
		return contextWith;
	}

	private static ISourceCache<IAddress, string> AddressList(params IAddress[] addresses)
	{
		var cache = new SourceCache<IAddress, string>(s => s.Text);
		cache.PopulateFrom(addresses.ToObservable());
		return cache;
	}

	private class TestWallet : IWalletModel
	{
		public string Name => throw new NotSupportedException();

		public IObservable<IChangeSet<TransactionSummary, uint256>> Transactions => throw new NotSupportedException();

		public IObservable<Money> Balance => throw new NotSupportedException();

		public IObservable<IChangeSet<IAddress, string>> Addresses => Observable.Empty<IChangeSet<IAddress, string>>();

		public IAddress GetNextReceiveAddress(IEnumerable<string> destinationLabels)
		{
			throw new NotSupportedException();
		}

		public IEnumerable<(string Label, int Score)> GetMostUsedLabels(Intent intent)
		{
			throw new NotSupportedException();
		}

		public bool IsHardwareWallet()
		{
			return false;
		}
	}

	private class TestNavigation : INavigate
	{
		private readonly INavigationStack<RoutableViewModel> _ns;

		public TestNavigation(INavigationStack<RoutableViewModel> ns)
		{
			_ns = ns;
		}

		public INavigationStack<RoutableViewModel> HomeScreen => throw new NotSupportedException();
		public INavigationStack<RoutableViewModel> DialogScreen => throw new NotSupportedException();
		public INavigationStack<RoutableViewModel> FullScreen => throw new NotSupportedException();
		public INavigationStack<RoutableViewModel> CompactDialogScreen => throw new NotSupportedException();
		public IObservable<bool> IsDialogOpen => throw new NotSupportedException();

		public INavigationStack<RoutableViewModel> Navigate(NavigationTarget target)
		{
			return _ns;
		}

		public FluentNavigate To()
		{
			throw new NotSupportedException();
		}

		public Task<DialogResult<TResult>> NavigateDialogAsync<TResult>(DialogViewModelBase<TResult> dialog, NavigationTarget target = NavigationTarget.Default, NavigationMode navigationMode = NavigationMode.Normal)
		{
			throw new NotSupportedException();
		}
	}
}
>>>>>>> 54776be7
<|MERGE_RESOLUTION|>--- conflicted
+++ resolved
@@ -1,4 +1,3 @@
-<<<<<<< HEAD
 // TODO: UI Decoupling
 //using System.Collections.Generic;
 //using System.Reactive.Linq;
@@ -43,14 +42,15 @@
 //		mock.Verify(x => x.SetTextAsync("SomeAddress"));
 //	}
 
-//	[Fact]
-//	public void WhenAddressBecomesUsedNavigationGoesBack()
-//	{
-//		var myNavMock = new NavigationMock();
-//		var uiContext = Mocks.ContextWith(myNavMock);
-//		var address = new TestAddress("SomeAddress");
-//		var wallet = WalletWithAddresses(address);
-//		new ReceiveAddressViewModel(uiContext, wallet, address, true);
+//[Fact]
+//public void WhenAddressBecomesUsedNavigationGoesBack()
+//{
+//	var ns = Mock.Of<INavigationStack<RoutableViewModel>>(MockBehavior.Loose);
+//	var uiContext = ContextWith(ns);
+//	var address = new TestAddress("SomeAddress");
+//	var wallet = WalletWithAddresses(address);
+//	var vm = new ReceiveAddressViewModel(uiContext, wallet, address, true);
+//	vm.OnNavigatedTo(false);
 
 //		address.IsUsed = true;
 
@@ -139,149 +139,4 @@
 //			throw new NotSupportedException();
 //		}
 //	}
-//}
-=======
-using System.Collections.Generic;
-using System.Reactive.Linq;
-using System.Threading.Tasks;
-using Avalonia.Input.Platform;
-using DynamicData;
-using Moq;
-using NBitcoin;
-using WalletWasabi.Blockchain.Transactions;
-using WalletWasabi.Fluent;
-using WalletWasabi.Fluent.Models.UI;
-using WalletWasabi.Fluent.Models.Wallets;
-using WalletWasabi.Fluent.ViewModels.Dialogs.Base;
-using WalletWasabi.Fluent.ViewModels.Navigation;
-using WalletWasabi.Fluent.ViewModels.Wallets.Labels;
-using WalletWasabi.Fluent.ViewModels.Wallets.Receive;
-using WalletWasabi.Tests.UnitTests.ViewModels.TestDoubles;
-using Xunit;
-
-namespace WalletWasabi.Tests.UnitTests.ViewModels;
-
-public class ReceiveAddressViewModelTests
-{
-	[Fact]
-	public void CopyCommandShouldSetAddressInClipboard()
-	{
-		var clipboard = Mock.Of<IClipboard>(MockBehavior.Loose);
-		var context = ContextWith(clipboard);
-		var sut = new ReceiveAddressViewModel(context, new TestWallet(), new TestAddress("SomeAddress"), false);
-
-		sut.CopyAddressCommand.Execute(null);
-
-		var mock = Mock.Get(clipboard);
-		mock.Verify(x => x.SetTextAsync("SomeAddress"));
-	}
-
-	[Fact]
-	public void AutoCopyEnabledShouldCopyToClipboard()
-	{
-		var clipboard = Mock.Of<IClipboard>(MockBehavior.Loose);
-		var context = ContextWith(clipboard);
-		new ReceiveAddressViewModel(context, new TestWallet(), new TestAddress("SomeAddress"), true);
-		var mock = Mock.Get(clipboard);
-		mock.Verify(x => x.SetTextAsync("SomeAddress"));
-	}
-
-	[Fact]
-	public void WhenAddressBecomesUsedNavigationGoesBack()
-	{
-		var ns = Mock.Of<INavigationStack<RoutableViewModel>>(MockBehavior.Loose);
-		var uiContext = ContextWith(ns);
-		var address = new TestAddress("SomeAddress");
-		var wallet = WalletWithAddresses(address);
-		var vm = new ReceiveAddressViewModel(uiContext, wallet, address, true);
-		vm.OnNavigatedTo(false);
-
-		address.IsUsed = true;
-
-		Mock.Get(ns).Verify(x => x.Back(), Times.Once);
-	}
-
-	private static IWalletModel WalletWithAddresses(TestAddress address)
-	{
-		return Mock.Of<IWalletModel>(x => x.Addresses == AddressList(address).Connect(null).AutoRefresh(null, null, null));
-	}
-
-	private static UiContext ContextWith(INavigationStack<RoutableViewModel> navigationStack)
-	{
-		var uiContext = new UiContext(Mock.Of<IQrCodeGenerator>(x => x.Generate(It.IsAny<string>()) == Observable.Return(new bool[0, 0])), Mock.Of<IQrCodeReader>(), Mock.Of<IClipboard>());
-		uiContext.RegisterNavigation(new TestNavigation(navigationStack));
-		return uiContext;
-	}
-
-	private static UiContext ContextWith(IClipboard clipboard)
-	{
-		var contextWith = new UiContext(Mock.Of<IQrCodeGenerator>(x => x.Generate(It.IsAny<string>()) == Observable.Return(new bool[0, 0])), Mock.Of<IQrCodeReader>(), clipboard);
-		contextWith.RegisterNavigation(Mock.Of<INavigate>());
-		return contextWith;
-	}
-
-	private static ISourceCache<IAddress, string> AddressList(params IAddress[] addresses)
-	{
-		var cache = new SourceCache<IAddress, string>(s => s.Text);
-		cache.PopulateFrom(addresses.ToObservable());
-		return cache;
-	}
-
-	private class TestWallet : IWalletModel
-	{
-		public string Name => throw new NotSupportedException();
-
-		public IObservable<IChangeSet<TransactionSummary, uint256>> Transactions => throw new NotSupportedException();
-
-		public IObservable<Money> Balance => throw new NotSupportedException();
-
-		public IObservable<IChangeSet<IAddress, string>> Addresses => Observable.Empty<IChangeSet<IAddress, string>>();
-
-		public IAddress GetNextReceiveAddress(IEnumerable<string> destinationLabels)
-		{
-			throw new NotSupportedException();
-		}
-
-		public IEnumerable<(string Label, int Score)> GetMostUsedLabels(Intent intent)
-		{
-			throw new NotSupportedException();
-		}
-
-		public bool IsHardwareWallet()
-		{
-			return false;
-		}
-	}
-
-	private class TestNavigation : INavigate
-	{
-		private readonly INavigationStack<RoutableViewModel> _ns;
-
-		public TestNavigation(INavigationStack<RoutableViewModel> ns)
-		{
-			_ns = ns;
-		}
-
-		public INavigationStack<RoutableViewModel> HomeScreen => throw new NotSupportedException();
-		public INavigationStack<RoutableViewModel> DialogScreen => throw new NotSupportedException();
-		public INavigationStack<RoutableViewModel> FullScreen => throw new NotSupportedException();
-		public INavigationStack<RoutableViewModel> CompactDialogScreen => throw new NotSupportedException();
-		public IObservable<bool> IsDialogOpen => throw new NotSupportedException();
-
-		public INavigationStack<RoutableViewModel> Navigate(NavigationTarget target)
-		{
-			return _ns;
-		}
-
-		public FluentNavigate To()
-		{
-			throw new NotSupportedException();
-		}
-
-		public Task<DialogResult<TResult>> NavigateDialogAsync<TResult>(DialogViewModelBase<TResult> dialog, NavigationTarget target = NavigationTarget.Default, NavigationMode navigationMode = NavigationMode.Normal)
-		{
-			throw new NotSupportedException();
-		}
-	}
-}
->>>>>>> 54776be7
+//}