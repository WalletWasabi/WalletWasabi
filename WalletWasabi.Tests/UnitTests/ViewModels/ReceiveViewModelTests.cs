using System.Collections.Generic;
using System.Collections.Immutable;
using System.Linq;
using System.Threading.Tasks;
using DynamicData;
using NBitcoin;
using WalletWasabi.Fluent.Models.Wallets;
using WalletWasabi.Fluent.ViewModels.Wallets;
using WalletWasabi.Fluent.ViewModels.Wallets.Labels;
using WalletWasabi.Fluent.ViewModels.Wallets.Receive;
using WalletWasabi.Tests.UnitTests.ViewModels.TestDoubles;
using WalletWasabi.Wallets;
using Xunit;
using TransactionSummary = WalletWasabi.Blockchain.Transactions.TransactionSummary;

namespace WalletWasabi.Tests.UnitTests.ViewModels;

public class ReceiveViewModelTests
{
	[Fact]
	public void EmptyAddressList()
	{
		Assert.False(HasUnusedAddresses(_ => { }));
	}

	[Fact]
	public void UsedAddress()
	{
		Assert.False(HasUnusedAddresses(configuration => configuration.SetUsed("addr")));
	}

	[Fact]
	public void UnusedAddress()
	{
		Assert.True(HasUnusedAddresses(configuration => { configuration.SetUnused("addr"); }));
	}

	[Fact]
	public void UnusedBecomesUsed()
	{
		Assert.False(
			HasUnusedAddresses(
			configuration =>
			{
				configuration.SetUnused("addr");
				configuration.SetUsed("addr");
			}));
	}

	private static bool HasUnusedAddresses(Action<AddressConfiguration> configureAddresses)
	{
		var addresses = new AddressConfiguration();
		var receiveViewModel = new ReceiveViewModel(Mocks.ContextStub(), new TestWallet(addresses.Cache));
		var history = receiveViewModel.HasUnusedAddresses.SubscribeList();
		configureAddresses(addresses);
		return history.Last();
	}

	private class TestWallet : IWalletModel
	{
		public TestWallet(IConnectableCache<IAddress, string> addresses)
		{
			Addresses = addresses.Connect();
		}

		public string Name => throw new NotSupportedException();
		public bool IsLoggedIn => throw new NotSupportedException();

		public IObservable<WalletState> State => throw new NotSupportedException();

		public IObservable<IChangeSet<TransactionSummary, uint256>> Transactions => throw new NotSupportedException();

		public IObservable<IChangeSet<IAddress, string>> Addresses { get; }
		public bool IsHardwareWallet => throw new NotSupportedException();

		public bool IsWatchOnlyWallet => throw new NotSupportedException();

		public WalletType WalletType => throw new NotSupportedException();

<<<<<<< HEAD
		public IWalletAuthModel Auth => throw new NotImplementedException();

		public IWalletLoadWorkflow Loader => throw new NotImplementedException();
=======
		public IWalletBalancesModel Balances => throw new NotSupportedException();
>>>>>>> 4d4a37bf

		public IAddress GetNextReceiveAddress(IEnumerable<string> destinationLabels)
		{
			throw new NotSupportedException();
		}

		public Task<WalletLoginResult> TryLoginAsync(string password)
		{
			throw new NotSupportedException();
		}

		public void Login()
		{
			throw new NotSupportedException();
		}

		public void Logout()
		{
			throw new NotSupportedException();
		}

		public IEnumerable<(string Label, int Score)> GetMostUsedLabels(Intent intent)
		{
			return ImmutableArray<(string Label, int Score)>.Empty;
		}
	}

	private class AddressConfiguration
	{
		private readonly SourceCache<IAddress, string> _cache;

		public AddressConfiguration()
		{
			_cache = new SourceCache<IAddress, string>(address => address.Text);
		}

		public IConnectableCache<IAddress, string> Cache => _cache;

		public void SetUnused(string address)
		{
			_cache.AddOrUpdate(new TestAddress(address) { IsUsed = false });
		}

		public void SetUsed(string address)
		{
			_cache.AddOrUpdate(new TestAddress(address) { IsUsed = true });
		}
	}
}<|MERGE_RESOLUTION|>--- conflicted
+++ resolved
@@ -77,13 +77,10 @@
 
 		public WalletType WalletType => throw new NotSupportedException();
 
-<<<<<<< HEAD
+		public IWalletBalancesModel Balances => throw new NotSupportedException();
 		public IWalletAuthModel Auth => throw new NotImplementedException();
 
 		public IWalletLoadWorkflow Loader => throw new NotImplementedException();
-=======
-		public IWalletBalancesModel Balances => throw new NotSupportedException();
->>>>>>> 4d4a37bf
 
 		public IAddress GetNextReceiveAddress(IEnumerable<string> destinationLabels)
 		{
