using NBitcoin;
using NBitcoin.RPC;
using System;
using System.Collections.Generic;
using System.Linq;
using System.Text;
using System.Threading.Tasks;
using WalletWasabi.Blockchain.Analysis;
using WalletWasabi.Blockchain.Analysis.Clustering;
using WalletWasabi.Blockchain.Keys;
using WalletWasabi.Blockchain.TransactionOutputs;
using WalletWasabi.Blockchain.Transactions;
using WalletWasabi.Models;
using WalletWasabi.Tests.UnitTests;

namespace WalletWasabi.Tests.Helpers
{
	public static class BitcoinFactory
	{
		public static SmartTransaction CreateSmartTransaction(int othersInputCount = 1, int othersOutputCount = 1, int ownInputCount = 0, int ownOutputCount = 0)
			=> CreateSmartTransaction(othersInputCount, Enumerable.Repeat(Money.Coins(1m), othersOutputCount), Enumerable.Repeat((Money.Coins(1.1m), 1), ownInputCount), Enumerable.Repeat((Money.Coins(1m), 1), ownOutputCount));

		public static SmartTransaction CreateSmartTransaction(int othersInputCount, IEnumerable<Money> othersOutputs, IEnumerable<(Money value, int anonset)> ownInputs, IEnumerable<(Money value, int anonset)> ownOutputs)
		{
			var km = ServiceFactory.CreateKeyManager();
			return CreateSmartTransaction(othersInputCount, othersOutputs, ownInputs.Select(x => (x.value, x.anonset, CreateHdPubKey(km))), ownOutputs.Select(x => (x.value, x.anonset, CreateHdPubKey(km))));
		}

		public static SmartTransaction CreateSmartTransaction(int othersInputCount, IEnumerable<Money> othersOutputs, IEnumerable<(Money value, int anonset, HdPubKey hdpk)> ownInputs, IEnumerable<(Money value, int anonset, HdPubKey hdpk)> ownOutputs)
			=> CreateSmartTransaction(othersInputCount, othersOutputs.Select(x => new TxOut(x, new Key())), ownInputs, ownOutputs);

		public static SmartTransaction CreateSmartTransaction(int othersInputCount, IEnumerable<TxOut> othersOutputs, IEnumerable<(Money value, int anonset, HdPubKey hdpk)> ownInputs, IEnumerable<(Money value, int anonset, HdPubKey hdpk)> ownOutputs)
		{
			var tx = Transaction.Create(Network.Main);
			var walletInputs = new HashSet<SmartCoin>();
			var walletOutputs = new HashSet<SmartCoin>();

			for (int i = 0; i < othersInputCount; i++)
			{
				tx.Inputs.Add(CreateOutPoint());
			}
			var idx = (uint)othersInputCount - 1;
			foreach (var (value, anonset, hdpk) in ownInputs)
			{
				idx++;
				var sc = CreateSmartCoin(hdpk, value, idx, anonymitySet: anonset);
				tx.Inputs.Add(sc.OutPoint);
				walletInputs.Add(sc);
			}

			foreach (var output in othersOutputs)
			{
				tx.Outputs.Add(output);
			}
			idx = (uint)othersOutputs.Count() - 1;
			foreach (var txo in ownOutputs)
			{
				idx++;
				var hdpk = txo.hdpk;
				tx.Outputs.Add(new TxOut(txo.value, hdpk.P2wpkhScript));
				var sc = new SmartCoin(new SmartTransaction(tx, Height.Mempool), idx, hdpk);
				walletOutputs.Add(sc);
			}

			var stx = new SmartTransaction(tx, Height.Mempool);

			foreach (var sc in walletInputs)
			{
				stx.WalletInputs.Add(sc);
			}

			foreach (var sc in walletOutputs)
			{
				stx.WalletOutputs.Add(sc);
			}

			return stx;
		}

		public static HdPubKey CreateHdPubKey(KeyManager km)
			=> km.GenerateNewKey(SmartLabel.Empty, KeyState.Clean, isInternal: false);

		public static SmartCoin CreateSmartCoin(HdPubKey pubKey, decimal amountBtc, uint index = 0, bool confirmed = true, int anonymitySet = 1)
			=> CreateSmartCoin(pubKey, Money.Coins(amountBtc), index, confirmed, anonymitySet);

		public static SmartCoin CreateSmartCoin(HdPubKey pubKey, Money amount, uint index = 0, bool confirmed = true, int anonymitySet = 1)
		{
			var height = confirmed ? new Height(CryptoHelpers.RandomInt(0, 200)) : Height.Mempool;
			pubKey.SetKeyState(KeyState.Used);
			var tx = Transaction.Create(Network.Main);
			tx.Outputs.Add(new TxOut(amount, pubKey.P2wpkhScript));
			var stx = new SmartTransaction(tx, height);
			pubKey.SetAnonymitySet(anonymitySet, stx.GetHash());
			return new SmartCoin(stx, index, pubKey);
		}

		public static OutPoint CreateOutPoint()
			=> new(CreateUint256(), (uint)CryptoHelpers.RandomInt(0, 100));

		public static uint256 CreateUint256()
		{
			var rand = new UnsecureRandom();
			var bytes = new byte[32];
			rand.GetBytes(bytes);
			return new uint256(bytes);
		}

		public static Script CreateScript(Key? key = null)
		{
			if (key is null)
			{
				using Key k = new();
				return k.PubKey.WitHash.ScriptPubKey;
			}
			else
			{
				return key.PubKey.WitHash.ScriptPubKey;
			}
		}

<<<<<<< HEAD
		public static BitcoinAddress CreateBitcoinAddress(Network network, Key? key = null)
		{
			return CreateScript(key).GetDestinationAddress(network);
=======
		// Creates and configures an fake RPC client used to simulate the
		// interaction with our bitcoin full node RPC server.
		public static MockRpcClient GetMockMinimalRpc()
		{
			var mockRpc = new MockRpcClient();
			mockRpc.OnGetMempoolInfoAsync = () => Task.FromResult(
				new MemPoolInfo
				{
					MemPoolMinFee = 0.00001000, // 1 s/b (default value)
					Histogram = Array.Empty<FeeRateGroup>()
				});

			mockRpc.OnEstimateSmartFeeAsync = (target, mode) => Task.FromResult(
				new EstimateSmartFeeResponse()
				{
					Blocks = target,
					FeeRate = new FeeRate(Money.Satoshis(5000))
				});

			mockRpc.OnGetTxOutAsync = (_, _, _) => null;

			return mockRpc;
>>>>>>> 04512b62
		}
	}
}<|MERGE_RESOLUTION|>--- conflicted
+++ resolved
@@ -117,12 +117,7 @@
 				return key.PubKey.WitHash.ScriptPubKey;
 			}
 		}
-
-<<<<<<< HEAD
-		public static BitcoinAddress CreateBitcoinAddress(Network network, Key? key = null)
-		{
-			return CreateScript(key).GetDestinationAddress(network);
-=======
+    
 		// Creates and configures an fake RPC client used to simulate the
 		// interaction with our bitcoin full node RPC server.
 		public static MockRpcClient GetMockMinimalRpc()
@@ -145,7 +140,11 @@
 			mockRpc.OnGetTxOutAsync = (_, _, _) => null;
 
 			return mockRpc;
->>>>>>> 04512b62
 		}
+    
+    public static BitcoinAddress CreateBitcoinAddress(Network network, Key? key = null)
+    {
+        return CreateScript(key).GetDestinationAddress(network);
+    }
 	}
 }