using Moq;
using NBitcoin;
using System.Threading;
using System.Threading.Tasks;
using WalletWasabi.BitcoinCore.Rpc;
using WalletWasabi.WabiSabi.Backend;
using WalletWasabi.WabiSabi.Backend.Banning;
using WalletWasabi.WabiSabi.Backend.Rounds;
using WalletWasabi.WabiSabi.Backend.Rounds.CoinJoinStorage;

namespace WalletWasabi.Tests.Helpers;

/// <summary>
/// Builder class for <see cref="Arena"/>.
/// </summary>
public class ArenaBuilder
{
	public static ArenaBuilder Default => new();

	public TimeSpan? Period { get; set; }
	public Network? Network { get; set; }
	public WabiSabiConfig? Config { get; set; }
	public IRPCClient? Rpc { get; set; }
	public Prison? Prison { get; set; }
<<<<<<< HEAD
	public InMemoryCoinJoinIdStore CoinJoinIdStore { get; set; }
=======
	public InMemoryCoinJoinIdStore? CoinJoinIdsStore { get; set; }
>>>>>>> 25b45c22

	/// <param name="rounds">Rounds to initialize <see cref="Arena"/> with.</param>
	public Arena Create(params Round[] rounds)
	{
		TimeSpan period = Period ?? TimeSpan.FromHours(1);
		Prison prison = Prison ?? new();
		WabiSabiConfig config = Config ?? new();
		IRPCClient rpc = Rpc ?? WabiSabiFactory.CreatePreconfiguredRpcClient().Object;
		Network network = Network ?? Network.Main;
		InMemoryCoinJoinIdStore coinJoinIdStore = CoinJoinIdStore ?? new();

		Arena arena = new(period, network, config, rpc, prison, coinJoinIdStore);

		foreach (var round in rounds)
		{
			arena.Rounds.Add(round);
		}

		return arena;
	}

	public Task<Arena> CreateAndStartAsync(params Round[] rounds)
		=> CreateAndStartAsync(rounds, CancellationToken.None);

	public async Task<Arena> CreateAndStartAsync(Round[] rounds, CancellationToken cancellationToken = default)
	{
		Arena? toDispose = null;

		try
		{
			toDispose = Create(rounds);
			Arena arena = toDispose;
			await arena.StartAsync(cancellationToken).ConfigureAwait(false);
			toDispose = null;
			return arena;
		}
		finally
		{
			toDispose?.Dispose();
		}
	}

	public ArenaBuilder With(InMemoryCoinJoinIdStore store)
	{
		CoinJoinIdStore = store;
		return this;
	}

	public ArenaBuilder With(IMock<IRPCClient> rpc) =>
		With(rpc.Object);

	public ArenaBuilder With(IRPCClient rpc)
	{
		Rpc = rpc;
		return this;
	}

	public static ArenaBuilder From(WabiSabiConfig cfg) => new() { Config = cfg };

	public static ArenaBuilder From(WabiSabiConfig cfg, Prison prison) => new() { Config = cfg, Prison = prison };

	public static ArenaBuilder From(WabiSabiConfig cfg, IMock<IRPCClient> mockRpc, Prison prison) => new() { Config = cfg, Rpc = mockRpc.Object, Prison = prison };
}<|MERGE_RESOLUTION|>--- conflicted
+++ resolved
@@ -22,11 +22,7 @@
 	public WabiSabiConfig? Config { get; set; }
 	public IRPCClient? Rpc { get; set; }
 	public Prison? Prison { get; set; }
-<<<<<<< HEAD
-	public InMemoryCoinJoinIdStore CoinJoinIdStore { get; set; }
-=======
-	public InMemoryCoinJoinIdStore? CoinJoinIdsStore { get; set; }
->>>>>>> 25b45c22
+	public InMemoryCoinJoinIdStore? CoinJoinIdStore { get; set; }
 
 	/// <param name="rounds">Rounds to initialize <see cref="Arena"/> with.</param>
 	public Arena Create(params Round[] rounds)
