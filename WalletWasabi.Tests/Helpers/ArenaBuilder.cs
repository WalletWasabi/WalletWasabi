--- conflicted
+++ resolved
@@ -30,22 +30,18 @@
 		IRPCClient rpc = Rpc ?? WabiSabiFactory.CreatePreconfiguredRpcClient().Object;
 		Network network = Network ?? Network.Main;
 
-		Arena arena = new(period, network, config, rpc, prison);
+		Arena arena = new(period, network, config, rpc, prison, new InMemoryCoinJoinIdStore());
 
 		foreach (var round in rounds)
 		{
 			arena.Rounds.Add(round);
 		}
 
-<<<<<<< HEAD
-			Arena arena = new(period, network, config, rpc, prison, new InMemoryCoinJoinIdStore());
-=======
 		return arena;
 	}
 
 	public Task<Arena> CreateAndStartAsync(params Round[] rounds)
 		=> CreateAndStartAsync(rounds, CancellationToken.None);
->>>>>>> 5e1ef197
 
 	public async Task<Arena> CreateAndStartAsync(Round[] rounds, CancellationToken cancellationToken = default)
 	{
