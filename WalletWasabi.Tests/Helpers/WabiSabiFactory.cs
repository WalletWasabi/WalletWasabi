--- conflicted
+++ resolved
@@ -46,7 +46,6 @@
 		return new OwnershipIdentifier(identificationKey, scriptPubKey);
 	}
 
-<<<<<<< HEAD
 		public static Round CreateRound(WabiSabiConfig cfg)
 		{
 			Round round = new(new RoundParameters(
@@ -58,18 +57,6 @@
 			round.MaxVsizeAllocationPerAlice = 11 + 31 + MultipartyTransactionParameters.SharedOverhead;
 			return round;
 		}
-=======
-	public static Round CreateRound(WabiSabiConfig cfg)
-	{
-		Round round = new(new RoundParameters(
-			cfg,
-			Network.Main,
-			new InsecureRandom(),
-			new FeeRate(100m)));
-		round.MaxVsizeAllocationPerAlice = 11 + 31 + MultipartyTransactionParameters.SharedOverhead;
-		return round;
-	}
->>>>>>> 5e1ef197
 
 	public static Mock<IRPCClient> CreatePreconfiguredRpcClient(params Coin[] coins)
 	{
@@ -121,12 +108,8 @@
 			CreatePreconfiguredRpcClient(),
 			rounds);
 
-	public static async Task<Arena> CreateAndStartArenaAsync(WabiSabiConfig cfg, IMock<IRPCClient> mockRpc, params Round[] rounds)
-	{
-		Arena arena = new(TimeSpan.FromHours(1), Network.Main, cfg, mockRpc.Object, new Prison());
-		foreach (var round in rounds)
+		public static async Task<Arena> CreateAndStartArenaAsync(WabiSabiConfig cfg, IMock<IRPCClient> mockRpc, params Round[] rounds)
 		{
-<<<<<<< HEAD
 			Arena arena = new(TimeSpan.FromHours(1), Network.Main, cfg, mockRpc.Object, new Prison(), new InMemoryCoinJoinIdStore(Enumerable.Empty<uint256>()));
 			foreach (var round in rounds)
 			{
@@ -134,21 +117,10 @@
 			}
 			await arena.StartAsync(CancellationToken.None).ConfigureAwait(false);
 			return arena;
-=======
-			arena.Rounds.Add(round);
->>>>>>> 5e1ef197
 		}
-		await arena.StartAsync(CancellationToken.None).ConfigureAwait(false);
-		return arena;
-	}
-
-<<<<<<< HEAD
+
 		public static Alice CreateAlice(Coin coin, OwnershipProof ownershipProof, Round round)
 			=> new(coin, ownershipProof, round, Guid.NewGuid(), false) { Deadline = DateTimeOffset.UtcNow + TimeSpan.FromHours(1) };
-=======
-	public static Alice CreateAlice(Coin coin, OwnershipProof ownershipProof, Round round)
-		=> new(coin, ownershipProof, round, Guid.NewGuid()) { Deadline = DateTimeOffset.UtcNow + TimeSpan.FromHours(1) };
->>>>>>> 5e1ef197
 
 	public static Alice CreateAlice(Key key, Money amount, Round round)
 		=> CreateAlice(CreateCoin(key, amount), CreateOwnershipProof(key), round);
@@ -232,10 +204,9 @@
 			vsClient.HandleResponse(vsCredResp, vsVal));
 	}
 
-<<<<<<< HEAD
-		public static (Alice alice, RealCredentialsRequest amountRequest, RealCredentialsRequest vsizeRequest) CreateRealCredentialRequests(Round round, Money? amount = null, long? vsize = null)
-		{
-			var (amClient, vsClient, _, _, amZeroCredentials, vsZeroCredentials) = CreateWabiSabiClientsAndIssuers(round);
+	public static (Alice alice, RealCredentialsRequest amountRequest, RealCredentialsRequest vsizeRequest) CreateRealCredentialRequests(Round round, Money? amount = null, long? vsize = null)
+	{
+		var (amClient, vsClient, _, _, amZeroCredentials, vsZeroCredentials) = CreateWabiSabiClientsAndIssuers(round);
 
 			var alice = round.Alices.FirstOrDefault() ?? CreateAlice(round);
 			var (realAmountCredentialRequest, _) = amClient.CreateRequest(
@@ -247,26 +218,8 @@
 				vsZeroCredentials,
 				CancellationToken.None);
 
-			return (alice, realAmountCredentialRequest, realVsizeCredentialRequest);
-		}
-=======
-	public static (Alice alice, RealCredentialsRequest amountRequest, RealCredentialsRequest vsizeRequest) CreateRealCredentialRequests(Round round, Money? amount = null, long? vsize = null)
-	{
-		var (amClient, vsClient, _, _, amZeroCredentials, vsZeroCredentials) = CreateWabiSabiClientsAndIssuers(round);
-
-		var alice = round.Alices.FirstOrDefault() ?? CreateAlice(round);
-		var (realAmountCredentialRequest, _) = amClient.CreateRequest(
-			new[] { amount?.Satoshi ?? alice.CalculateRemainingAmountCredentials(round.FeeRate).Satoshi },
-			amZeroCredentials,
-			CancellationToken.None);
-		var (realVsizeCredentialRequest, _) = vsClient.CreateRequest(
-			new[] { vsize ?? alice.CalculateRemainingVsizeCredentials(round.MaxVsizeAllocationPerAlice) },
-			vsZeroCredentials,
-			CancellationToken.None);
-
 		return (alice, realAmountCredentialRequest, realVsizeCredentialRequest);
 	}
->>>>>>> 5e1ef197
 
 	public static ConnectionConfirmationRequest CreateConnectionConfirmationRequest(Round round)
 	{
@@ -285,10 +238,9 @@
 			realVsizeCredentialRequest);
 	}
 
-<<<<<<< HEAD
-		public static OutputRegistrationRequest CreateOutputRegistrationRequest(Round round, Script? script = null, int? vsize = null)
-		{
-			var (amClient, vsClient, amIssuer, vsIssuer, amZeroCredentials, vsZeroCredentials) = CreateWabiSabiClientsAndIssuers(round);
+	public static OutputRegistrationRequest CreateOutputRegistrationRequest(Round round, Script? script = null, int? vsize = null)
+	{
+		var (amClient, vsClient, amIssuer, vsIssuer, amZeroCredentials, vsZeroCredentials) = CreateWabiSabiClientsAndIssuers(round);
 
 			var alice = round.Alices.FirstOrDefault() ?? CreateAlice(round);
 			var (amCredentialRequest, amValid) = amClient.CreateRequest(
@@ -300,45 +252,6 @@
 				new[] { startingVsizeCredentialAmount },
 				vsZeroCredentials, // FIXME doesn't make much sense
 				CancellationToken.None);
-
-			var amResp = amIssuer.HandleRequest(amCredentialRequest);
-			var weResp = vsIssuer.HandleRequest(vsCredentialRequest);
-			var amountCredentials = amClient.HandleResponse(amResp, amValid);
-			var vsizeCredentials = vsClient.HandleResponse(weResp, weValid);
-
-			script ??= BitcoinFactory.CreateScript();
-			var (realAmountCredentialRequest, _) = amClient.CreateRequest(
-				amountCredentials,
-				CancellationToken.None);
-
-			var (realVsizeCredentialRequest, _) = vsClient.CreateRequest(
-				vsizeCredentials,
-				CancellationToken.None);
-
-			return new OutputRegistrationRequest(
-				round.Id,
-				script,
-				realAmountCredentialRequest,
-				realVsizeCredentialRequest);
-		}
-
-		public static BlameRound CreateBlameRound(Round round, WabiSabiConfig cfg)
-			=> new(new(cfg, round.Network, new InsecureRandom(), round.FeeRate, round.CoordinationFeeRate), round, round.Alices.Select(x => x.Coin.Outpoint).ToHashSet());
-=======
-	public static OutputRegistrationRequest CreateOutputRegistrationRequest(Round round, Script? script = null, int? vsize = null)
-	{
-		var (amClient, vsClient, amIssuer, vsIssuer, amZeroCredentials, vsZeroCredentials) = CreateWabiSabiClientsAndIssuers(round);
-
-		var alice = round.Alices.FirstOrDefault() ?? CreateAlice(round);
-		var (amCredentialRequest, amValid) = amClient.CreateRequest(
-			new[] { alice.CalculateRemainingAmountCredentials(round.FeeRate).Satoshi },
-			amZeroCredentials, // FIXME doesn't make much sense
-			CancellationToken.None);
-		long startingVsizeCredentialAmount = vsize ?? alice.CalculateRemainingVsizeCredentials(round.MaxVsizeAllocationPerAlice);
-		var (vsCredentialRequest, weValid) = vsClient.CreateRequest(
-			new[] { startingVsizeCredentialAmount },
-			vsZeroCredentials, // FIXME doesn't make much sense
-			CancellationToken.None);
 
 		var amResp = amIssuer.HandleRequest(amCredentialRequest);
 		var weResp = vsIssuer.HandleRequest(vsCredentialRequest);
@@ -361,9 +274,8 @@
 			realVsizeCredentialRequest);
 	}
 
-	public static BlameRound CreateBlameRound(Round round, WabiSabiConfig cfg)
-		=> new(new(cfg, round.Network, new InsecureRandom(), round.FeeRate), round, round.Alices.Select(x => x.Coin.Outpoint).ToHashSet());
->>>>>>> 5e1ef197
+		public static BlameRound CreateBlameRound(Round round, WabiSabiConfig cfg)
+			=> new(new(cfg, round.Network, new InsecureRandom(), round.FeeRate, round.CoordinationFeeRate), round, round.Alices.Select(x => x.Coin.Outpoint).ToHashSet());
 
 	public static (Key, SmartCoin, Key, SmartCoin) CreateCoinKeyPairs()
 	{
